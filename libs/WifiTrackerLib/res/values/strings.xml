--- conflicted
+++ resolved
@@ -84,12 +84,9 @@
 
     <!-- Summary for Connected wifi network without internet [CHAR LIMIT=NONE] -->
     <string name="wifitrackerlib_wifi_connected_no_internet">No internet</string>
-<<<<<<< HEAD
-=======
 
     <!-- Summary for Connected wifi network with a low quality connection [CHAR LIMIT=NONE] -->
     <string name="wifi_connected_low_quality">Low quality</string>
->>>>>>> 4419e593
 
     <!-- Do not translate.  Concise terminology for wifi with 802.1x EAP security -->
     <string name="wifitrackerlib_wifi_security_short_eap" translatable="false">802.1x</string>

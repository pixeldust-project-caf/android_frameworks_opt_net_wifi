--- conflicted
+++ resolved
@@ -88,30 +88,6 @@
 
 # Pick a vendor provided HAL implementation library.
 # ============================================================
-<<<<<<< HEAD
-LIB_WIFI_HAL := libwifi-hal-fallback
-VENDOR_LOCAL_SHARED_LIBRARIES :=
-ifeq ($(BOARD_WLAN_DEVICE), bcmdhd)
-  LIB_WIFI_HAL := libwifi-hal-bcm
-  VENDOR_LOCAL_SHARED_LIBRARIES := libcrypto
-else ifeq ($(BOARD_WLAN_DEVICE), qcwcn)
-ifneq ($(TARGET_DEVICE),qssi)
-  LIB_WIFI_HAL := libwifi-hal-qcom
-  VENDOR_LOCAL_SHARED_LIBRARIES := libcld80211
-endif #End of Check for qssi target
-else ifeq ($(BOARD_WLAN_DEVICE), mrvl)
-  # this is commented because none of the nexus devices
-  # that sport Marvell's wifi have support for HAL
-  # LIB_WIFI_HAL := libwifi-hal-mrvl
-else ifeq ($(BOARD_WLAN_DEVICE), MediaTek)
-  # support MTK WIFI HAL
-  LIB_WIFI_HAL := libwifi-hal-mt66xx
-else ifeq ($(BOARD_WLAN_DEVICE), realtek)
-  # support Realtek WIFI HAL
-  LIB_WIFI_HAL := libwifi-hal-rtk
-else ifeq ($(BOARD_WLAN_DEVICE), emulator)
-  LIB_WIFI_HAL := libwifi-hal-emu
-=======
 ifeq ($(WIFI_MULTIPLE_VENDOR_HALS), true)
   # vendor HALs are loaded dynamically and not linked here
   LIB_WIFI_HAL :=
@@ -122,8 +98,10 @@
     LIB_WIFI_HAL := libwifi-hal-bcm
     VENDOR_LOCAL_SHARED_LIBRARIES := libcrypto
   else ifeq ($(BOARD_WLAN_DEVICE), qcwcn)
-    LIB_WIFI_HAL := libwifi-hal-qcom
-    VENDOR_LOCAL_SHARED_LIBRARIES := libcld80211
+    ifneq ($(TARGET_DEVICE),qssi)
+      LIB_WIFI_HAL := libwifi-hal-qcom
+      VENDOR_LOCAL_SHARED_LIBRARIES := libcld80211
+    endif #End of Check for qssi target
   else ifeq ($(BOARD_WLAN_DEVICE), mrvl)
     # this is commented because none of the nexus devices
     # that sport Marvell's wifi have support for HAL
@@ -137,7 +115,6 @@
   else ifeq ($(BOARD_WLAN_DEVICE), emulator)
     LIB_WIFI_HAL := libwifi-hal-emu
   endif
->>>>>>> 4419e593
 endif
 
 # The WiFi HAL that you should be linking.

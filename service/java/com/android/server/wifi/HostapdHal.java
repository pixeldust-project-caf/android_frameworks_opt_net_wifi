/*
 * Copyright (C) 2017 The Android Open Source Project
 *
 * Licensed under the Apache License, Version 2.0 (the "License");
 * you may not use this file except in compliance with the License.
 * You may obtain a copy of the License at
 *
 *      http://www.apache.org/licenses/LICENSE-2.0
 *
 * Unless required by applicable law or agreed to in writing, software
 * distributed under the License is distributed on an "AS IS" BASIS,
 * WITHOUT WARRANTIES OR CONDITIONS OF ANY KIND, either express or implied.
 * See the License for the specific language governing permissions and
 * limitations under the License.
 */
package com.android.server.wifi;


import android.annotation.NonNull;
import android.content.Context;
import android.hardware.wifi.hostapd.V1_0.HostapdStatus;
import android.hardware.wifi.hostapd.V1_0.HostapdStatusCode;
import android.hardware.wifi.hostapd.V1_0.IHostapd;
import android.hidl.manager.V1_0.IServiceManager;
import android.hidl.manager.V1_0.IServiceNotification;
import android.net.wifi.WifiConfiguration;
import android.os.HwRemoteBinder;
import android.os.RemoteException;
import android.util.Log;

import com.android.internal.R;
import com.android.internal.annotations.VisibleForTesting;
import com.android.server.wifi.WifiNative.HostapdDeathEventHandler;
import com.android.server.wifi.util.NativeUtil;
import com.android.server.wifi.WifiNative.SoftApListener;

import java.util.ArrayList;
import java.util.HashMap;
import java.util.List;
import java.util.NoSuchElementException;

import javax.annotation.concurrent.ThreadSafe;

import vendor.qti.hardware.wifi.hostapd.V1_0.IHostapdVendor;
import vendor.qti.hardware.wifi.hostapd.V1_0.IHostapdVendorIfaceCallback;

/**
 * To maintain thread-safety, the locking protocol is that every non-static method (regardless of
 * access level) acquires mLock.
 */
@ThreadSafe
public class HostapdHal {
    private static final String TAG = "HostapdHal";
    @VisibleForTesting
    public static final String HAL_INSTANCE_NAME = "default";

    private final Object mLock = new Object();
    private boolean mVerboseLoggingEnabled = false;
    private final boolean mEnableAcs;
    private final boolean mEnableIeee80211AC;
<<<<<<< HEAD
    private String mCountryCode = null;
=======
    private final List<android.hardware.wifi.hostapd.V1_1.IHostapd.AcsChannelRange>
            mAcsChannelRanges;
>>>>>>> e9a4ac40

    // Hostapd HAL interface objects
    private IServiceManager mIServiceManager = null;
    private IHostapd mIHostapd;
    private IHostapdVendor mIHostapdVendor;
    private HashMap<String, WifiNative.SoftApListener> mSoftApListeners = new HashMap<>();
    private HostapdDeathEventHandler mDeathEventHandler;

    private final IServiceNotification mServiceNotificationCallback =
            new IServiceNotification.Stub() {
        public void onRegistration(String fqName, String name, boolean preexisting) {
            synchronized (mLock) {
                if (mVerboseLoggingEnabled) {
                    Log.i(TAG, "IServiceNotification.onRegistration for: " + fqName
                            + ", " + name + " preexisting=" + preexisting);
                }
                if (!initHostapdService()) {
                    Log.e(TAG, "initalizing IHostapd failed.");
                    hostapdServiceDiedHandler();
                } else {
                    Log.i(TAG, "Completed initialization of IHostapd.");
                }
            }
        }
    };
    private final HwRemoteBinder.DeathRecipient mServiceManagerDeathRecipient =
            cookie -> {
                synchronized (mLock) {
                    Log.w(TAG, "IServiceManager died: cookie=" + cookie);
                    hostapdServiceDiedHandler();
                    mIServiceManager = null; // Will need to register a new ServiceNotification
                }
            };
    private final HwRemoteBinder.DeathRecipient mHostapdDeathRecipient =
            cookie -> {
                synchronized (mLock) {
                    Log.w(TAG, "IHostapd/IHostapd died: cookie=" + cookie);
                    hostapdServiceDiedHandler();
                }
            };
    private final HwRemoteBinder.DeathRecipient mHostapdVendorDeathRecipient =
            cookie -> {
                synchronized (mLock) {
                    Log.w(TAG, "IHostapdVendor died: cookie=" + cookie);
                    hostapdServiceDiedHandler();
                }
            };


    public HostapdHal(Context context) {
        mEnableAcs = context.getResources().getBoolean(R.bool.config_wifi_softap_acs_supported);
        mEnableIeee80211AC =
                context.getResources().getBoolean(R.bool.config_wifi_softap_ieee80211ac_supported);
        mAcsChannelRanges = toAcsChannelRanges(context.getResources().getString(
                R.string.config_wifi_softap_acs_supported_channel_list));
    }

    /**
     * Enable/Disable verbose logging.
     *
     * @param enable true to enable, false to disable.
     */
    void enableVerboseLogging(boolean enable) {
        synchronized (mLock) {
            mVerboseLoggingEnabled = enable;
        }
    }

    /**
     * Uses the IServiceManager to check if the device is running V1_1 of the HAL from the VINTF for
     * the device.
     * @return true if supported, false otherwise.
     */
    private boolean isV1_1() {
        synchronized (mLock) {
            if (mIServiceManager == null) {
                Log.e(TAG, "isV1_1: called but mServiceManager is null!?");
                return false;
            }
            try {
                return (mIServiceManager.getTransport(
                        android.hardware.wifi.hostapd.V1_1.IHostapd.kInterfaceName,
                        HAL_INSTANCE_NAME)
                        != IServiceManager.Transport.EMPTY);
            } catch (RemoteException e) {
                Log.e(TAG, "Exception while operating on IServiceManager: " + e);
                handleRemoteException(e, "getTransport");
                return false;
            }
        }
    }

    /**
     * Link to death for IServiceManager object.
     * @return true on success, false otherwise.
     */
    private boolean linkToServiceManagerDeath() {
        synchronized (mLock) {
            if (mIServiceManager == null) return false;
            try {
                if (!mIServiceManager.linkToDeath(mServiceManagerDeathRecipient, 0)) {
                    Log.wtf(TAG, "Error on linkToDeath on IServiceManager");
                    hostapdServiceDiedHandler();
                    mIServiceManager = null; // Will need to register a new ServiceNotification
                    return false;
                }
            } catch (RemoteException e) {
                Log.e(TAG, "IServiceManager.linkToDeath exception", e);
                mIServiceManager = null; // Will need to register a new ServiceNotification
                return false;
            }
            return true;
        }
    }

    /**
     * Registers a service notification for the IHostapd service, which triggers intialization of
     * the IHostapd and IHostapdVendor
     * @return true if the service notification was successfully registered
     */
    public boolean initialize() {
        synchronized (mLock) {
            if (mVerboseLoggingEnabled) {
                Log.i(TAG, "Registering IHostapd service ready callback.");
            }
            mIHostapd = null;
            mIHostapdVendor = null;
            if (mIServiceManager != null) {
                // Already have an IServiceManager and serviceNotification registered, don't
                // don't register another.
                return true;
            }
            try {
                mIServiceManager = getServiceManagerMockable();
                if (mIServiceManager == null) {
                    Log.e(TAG, "Failed to get HIDL Service Manager");
                    return false;
                }
                if (!linkToServiceManagerDeath()) {
                    return false;
                }
                /* TODO(b/33639391) : Use the new IHostapd.registerForNotifications() once it
                   exists */
                if (!mIServiceManager.registerForNotifications(
                        IHostapd.kInterfaceName, "", mServiceNotificationCallback)) {
                    Log.e(TAG, "Failed to register for notifications to "
                            + IHostapd.kInterfaceName);
                    mIServiceManager = null; // Will need to register a new ServiceNotification
                    return false;
                }
            } catch (RemoteException e) {
                Log.e(TAG, "Exception while trying to register a listener for IHostapd service: "
                        + e);
                hostapdServiceDiedHandler();
                mIServiceManager = null; // Will need to register a new ServiceNotification
                return false;
            }
            return true;
        }
    }

    /**
     * Link to death for IHostapd object.
     * @return true on success, false otherwise.
     */
    private boolean linkToHostapdDeath() {
        synchronized (mLock) {
            if (mIHostapd == null) return false;
            try {
                if (!mIHostapd.linkToDeath(mHostapdDeathRecipient, 0)) {
                    Log.wtf(TAG, "Error on linkToDeath on IHostapd");
                    hostapdServiceDiedHandler();
                    return false;
                }
            } catch (RemoteException e) {
                Log.e(TAG, "IHostapd.linkToDeath exception", e);
                return false;
            }
            return true;
        }
    }

    private boolean registerCallback(
            android.hardware.wifi.hostapd.V1_1.IHostapdCallback callback) {
        synchronized (mLock) {
            String methodStr = "registerCallback_1_1";
            try {
                android.hardware.wifi.hostapd.V1_1.IHostapd iHostapdV1_1 = getHostapdMockableV1_1();
                if (iHostapdV1_1 == null) return false;
                HostapdStatus status =  iHostapdV1_1.registerCallback(callback);
                return checkStatusAndLogFailure(status, methodStr);
            } catch (RemoteException e) {
                handleRemoteException(e, methodStr);
                return false;
            }
        }
    }

    /**
     * Initialize the IHostapd object.
     * @return true on success, false otherwise.
     */
    private boolean initHostapdService() {
        synchronized (mLock) {
            try {
                mIHostapd = getHostapdMockable();
            } catch (RemoteException e) {
                Log.e(TAG, "IHostapd.getService exception: " + e);
                return false;
            } catch (NoSuchElementException e) {
                Log.e(TAG, "IHostapd.getService exception: " + e);
                return false;
            }
            if (mIHostapd == null) {
                Log.e(TAG, "Got null IHostapd service. Stopping hostapd HIDL startup");
                return false;
            }
            if (!linkToHostapdDeath()) {
                mIHostapd = null;
                return false;
            }
            // Register for callbacks for 1.1 hostapd.
            if (isV1_1() && !registerCallback(new HostapdCallback())) {
                mIHostapd = null;
                return false;
            }
        }

        if (!initHostapdVendorService())
            Log.e(TAG, "Failed to init HostapdVendor service");

        return true;
    }

    /**
     * Link to death for IHostapdVendor object.
     * @return true on success, false otherwise.
     */
    private boolean linkToHostapdVendorDeath() {
        synchronized (mLock) {
            if (mIHostapdVendor == null) return false;
            try {
                if (!mIHostapdVendor.linkToDeath(mHostapdVendorDeathRecipient, 0)) {
                    Log.wtf(TAG, "Error on linkToDeath on IHostapdVendor");
                    hostapdServiceDiedHandler();
                    return false;
                }
            } catch (RemoteException e) {
                Log.e(TAG, "IHostapdVendor.linkToDeath exception", e);
                return false;
            }
            return true;
        }
    }

    /**
     * Initialize the IHostapdVendor object.
     * @return true on success, false otherwise.
     */
    public boolean initHostapdVendorService() {
        synchronized (mLock) {
            try {
                mIHostapdVendor = getHostapdVendorMockable();
            } catch (RemoteException e) {
                Log.e(TAG, "IHostapdVendor.getService exception: " + e);
                return false;
            }
            if (mIHostapdVendor == null) {
                Log.e(TAG, "Got null IHostapdVendor service. Stopping hostapdVendor HIDL startup");
                return false;
            }
            if (!linkToHostapdVendorDeath()) {
                return false;
            }
        }
        return true;
    }


    /**
     * Add and start a new access point.
     *
     * @param ifaceName Name of the interface.
     * @param config Configuration to use for the AP.
     * @param listener Callback for AP events.
     * @return true on success, false otherwise.
     */
    public boolean addAccessPoint(@NonNull String ifaceName, @NonNull WifiConfiguration config,
                                  @NonNull WifiNative.SoftApListener listener) {
        synchronized (mLock) {
            final String methodStr = "addAccessPoint";
            IHostapd.IfaceParams ifaceParams = new IHostapd.IfaceParams();
            ifaceParams.ifaceName = ifaceName;
            ifaceParams.hwModeParams.enable80211N = true;
            ifaceParams.hwModeParams.enable80211AC = mEnableIeee80211AC;
            try {
                ifaceParams.channelParams.band = getBand(config);
            } catch (IllegalArgumentException e) {
                Log.e(TAG, "Unrecognized apBand " + config.apBand);
                return false;
            }
            if (mEnableAcs) {
                ifaceParams.channelParams.enableAcs = true;
                ifaceParams.channelParams.acsShouldExcludeDfs = true;
            } else {
                // Downgrade IHostapd.Band.BAND_ANY to IHostapd.Band.BAND_2_4_GHZ if ACS
                // is not supported.
                // We should remove this workaround once channel selection is moved from
                // ApConfigUtil to here.
                if (ifaceParams.channelParams.band == IHostapd.Band.BAND_ANY) {
                    Log.d(TAG, "ACS is not supported on this device, using 2.4 GHz band.");
                    ifaceParams.channelParams.band = IHostapd.Band.BAND_2_4_GHZ;
                }
                ifaceParams.channelParams.enableAcs = false;
                ifaceParams.channelParams.channel = config.apChannel;
            }

            IHostapd.NetworkParams nwParams = new IHostapd.NetworkParams();
            // TODO(b/67745880) Note that config.SSID is intended to be either a
            // hex string or "double quoted".
            // However, it seems that whatever is handing us these configurations does not obey
            // this convention.
            nwParams.ssid.addAll(NativeUtil.stringToByteArrayList(config.SSID));
            nwParams.isHidden = config.hiddenSSID;
            nwParams.encryptionType = getEncryptionType(config);
            nwParams.pskPassphrase = (config.preSharedKey != null) ? config.preSharedKey : "";
            if (!checkHostapdAndLogFailure(methodStr)) return false;
            try {
                HostapdStatus status;
                if (isV1_1()) {
                    android.hardware.wifi.hostapd.V1_1.IHostapd.IfaceParams ifaceParams1_1 =
                            new android.hardware.wifi.hostapd.V1_1.IHostapd.IfaceParams();
                    ifaceParams1_1.V1_0 = ifaceParams;
                    if (mEnableAcs) {
                        ifaceParams1_1.channelParams.acsChannelRanges.addAll(mAcsChannelRanges);
                    }
                    status = getHostapdMockableV1_1().addAccessPoint_1_1(ifaceParams1_1, nwParams);
                } else {
                    status = mIHostapd.addAccessPoint(ifaceParams, nwParams);
                }
                if (!checkStatusAndLogFailure(status, methodStr)) {
                    return false;
                }
                mSoftApListeners.put(ifaceName, listener);
                return true;
            } catch (RemoteException e) {
                handleRemoteException(e, methodStr);
                return false;
            }
        }
    }

    /**
     * Remove a previously started access point.
     *
     * @param ifaceName Name of the interface.
     * @return true on success, false otherwise.
     */
    public boolean removeAccessPoint(@NonNull String ifaceName) {
        synchronized (mLock) {
            final String methodStr = "removeAccessPoint";
            if (!checkHostapdAndLogFailure(methodStr)) return false;
            try {
                HostapdStatus status = mIHostapd.removeAccessPoint(ifaceName);
                if (!checkStatusAndLogFailure(status, methodStr)) {
                    return false;
                }
                mSoftApListeners.remove(ifaceName);
                return true;
            } catch (RemoteException e) {
                handleRemoteException(e, methodStr);
                return false;
            }
        }
    }

    /**
     * Add and start a new vendor access point.
     *
     * @param ifaceName Name of the softap interface.
     * @param config Configuration to use for the AP.
     * @param listener Callback for AP events.
     * @return true on success, false otherwise.
     */
    public boolean addVendorAccessPoint(@NonNull String ifaceName, @NonNull WifiConfiguration config, SoftApListener listener) {
        synchronized (mLock) {
            final String methodStr = "addVendorAccessPoint";
            WifiApConfigStore apConfigStore = WifiInjector.getInstance().getWifiApConfigStore();
            IHostapdVendor.VendorIfaceParams vendorIfaceParams = new IHostapdVendor.VendorIfaceParams();
            IHostapd.IfaceParams ifaceParams = vendorIfaceParams.ifaceParams;
            ifaceParams.ifaceName = ifaceName;
            ifaceParams.hwModeParams.enable80211N = true;
            ifaceParams.hwModeParams.enable80211AC = mEnableIeee80211AC;
            vendorIfaceParams.countryCode = (mCountryCode == null) ? "" : mCountryCode;
            vendorIfaceParams.bridgeIfaceName = "";
            try {
                ifaceParams.channelParams.band = getBand(config);
            } catch (IllegalArgumentException e) {
                Log.e(TAG, "Unrecognized apBand " + config.apBand);
                return false;
            }
            if (mEnableAcs) {
                ifaceParams.channelParams.enableAcs = true;
                ifaceParams.channelParams.acsShouldExcludeDfs = true;
            } else {
                // Downgrade IHostapd.Band.BAND_ANY to IHostapd.Band.BAND_2_4_GHZ if ACS
                // is not supported.
                // We should remove this workaround once channel selection is moved from
                // ApConfigUtil to here.
                if (ifaceParams.channelParams.band == IHostapd.Band.BAND_ANY) {
                    Log.d(TAG, "ACS is not supported on this device, using 2.4 GHz band.");
                    ifaceParams.channelParams.band = IHostapd.Band.BAND_2_4_GHZ;
                }
                ifaceParams.channelParams.enableAcs = false;
                ifaceParams.channelParams.channel = config.apChannel;
            }

            IHostapd.NetworkParams nwParams = new IHostapd.NetworkParams();
            nwParams.ssid.addAll(NativeUtil.stringToByteArrayList(config.SSID));
            nwParams.isHidden = config.hiddenSSID;
            nwParams.encryptionType = getEncryptionType(config);
            nwParams.pskPassphrase = (config.preSharedKey != null) ? config.preSharedKey : "";

            if (!checkHostapdVendorAndLogFailure(methodStr)) return false;
            try {
                if (apConfigStore.getDualSapStatus()) {
                    String bridgeIfaceName = apConfigStore.getBridgeInterface();
                    vendorIfaceParams.bridgeIfaceName = (bridgeIfaceName != null) ? bridgeIfaceName : "";
                }

                HostapdStatus status = mIHostapdVendor.addVendorAccessPoint(vendorIfaceParams, nwParams);
                if (checkVendorStatusAndLogFailure(status, methodStr) && (mIHostapdVendor != null)) {
                    IHostapdVendorIfaceCallback vendorcallback = new HostapdVendorIfaceHalCallback(ifaceName, listener);
                    if (vendorcallback != null) {
                        if (!registerVendorCallback(ifaceParams.ifaceName, mIHostapdVendor, vendorcallback)) {
                            Log.e(TAG, "Failed to register Hostapd Vendor callback");
                            return false;
                        }
                    } else {
                        Log.e(TAG, "Failed to create vendorcallback instance");
                    }
                    return true;
                }
            } catch (RemoteException e) {
                handleRemoteException(e, methodStr);
                return false;
            }
            return false;
        }
    }

    /**
     * Remove a previously started access point.
     *
     * @param ifaceName Name of the interface.
     * @return true on success, false otherwise.
     */
    public boolean removeVendorAccessPoint(@NonNull String ifaceName) {
        synchronized (mLock) {
            final String methodStr = "removeVendorAccessPoint";
            WifiApConfigStore apConfigStore = WifiInjector.getInstance().getWifiApConfigStore();

            if (!checkHostapdVendorAndLogFailure(methodStr)) return false;
            try {
                HostapdStatus status = mIHostapdVendor.removeVendorAccessPoint(ifaceName);
                return checkVendorStatusAndLogFailure(status, methodStr);
            } catch (RemoteException e) {
                handleRemoteException(e, methodStr);
                return false;
            }
        }
    }


    /**
     * Set hostapd parameters via QSAP command.
     *
     * This would call QSAP library APIs via hostapd hidl.
     *
     * @param cmd QSAP command.
     * @return true on success, false otherwise.
     */
    public boolean setHostapdParams(@NonNull String cmd) {
        synchronized (mLock) {
            final String methodStr = "setHostapdParams";
            if (!checkHostapdVendorAndLogFailure(methodStr)) return false;
            try {
                HostapdStatus status = mIHostapdVendor.setHostapdParams(cmd);
                return checkVendorStatusAndLogFailure(status, methodStr);
            } catch (RemoteException e) {
                handleRemoteException(e, methodStr);
                return false;
            }
        }
    }


    /**
     * Registers a death notification for hostapd.
     * @return Returns true on success.
     */
    public boolean registerDeathHandler(@NonNull HostapdDeathEventHandler handler) {
        if (mDeathEventHandler != null) {
            Log.e(TAG, "Death handler already present");
        }
        mDeathEventHandler = handler;
        return true;
    }

    /**
     * Deregisters a death notification for hostapd.
     * @return Returns true on success.
     */
    public boolean deregisterDeathHandler() {
        if (mDeathEventHandler == null) {
            Log.e(TAG, "No Death handler present");
        }
        mDeathEventHandler = null;
        return true;
    }

    /**
     * Clear internal state.
     */
    private void clearState() {
        synchronized (mLock) {
            mIHostapd = null;
            mIHostapdVendor = null;
        }
    }

    /**
     * Handle hostapd death.
     */
    private void hostapdServiceDiedHandler() {
        synchronized (mLock) {
            clearState();
            if (mDeathEventHandler != null) {
                mDeathEventHandler.onDeath();
            }
        }
    }

    /**
     * Signals whether Initialization completed successfully.
     */
    public boolean isInitializationStarted() {
        synchronized (mLock) {
            return mIServiceManager != null;
        }
    }

    /**
     * Signals whether Initialization completed successfully.
     */
    public boolean isInitializationComplete() {
        synchronized (mLock) {
            return mIHostapd != null;
        }
    }

    /**
     * Start the hostapd daemon.
     *
     * @return true on success, false otherwise.
     */
    public boolean startDaemon() {
        synchronized (mLock) {
            try {
                // This should startup hostapd daemon using the lazy start HAL mechanism.
                getHostapdMockable();
            } catch (RemoteException e) {
                Log.e(TAG, "Exception while trying to start hostapd: "
                        + e);
                hostapdServiceDiedHandler();
                return false;
            } catch (NoSuchElementException e) {
                // We're starting the daemon, so expect |NoSuchElementException|.
                Log.d(TAG, "Successfully triggered start of hostapd using HIDL");
            }
            return true;
        }
    }

    /**
     * Terminate the hostapd daemon.
     */
    public void terminate() {
        synchronized (mLock) {
            final String methodStr = "terminate";
            if (!checkHostapdAndLogFailure(methodStr)) return;
            try {
                mIHostapd.terminate();
            } catch (RemoteException e) {
                handleRemoteException(e, methodStr);
            }
        }
    }

    /**
     * Wrapper functions to access static HAL methods, created to be mockable in unit tests
     */
    @VisibleForTesting
    protected IServiceManager getServiceManagerMockable() throws RemoteException {
        synchronized (mLock) {
            return IServiceManager.getService();
        }
    }

    @VisibleForTesting
    protected IHostapd getHostapdMockable() throws RemoteException {
        synchronized (mLock) {
            return IHostapd.getService();
        }
    }

    @VisibleForTesting
    protected android.hardware.wifi.hostapd.V1_1.IHostapd getHostapdMockableV1_1()
            throws RemoteException {
        synchronized (mLock) {
            try {
                return android.hardware.wifi.hostapd.V1_1.IHostapd.castFrom(mIHostapd);
            } catch (NoSuchElementException e) {
                Log.e(TAG, "Failed to get IHostapd", e);
                return null;
            }
        }
    }

    @VisibleForTesting
    protected IHostapdVendor getHostapdVendorMockable() throws RemoteException {
        synchronized (mLock) {
            return IHostapdVendor.getService();
        }
    }

    private static int getEncryptionType(WifiConfiguration localConfig) {
        int encryptionType;
        switch (localConfig.getAuthType()) {
            case WifiConfiguration.KeyMgmt.NONE:
                encryptionType = IHostapd.EncryptionType.NONE;
                break;
            case WifiConfiguration.KeyMgmt.WPA_PSK:
                encryptionType = IHostapd.EncryptionType.WPA;
                break;
            case WifiConfiguration.KeyMgmt.WPA2_PSK:
                encryptionType = IHostapd.EncryptionType.WPA2;
                break;
            default:
                // We really shouldn't default to None, but this was how NetworkManagementService
                // used to do this.
                encryptionType = IHostapd.EncryptionType.NONE;
                break;
        }
        return encryptionType;
    }

    private static int getBand(WifiConfiguration localConfig) {
        int bandType;
        switch (localConfig.apBand) {
            case WifiConfiguration.AP_BAND_2GHZ:
                bandType = IHostapd.Band.BAND_2_4_GHZ;
                break;
            case WifiConfiguration.AP_BAND_5GHZ:
                bandType = IHostapd.Band.BAND_5_GHZ;
                break;
            case WifiConfiguration.AP_BAND_ANY:
                bandType = IHostapd.Band.BAND_ANY;
                break;
            default:
                throw new IllegalArgumentException();
        }
        return bandType;
    }

    /**
<<<<<<< HEAD
     * set country code for vendor hostapd.
     */
    public void setCountryCode(String countryCode) {
        mCountryCode = countryCode;
    }

    /**
     * Check if the device is running hostapd vendor service.
     * @return
     */
    public boolean isVendorHostapdHal() {
        return mIHostapdVendor != null;
=======
     * Convert channel list string like '1-6,11' to list of AcsChannelRanges
     */
    private List<android.hardware.wifi.hostapd.V1_1.IHostapd.AcsChannelRange>
            toAcsChannelRanges(String channelListStr) {
        ArrayList<android.hardware.wifi.hostapd.V1_1.IHostapd.AcsChannelRange> acsChannelRanges =
                new ArrayList<>();
        String[] channelRanges = channelListStr.split(",");
        for (String channelRange : channelRanges) {
            android.hardware.wifi.hostapd.V1_1.IHostapd.AcsChannelRange acsChannelRange =
                    new android.hardware.wifi.hostapd.V1_1.IHostapd.AcsChannelRange();
            try {
                if (channelRange.contains("-")) {
                    String[] channels  = channelRange.split("-");
                    if (channels.length != 2) {
                        Log.e(TAG, "Unrecognized channel range, length is " + channels.length);
                        continue;
                    }
                    int start = Integer.parseInt(channels[0]);
                    int end = Integer.parseInt(channels[1]);
                    if (start > end) {
                        Log.e(TAG, "Invalid channel range, from " + start + " to " + end);
                        continue;
                    }
                    acsChannelRange.start = start;
                    acsChannelRange.end = end;
                } else {
                    acsChannelRange.start = Integer.parseInt(channelRange);
                    acsChannelRange.end = acsChannelRange.start;
                }
            } catch (NumberFormatException e) {
                // Ignore malformed value
                Log.e(TAG, "Malformed channel value detected: " + e);
                continue;
            }
            acsChannelRanges.add(acsChannelRange);
        }
        return acsChannelRanges;
>>>>>>> e9a4ac40
    }

    /**
     * Returns false if Hostapd is null, and logs failure to call methodStr
     */
    private boolean checkHostapdAndLogFailure(String methodStr) {
        synchronized (mLock) {
            if (mIHostapd == null) {
                Log.e(TAG, "Can't call " + methodStr + ", IHostapd is null");
                return false;
            }
            return true;
        }
    }

    /**
     * Returns true if provided status code is SUCCESS, logs debug message and returns false
     * otherwise
     */
    private boolean checkStatusAndLogFailure(HostapdStatus status,
            String methodStr) {
        synchronized (mLock) {
            if (status.code != HostapdStatusCode.SUCCESS) {
                Log.e(TAG, "IHostapd." + methodStr + " failed: " + status.code
                        + ", " + status.debugMessage);
                return false;
            } else {
                if (mVerboseLoggingEnabled) {
                    Log.d(TAG, "IHostapd." + methodStr + " succeeded");
                }
                return true;
            }
        }
    }


    /**
     * Returns false if HostapdVendor is null, and logs failure to call methodStr
     */
    private boolean checkHostapdVendorAndLogFailure(String methodStr) {
        synchronized (mLock) {
            if (mIHostapdVendor == null) {
                Log.e(TAG, "Can't call " + methodStr + ", IHostapdVendor is null");
                return false;
            }
            return true;
        }
    }

    /**
     * Returns true if provided status code is SUCCESS, logs debug message and returns false
     * otherwise
     */
    private boolean checkVendorStatusAndLogFailure(HostapdStatus status,
            String methodStr) {
        synchronized (mLock) {
            if (status.code != HostapdStatusCode.SUCCESS) {
                Log.e(TAG, "IHostapdVendor." + methodStr + " failed: " + status.code
                        + ", " + status.debugMessage);
                return false;
            } else {
                if (mVerboseLoggingEnabled) {
                    Log.e(TAG, "IHostapdVendor." + methodStr + " succeeded");
                }
                return true;
            }
        }
    }

    private void handleRemoteException(RemoteException e, String methodStr) {
        synchronized (mLock) {
            hostapdServiceDiedHandler();
            Log.e(TAG, "IHostapd." + methodStr + " failed with exception", e);
        }
    }

    private class HostapdCallback extends
            android.hardware.wifi.hostapd.V1_1.IHostapdCallback.Stub {
        @Override
        public void onFailure(String ifaceName) {
            Log.w(TAG, "Failure on iface " + ifaceName);
            WifiNative.SoftApListener listener = mSoftApListeners.get(ifaceName);
            if (listener != null) {
                listener.onFailure();
            }
        }
    }

    private class HostapdVendorIfaceHalCallback extends IHostapdVendorIfaceCallback.Stub {
        private SoftApListener mSoftApListener;

        HostapdVendorIfaceHalCallback(@NonNull String ifaceName, SoftApListener listener) {
           mSoftApListener = listener;
        }

        @Override
        public void onStaConnected(byte[/* 6 */] bssid) {
                String bssidStr = NativeUtil.macAddressFromByteArray(bssid);
                mSoftApListener.onStaConnected(bssidStr);
        }

        @Override
        public void onStaDisconnected(byte[/* 6 */] bssid) {
                String bssidStr = NativeUtil.macAddressFromByteArray(bssid);
                mSoftApListener.onStaDisconnected(bssidStr);
        }
    }

    /** See IHostapdVendor.hal for documentation */
    private boolean registerVendorCallback(@NonNull String ifaceName,
            IHostapdVendor service, IHostapdVendorIfaceCallback callback) {
        synchronized (mLock) {
            final String methodStr = "registerVendorCallback";
            if (service == null) return false;
            try {
                HostapdStatus status =  service.registerVendorCallback(ifaceName, callback);
                return checkVendorStatusAndLogFailure(status, methodStr);
            } catch (RemoteException e) {
                handleRemoteException(e, methodStr);
                return false;
            }
        }
    }
}<|MERGE_RESOLUTION|>--- conflicted
+++ resolved
@@ -58,12 +58,9 @@
     private boolean mVerboseLoggingEnabled = false;
     private final boolean mEnableAcs;
     private final boolean mEnableIeee80211AC;
-<<<<<<< HEAD
-    private String mCountryCode = null;
-=======
     private final List<android.hardware.wifi.hostapd.V1_1.IHostapd.AcsChannelRange>
             mAcsChannelRanges;
->>>>>>> e9a4ac40
+    private String mCountryCode = null;
 
     // Hostapd HAL interface objects
     private IServiceManager mIServiceManager = null;
@@ -740,20 +737,6 @@
     }
 
     /**
-<<<<<<< HEAD
-     * set country code for vendor hostapd.
-     */
-    public void setCountryCode(String countryCode) {
-        mCountryCode = countryCode;
-    }
-
-    /**
-     * Check if the device is running hostapd vendor service.
-     * @return
-     */
-    public boolean isVendorHostapdHal() {
-        return mIHostapdVendor != null;
-=======
      * Convert channel list string like '1-6,11' to list of AcsChannelRanges
      */
     private List<android.hardware.wifi.hostapd.V1_1.IHostapd.AcsChannelRange>
@@ -791,7 +774,20 @@
             acsChannelRanges.add(acsChannelRange);
         }
         return acsChannelRanges;
->>>>>>> e9a4ac40
+    }
+    /**
+     * set country code for vendor hostapd.
+     */
+    public void setCountryCode(String countryCode) {
+        mCountryCode = countryCode;
+    }
+
+    /**
+     * Check if the device is running hostapd vendor service.
+     * @return
+     */
+    public boolean isVendorHostapdHal() {
+        return mIHostapdVendor != null;
     }
 
     /**

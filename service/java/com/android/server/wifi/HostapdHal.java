/*
 * Copyright (C) 2017 The Android Open Source Project
 *
 * Licensed under the Apache License, Version 2.0 (the "License");
 * you may not use this file except in compliance with the License.
 * You may obtain a copy of the License at
 *
 *      http://www.apache.org/licenses/LICENSE-2.0
 *
 * Unless required by applicable law or agreed to in writing, software
 * distributed under the License is distributed on an "AS IS" BASIS,
 * WITHOUT WARRANTIES OR CONDITIONS OF ANY KIND, either express or implied.
 * See the License for the specific language governing permissions and
 * limitations under the License.
 */
package com.android.server.wifi;


import android.annotation.NonNull;
import android.content.Context;
import android.hardware.wifi.hostapd.V1_0.HostapdStatus;
import android.hardware.wifi.hostapd.V1_0.HostapdStatusCode;
import android.hardware.wifi.hostapd.V1_0.IHostapd;
import android.hidl.manager.V1_0.IServiceManager;
import android.hidl.manager.V1_0.IServiceNotification;
import android.net.wifi.WifiConfiguration;
import android.os.Handler;
import android.os.HwRemoteBinder;
import android.os.Looper;
import android.os.RemoteException;
import android.util.Log;

import com.android.internal.R;
import com.android.internal.annotations.VisibleForTesting;
import com.android.server.wifi.WifiNative.HostapdDeathEventHandler;
import com.android.server.wifi.util.ApConfigUtil;
import com.android.server.wifi.util.NativeUtil;
import com.android.server.wifi.WifiNative.SoftApListener;

import java.util.ArrayList;
import java.util.HashMap;
import java.util.List;
import java.util.NoSuchElementException;

import java.util.ArrayList;
import java.util.HashMap;
import java.util.List;
import java.util.NoSuchElementException;
import java.util.Random;
import java.util.concurrent.CountDownLatch;
import java.util.concurrent.TimeUnit;

import javax.annotation.concurrent.ThreadSafe;

import vendor.qti.hardware.wifi.hostapd.V1_0.IHostapdVendor;
import vendor.qti.hardware.wifi.hostapd.V1_0.IHostapdVendorIfaceCallback;

/**
 * To maintain thread-safety, the locking protocol is that every non-static method (regardless of
 * access level) acquires mLock.
 */
@ThreadSafe
public class HostapdHal {
    private static final String TAG = "HostapdHal";
    @VisibleForTesting
    public static final String HAL_INSTANCE_NAME = "default";
<<<<<<< HEAD
=======
    @VisibleForTesting
    public static final long WAIT_FOR_DEATH_TIMEOUT_MS = 50L;
>>>>>>> af10c29a

    private final Object mLock = new Object();
    private boolean mVerboseLoggingEnabled = false;
    private final Handler mEventHandler;
    private final boolean mEnableAcs;
    private final boolean mEnableIeee80211AC;
    private final List<android.hardware.wifi.hostapd.V1_1.IHostapd.AcsChannelRange>
            mAcsChannelRanges;
<<<<<<< HEAD
    private final List<vendor.qti.hardware.wifi.hostapd.V1_1.IHostapdVendor.AcsChannelRange>
            mVendorAcsChannelRanges;
    private String mCountryCode = null;
=======
    private boolean mForceApChannel = false;
    private int mForcedApChannel;
>>>>>>> af10c29a

    // Hostapd HAL interface objects
    private IServiceManager mIServiceManager = null;
    private IHostapd mIHostapd;
<<<<<<< HEAD
    private IHostapdVendor mIHostapdVendor;
=======
>>>>>>> af10c29a
    private HashMap<String, WifiNative.SoftApListener> mSoftApListeners = new HashMap<>();
    private HostapdDeathEventHandler mDeathEventHandler;
    private ServiceManagerDeathRecipient mServiceManagerDeathRecipient;
    private HostapdDeathRecipient mHostapdDeathRecipient;
<<<<<<< HEAD
    private HostapdVendorDeathRecipient mHostapdVendorDeathRecipient;
=======
>>>>>>> af10c29a
    // Death recipient cookie registered for current supplicant instance.
    private long mDeathRecipientCookie = 0;

    private final IServiceNotification mServiceNotificationCallback =
            new IServiceNotification.Stub() {
        public void onRegistration(String fqName, String name, boolean preexisting) {
            synchronized (mLock) {
                if (mVerboseLoggingEnabled) {
                    Log.i(TAG, "IServiceNotification.onRegistration for: " + fqName
                            + ", " + name + " preexisting=" + preexisting);
                }
                if (!initHostapdService()) {
                    Log.e(TAG, "initalizing IHostapd failed.");
                    hostapdServiceDiedHandler(mDeathRecipientCookie);
                } else {
                    Log.i(TAG, "Completed initialization of IHostapd.");
                }
            }
        }
    };
    private class ServiceManagerDeathRecipient implements HwRemoteBinder.DeathRecipient {
        @Override
        public void serviceDied(long cookie) {
            mEventHandler.post(() -> {
                synchronized (mLock) {
                    Log.w(TAG, "IServiceManager died: cookie=" + cookie);
                    hostapdServiceDiedHandler(mDeathRecipientCookie);
                    mIServiceManager = null; // Will need to register a new ServiceNotification
                }
            });
        }
    }
    private class HostapdDeathRecipient implements HwRemoteBinder.DeathRecipient {
        @Override
        public void serviceDied(long cookie) {
            mEventHandler.post(() -> {
                synchronized (mLock) {
                    Log.w(TAG, "IHostapd/IHostapd died: cookie=" + cookie);
                    hostapdServiceDiedHandler(cookie);
                }
            });
        }
    }
<<<<<<< HEAD

    private class HostapdVendorDeathRecipient implements HwRemoteBinder.DeathRecipient {
        @Override
        public void serviceDied(long cookie) {
            mEventHandler.post(() -> {
                synchronized (mLock) {
                    Log.w(TAG, "IHostapdVendor died: cookie=" + cookie);
                    hostapdServiceDiedHandler(cookie);
                }
            });
        }
    }

    public HostapdHal(Context context, Looper looper) {
        mEventHandler = new Handler(looper);
=======

    public HostapdHal(Context context, Handler handler) {
        mEventHandler = handler;
>>>>>>> af10c29a
        mEnableAcs = context.getResources().getBoolean(R.bool.config_wifi_softap_acs_supported);
        mEnableIeee80211AC =
                context.getResources().getBoolean(R.bool.config_wifi_softap_ieee80211ac_supported);
        mAcsChannelRanges = toAcsChannelRanges(context.getResources().getString(
                R.string.config_wifi_softap_acs_supported_channel_list));

        mServiceManagerDeathRecipient = new ServiceManagerDeathRecipient();
        mHostapdDeathRecipient = new HostapdDeathRecipient();
<<<<<<< HEAD
        mHostapdVendorDeathRecipient = new HostapdVendorDeathRecipient();

        mVendorAcsChannelRanges = toVendorAcsChannelRanges(context.getResources().getString(
                R.string.config_wifi_softap_acs_supported_channel_list));
=======
>>>>>>> af10c29a
    }

    /**
     * Enable/Disable verbose logging.
     *
     * @param enable true to enable, false to disable.
     */
    void enableVerboseLogging(boolean enable) {
        synchronized (mLock) {
            mVerboseLoggingEnabled = enable;
            setLogLevel(enable);
        }
    }

    /**
     * Uses the IServiceManager to check if the device is running V1_1 of the HAL from the VINTF for
     * the device.
     * @return true if supported, false otherwise.
     */
    private boolean isV1_1() {
        synchronized (mLock) {
            if (mIServiceManager == null) {
                Log.e(TAG, "isV1_1: called but mServiceManager is null!?");
                return false;
            }
            try {
                return (mIServiceManager.getTransport(
                        android.hardware.wifi.hostapd.V1_1.IHostapd.kInterfaceName,
                        HAL_INSTANCE_NAME)
                        != IServiceManager.Transport.EMPTY);
            } catch (RemoteException e) {
                Log.e(TAG, "Exception while operating on IServiceManager: " + e);
                handleRemoteException(e, "getTransport");
                return false;
            }
        }
    }

    /**
     * Uses the IServiceManager to check if the device is running V1_1 of the HAL from the VINTF for
     * the device.
     * @return true if supported, false otherwise.
     */
    private boolean isV1_1() {
        synchronized (mLock) {
            if (mIServiceManager == null) {
                Log.e(TAG, "isV1_1: called but mServiceManager is null!?");
                return false;
            }
            try {
                return (mIServiceManager.getTransport(
                        android.hardware.wifi.hostapd.V1_1.IHostapd.kInterfaceName,
                        HAL_INSTANCE_NAME)
                        != IServiceManager.Transport.EMPTY);
            } catch (RemoteException e) {
                Log.e(TAG, "Exception while operating on IServiceManager: " + e);
                handleRemoteException(e, "getTransport");
                return false;
            }
        }
    }

    /**
     * Link to death for IServiceManager object.
     * @return true on success, false otherwise.
     */
    private boolean linkToServiceManagerDeath() {
        synchronized (mLock) {
            if (mIServiceManager == null) return false;
            try {
                if (!mIServiceManager.linkToDeath(mServiceManagerDeathRecipient, 0)) {
                    Log.wtf(TAG, "Error on linkToDeath on IServiceManager");
                    hostapdServiceDiedHandler(mDeathRecipientCookie);
                    mIServiceManager = null; // Will need to register a new ServiceNotification
                    return false;
                }
            } catch (RemoteException e) {
                Log.e(TAG, "IServiceManager.linkToDeath exception", e);
                mIServiceManager = null; // Will need to register a new ServiceNotification
                return false;
            }
            return true;
        }
    }

    /**
     * Registers a service notification for the IHostapd service, which triggers intialization of
     * the IHostapd and IHostapdVendor
     * @return true if the service notification was successfully registered
     */
    public boolean initialize() {
        synchronized (mLock) {
            if (mVerboseLoggingEnabled) {
                Log.i(TAG, "Registering IHostapd service ready callback.");
            }
            mIHostapd = null;
            mIHostapdVendor = null;
            if (mIServiceManager != null) {
                // Already have an IServiceManager and serviceNotification registered, don't
                // don't register another.
                return true;
            }
            try {
                mIServiceManager = getServiceManagerMockable();
                if (mIServiceManager == null) {
                    Log.e(TAG, "Failed to get HIDL Service Manager");
                    return false;
                }
                if (!linkToServiceManagerDeath()) {
                    return false;
                }
                /* TODO(b/33639391) : Use the new IHostapd.registerForNotifications() once it
                   exists */
                if (!mIServiceManager.registerForNotifications(
                        IHostapd.kInterfaceName, "default", mServiceNotificationCallback)) {
                    Log.e(TAG, "Failed to register for notifications to "
                            + IHostapd.kInterfaceName);
                    mIServiceManager = null; // Will need to register a new ServiceNotification
                    return false;
                }
            } catch (RemoteException e) {
                Log.e(TAG, "Exception while trying to register a listener for IHostapd service: "
                        + e);
                hostapdServiceDiedHandler(mDeathRecipientCookie);
                mIServiceManager = null; // Will need to register a new ServiceNotification
                return false;
            }
            return true;
        }
    }

    /**
     * Link to death for IHostapd object.
     * @return true on success, false otherwise.
     */
    private boolean linkToHostapdDeath(HwRemoteBinder.DeathRecipient deathRecipient, long cookie) {
        synchronized (mLock) {
            if (mIHostapd == null) return false;
            try {
<<<<<<< HEAD
                if (!mIHostapd.linkToDeath(mHostapdDeathRecipient, ++mDeathRecipientCookie)) {
=======
                if (!mIHostapd.linkToDeath(deathRecipient, cookie)) {
>>>>>>> af10c29a
                    Log.wtf(TAG, "Error on linkToDeath on IHostapd");
                    hostapdServiceDiedHandler(mDeathRecipientCookie);
                    return false;
                }
            } catch (RemoteException e) {
                Log.e(TAG, "IHostapd.linkToDeath exception", e);
                return false;
            }
            return true;
        }
    }

    private boolean registerCallback(
            android.hardware.wifi.hostapd.V1_1.IHostapdCallback callback) {
        synchronized (mLock) {
            String methodStr = "registerCallback_1_1";
            try {
                android.hardware.wifi.hostapd.V1_1.IHostapd iHostapdV1_1 = getHostapdMockableV1_1();
                if (iHostapdV1_1 == null) return false;
                HostapdStatus status =  iHostapdV1_1.registerCallback(callback);
                return checkStatusAndLogFailure(status, methodStr);
            } catch (RemoteException e) {
                handleRemoteException(e, methodStr);
                return false;
            }
        }
    }

    /**
     * Initialize the IHostapd object.
     * @return true on success, false otherwise.
     */
    private boolean initHostapdService() {
        synchronized (mLock) {
            try {
                mIHostapd = getHostapdMockable();
            } catch (RemoteException e) {
                Log.e(TAG, "IHostapd.getService exception: " + e);
                return false;
            } catch (NoSuchElementException e) {
                Log.e(TAG, "IHostapd.getService exception: " + e);
                return false;
            }
            if (mIHostapd == null) {
                Log.e(TAG, "Got null IHostapd service. Stopping hostapd HIDL startup");
                return false;
            }
<<<<<<< HEAD
            if (!linkToHostapdDeath()) {
=======
            if (!linkToHostapdDeath(mHostapdDeathRecipient, ++mDeathRecipientCookie)) {
>>>>>>> af10c29a
                mIHostapd = null;
                return false;
            }
            // Register for callbacks for 1.1 hostapd.
            if (isV1_1() && !registerCallback(new HostapdCallback())) {
                mIHostapd = null;
                return false;
            }
        }

        if (!initHostapdVendorService())
            Log.e(TAG, "Failed to init HostapdVendor service");

        return true;
    }


    /**
     * Enable force-soft-AP-channel mode which takes effect when soft AP starts next time
     * @param forcedApChannel The forced IEEE channel number
     */
    void enableForceSoftApChannel(int forcedApChannel) {
        mForceApChannel = true;
        mForcedApChannel = forcedApChannel;
    }

    /**
     * Disable force-soft-AP-channel mode which take effect when soft AP starts next time
     */
    void disableForceSoftApChannel() {
        mForceApChannel = false;
    }

    /**
     * Add and start a new access point.
     *
     * @param ifaceName Name of the interface.
     * @param config Configuration to use for the AP.
     * @param listener Callback for AP events.
     * @return true on success, false otherwise.
     */
    public boolean addAccessPoint(@NonNull String ifaceName, @NonNull WifiConfiguration config,
                                  @NonNull WifiNative.SoftApListener listener) {
        synchronized (mLock) {
            final String methodStr = "addAccessPoint";
            IHostapd.IfaceParams ifaceParams = new IHostapd.IfaceParams();
            ifaceParams.ifaceName = ifaceName;
            ifaceParams.hwModeParams.enable80211N = true;
            ifaceParams.hwModeParams.enable80211AC = mEnableIeee80211AC;
            try {
                ifaceParams.channelParams.band = getBand(config);
            } catch (IllegalArgumentException e) {
                Log.e(TAG, "Unrecognized apBand " + config.apBand);
                return false;
            }
            if (mForceApChannel) {
                ifaceParams.channelParams.enableAcs = false;
                ifaceParams.channelParams.channel = mForcedApChannel;
                if (mForcedApChannel <= ApConfigUtil.HIGHEST_2G_AP_CHANNEL) {
                    ifaceParams.channelParams.band = IHostapd.Band.BAND_2_4_GHZ;
                } else {
                    ifaceParams.channelParams.band = IHostapd.Band.BAND_5_GHZ;
                }
            } else if (mEnableAcs) {
                ifaceParams.channelParams.enableAcs = true;
                ifaceParams.channelParams.acsShouldExcludeDfs = true;
            } else {
                // Downgrade IHostapd.Band.BAND_ANY to IHostapd.Band.BAND_2_4_GHZ if ACS
                // is not supported.
                // We should remove this workaround once channel selection is moved from
                // ApConfigUtil to here.
                if (ifaceParams.channelParams.band == IHostapd.Band.BAND_ANY) {
                    Log.d(TAG, "ACS is not supported on this device, using 2.4 GHz band.");
                    ifaceParams.channelParams.band = IHostapd.Band.BAND_2_4_GHZ;
                }
                ifaceParams.channelParams.enableAcs = false;
                ifaceParams.channelParams.channel = config.apChannel;
            }

            IHostapd.NetworkParams nwParams = new IHostapd.NetworkParams();
            // TODO(b/67745880) Note that config.SSID is intended to be either a
            // hex string or "double quoted".
            // However, it seems that whatever is handing us these configurations does not obey
            // this convention.
            nwParams.ssid.addAll(NativeUtil.stringToByteArrayList(config.SSID));
            nwParams.isHidden = config.hiddenSSID;
            nwParams.encryptionType = getEncryptionType(config);
            nwParams.pskPassphrase = (config.preSharedKey != null) ? config.preSharedKey : "";
            if (!checkHostapdAndLogFailure(methodStr)) return false;
            try {
                HostapdStatus status;
                if (isV1_1()) {
                    android.hardware.wifi.hostapd.V1_1.IHostapd.IfaceParams ifaceParams1_1 =
                            new android.hardware.wifi.hostapd.V1_1.IHostapd.IfaceParams();
                    ifaceParams1_1.V1_0 = ifaceParams;
                    if (mEnableAcs) {
                        ifaceParams1_1.channelParams.acsChannelRanges.addAll(mAcsChannelRanges);
                    }
                    android.hardware.wifi.hostapd.V1_1.IHostapd iHostapdV1_1 =
                            getHostapdMockableV1_1();
                    if (iHostapdV1_1 == null) return false;
                    status = iHostapdV1_1.addAccessPoint_1_1(ifaceParams1_1, nwParams);
                } else {
                    status = mIHostapd.addAccessPoint(ifaceParams, nwParams);
                }
                if (!checkStatusAndLogFailure(status, methodStr)) {
                    return false;
                }
                mSoftApListeners.put(ifaceName, listener);
                return true;
            } catch (RemoteException e) {
                handleRemoteException(e, methodStr);
                return false;
            }
        }
    }

    /**
     * Remove a previously started access point.
     *
     * @param ifaceName Name of the interface.
     * @return true on success, false otherwise.
     */
    public boolean removeAccessPoint(@NonNull String ifaceName) {
        synchronized (mLock) {
            final String methodStr = "removeAccessPoint";
            if (!checkHostapdAndLogFailure(methodStr)) return false;
            try {
                HostapdStatus status = mIHostapd.removeAccessPoint(ifaceName);
                if (!checkStatusAndLogFailure(status, methodStr)) {
                    return false;
                }
                mSoftApListeners.remove(ifaceName);
                return true;
            } catch (RemoteException e) {
                handleRemoteException(e, methodStr);
                return false;
            }
        }
    }


    /**
     * Registers a death notification for hostapd.
     * @return Returns true on success.
     */
    public boolean registerDeathHandler(@NonNull HostapdDeathEventHandler handler) {
        if (mDeathEventHandler != null) {
            Log.e(TAG, "Death handler already present");
        }
        mDeathEventHandler = handler;
        return true;
    }

    /**
     * Deregisters a death notification for hostapd.
     * @return Returns true on success.
     */
    public boolean deregisterDeathHandler() {
        if (mDeathEventHandler == null) {
            Log.e(TAG, "No Death handler present");
        }
        mDeathEventHandler = null;
        return true;
    }

    /**
     * Clear internal state.
     */
    private void clearState() {
        synchronized (mLock) {
            mIHostapd = null;
            mIHostapdVendor = null;
        }
    }

    /**
     * Handle hostapd death.
     */
    private void hostapdServiceDiedHandler(long cookie) {
        synchronized (mLock) {
            if (mDeathRecipientCookie != cookie) {
                Log.i(TAG, "Ignoring stale death recipient notification");
                return;
            }
            clearState();
            if (mDeathEventHandler != null) {
                mDeathEventHandler.onDeath();
            }
        }
    }

    /**
     * Signals whether Initialization completed successfully.
     */
    public boolean isInitializationStarted() {
        synchronized (mLock) {
            return mIServiceManager != null;
        }
    }

    /**
     * Signals whether Initialization completed successfully.
     */
    public boolean isInitializationComplete() {
        synchronized (mLock) {
            return mIHostapd != null;
        }
    }

    /**
     * Start the hostapd daemon.
     *
     * @return true on success, false otherwise.
     */
    public boolean startDaemon() {
        synchronized (mLock) {
            try {
                // This should startup hostapd daemon using the lazy start HAL mechanism.
                getHostapdMockable();
            } catch (RemoteException e) {
                Log.e(TAG, "Exception while trying to start hostapd: "
                        + e);
                hostapdServiceDiedHandler(mDeathRecipientCookie);
                return false;
            } catch (NoSuchElementException e) {
                // We're starting the daemon, so expect |NoSuchElementException|.
                Log.d(TAG, "Successfully triggered start of hostapd using HIDL");
            }
            return true;
        }
    }

    /**
<<<<<<< HEAD
     * Terminate the hostapd daemon.
=======
     * Terminate the hostapd daemon & wait for it's death.
>>>>>>> af10c29a
     */
    public void terminate() {
        synchronized (mLock) {
            // Register for a new death listener to block until hostapd is dead.
            final long waitForDeathCookie = new Random().nextLong();
            final CountDownLatch waitForDeathLatch = new CountDownLatch(1);
            linkToHostapdDeath((cookie) -> {
                Log.d(TAG, "IHostapd died: cookie=" + cookie);
                if (cookie != waitForDeathCookie) return;
                waitForDeathLatch.countDown();
            }, waitForDeathCookie);

            final String methodStr = "terminate";
            if (!checkHostapdAndLogFailure(methodStr)) return;
            try {
                mIHostapd.terminate();
            } catch (RemoteException e) {
                handleRemoteException(e, methodStr);
            }

            // Now wait for death listener callback to confirm that it's dead.
            try {
                if (!waitForDeathLatch.await(WAIT_FOR_DEATH_TIMEOUT_MS, TimeUnit.MILLISECONDS)) {
                    Log.w(TAG, "Timed out waiting for confirmation of hostapd death");
                }
            } catch (InterruptedException e) {
                Log.w(TAG, "Failed to wait for hostapd death");
            }
        }
    }

    /**
     * Wrapper functions to access static HAL methods, created to be mockable in unit tests
     */
    @VisibleForTesting
    protected IServiceManager getServiceManagerMockable() throws RemoteException {
        synchronized (mLock) {
            return IServiceManager.getService();
        }
    }

    @VisibleForTesting
    protected IHostapd getHostapdMockable() throws RemoteException {
        synchronized (mLock) {
            return IHostapd.getService();
        }
    }

    @VisibleForTesting
    protected android.hardware.wifi.hostapd.V1_1.IHostapd getHostapdMockableV1_1()
            throws RemoteException {
        synchronized (mLock) {
            try {
                return android.hardware.wifi.hostapd.V1_1.IHostapd.castFrom(mIHostapd);
            } catch (NoSuchElementException e) {
                Log.e(TAG, "Failed to get IHostapd", e);
                return null;
            }
        }
    }

    private static int getEncryptionType(WifiConfiguration localConfig) {
        int encryptionType;
        switch (localConfig.getAuthType()) {
            case WifiConfiguration.KeyMgmt.NONE:
                encryptionType = IHostapd.EncryptionType.NONE;
                break;
            case WifiConfiguration.KeyMgmt.WPA_PSK:
                encryptionType = IHostapd.EncryptionType.WPA;
                break;
            case WifiConfiguration.KeyMgmt.WPA2_PSK:
                encryptionType = IHostapd.EncryptionType.WPA2;
                break;
            default:
                // We really shouldn't default to None, but this was how NetworkManagementService
                // used to do this.
                encryptionType = IHostapd.EncryptionType.NONE;
                break;
        }
        return encryptionType;
    }

    private static int getVendorEncryptionType(WifiConfiguration localConfig) {
        int encryptionType;
        switch (localConfig.getAuthType()) {
            case WifiConfiguration.KeyMgmt.NONE:
                encryptionType = vendor.qti.hardware.wifi.hostapd.V1_1.IHostapdVendor.VendorEncryptionType.NONE;
                break;
            case WifiConfiguration.KeyMgmt.WPA_PSK:
                encryptionType = vendor.qti.hardware.wifi.hostapd.V1_1.IHostapdVendor.VendorEncryptionType.WPA;
                break;
            case WifiConfiguration.KeyMgmt.WPA2_PSK:
                encryptionType = vendor.qti.hardware.wifi.hostapd.V1_1.IHostapdVendor.VendorEncryptionType.WPA2;
                break;
            case WifiConfiguration.KeyMgmt.SAE:
                encryptionType = vendor.qti.hardware.wifi.hostapd.V1_1.IHostapdVendor.VendorEncryptionType.SAE;
                break;
            case WifiConfiguration.KeyMgmt.OWE:
                encryptionType = vendor.qti.hardware.wifi.hostapd.V1_1.IHostapdVendor.VendorEncryptionType.OWE;
                break;
            default:
                // We really shouldn't default to None, but this was how NetworkManagementService
                // used to do this.
                encryptionType = vendor.qti.hardware.wifi.hostapd.V1_1.IHostapdVendor.VendorEncryptionType.NONE;
                break;
        }
        return encryptionType;
    }

    private static int getBand(WifiConfiguration localConfig) {
        int bandType;
        switch (localConfig.apBand) {
            case WifiConfiguration.AP_BAND_2GHZ:
                bandType = IHostapd.Band.BAND_2_4_GHZ;
                break;
            case WifiConfiguration.AP_BAND_5GHZ:
                bandType = IHostapd.Band.BAND_5_GHZ;
                break;
            case WifiConfiguration.AP_BAND_ANY:
                bandType = IHostapd.Band.BAND_ANY;
                break;
            default:
                throw new IllegalArgumentException();
        }
        return bandType;
    }

    /**
     * Convert channel list string like '1-6,11' to list of AcsChannelRanges
     */
    private List<android.hardware.wifi.hostapd.V1_1.IHostapd.AcsChannelRange>
            toAcsChannelRanges(String channelListStr) {
        ArrayList<android.hardware.wifi.hostapd.V1_1.IHostapd.AcsChannelRange> acsChannelRanges =
                new ArrayList<>();
        String[] channelRanges = channelListStr.split(",");
        for (String channelRange : channelRanges) {
            android.hardware.wifi.hostapd.V1_1.IHostapd.AcsChannelRange acsChannelRange =
                    new android.hardware.wifi.hostapd.V1_1.IHostapd.AcsChannelRange();
            try {
                if (channelRange.contains("-")) {
                    String[] channels  = channelRange.split("-");
                    if (channels.length != 2) {
                        Log.e(TAG, "Unrecognized channel range, length is " + channels.length);
                        continue;
                    }
                    int start = Integer.parseInt(channels[0]);
                    int end = Integer.parseInt(channels[1]);
                    if (start > end) {
                        Log.e(TAG, "Invalid channel range, from " + start + " to " + end);
                        continue;
                    }
                    acsChannelRange.start = start;
                    acsChannelRange.end = end;
                } else {
                    acsChannelRange.start = Integer.parseInt(channelRange);
                    acsChannelRange.end = acsChannelRange.start;
                }
            } catch (NumberFormatException e) {
                // Ignore malformed value
                Log.e(TAG, "Malformed channel value detected: " + e);
                continue;
            }
            acsChannelRanges.add(acsChannelRange);
        }
        return acsChannelRanges;
    }

    /**
     * Returns false if Hostapd is null, and logs failure to call methodStr
     */
    private boolean checkHostapdAndLogFailure(String methodStr) {
        synchronized (mLock) {
            if (mIHostapd == null) {
                Log.e(TAG, "Can't call " + methodStr + ", IHostapd is null");
                return false;
            }
            return true;
        }
    }

    /**
     * Returns true if provided status code is SUCCESS, logs debug message and returns false
     * otherwise
     */
    private boolean checkStatusAndLogFailure(HostapdStatus status,
            String methodStr) {
        synchronized (mLock) {
            if (status.code != HostapdStatusCode.SUCCESS) {
                Log.e(TAG, "IHostapd." + methodStr + " failed: " + status.code
                        + ", " + status.debugMessage);
                return false;
            } else {
                if (mVerboseLoggingEnabled) {
                    Log.d(TAG, "IHostapd." + methodStr + " succeeded");
                }
                return true;
            }
        }
    }


    private void handleRemoteException(RemoteException e, String methodStr) {
        synchronized (mLock) {
            hostapdServiceDiedHandler(mDeathRecipientCookie);
            Log.e(TAG, "IHostapd." + methodStr + " failed with exception", e);
        }
    }

    private class HostapdCallback extends
            android.hardware.wifi.hostapd.V1_1.IHostapdCallback.Stub {
        @Override
        public void onFailure(String ifaceName) {
            Log.w(TAG, "Failure on iface " + ifaceName);
            WifiNative.SoftApListener listener = mSoftApListeners.get(ifaceName);
            if (listener != null) {
                listener.onFailure();
            }
        }
<<<<<<< HEAD
    }


    /* ######################### Hostapd Vendor change ###################### */
    // Keep hostapd vendor changes below this line to have minimal conflicts during merge/upgrade

    /**
     * Uses the IServiceManager to check if the device is running V1_1 of the hostapd vendor HAL from
     * the VINTF for the device.
     * @return true if supported, false otherwise.
     */
    private boolean isVendorV1_1() {
        synchronized (mLock) {
            if (mIServiceManager == null) {
                Log.e(TAG, "isVendorV1_1: called but mServiceManager is null!?");
                return false;
            }
            try {
                return (mIServiceManager.getTransport(
                        vendor.qti.hardware.wifi.hostapd.V1_1.IHostapdVendor.kInterfaceName,
                        HAL_INSTANCE_NAME)
                        != IServiceManager.Transport.EMPTY);
            } catch (RemoteException e) {
                Log.e(TAG, "Exception while operating on IServiceManager: " + e);
                handleRemoteException(e, "getTransport");
                return false;
            }
        }
    }

    /**
     * Link to death for IHostapdVendor object.
     * @return true on success, false otherwise.
     */
    private boolean linkToHostapdVendorDeath() {
        synchronized (mLock) {
            if (mIHostapdVendor == null) return false;
            try {
                if (!mIHostapdVendor.linkToDeath(mHostapdVendorDeathRecipient, mDeathRecipientCookie)) {
                    Log.wtf(TAG, "Error on linkToDeath on IHostapdVendor");
                    hostapdServiceDiedHandler(mDeathRecipientCookie);
                    return false;
                }
            } catch (RemoteException e) {
                Log.e(TAG, "IHostapdVendor.linkToDeath exception", e);
                return false;
            }
            return true;
        }
    }

    /**
     * Initialize the IHostapdVendor object.
     * @return true on success, false otherwise.
     */
    public boolean initHostapdVendorService() {
        synchronized (mLock) {
            try {
                mIHostapdVendor = getHostapdVendorMockable();
            } catch (RemoteException e) {
                Log.e(TAG, "IHostapdVendor.getService exception: " + e);
                return false;
            }
            if (mIHostapdVendor == null) {
                Log.e(TAG, "Got null IHostapdVendor service. Stopping hostapdVendor HIDL startup");
                return false;
            }
            if (!linkToHostapdVendorDeath()) {
                mIHostapdVendor = null;
                return false;
            }
        }
        return true;
    }

    /**
     * Add and start a new vendor access point.
     *
     * @param ifaceName Name of the softap interface.
     * @param config Configuration to use for the AP.
     * @param listener Callback for AP events.
     * @return true on success, false otherwise.
     */
    public boolean addVendorAccessPoint(@NonNull String ifaceName, @NonNull WifiConfiguration config, SoftApListener listener) {
        synchronized (mLock) {
            final String methodStr = "addVendorAccessPoint";
            WifiApConfigStore apConfigStore = WifiInjector.getInstance().getWifiApConfigStore();
            IHostapdVendor.VendorIfaceParams vendorIfaceParams = new IHostapdVendor.VendorIfaceParams();
            IHostapd.IfaceParams ifaceParams = vendorIfaceParams.ifaceParams;
            ifaceParams.ifaceName = ifaceName;
            ifaceParams.hwModeParams.enable80211N = true;
            ifaceParams.hwModeParams.enable80211AC = mEnableIeee80211AC;
            vendorIfaceParams.countryCode = (mCountryCode == null) ? "" : mCountryCode;
            vendorIfaceParams.bridgeIfaceName = "";
            try {
                ifaceParams.channelParams.band = getBand(config);
            } catch (IllegalArgumentException e) {
                Log.e(TAG, "Unrecognized apBand " + config.apBand);
                return false;
            }
            if (mEnableAcs) {
                ifaceParams.channelParams.enableAcs = true;
                ifaceParams.channelParams.acsShouldExcludeDfs = true;
            } else {
                // Downgrade IHostapd.Band.BAND_ANY to IHostapd.Band.BAND_2_4_GHZ if ACS
                // is not supported.
                // We should remove this workaround once channel selection is moved from
                // ApConfigUtil to here.
                if (ifaceParams.channelParams.band == IHostapd.Band.BAND_ANY) {
                    Log.d(TAG, "ACS is not supported on this device, using 2.4 GHz band.");
                    ifaceParams.channelParams.band = IHostapd.Band.BAND_2_4_GHZ;
                }
                ifaceParams.channelParams.enableAcs = false;
                ifaceParams.channelParams.channel = config.apChannel;
            }

            IHostapd.NetworkParams nwParams = new IHostapd.NetworkParams();
            nwParams.ssid.addAll(NativeUtil.stringToByteArrayList(config.SSID));
            nwParams.isHidden = config.hiddenSSID;
            nwParams.encryptionType = getEncryptionType(config);
            nwParams.pskPassphrase = (config.preSharedKey != null) ? config.preSharedKey : "";

            if (!checkHostapdVendorAndLogFailure(methodStr)) return false;
            try {
                if (apConfigStore.getDualSapStatus()) {
                    String bridgeIfaceName = apConfigStore.getBridgeInterface();
                    vendorIfaceParams.bridgeIfaceName = (bridgeIfaceName != null) ? bridgeIfaceName : "";
                }

                if (isVendorV1_1()) {
                    vendor.qti.hardware.wifi.hostapd.V1_1.IHostapdVendor iHostapdVendorV1_1 =
                        getHostapdVendorMockableV1_1();
                    if (iHostapdVendorV1_1 == null) {
                        Log.e(TAG, "Failed to get V1_1.IHostapdVendor");
                        return false;
                    }
                    setLogLevel(mVerboseLoggingEnabled);
                    vendor.qti.hardware.wifi.hostapd.V1_1.IHostapdVendor.VendorIfaceParams
                         vendorIfaceParams1_1 =
                            new vendor.qti.hardware.wifi.hostapd.V1_1.IHostapdVendor.VendorIfaceParams();
                    vendorIfaceParams1_1.VendorV1_0 = vendorIfaceParams;
                    vendorIfaceParams1_1.vendorChannelParams.channelParams = ifaceParams.channelParams;
                    vendorIfaceParams1_1.vendorEncryptionType = getVendorEncryptionType(config);
                    vendorIfaceParams1_1.oweTransIfaceName = (config.oweTransIfaceName != null) ? config.oweTransIfaceName : "";
                    if (mEnableAcs) {
                        vendorIfaceParams1_1.vendorChannelParams.acsChannelRanges.addAll(mVendorAcsChannelRanges);
                    }
                    HostapdStatus status =
                        iHostapdVendorV1_1.addVendorAccessPoint_1_1(vendorIfaceParams1_1, nwParams);
                    if (checkVendorStatusAndLogFailure(status, methodStr)) {
                        HostapdVendorIfaceHalCallbackV1_1 vendorcallback_1_1 =
                            new HostapdVendorIfaceHalCallbackV1_1(ifaceName, listener);
                        if (vendorcallback_1_1 != null) {
                            if (!registerVendorCallback_1_1(ifaceParams.ifaceName, vendorcallback_1_1)) {
                                Log.e(TAG, "Failed to register Hostapd Vendor callback");
                                return false;
                            }
                        } else {
                            Log.e(TAG, "Failed to create vendorcallback instance");
                        }
                        return true;
                    }
                } else {
                    HostapdStatus status = mIHostapdVendor.addVendorAccessPoint(vendorIfaceParams, nwParams);
                    if (checkVendorStatusAndLogFailure(status, methodStr) && (mIHostapdVendor != null)) {
                        IHostapdVendorIfaceCallback vendorcallback = new HostapdVendorIfaceHalCallback(ifaceName, listener);
                        if (vendorcallback != null) {
                            if (!registerVendorCallback(ifaceParams.ifaceName, mIHostapdVendor, vendorcallback)) {
                                Log.e(TAG, "Failed to register Hostapd Vendor callback");
                                return false;
                            }
                        } else {
                            Log.e(TAG, "Failed to create vendorcallback instance");
                        }
                        return true;
                    }
                }
            } catch (RemoteException e) {
                handleRemoteException(e, methodStr);
                return false;
            }
            return false;
        }
    }

    /**
     * Remove a previously started access point.
     *
     * @param ifaceName Name of the interface.
     * @return true on success, false otherwise.
     */
    public boolean removeVendorAccessPoint(@NonNull String ifaceName) {
        synchronized (mLock) {
            final String methodStr = "removeVendorAccessPoint";
            WifiApConfigStore apConfigStore = WifiInjector.getInstance().getWifiApConfigStore();

            if (!checkHostapdVendorAndLogFailure(methodStr)) return false;
            try {
                HostapdStatus status = mIHostapdVendor.removeVendorAccessPoint(ifaceName);
                return checkVendorStatusAndLogFailure(status, methodStr);
            } catch (RemoteException e) {
                handleRemoteException(e, methodStr);
                return false;
            }
        }
    }


    /**
     * Set hostapd parameters via QSAP command.
     *
     * This would call QSAP library APIs via hostapd hidl.
     *
     * @param cmd QSAP command.
     * @return true on success, false otherwise.
     */
    public boolean setHostapdParams(@NonNull String cmd) {
        synchronized (mLock) {
            final String methodStr = "setHostapdParams";
            if (!checkHostapdVendorAndLogFailure(methodStr)) return false;
            try {
                HostapdStatus status = mIHostapdVendor.setHostapdParams(cmd);
                return checkVendorStatusAndLogFailure(status, methodStr);
            } catch (RemoteException e) {
                handleRemoteException(e, methodStr);
                return false;
            }
        }
    }

    @VisibleForTesting
    protected IHostapdVendor getHostapdVendorMockable() throws RemoteException {
        synchronized (mLock) {
            return IHostapdVendor.getService();
        }
    }

    @VisibleForTesting
    protected vendor.qti.hardware.wifi.hostapd.V1_1.IHostapdVendor getHostapdVendorMockableV1_1()
            throws RemoteException {
        synchronized (mLock) {
            try {
                return vendor.qti.hardware.wifi.hostapd.V1_1.IHostapdVendor.castFrom(mIHostapdVendor);
            } catch (NoSuchElementException e) {
                Log.e(TAG, "Failed to get IHostapdVendorV1_1", e);
                return null;
            }
        }
    }

    /**
     * Convert channel list string like '1-6,11' to list of AcsChannelRanges
     */
    private List<vendor.qti.hardware.wifi.hostapd.V1_1.IHostapdVendor.AcsChannelRange>
            toVendorAcsChannelRanges(String channelListStr) {
        ArrayList<vendor.qti.hardware.wifi.hostapd.V1_1.IHostapdVendor.AcsChannelRange> acsChannelRanges =
                new ArrayList<>();
        String[] channelRanges = channelListStr.split(",");
        for (String channelRange : channelRanges) {
            vendor.qti.hardware.wifi.hostapd.V1_1.IHostapdVendor.AcsChannelRange acsChannelRange =
                    new vendor.qti.hardware.wifi.hostapd.V1_1.IHostapdVendor.AcsChannelRange();
            try {
                if (channelRange.contains("-")) {
                    String[] channels  = channelRange.split("-");
                    if (channels.length != 2) {
                        Log.e(TAG, "Unrecognized channel range, length is " + channels.length);
                        continue;
                    }
                    int start = Integer.parseInt(channels[0]);
                    int end = Integer.parseInt(channels[1]);
                    if (start > end) {
                        Log.e(TAG, "Invalid channel range, from " + start + " to " + end);
                        continue;
                    }
                    acsChannelRange.start = start;
                    acsChannelRange.end = end;
                } else {
                    acsChannelRange.start = Integer.parseInt(channelRange);
                    acsChannelRange.end = acsChannelRange.start;
                }
            } catch (NumberFormatException e) {
                // Ignore malformed value
                Log.e(TAG, "Malformed channel value detected: " + e);
                continue;
            }
            acsChannelRanges.add(acsChannelRange);
        }
        return acsChannelRanges;
    }

    /**
     * set country code for vendor hostapd.
     */
    public void setCountryCode(String countryCode) {
        mCountryCode = countryCode;
    }

    /**
     * Check if the device is running hostapd vendor service.
     * @return
     */
    public boolean isVendorHostapdHal() {
        return mIHostapdVendor != null;
    }

    /**
     * Returns false if HostapdVendor is null, and logs failure to call methodStr
     */
    private boolean checkHostapdVendorAndLogFailure(String methodStr) {
        synchronized (mLock) {
            if (mIHostapdVendor == null) {
                Log.e(TAG, "Can't call " + methodStr + ", IHostapdVendor is null");
                return false;
            }
            return true;
        }
    }

    /**
     * Returns true if provided status code is SUCCESS, logs debug message and returns false
     * otherwise
     */
    private boolean checkVendorStatusAndLogFailure(HostapdStatus status,
            String methodStr) {
        synchronized (mLock) {
            if (status.code != HostapdStatusCode.SUCCESS) {
                Log.e(TAG, "IHostapdVendor." + methodStr + " failed: " + status.code
                        + ", " + status.debugMessage);
                return false;
            } else {
                if (mVerboseLoggingEnabled) {
                    Log.e(TAG, "IHostapdVendor." + methodStr + " succeeded");
                }
                return true;
            }
        }
    }

    private class HostapdVendorIfaceHalCallback extends IHostapdVendorIfaceCallback.Stub {
        private SoftApListener mSoftApListener;

        HostapdVendorIfaceHalCallback(@NonNull String ifaceName, SoftApListener listener) {
           mSoftApListener = listener;
        }

        @Override
        public void onStaConnected(byte[/* 6 */] bssid) {
                String bssidStr = NativeUtil.macAddressFromByteArray(bssid);
                mSoftApListener.onStaConnected(bssidStr);
        }

        @Override
        public void onStaDisconnected(byte[/* 6 */] bssid) {
                String bssidStr = NativeUtil.macAddressFromByteArray(bssid);
                mSoftApListener.onStaDisconnected(bssidStr);
        }
    }

    /** See IHostapdVendor.hal for documentation */
    private boolean registerVendorCallback(@NonNull String ifaceName,
            IHostapdVendor service, IHostapdVendorIfaceCallback callback) {
        synchronized (mLock) {
            final String methodStr = "registerVendorCallback";
            if (service == null) return false;
            try {
                HostapdStatus status =  service.registerVendorCallback(ifaceName, callback);
                return checkVendorStatusAndLogFailure(status, methodStr);
            } catch (RemoteException e) {
                handleRemoteException(e, methodStr);
                return false;
            }
        }
    }

    private class HostapdVendorIfaceHalCallbackV1_1 extends
            vendor.qti.hardware.wifi.hostapd.V1_1.IHostapdVendorIfaceCallback.Stub {
        private SoftApListener mSoftApListener;

        HostapdVendorIfaceHalCallbackV1_1(@NonNull String ifaceName, SoftApListener listener) {
           mSoftApListener = listener;
        }

        @Override
        public void onStaConnected(byte[/* 6 */] bssid) {
                String bssidStr = NativeUtil.macAddressFromByteArray(bssid);
                mSoftApListener.onStaConnected(bssidStr);
        }

        @Override
        public void onStaDisconnected(byte[/* 6 */] bssid) {
                String bssidStr = NativeUtil.macAddressFromByteArray(bssid);
                mSoftApListener.onStaDisconnected(bssidStr);
        }
        @Override
        public void onFailure(String ifaceName) {
            Log.w(TAG, "Failure on iface " + ifaceName);
            mSoftApListener.onFailure();
        }
    }

    private boolean registerVendorCallback_1_1(@NonNull String ifaceName,
            vendor.qti.hardware.wifi.hostapd.V1_1.IHostapdVendorIfaceCallback callback) {
        synchronized (mLock) {
            String methodStr = "registerVendorCallback_1_1";
            try {
                vendor.qti.hardware.wifi.hostapd.V1_1.IHostapdVendor iHostapdVendorV1_1 =
                    getHostapdVendorMockableV1_1();
                if (iHostapdVendorV1_1 == null) return false;
                HostapdStatus status =  iHostapdVendorV1_1.registerVendorCallback_1_1(
                    ifaceName, callback);
                return checkVendorStatusAndLogFailure(status, methodStr);
            } catch (RemoteException e) {
                handleRemoteException(e, methodStr);
                return false;
            }
        }
    }

    /**
     * Set the debug log level for hostapd
     *
     * @param turnOnVerbose Whether to turn on verbose logging or not.
     * @return true if request is sent successfully, false otherwise.
     */
    public boolean setLogLevel(boolean turnOnVerbose) {
        synchronized (mLock) {
            if (!isVendorV1_1()) return false;
            int logLevel = turnOnVerbose
                    ? vendor.qti.hardware.wifi.hostapd.V1_1.IHostapdVendor.DebugLevel.DEBUG
                    : vendor.qti.hardware.wifi.hostapd.V1_1.IHostapdVendor.DebugLevel.INFO;
            return setDebugParams(logLevel, false, false);
        }
    }

    /** See IHostapdVendor.hal for documentation */
    private boolean setDebugParams(int level, boolean showTimestamp, boolean showKeys) {
        synchronized (mLock) {
            final String methodStr = "setDebugParams";
            try {
                vendor.qti.hardware.wifi.hostapd.V1_1.IHostapdVendor iHostapdVendorV1_1 =
                    getHostapdVendorMockableV1_1();
                if (iHostapdVendorV1_1 == null) return false;
                HostapdStatus status =  iHostapdVendorV1_1.setDebugParams(level, false, false);
                return checkVendorStatusAndLogFailure(status, methodStr);
            } catch (RemoteException e) {
                handleRemoteException(e, methodStr);
                return false;
            }
        }
=======
>>>>>>> af10c29a
    }
}<|MERGE_RESOLUTION|>--- conflicted
+++ resolved
@@ -26,7 +26,6 @@
 import android.net.wifi.WifiConfiguration;
 import android.os.Handler;
 import android.os.HwRemoteBinder;
-import android.os.Looper;
 import android.os.RemoteException;
 import android.util.Log;
 
@@ -36,11 +35,6 @@
 import com.android.server.wifi.util.ApConfigUtil;
 import com.android.server.wifi.util.NativeUtil;
 import com.android.server.wifi.WifiNative.SoftApListener;
-
-import java.util.ArrayList;
-import java.util.HashMap;
-import java.util.List;
-import java.util.NoSuchElementException;
 
 import java.util.ArrayList;
 import java.util.HashMap;
@@ -64,11 +58,8 @@
     private static final String TAG = "HostapdHal";
     @VisibleForTesting
     public static final String HAL_INSTANCE_NAME = "default";
-<<<<<<< HEAD
-=======
     @VisibleForTesting
     public static final long WAIT_FOR_DEATH_TIMEOUT_MS = 50L;
->>>>>>> af10c29a
 
     private final Object mLock = new Object();
     private boolean mVerboseLoggingEnabled = false;
@@ -77,30 +68,21 @@
     private final boolean mEnableIeee80211AC;
     private final List<android.hardware.wifi.hostapd.V1_1.IHostapd.AcsChannelRange>
             mAcsChannelRanges;
-<<<<<<< HEAD
     private final List<vendor.qti.hardware.wifi.hostapd.V1_1.IHostapdVendor.AcsChannelRange>
             mVendorAcsChannelRanges;
     private String mCountryCode = null;
-=======
     private boolean mForceApChannel = false;
     private int mForcedApChannel;
->>>>>>> af10c29a
 
     // Hostapd HAL interface objects
     private IServiceManager mIServiceManager = null;
     private IHostapd mIHostapd;
-<<<<<<< HEAD
     private IHostapdVendor mIHostapdVendor;
-=======
->>>>>>> af10c29a
     private HashMap<String, WifiNative.SoftApListener> mSoftApListeners = new HashMap<>();
     private HostapdDeathEventHandler mDeathEventHandler;
     private ServiceManagerDeathRecipient mServiceManagerDeathRecipient;
     private HostapdDeathRecipient mHostapdDeathRecipient;
-<<<<<<< HEAD
     private HostapdVendorDeathRecipient mHostapdVendorDeathRecipient;
-=======
->>>>>>> af10c29a
     // Death recipient cookie registered for current supplicant instance.
     private long mDeathRecipientCookie = 0;
 
@@ -144,7 +126,6 @@
             });
         }
     }
-<<<<<<< HEAD
 
     private class HostapdVendorDeathRecipient implements HwRemoteBinder.DeathRecipient {
         @Override
@@ -158,13 +139,8 @@
         }
     }
 
-    public HostapdHal(Context context, Looper looper) {
-        mEventHandler = new Handler(looper);
-=======
-
     public HostapdHal(Context context, Handler handler) {
         mEventHandler = handler;
->>>>>>> af10c29a
         mEnableAcs = context.getResources().getBoolean(R.bool.config_wifi_softap_acs_supported);
         mEnableIeee80211AC =
                 context.getResources().getBoolean(R.bool.config_wifi_softap_ieee80211ac_supported);
@@ -173,13 +149,10 @@
 
         mServiceManagerDeathRecipient = new ServiceManagerDeathRecipient();
         mHostapdDeathRecipient = new HostapdDeathRecipient();
-<<<<<<< HEAD
         mHostapdVendorDeathRecipient = new HostapdVendorDeathRecipient();
 
         mVendorAcsChannelRanges = toVendorAcsChannelRanges(context.getResources().getString(
                 R.string.config_wifi_softap_acs_supported_channel_list));
-=======
->>>>>>> af10c29a
     }
 
     /**
@@ -191,30 +164,6 @@
         synchronized (mLock) {
             mVerboseLoggingEnabled = enable;
             setLogLevel(enable);
-        }
-    }
-
-    /**
-     * Uses the IServiceManager to check if the device is running V1_1 of the HAL from the VINTF for
-     * the device.
-     * @return true if supported, false otherwise.
-     */
-    private boolean isV1_1() {
-        synchronized (mLock) {
-            if (mIServiceManager == null) {
-                Log.e(TAG, "isV1_1: called but mServiceManager is null!?");
-                return false;
-            }
-            try {
-                return (mIServiceManager.getTransport(
-                        android.hardware.wifi.hostapd.V1_1.IHostapd.kInterfaceName,
-                        HAL_INSTANCE_NAME)
-                        != IServiceManager.Transport.EMPTY);
-            } catch (RemoteException e) {
-                Log.e(TAG, "Exception while operating on IServiceManager: " + e);
-                handleRemoteException(e, "getTransport");
-                return false;
-            }
         }
     }
 
@@ -319,11 +268,7 @@
         synchronized (mLock) {
             if (mIHostapd == null) return false;
             try {
-<<<<<<< HEAD
-                if (!mIHostapd.linkToDeath(mHostapdDeathRecipient, ++mDeathRecipientCookie)) {
-=======
                 if (!mIHostapd.linkToDeath(deathRecipient, cookie)) {
->>>>>>> af10c29a
                     Log.wtf(TAG, "Error on linkToDeath on IHostapd");
                     hostapdServiceDiedHandler(mDeathRecipientCookie);
                     return false;
@@ -371,11 +316,7 @@
                 Log.e(TAG, "Got null IHostapd service. Stopping hostapd HIDL startup");
                 return false;
             }
-<<<<<<< HEAD
-            if (!linkToHostapdDeath()) {
-=======
             if (!linkToHostapdDeath(mHostapdDeathRecipient, ++mDeathRecipientCookie)) {
->>>>>>> af10c29a
                 mIHostapd = null;
                 return false;
             }
@@ -610,11 +551,7 @@
     }
 
     /**
-<<<<<<< HEAD
-     * Terminate the hostapd daemon.
-=======
      * Terminate the hostapd daemon & wait for it's death.
->>>>>>> af10c29a
      */
     public void terminate() {
         synchronized (mLock) {
@@ -833,7 +770,6 @@
                 listener.onFailure();
             }
         }
-<<<<<<< HEAD
     }
 
 
@@ -1283,7 +1219,5 @@
                 return false;
             }
         }
-=======
->>>>>>> af10c29a
     }
 }
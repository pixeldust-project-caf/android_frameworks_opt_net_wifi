/*
 * Copyright (C) 2010 The Android Open Source Project
 *
 * Licensed under the Apache License, Version 2.0 (the "License");
 * you may not use this file except in compliance with the License.
 * You may obtain a copy of the License at
 *
 *      http://www.apache.org/licenses/LICENSE-2.0
 *
 * Unless required by applicable law or agreed to in writing, software
 * distributed under the License is distributed on an "AS IS" BASIS,
 * WITHOUT WARRANTIES OR CONDITIONS OF ANY KIND, either express or implied.
 * See the License for the specific language governing permissions and
 * limitations under the License.
 */

package com.android.server.wifi;

import static android.app.AppOpsManager.MODE_ALLOWED;
import static android.content.pm.PackageManager.PERMISSION_GRANTED;
import static android.net.wifi.WifiManager.LocalOnlyHotspotCallback.ERROR_GENERIC;
import static android.net.wifi.WifiManager.LocalOnlyHotspotCallback.ERROR_NO_CHANNEL;
import static android.net.wifi.WifiManager.SAP_START_FAILURE_NO_CHANNEL;
import static android.net.wifi.WifiManager.WIFI_AP_STATE_DISABLED;
import static android.net.wifi.WifiManager.WIFI_AP_STATE_DISABLING;
import static android.net.wifi.WifiManager.WIFI_AP_STATE_ENABLED;
import static android.net.wifi.WifiManager.WIFI_AP_STATE_ENABLING;
import static android.net.wifi.WifiManager.WIFI_AP_STATE_FAILED;

import static com.android.server.wifi.ClientModeImpl.RESET_SIM_REASON_DEFAULT_DATA_SIM_CHANGED;
import static com.android.server.wifi.ClientModeImpl.RESET_SIM_REASON_SIM_INSERTED;
import static com.android.server.wifi.ClientModeImpl.RESET_SIM_REASON_SIM_REMOVED;
import static com.android.server.wifi.WifiSettingsConfigStore.WIFI_VERBOSE_LOGGING_ENABLED;
import static com.android.server.wifi.WifiSettingsConfigStore.WIFI_COVERAGE_EXTEND_FEATURE_ENABLED;
import android.annotation.CheckResult;
import android.annotation.NonNull;
import android.annotation.Nullable;
import android.app.AppOpsManager;
import android.bluetooth.BluetoothAdapter;
import android.content.BroadcastReceiver;
import android.content.ComponentName;
import android.content.Context;
import android.content.Intent;
import android.content.IntentFilter;
import android.content.pm.ApplicationInfo;
import android.content.pm.PackageInfo;
import android.content.pm.PackageManager;
import android.content.pm.ParceledListSlice;
import android.content.pm.ResolveInfo;
import android.net.DhcpInfo;
import android.net.DhcpResultsParcelable;
import android.net.InetAddresses;
import android.net.Network;
import android.net.NetworkStack;
import android.net.Uri;
import android.net.ip.IpClientUtil;
import android.net.wifi.IActionListener;
import android.net.wifi.IDppCallback;
import android.net.wifi.ILocalOnlyHotspotCallback;
import android.net.wifi.INetworkRequestMatchCallback;
import android.net.wifi.IOnWifiActivityEnergyInfoListener;
import android.net.wifi.IOnWifiUsabilityStatsListener;
import android.net.wifi.IScanResultsCallback;
import android.net.wifi.ISoftApCallback;
import android.net.wifi.ISuggestionConnectionStatusListener;
import android.net.wifi.ITrafficStateCallback;
import android.net.wifi.IWifiConnectedNetworkScorer;
import android.net.wifi.ScanResult;
import android.net.wifi.SoftApCapability;
import android.net.wifi.SoftApConfiguration;
import android.net.wifi.SoftApInfo;
import android.net.wifi.WifiAnnotations.WifiStandard;
import android.net.wifi.WifiClient;
import android.net.wifi.WifiConfiguration;
import android.net.wifi.WifiInfo;
import android.net.wifi.WifiManager;
import android.net.wifi.WifiManager.DeviceMobilityState;
import android.net.wifi.WifiManager.LocalOnlyHotspotCallback;
import android.net.wifi.WifiManager.SuggestionConnectionStatusListener;
import android.net.wifi.WifiNetworkSuggestion;
import android.net.wifi.WifiScanner;
import android.net.wifi.WifiSsid;
import android.net.wifi.hotspot2.IProvisioningCallback;
import android.net.wifi.hotspot2.OsuProvider;
import android.net.wifi.hotspot2.PasspointConfiguration;
import android.net.wifi.WifiDppConfig;
import android.net.wifi.SupplicantState;
import android.os.AsyncTask;
import android.os.Binder;
import android.os.Build;
import android.os.Handler;
import android.os.HandlerExecutor;
import android.os.IBinder;
import android.os.Looper;
import android.os.ParcelFileDescriptor;
import android.os.PersistableBundle;
import android.os.PowerManager;
import android.os.Process;
import android.os.RemoteException;
import android.os.UserHandle;
import android.os.UserManager;
import android.os.WorkSource;
import android.os.connectivity.WifiActivityEnergyInfo;
import android.provider.Settings;
import android.telephony.CarrierConfigManager;
import android.telephony.PhoneStateListener;
import android.telephony.SubscriptionManager;
import android.telephony.TelephonyManager;
import android.text.TextUtils;
import android.util.Log;
import android.util.MutableBoolean;

import com.android.internal.annotations.GuardedBy;
import com.android.internal.annotations.VisibleForTesting;
import com.android.net.module.util.Inet4AddressUtils;
import com.android.server.wifi.hotspot2.PasspointManager;
import com.android.server.wifi.hotspot2.PasspointProvider;
import com.android.server.wifi.proto.nano.WifiMetricsProto.UserActionEvent;
import com.android.server.wifi.util.ActionListenerWrapper;
import com.android.server.wifi.util.ApConfigUtil;
import com.android.server.wifi.util.ExternalCallbackTracker;
import com.android.server.wifi.util.RssiUtil;
import com.android.server.wifi.util.ScanResultUtil;
import com.android.server.wifi.util.WifiPermissionsUtil;
import com.android.wifi.resources.R;

import java.io.BufferedReader;
import java.io.FileDescriptor;
import java.io.FileNotFoundException;
import java.io.FileReader;
import java.io.IOException;
import java.io.PrintWriter;
import java.net.Inet4Address;
import java.net.InetAddress;
import java.security.GeneralSecurityException;
import java.security.KeyStore;
import java.security.cert.CertPath;
import java.security.cert.CertPathValidator;
import java.security.cert.CertificateFactory;
import java.security.cert.PKIXParameters;
import java.security.cert.X509Certificate;
import java.util.ArrayList;
import java.util.Arrays;
import java.util.Collections;
import java.util.HashMap;
import java.util.Iterator;
import java.util.List;
import java.util.Map;
import java.util.Objects;
import java.util.concurrent.CountDownLatch;
import java.util.concurrent.Executor;
import java.util.concurrent.TimeUnit;

/**
 * WifiService handles remote WiFi operation requests by implementing
 * the IWifiManager interface.
 */
public class WifiServiceImpl extends BaseWifiService {
    private static final String TAG = "WifiService";
    private static final int APP_INFO_FLAGS_SYSTEM_APP =
            ApplicationInfo.FLAG_SYSTEM | ApplicationInfo.FLAG_UPDATED_SYSTEM_APP;
    private static final boolean VDBG = false;

    /** Max wait time for posting blocking runnables */
    private static final int RUN_WITH_SCISSORS_TIMEOUT_MILLIS = 4000;

    private final ActiveModeWarden mActiveModeWarden;
    private final ScanRequestProxy mScanRequestProxy;

    private final Context mContext;
    private final FrameworkFacade mFacade;
    private final Clock mClock;

    private final PowerManager mPowerManager;
    private final AppOpsManager mAppOps;
    private final UserManager mUserManager;
    private final WifiCountryCode mCountryCode;

    /** Polls traffic stats and notifies clients */
    private final WifiTrafficPoller mWifiTrafficPoller;
    /** Tracks the persisted states for wi-fi & airplane mode */
    private final WifiSettingsStore mSettingsStore;

    private boolean mIsControllerStarted = false;
    /** Logs connection events and some general router and scan stats */
    private final WifiMetrics mWifiMetrics;

    private final WifiInjector mWifiInjector;
    /** Backup/Restore Module */
    private final WifiBackupRestore mWifiBackupRestore;
    private final SoftApBackupRestore mSoftApBackupRestore;
    private final WifiNetworkSuggestionsManager mWifiNetworkSuggestionsManager;
    private final WifiConfigManager mWifiConfigManager;
    private final PasspointManager mPasspointManager;
    private final WifiLog mLog;
    private final WifiConnectivityManager mWifiConnectivityManager;
    private final ConnectHelper mConnectHelper;
    private final WifiGlobals mWifiGlobals;
    /**
     * Verbose logging flag. Toggled by developer options.
     */
    private boolean mVerboseLoggingEnabled = false;

    private final FrameworkFacade mFrameworkFacade;

    private final WifiPermissionsUtil mWifiPermissionsUtil;

    private int mQCSoftApNumClients = 0;

    private final TetheredSoftApTracker mTetheredSoftApTracker;

    private final LohsSoftApTracker mLohsSoftApTracker;

    /**
     * Callback for use with LocalOnlyHotspot to unregister requesting applications upon death.
     */
    public final class LocalOnlyRequestorCallback
            implements LocalOnlyHotspotRequestInfo.RequestingApplicationDeathCallback {
        /**
         * Called with requesting app has died.
         */
        @Override
        public void onLocalOnlyHotspotRequestorDeath(LocalOnlyHotspotRequestInfo requestor) {
            mLog.trace("onLocalOnlyHotspotRequestorDeath pid=%")
                    .c(requestor.getPid()).flush();
            mLohsSoftApTracker.stopByRequest(requestor);
        }
    }

    /**
     * Listen for phone call state events to get active data subcription id.
     */
    private class WifiPhoneStateListener extends PhoneStateListener {
        WifiPhoneStateListener(Looper looper) {
            super(new HandlerExecutor(new Handler(looper)));
        }

        @Override
        public void onActiveDataSubscriptionIdChanged(int subId) {
            Log.d(TAG, "OBSERVED active data subscription change, subId: " + subId);

            mTetheredSoftApTracker.updateSoftApCapabilityWhenCarrierConfigChanged(subId);
            mActiveModeWarden.updateSoftApCapability(mTetheredSoftApTracker.getSoftApCapability());
        }
    }

    private final WifiLockManager mWifiLockManager;
    private final WifiMulticastLockManager mWifiMulticastLockManager;
    private final DppManager mDppManager;
    private final WifiApConfigStore mWifiApConfigStore;
    private final WifiThreadRunner mWifiThreadRunner;
    private final MemoryStoreImpl mMemoryStoreImpl;
    private final WifiScoreCard mWifiScoreCard;
    private final WifiHealthMonitor mWifiHealthMonitor;
    private final WifiDataStall mWifiDataStall;
    private final WifiNative mWifiNative;
    private final SimRequiredNotifier mSimRequiredNotifier;
<<<<<<< HEAD

    private void restartSoftApIfNeeded() {
        if (getWifiApEnabledState() == WifiManager.WIFI_AP_STATE_DISABLED) {
            Log.d(TAG ,"Repeater mode: not restarting SoftAP as Hotspot is disabled.");
            return;
        }

        Log.d(TAG ,"Repeater mode: Stop SoftAP.");
        mRestartWifiApIfRequired = true;
        stopSoftAp();
    }

    private boolean mRestartWifiApIfRequired = false;
    private boolean mSoftApExtendingWifi = false;
    private final IntentFilter mQcIntentFilter;
    private final BroadcastReceiver mQcReceiver = new BroadcastReceiver() {
        @Override
        public void onReceive(Context context, Intent intent) {
            String action = intent.getAction();
            if (WifiManager.SUPPLICANT_STATE_CHANGED_ACTION.equals(action)) {
                SupplicantState state = (SupplicantState) intent.getParcelableExtra(WifiManager.EXTRA_NEW_STATE);
                if (isCurrentStaShareThisAp() && state == SupplicantState.COMPLETED && !mSoftApExtendingWifi) {
                    restartSoftApIfNeeded();
                } else if (mSoftApExtendingWifi && state == SupplicantState.DISCONNECTED) {
                    restartSoftApIfNeeded();
                }
            } else if (WifiManager.WIFI_STATE_CHANGED_ACTION.equals(action)) {
                 int state = intent.getIntExtra(WifiManager.EXTRA_WIFI_STATE, WifiManager.WIFI_STATE_UNKNOWN);
                 if (mSoftApExtendingWifi && state == WifiManager.WIFI_STATE_DISABLED) {
                     restartSoftApIfNeeded();
                 }
            }
        }
    };


=======

>>>>>>> 4419e593
    public WifiServiceImpl(Context context, WifiInjector wifiInjector) {
        mContext = context;
        mWifiInjector = wifiInjector;
        mClock = wifiInjector.getClock();

        mFacade = mWifiInjector.getFrameworkFacade();
        mWifiMetrics = mWifiInjector.getWifiMetrics();
        mWifiTrafficPoller = mWifiInjector.getWifiTrafficPoller();
        mUserManager = mWifiInjector.getUserManager();
        mCountryCode = mWifiInjector.getWifiCountryCode();
        mActiveModeWarden = mWifiInjector.getActiveModeWarden();
        mActiveModeWarden.getPrimaryClientModeManager().setTrafficPoller(
            mWifiTrafficPoller);
        mScanRequestProxy = mWifiInjector.getScanRequestProxy();
        mSettingsStore = mWifiInjector.getWifiSettingsStore();
        mPowerManager = mContext.getSystemService(PowerManager.class);
        mAppOps = (AppOpsManager) mContext.getSystemService(Context.APP_OPS_SERVICE);
        mWifiLockManager = mWifiInjector.getWifiLockManager();
        mWifiMulticastLockManager = mWifiInjector.getWifiMulticastLockManager();
        mWifiBackupRestore = mWifiInjector.getWifiBackupRestore();
        mSoftApBackupRestore = mWifiInjector.getSoftApBackupRestore();
        mWifiApConfigStore = mWifiInjector.getWifiApConfigStore();
        mWifiPermissionsUtil = mWifiInjector.getWifiPermissionsUtil();
        mLog = mWifiInjector.makeLog(TAG);
        mFrameworkFacade = wifiInjector.getFrameworkFacade();
        mTetheredSoftApTracker = new TetheredSoftApTracker();
        mActiveModeWarden.registerSoftApCallback(mTetheredSoftApTracker);
        mLohsSoftApTracker = new LohsSoftApTracker();
        mActiveModeWarden.registerLohsCallback(mLohsSoftApTracker);
        mWifiNetworkSuggestionsManager = mWifiInjector.getWifiNetworkSuggestionsManager();
        mDppManager = mWifiInjector.getDppManager();
        mWifiThreadRunner = mWifiInjector.getWifiThreadRunner();
        mWifiConfigManager = mWifiInjector.getWifiConfigManager();
        mPasspointManager = mWifiInjector.getPasspointManager();
        mWifiScoreCard = mWifiInjector.getWifiScoreCard();
        mWifiHealthMonitor = wifiInjector.getWifiHealthMonitor();
        mMemoryStoreImpl = new MemoryStoreImpl(mContext, mWifiInjector,
                mWifiScoreCard,  mWifiHealthMonitor);
<<<<<<< HEAD
        mQcIntentFilter = new IntentFilter("android.net.wifi.supplicant.STATE_CHANGE");
        mQcIntentFilter.addAction("android.net.wifi.WIFI_STATE_CHANGED");
        mContext.registerReceiver(mQcReceiver, mQcIntentFilter);
=======
>>>>>>> 4419e593
        mWifiConnectivityManager = wifiInjector.getWifiConnectivityManager();
        mWifiDataStall = wifiInjector.getWifiDataStall();
        mWifiNative = wifiInjector.getWifiNative();
        mConnectHelper = wifiInjector.getConnectHelper();
        mWifiGlobals = wifiInjector.getWifiGlobals();
        mSimRequiredNotifier = wifiInjector.getSimRequiredNotifier();
    }

    /**
     * Check if we are ready to start wifi.
     *
     * First check if we will be restarting system services to decrypt the device. If the device is
     * not encrypted, check if Wi-Fi needs to be enabled and start if needed
     *
     * This function is used only at boot time.
     */
    public void checkAndStartWifi() {
        mWifiThreadRunner.post(() -> {
            if (!mWifiConfigManager.loadFromStore()) {
                Log.e(TAG, "Failed to load from config store");
            }
            // config store is read, check if verbose logging is enabled.
            enableVerboseLoggingInternal(getVerboseLoggingLevel());
            // Check if wi-fi needs to be enabled
            boolean wifiEnabled = mSettingsStore.isWifiToggleEnabled();
            Log.i(TAG,
                    "WifiService starting up with Wi-Fi " + (wifiEnabled ? "enabled" : "disabled"));

            mWifiInjector.getWifiScanAlwaysAvailableSettingsCompatibility().initialize();
            mContext.registerReceiver(
                    new BroadcastReceiver() {
                        @Override
                        public void onReceive(Context context, Intent intent) {
                            int state = intent.getIntExtra(TelephonyManager.EXTRA_SIM_STATE,
                                    TelephonyManager.SIM_STATE_UNKNOWN);
                            if (TelephonyManager.SIM_STATE_ABSENT == state) {
                                Log.d(TAG, "resetting networks because SIM was removed");
                                resetSimAuthNetworks(RESET_SIM_REASON_SIM_REMOVED);
                            }
                        }
                    },
                    new IntentFilter(TelephonyManager.ACTION_SIM_CARD_STATE_CHANGED));

            mContext.registerReceiver(
                    new BroadcastReceiver() {
                        @Override
                        public void onReceive(Context context, Intent intent) {
                            int state = intent.getIntExtra(TelephonyManager.EXTRA_SIM_STATE,
                                    TelephonyManager.SIM_STATE_UNKNOWN);
                            if (TelephonyManager.SIM_STATE_LOADED == state) {
                                Log.d(TAG, "resetting networks because SIM was loaded");
                                resetSimAuthNetworks(RESET_SIM_REASON_SIM_INSERTED);
                            }
                        }
                    },
                    new IntentFilter(TelephonyManager.ACTION_SIM_APPLICATION_STATE_CHANGED));

            mContext.registerReceiver(
                    new BroadcastReceiver() {
                        private int mLastSubId = SubscriptionManager.INVALID_SUBSCRIPTION_ID;
                        @Override
                        public void onReceive(Context context, Intent intent) {
                            final int subId = intent.getIntExtra("subscription",
                                    SubscriptionManager.INVALID_SUBSCRIPTION_ID);
                            if (subId != mLastSubId) {
                                Log.d(TAG, "resetting networks as default data SIM is changed");
                                resetSimAuthNetworks(RESET_SIM_REASON_DEFAULT_DATA_SIM_CHANGED);
                                mLastSubId = subId;
                            }
                        }
                    },
                    new IntentFilter(TelephonyManager.ACTION_DEFAULT_DATA_SUBSCRIPTION_CHANGED));

            mContext.registerReceiver(
                    new BroadcastReceiver() {
                    @Override
                    public void onReceive(Context context, Intent intent) {
                        String countryCode = intent.getStringExtra(
                                TelephonyManager.EXTRA_NETWORK_COUNTRY);
                        Log.d(TAG, "Country code changed to :" + countryCode);
                        mCountryCode.setCountryCodeAndUpdate(countryCode);
                        mTetheredSoftApTracker.updateAvailChannelListInSoftApCapability();
                        mActiveModeWarden.updateSoftApCapability(
                                mTetheredSoftApTracker.getSoftApCapability());
                    }}, new IntentFilter(TelephonyManager.ACTION_NETWORK_COUNTRY_CHANGED));

            // Adding optimizations of only receiving broadcasts when wifi is enabled
            // can result in race conditions when apps toggle wifi in the background
            // without active user involvement. Always receive broadcasts.
            registerForBroadcasts();
            mInIdleMode = mPowerManager.isDeviceIdleMode();

            mActiveModeWarden.start();
            registerForCarrierConfigChange();
            mIsControllerStarted = true;
        });
    }

    private void resetSimAuthNetworks(@ClientModeImpl.ResetSimReason int resetReason) {
        mWifiThreadRunner.post(() -> {
            Log.d(TAG, "resetting EAP-SIM/AKA/AKA' networks since SIM was changed");
            if (resetReason == RESET_SIM_REASON_SIM_INSERTED) {
                // whenever a SIM is inserted clear all SIM related notifications
                mSimRequiredNotifier.dismissSimRequiredNotification();
            } else {
                mWifiConfigManager.resetSimNetworks();
            }
            if (resetReason != RESET_SIM_REASON_DEFAULT_DATA_SIM_CHANGED) {
                mWifiNetworkSuggestionsManager.resetCarrierPrivilegedApps();
            }
            // do additional handling if we are current connected to a sim auth network
            mActiveModeWarden.getPrimaryClientModeManager().resetSimAuthNetworks(resetReason);
        });
    }

    private void resetSimAuthNetworks(@ClientModeImpl.ResetSimReason int resetReason) {
        mWifiThreadRunner.post(() -> {
            Log.d(TAG, "resetting EAP-SIM/AKA/AKA' networks since SIM was changed");
            if (resetReason == RESET_SIM_REASON_SIM_INSERTED) {
                // whenever a SIM is inserted clear all SIM related notifications
                mSimRequiredNotifier.dismissSimRequiredNotification();
            } else {
                mWifiConfigManager.resetSimNetworks();
            }
            if (resetReason != RESET_SIM_REASON_DEFAULT_DATA_SIM_CHANGED) {
                mWifiNetworkSuggestionsManager.resetCarrierPrivilegedApps();
            }
            // do additional handling if we are current connected to a sim auth network
            mActiveModeWarden.getPrimaryClientModeManager().resetSimAuthNetworks(resetReason);
        });
    }

    public void handleBootCompleted() {
        mWifiThreadRunner.post(() -> {
            Log.d(TAG, "Handle boot completed");

            // Register for system broadcasts.
            IntentFilter intentFilter = new IntentFilter();
            intentFilter.addAction(Intent.ACTION_USER_REMOVED);
            intentFilter.addAction(BluetoothAdapter.ACTION_CONNECTION_STATE_CHANGED);
            intentFilter.addAction(BluetoothAdapter.ACTION_STATE_CHANGED);
            intentFilter.addAction(PowerManager.ACTION_DEVICE_IDLE_MODE_CHANGED);
            intentFilter.addAction(Intent.ACTION_SHUTDOWN);
            mContext.registerReceiver(new BroadcastReceiver() {
                @Override
                public void onReceive(Context context, Intent intent) {
                    String action = intent.getAction();
                    if (action.equals(Intent.ACTION_USER_REMOVED)) {
                        UserHandle userHandle = intent.getParcelableExtra(Intent.EXTRA_USER);
                        if (userHandle == null) {
                            Log.e(TAG, "User removed broadcast received with no user handle");
                            return;
                        }
                        mWifiThreadRunner.post(() -> mWifiConfigManager
                                .removeNetworksForUser(userHandle.getIdentifier()));
                    } else if (action.equals(BluetoothAdapter.ACTION_CONNECTION_STATE_CHANGED)) {
                        int state = intent.getIntExtra(BluetoothAdapter.EXTRA_CONNECTION_STATE,
                                BluetoothAdapter.STATE_DISCONNECTED);
                        boolean isConnected = state != BluetoothAdapter.STATE_DISCONNECTED;
                        mWifiGlobals.setBluetoothConnected(isConnected);
                        for (ClientModeManager cmm : mActiveModeWarden.getClientModeManagers()) {
                            cmm.onBluetoothConnectionStateChanged();
                        }
                    } else if (action.equals(BluetoothAdapter.ACTION_STATE_CHANGED)) {
                        int state = intent.getIntExtra(BluetoothAdapter.EXTRA_STATE,
                                BluetoothAdapter.STATE_OFF);
                        boolean isEnabled = state != BluetoothAdapter.STATE_OFF;
                        mWifiGlobals.setBluetoothEnabled(isEnabled);
                        for (ClientModeManager cmm : mActiveModeWarden.getClientModeManagers()) {
                            cmm.onBluetoothConnectionStateChanged();
                        }
                    } else if (action.equals(PowerManager.ACTION_DEVICE_IDLE_MODE_CHANGED)) {
                        handleIdleModeChanged();
                    } else if (action.equals(Intent.ACTION_SHUTDOWN)) {
                        handleShutDown();
                    }
                }
            }, intentFilter);
            mMemoryStoreImpl.start();
            mPasspointManager.initializeProvisioner(
                    mWifiInjector.getPasspointProvisionerHandlerThread().getLooper());
            mWifiInjector.getWifiNetworkFactory().register();
            mWifiInjector.getUntrustedWifiNetworkFactory().register();
            mWifiInjector.getWifiP2pConnection().handleBootCompleted();
            mTetheredSoftApTracker.handleBootCompleted();
        });
    }

    public void handleUserSwitch(int userId) {
        Log.d(TAG, "Handle user switch " + userId);
        mWifiThreadRunner.post(() -> mWifiConfigManager.handleUserSwitch(userId));
    }

    public void handleUserUnlock(int userId) {
        Log.d(TAG, "Handle user unlock " + userId);
        mWifiThreadRunner.post(() -> mWifiConfigManager.handleUserUnlock(userId));
    }

    public void handleUserStop(int userId) {
        Log.d(TAG, "Handle user stop " + userId);
        mWifiThreadRunner.post(() -> mWifiConfigManager.handleUserStop(userId));
    }

    /**
     * See {@link android.net.wifi.WifiManager#startScan}
     *
     * @param packageName Package name of the app that requests wifi scan.
     * @param featureId The feature in the package
     */
    @Override
    public boolean startScan(String packageName, String featureId) {
        if (enforceChangePermission(packageName) != MODE_ALLOWED) {
            return false;
        }

        int callingUid = Binder.getCallingUid();
        long ident = Binder.clearCallingIdentity();
        mLog.info("startScan uid=%").c(callingUid).flush();
        synchronized (this) {
            if (mInIdleMode) {
                // Need to send an immediate scan result broadcast in case the
                // caller is waiting for a result ..

                // TODO: investigate if the logic to cancel scans when idle can move to
                // WifiScanningServiceImpl.  This will 1 - clean up WifiServiceImpl and 2 -
                // avoid plumbing an awkward path to report a cancelled/failed scan.  This will
                // be sent directly until b/31398592 is fixed.
                sendFailedScanBroadcast();
                mScanPending = true;
                return false;
            }
        }
        try {
            mWifiPermissionsUtil.enforceCanAccessScanResults(packageName, featureId, callingUid,
                    null);
            Boolean scanSuccess = mWifiThreadRunner.call(() ->
                    mScanRequestProxy.startScan(callingUid, packageName), null);
            if (scanSuccess == null) {
                sendFailedScanBroadcast();
                return false;
            }
            if (!scanSuccess) {
                Log.e(TAG, "Failed to start scan");
                return false;
            }
        } catch (SecurityException e) {
            Log.e(TAG, "Permission violation - startScan not allowed for"
                    + " uid=" + callingUid + ", packageName=" + packageName + ", reason=" + e);
            return false;
        } finally {
            Binder.restoreCallingIdentity(ident);
        }
        return true;
    }

    // Send a failed scan broadcast to indicate the current scan request failed.
    private void sendFailedScanBroadcast() {
        // clear calling identity to send broadcast
        long callingIdentity = Binder.clearCallingIdentity();
        try {
            Intent intent = new Intent(WifiManager.SCAN_RESULTS_AVAILABLE_ACTION);
            intent.addFlags(Intent.FLAG_RECEIVER_REGISTERED_ONLY_BEFORE_BOOT);
            intent.putExtra(WifiManager.EXTRA_RESULTS_UPDATED, false);
            mContext.sendBroadcastAsUser(intent, UserHandle.ALL);
        } finally {
            // restore calling identity
            Binder.restoreCallingIdentity(callingIdentity);
        }

    }

    /**
     * WPS support in Client mode is deprecated.  Return null.
     */
    @Override
    public String getCurrentNetworkWpsNfcConfigurationToken() {
        // while CLs are in flight, return null here, will be removed (b/72423090)
        enforceNetworkStackPermission();
        if (mVerboseLoggingEnabled) {
            mLog.info("getCurrentNetworkWpsNfcConfigurationToken uid=%")
                    .c(Binder.getCallingUid()).flush();
        }
        return null;
    }

    private boolean mInIdleMode;
    private boolean mScanPending;

    private void handleIdleModeChanged() {
        boolean doScan = false;
        synchronized (this) {
            boolean idle = mPowerManager.isDeviceIdleMode();
            if (mInIdleMode != idle) {
                mInIdleMode = idle;
                if (!idle) {
                    if (mScanPending) {
                        mScanPending = false;
                        doScan = true;
                    }
                }
            }
        }
        if (doScan) {
            // Someone requested a scan while we were idle; do a full scan now.
            // A security check of the caller's identity was made when the request arrived via
            // Binder. Now we'll pass the current process's identity to startScan().
            startScan(mContext.getOpPackageName(), mContext.getAttributionTag());
        }
    }

    private void handleShutDown() {
        // Direct call to notify ActiveModeWarden as soon as possible with the assumption that
        // notifyShuttingDown() doesn't have codes that may cause concurrentModificationException,
        // e.g., access to a collection.
        mActiveModeWarden.notifyShuttingDown();
        mWifiThreadRunner.post(()-> {
            // There is no explicit disconnection event in clientModeImpl during shutdown.
            // Call resetConnectionState() so that connection duration is calculated
            // before memory store write triggered by mMemoryStoreImpl.stop().
            mWifiScoreCard.resetConnectionState();
            mMemoryStoreImpl.stop();
        });
    }

    private boolean checkNetworkSettingsPermission(int pid, int uid) {
        return mContext.checkPermission(android.Manifest.permission.NETWORK_SETTINGS, pid, uid)
                == PERMISSION_GRANTED;
    }

    private boolean checkNetworkSetupWizardPermission(int pid, int uid) {
        return mContext.checkPermission(android.Manifest.permission.NETWORK_SETUP_WIZARD, pid, uid)
                == PackageManager.PERMISSION_GRANTED;
    }

    private boolean checkNetworkStackPermission(int pid, int uid) {
        return mContext.checkPermission(android.Manifest.permission.NETWORK_STACK, pid, uid)
                == PackageManager.PERMISSION_GRANTED;
    }

    private boolean checkNetworkManagedProvisioningPermission(int pid, int uid) {
        return mContext.checkPermission(android.Manifest.permission.NETWORK_MANAGED_PROVISIONING,
                pid, uid) == PackageManager.PERMISSION_GRANTED;
    }

    /**
     * Helper method to check if the entity initiating the binder call has any of the signature only
     * permissions.
     */
    private boolean isPrivileged(int pid, int uid) {
        return checkNetworkSettingsPermission(pid, uid)
                || checkNetworkSetupWizardPermission(pid, uid)
                || checkNetworkStackPermission(pid, uid)
                || checkNetworkManagedProvisioningPermission(pid, uid);
    }

    /**
     * Helper method to check if the entity initiating the binder call has setup wizard or settings
     * permissions.
     */
    private boolean isSettingsOrSuw(int pid, int uid) {
        return checkNetworkSettingsPermission(pid, uid)
                || checkNetworkSetupWizardPermission(pid, uid);
    }

    /** Helper method to check if the entity initiating the binder call is a system app. */
    private boolean isSystem(String packageName, int uid) {
        long ident = Binder.clearCallingIdentity();
        try {
            ApplicationInfo info = mContext.getPackageManager().getApplicationInfoAsUser(
                    packageName, 0, UserHandle.getUserHandleForUid(uid));
            return (info.flags & APP_INFO_FLAGS_SYSTEM_APP) != 0;
        } catch (PackageManager.NameNotFoundException e) {
            // In case of exception, assume unknown app (more strict checking)
            // Note: This case will never happen since checkPackage is
            // called to verify validity before checking App's version.
        } finally {
            Binder.restoreCallingIdentity(ident);
        }
        return false;
    }

    /** Helper method to check if the entity initiating the binder call is a DO/PO app. */
    private boolean isDeviceOrProfileOwner(int uid, String packageName) {
        return mWifiPermissionsUtil.isDeviceOwner(uid, packageName)
                || mWifiPermissionsUtil.isProfileOwner(uid, packageName);
    }

    private void enforceNetworkSettingsPermission() {
        mContext.enforceCallingOrSelfPermission(android.Manifest.permission.NETWORK_SETTINGS,
                "WifiService");
    }

    private boolean checkAnyPermissionOf(String... permissions) {
        for (String permission : permissions) {
            if (mContext.checkCallingOrSelfPermission(permission) == PERMISSION_GRANTED) {
                return true;
            }
        }
        return false;
    }

    private void enforceAnyPermissionOf(String... permissions) {
        if (!checkAnyPermissionOf(permissions)) {
            throw new SecurityException("Requires one of the following permissions: "
                    + String.join(", ", permissions) + ".");
        }
    }

    private void enforceNetworkStackOrSettingsPermission() {
        enforceAnyPermissionOf(
                android.Manifest.permission.NETWORK_SETTINGS,
                NetworkStack.PERMISSION_MAINLINE_NETWORK_STACK);
    }

    private void enforceNetworkStackPermission() {
        // TODO(b/142554155): Only check for MAINLINE_NETWORK_STACK permission
        boolean granted = mContext.checkCallingOrSelfPermission(
                android.Manifest.permission.NETWORK_STACK)
                == PackageManager.PERMISSION_GRANTED;
        if (granted) {
            return;
        }
        mContext.enforceCallingOrSelfPermission(
                NetworkStack.PERMISSION_MAINLINE_NETWORK_STACK, "WifiService");
    }

    private void enforceAccessPermission() {
        mContext.enforceCallingOrSelfPermission(android.Manifest.permission.ACCESS_WIFI_STATE,
                "WifiService");
    }

    /**
     * Checks whether the caller can change the wifi state.
     * Possible results:
     * 1. Operation is allowed. No exception thrown, and AppOpsManager.MODE_ALLOWED returned.
     * 2. Operation is not allowed, and caller must be told about this. SecurityException is thrown.
     * 3. Operation is not allowed, and caller must not be told about this (i.e. must silently
     * ignore the operation). No exception is thrown, and AppOpsManager.MODE_IGNORED returned.
     */
    @CheckResult
    private int enforceChangePermission(String callingPackage) {
        mAppOps.checkPackage(Binder.getCallingUid(), callingPackage);
        if (checkNetworkSettingsPermission(Binder.getCallingPid(), Binder.getCallingUid())) {
            return MODE_ALLOWED;
        }
        mContext.enforceCallingOrSelfPermission(android.Manifest.permission.CHANGE_WIFI_STATE,
                "WifiService");

        return mAppOps.noteOp(
                AppOpsManager.OPSTR_CHANGE_WIFI_STATE, Binder.getCallingUid(), callingPackage);
    }

    private void enforceReadCredentialPermission() {
        mContext.enforceCallingOrSelfPermission(android.Manifest.permission.READ_WIFI_CREDENTIAL,
                                                "WifiService");
    }

    private void enforceMulticastChangePermission() {
        mContext.enforceCallingOrSelfPermission(
                android.Manifest.permission.CHANGE_WIFI_MULTICAST_STATE,
                "WifiService");
    }

    private void enforceConnectivityInternalPermission() {
        mContext.enforceCallingOrSelfPermission(
                android.Manifest.permission.CONNECTIVITY_INTERNAL,
                "ConnectivityService");
    }

    private void enforceLocationPermission(String pkgName, @Nullable String featureId, int uid) {
        mWifiPermissionsUtil.enforceLocationPermission(pkgName, featureId, uid);
    }

    /**
     * Helper method to check if the app is allowed to access public API's deprecated in
     * {@link Build.VERSION_CODES#Q}.
     * Note: Invoke mAppOps.checkPackage(uid, packageName) before to ensure correct package name.
     */
    private boolean isTargetSdkLessThanQOrPrivileged(String packageName, int pid, int uid) {
        return mWifiPermissionsUtil.isTargetSdkLessThan(packageName, Build.VERSION_CODES.Q, uid)
                || isPrivileged(pid, uid)
                || isDeviceOrProfileOwner(uid, packageName)
                || isSystem(packageName, uid)
                // TODO(b/140540984): Remove this bypass.
                || mWifiPermissionsUtil.checkSystemAlertWindowPermission(uid, packageName);
    }

    /**
     * Helper method to check if the app is allowed to access public API's deprecated in
     * {@link Build.VERSION_CODES#R}.
     * Note: Invoke mAppOps.checkPackage(uid, packageName) before to ensure correct package name.
     */
    private boolean isTargetSdkLessThanROrPrivileged(String packageName, int pid, int uid) {
        return mWifiPermissionsUtil.isTargetSdkLessThan(packageName, Build.VERSION_CODES.R, uid)
                || isPrivileged(pid, uid)
                || isDeviceOrProfileOwner(uid, packageName)
                || isSystem(packageName, uid);
    }

    /**
     * see {@link android.net.wifi.WifiManager#setWifiEnabled(boolean)}
     * @param enable {@code true} to enable, {@code false} to disable.
     * @return {@code true} if the enable/disable operation was
     *         started or is already in the queue.
     */
    @Override
    public synchronized boolean setWifiEnabled(String packageName, boolean enable) {
        if (enforceChangePermission(packageName) != MODE_ALLOWED) {
            return false;
        }
        boolean isPrivileged = isPrivileged(Binder.getCallingPid(), Binder.getCallingUid());
        if (!isPrivileged && !isDeviceOrProfileOwner(Binder.getCallingUid(), packageName)
                && !mWifiPermissionsUtil.isTargetSdkLessThan(packageName, Build.VERSION_CODES.Q,
                  Binder.getCallingUid())
                && !isSystem(packageName, Binder.getCallingUid())) {
            mLog.info("setWifiEnabled not allowed for uid=%")
                    .c(Binder.getCallingUid()).flush();
            return false;
        }
        // If Airplane mode is enabled, only privileged apps are allowed to toggle Wifi
        if (mSettingsStore.isAirplaneModeOn() && !isPrivileged) {
            mLog.err("setWifiEnabled in Airplane mode: only Settings can toggle wifi").flush();
            return false;
        }

        // If SoftAp is enabled, only privileged apps are allowed to toggle wifi
        if (!isPrivileged && mTetheredSoftApTracker.getState() == WIFI_AP_STATE_ENABLED) {
            mLog.err("setWifiEnabled with SoftAp enabled: only Settings can toggle wifi").flush();
            return false;
        }

        mLog.info("setWifiEnabled package=% uid=% enable=%").c(packageName)
                .c(Binder.getCallingUid()).c(enable).flush();
        long ident = Binder.clearCallingIdentity();
        try {
            if (!mSettingsStore.handleWifiToggled(enable)) {
                // Nothing to do if wifi cannot be toggled
                return true;
            }
        } finally {
            Binder.restoreCallingIdentity(ident);
        }
        if (mWifiPermissionsUtil.checkNetworkSettingsPermission(Binder.getCallingUid())) {
            if (enable) {
                mWifiMetrics.logUserActionEvent(UserActionEvent.EVENT_TOGGLE_WIFI_ON);
            } else {
                WifiInfo wifiInfo =
                        mActiveModeWarden.getPrimaryClientModeManager().syncRequestConnectionInfo();
                mWifiMetrics.logUserActionEvent(UserActionEvent.EVENT_TOGGLE_WIFI_OFF,
                        wifiInfo == null ? -1 : wifiInfo.getNetworkId());
            }
        }

        if (!mIsControllerStarted) {
            Log.e(TAG,"WifiController is not yet started, abort setWifiEnabled");
            return false;
        }

        mWifiMetrics.incrementNumWifiToggles(isPrivileged, enable);
        mActiveModeWarden.wifiToggled(new WorkSource(Binder.getCallingUid(), packageName));
        return true;
    }

    /**
     * see {@link WifiManager#getWifiState()}
     * @return One of {@link WifiManager#WIFI_STATE_DISABLED},
     *         {@link WifiManager#WIFI_STATE_DISABLING},
     *         {@link WifiManager#WIFI_STATE_ENABLED},
     *         {@link WifiManager#WIFI_STATE_ENABLING},
     *         {@link WifiManager#WIFI_STATE_UNKNOWN}
     */
    @Override
    public int getWifiEnabledState() {
        enforceAccessPermission();
        if (mVerboseLoggingEnabled) {
            mLog.info("getWifiEnabledState uid=%").c(Binder.getCallingUid()).flush();
        }
        return mActiveModeWarden.getPrimaryClientModeManager().syncGetWifiState();
    }

    /**
     * see {@link WifiManager#getWifiApState()}
     * @return One of {@link WifiManager#WIFI_AP_STATE_DISABLED},
     *         {@link WifiManager#WIFI_AP_STATE_DISABLING},
     *         {@link WifiManager#WIFI_AP_STATE_ENABLED},
     *         {@link WifiManager#WIFI_AP_STATE_ENABLING},
     *         {@link WifiManager#WIFI_AP_STATE_FAILED}
     */
    @Override
    public int getWifiApEnabledState() {
        enforceAccessPermission();
        if (mVerboseLoggingEnabled) {
            mLog.info("getWifiApEnabledState uid=%").c(Binder.getCallingUid()).flush();
        }
        return mTetheredSoftApTracker.getState();
    }

    /**
     * see {@link android.net.wifi.WifiManager#updateInterfaceIpState(String, int)}
     *
     * The possible modes include: {@link WifiManager#IFACE_IP_MODE_TETHERED},
     *                             {@link WifiManager#IFACE_IP_MODE_LOCAL_ONLY},
     *                             {@link WifiManager#IFACE_IP_MODE_CONFIGURATION_ERROR}
     *
     * @param ifaceName String name of the updated interface
     * @param mode new operating mode of the interface
     *
     * @throws SecurityException if the caller does not have permission to call update
     */
    @Override
    public void updateInterfaceIpState(String ifaceName, int mode) {
        // NETWORK_STACK is a signature only permission.
        enforceNetworkStackPermission();
        mLog.info("updateInterfaceIpState uid=%").c(Binder.getCallingUid()).flush();

        // hand off the work to our handler thread
        mWifiThreadRunner.post(() -> mLohsSoftApTracker.updateInterfaceIpState(ifaceName, mode));
    }

    /**
     * see {@link android.net.wifi.WifiManager#startSoftAp(WifiConfiguration)}
     * @param wifiConfig SSID, security and channel details as part of WifiConfiguration
     * @return {@code true} if softap start was triggered
     * @throws SecurityException if the caller does not have permission to start softap
     */
    @Override
    public boolean startSoftAp(WifiConfiguration wifiConfig, String packageName) {
        // NETWORK_STACK is a signature only permission.
        enforceNetworkStackPermission();

        mLog.info("startSoftAp uid=%").c(Binder.getCallingUid()).flush();

        SoftApConfiguration softApConfig = null;
        if (wifiConfig != null) {
            softApConfig = ApConfigUtil.fromWifiConfiguration(wifiConfig);
            if (softApConfig == null) {
                return false;
            }
        }

        if (!mTetheredSoftApTracker.setEnablingIfAllowed()) {
            mLog.err("Tethering is already active.").flush();
            return false;
        }

        WorkSource requestorWs = new WorkSource(Binder.getCallingUid(), packageName);
        if (!mWifiThreadRunner.call(
                () -> mActiveModeWarden.canRequestMoreSoftApManagers(requestorWs), false)) {
            // Take down LOHS if it is up.
            mLohsSoftApTracker.stopAll();
        }

        if (!startSoftApInternal(new SoftApModeConfiguration(
                WifiManager.IFACE_IP_MODE_TETHERED, softApConfig,
                mTetheredSoftApTracker.getSoftApCapability()), requestorWs)) {
            mTetheredSoftApTracker.setFailedWhileEnabling();
            return false;
        }

        return true;
    }

    private boolean validateSoftApBand(int apBand) {
        if (!ApConfigUtil.isBandValid(apBand)) {
            mLog.err("Invalid SoftAp band. ").flush();
            return false;
        }

        if (ApConfigUtil.containsBand(apBand, SoftApConfiguration.BAND_5GHZ)
                && !is5GhzBandSupportedInternal()) {
            mLog.err("Can not start softAp with 5GHz band, not supported.").flush();
            return false;
        }

        if (ApConfigUtil.containsBand(apBand, SoftApConfiguration.BAND_6GHZ)) {
            if (!is6GhzBandSupportedInternal()
                    || !mContext.getResources().getBoolean(
                            R.bool.config_wifiSoftap6ghzSupported)) {
                mLog.err("Can not start softAp with 6GHz band, not supported.").flush();
                return false;
            }
        }

        if (ApConfigUtil.containsBand(apBand, SoftApConfiguration.BAND_DUAL)
                && !is5GhzBandSupportedInternal()
                && (!is6GhzBandSupportedInternal()
                       || !mContext.getResources().getBoolean(
                               R.bool.config_wifiSoftap6ghzSupported))) {
            mLog.err("Can not start softAp with Dual band, not supported.").flush();
            return false;
        }

        return true;
    }

    /**
     * see {@link android.net.wifi.WifiManager#startTetheredHotspot(SoftApConfiguration)}
     * @param softApConfig SSID, security and channel details as part of SoftApConfiguration
     * @return {@code true} if softap start was triggered
     * @throws SecurityException if the caller does not have permission to start softap
     */
    @Override
    public boolean startTetheredHotspot(@Nullable SoftApConfiguration softApConfig,
            @NonNull String packageName) {
        // NETWORK_STACK is a signature only permission.
        enforceNetworkStackPermission();

        mLog.info("startTetheredHotspot uid=%").c(Binder.getCallingUid()).flush();

        if (!mTetheredSoftApTracker.setEnablingIfAllowed()) {
            mLog.err("Tethering is already active.").flush();
            return false;
        }

        WorkSource requestorWs = new WorkSource(Binder.getCallingUid(), packageName);
        if (!mWifiThreadRunner.call(
                () -> mActiveModeWarden.canRequestMoreSoftApManagers(requestorWs), false)) {
            // Take down LOHS if it is up.
            mLohsSoftApTracker.stopAll();
        }

        if (!startSoftApInternal(new SoftApModeConfiguration(
                WifiManager.IFACE_IP_MODE_TETHERED, softApConfig,
                mTetheredSoftApTracker.getSoftApCapability()), requestorWs)) {
            mTetheredSoftApTracker.setFailedWhileEnabling();
            return false;
        }

        return true;
    }

    /**
     * Internal method to start softap mode. Callers of this method should have already checked
     * proper permissions beyond the NetworkStack permission.
     */
    private boolean startSoftApInternal(SoftApModeConfiguration apConfig, WorkSource requestorWs) {
        int uid = Binder.getCallingUid();
        boolean privileged = isSettingsOrSuw(Binder.getCallingPid(), uid);
        mLog.trace("startSoftApInternal uid=% mode=%")
                .c(uid).c(apConfig.getTargetMode()).flush();

        SoftApConfiguration softApConfig = apConfig.getSoftApConfiguration();

        if (softApConfig == null && TextUtils.isEmpty(mCountryCode.getCountryCode())) {
            Log.d(TAG, "Starting softap without country code. Fallback to 2G band");
            softApConfig = new SoftApConfiguration.Builder(mWifiApConfigStore.getApConfiguration())
                .setBand(SoftApConfiguration.BAND_2GHZ).build();
        }

        setDualSapMode(softApConfig);

        mSoftApExtendingWifi = (!mWifiApConfigStore.getDualSapStatus()) && isCurrentStaShareThisAp();
        if (mSoftApExtendingWifi) {
            startSoftApInRepeaterMode(apConfig.getTargetMode(), softApConfig);
            return true;
        }

        // null wifiConfig is a meaningful input for CMD_SET_AP; it means to use the persistent
        // AP config.
        if (softApConfig != null
                && (!WifiApConfigStore.validateApWifiConfiguration(softApConfig, privileged)
                    || !validateSoftApBand(softApConfig.getBand()))) {
            Log.e(TAG, "Invalid SoftApConfiguration");
            return false;
        }

        mActiveModeWarden.startSoftAp(apConfig, requestorWs);
        return true;
    }

    /**
     * see {@link android.net.wifi.WifiManager#stopSoftAp()}
     * @return {@code true} if softap stop was triggered
     * @throws SecurityException if the caller does not have permission to stop softap
     */
    @Override
    public boolean stopSoftAp() {
        // NETWORK_STACK is a signature only permission.
        enforceNetworkStackPermission();

        // only permitted callers are allowed to this point - they must have gone through
        // connectivity service since this method is protected with the NETWORK_STACK PERMISSION

        mLog.info("stopSoftAp uid=%").c(Binder.getCallingUid()).flush();

        stopSoftApInternal(WifiManager.IFACE_IP_MODE_TETHERED);
        return true;
    }

    /**
     * Internal method to stop softap mode.
     *
     * Callers of this method should have already checked
     * proper permissions beyond the NetworkStack permission.
     *
     * @param mode the operating mode of APs to bring down (ex,
     *             {@link WifiManager.IFACE_IP_MODE_TETHERED} or
     *             {@link WifiManager.IFACE_IP_MODE_LOCAL_ONLY}).
     *             Use {@link WifiManager.IFACE_IP_MODE_UNSPECIFIED} to stop all APs.
     */
    private void stopSoftApInternal(int mode) {
        mLog.trace("stopSoftApInternal uid=% mode=%").c(Binder.getCallingUid()).c(mode).flush();

        mSoftApExtendingWifi = false;
        mActiveModeWarden.stopSoftAp(mode);
    }

    /**
     * SoftAp callback
     */
    private final class TetheredSoftApTracker implements WifiManager.SoftApCallback {
        /**
         * State of tethered SoftAP
         * One of:  {@link WifiManager#WIFI_AP_STATE_DISABLED},
         *          {@link WifiManager#WIFI_AP_STATE_DISABLING},
         *          {@link WifiManager#WIFI_AP_STATE_ENABLED},
         *          {@link WifiManager#WIFI_AP_STATE_ENABLING},
         *          {@link WifiManager#WIFI_AP_STATE_FAILED}
         */
        private final Object mLock = new Object();
        private int mTetheredSoftApState = WIFI_AP_STATE_DISABLED;
        private List<WifiClient> mTetheredSoftApConnectedClients = new ArrayList<>();
        private SoftApInfo mTetheredSoftApInfo = new SoftApInfo();
        // TODO: We need to maintain two capability. One for LTE + SAP and one for WIFI + SAP
        private SoftApCapability mTetheredSoftApCapability = null;
        private boolean mIsBootComplete = false;

        public void handleBootCompleted() {
            mIsBootComplete = true;
            updateAvailChannelListInSoftApCapability();
        }

        public int getState() {
            synchronized (mLock) {
                return mTetheredSoftApState;
            }
        }

        public boolean setEnablingIfAllowed() {
            synchronized (mLock) {
                if (mTetheredSoftApState != WIFI_AP_STATE_DISABLED
                        && mTetheredSoftApState != WIFI_AP_STATE_FAILED) {
                    return false;
                }
                mTetheredSoftApState = WIFI_AP_STATE_ENABLING;
                return true;
            }
        }

        public void setFailedWhileEnabling() {
            synchronized (mLock) {
                if (mTetheredSoftApState == WIFI_AP_STATE_ENABLING) {
                    mTetheredSoftApState = WIFI_AP_STATE_FAILED;
                }
            }
        }

        public List<WifiClient> getConnectedClients() {
            synchronized (mLock) {
                return mTetheredSoftApConnectedClients;
            }
        }

        public SoftApInfo getSoftApInfo() {
            synchronized (mLock) {
                return mTetheredSoftApInfo;
            }
        }

        public SoftApCapability getSoftApCapability() {
            synchronized (mLock) {
                if (mTetheredSoftApCapability == null) {
                    mTetheredSoftApCapability = ApConfigUtil.updateCapabilityFromResource(mContext);
                    // Default country code
                    mTetheredSoftApCapability = updateSoftApCapabilityWithAvailableChannelList(
                            mTetheredSoftApCapability);
                }
                return mTetheredSoftApCapability;
            }
        }

        private SoftApCapability updateSoftApCapabilityWithAvailableChannelList(
                @NonNull SoftApCapability softApCapability) {
            SoftApCapability newSoftApCapability = new SoftApCapability(softApCapability);
            if (!mIsBootComplete) {
                // The available channel list is from wificond.
                // It might be a failure or stuck during wificond init.
                return newSoftApCapability;
            }
            List<Integer> supportedChannelList = ApConfigUtil.getAvailableChannelFreqsForBand(
                    SoftApConfiguration.BAND_2GHZ, mWifiNative, mContext.getResources(), false);
            if (supportedChannelList != null) {
                newSoftApCapability.setSupportedChannelList(
                        SoftApConfiguration.BAND_2GHZ,
                        supportedChannelList.stream().mapToInt(Integer::intValue).toArray());
            }
            if (is5GhzBandSupportedInternal()) {
                supportedChannelList = ApConfigUtil.getAvailableChannelFreqsForBand(
                        SoftApConfiguration.BAND_5GHZ, mWifiNative, mContext.getResources(), false);
                if (supportedChannelList != null) {
                    newSoftApCapability.setSupportedChannelList(
                            SoftApConfiguration.BAND_5GHZ,
                            supportedChannelList.stream().mapToInt(Integer::intValue).toArray());
                }
            }
            if (is6GhzBandSupportedInternal()) {
                supportedChannelList = ApConfigUtil.getAvailableChannelFreqsForBand(
                        SoftApConfiguration.BAND_6GHZ, mWifiNative, mContext.getResources(), false);
                if (supportedChannelList != null) {
                    newSoftApCapability.setSupportedChannelList(
                            SoftApConfiguration.BAND_6GHZ,
                            supportedChannelList.stream().mapToInt(Integer::intValue).toArray());
                }
            }
            return newSoftApCapability;
        }

        public void updateAvailChannelListInSoftApCapability() {
            onCapabilityChanged(updateSoftApCapabilityWithAvailableChannelList(
                    getSoftApCapability()));
        }

        public void updateSoftApCapabilityWhenCarrierConfigChanged(int subId) {
            CarrierConfigManager carrierConfigManager =
                    mContext.getSystemService(CarrierConfigManager.class);
            if (carrierConfigManager == null) return;
            PersistableBundle carrierConfig = carrierConfigManager.getConfigForSubId(subId);
            if (carrierConfig == null) return;
            int carrierMaxClient = carrierConfig.getInt(
                    CarrierConfigManager.Wifi.KEY_HOTSPOT_MAX_CLIENT_COUNT);
            int finalSupportedClientNumber = mContext.getResources().getInteger(
                    R.integer.config_wifiHardwareSoftapMaxClientCount);
            if (carrierMaxClient > 0) {
                finalSupportedClientNumber = Math.min(finalSupportedClientNumber,
                        carrierMaxClient);
            }
            if (finalSupportedClientNumber == getSoftApCapability().getMaxSupportedClients()) {
                return;
            }
            SoftApCapability newSoftApCapability = new SoftApCapability(mTetheredSoftApCapability);
            newSoftApCapability.setMaxSupportedClients(
                    finalSupportedClientNumber);
            onCapabilityChanged(newSoftApCapability);
        }

        private final ExternalCallbackTracker<ISoftApCallback> mRegisteredSoftApCallbacks =
                new ExternalCallbackTracker<>(
                        new Handler(mWifiInjector.getWifiHandlerThread().getLooper()));

        public boolean registerSoftApCallback(IBinder binder, ISoftApCallback callback,
                int callbackIdentifier) {
            return mRegisteredSoftApCallbacks.add(binder, callback, callbackIdentifier);
        }

        public void unregisterSoftApCallback(int callbackIdentifier) {
            mRegisteredSoftApCallbacks.remove(callbackIdentifier);
        }

        /**
         * Called when soft AP state changes.
         *
         * @param state new new AP state. One of {@link #WIFI_AP_STATE_DISABLED},
         *        {@link #WIFI_AP_STATE_DISABLING}, {@link #WIFI_AP_STATE_ENABLED},
         *        {@link #WIFI_AP_STATE_ENABLING}, {@link #WIFI_AP_STATE_FAILED}
         * @param failureReason reason when in failed state. One of
         *        {@link #SAP_START_FAILURE_GENERAL}, {@link #SAP_START_FAILURE_NO_CHANNEL}
         */
        @Override
        public void onStateChanged(int state, int failureReason) {
            synchronized (mLock) {
                mTetheredSoftApState = state;
            }

            Iterator<ISoftApCallback> iterator =
                    mRegisteredSoftApCallbacks.getCallbacks().iterator();
            while (iterator.hasNext()) {
                ISoftApCallback callback = iterator.next();
                try {
                    callback.onStateChanged(state, failureReason);
                } catch (RemoteException e) {
                    Log.e(TAG, "onStateChanged: remote exception -- " + e);
                    // TODO(b/138863863) remove does nothing, getCallbacks() returns a copy
                    iterator.remove();
                }
            }

            if ((getState() == WifiManager.WIFI_AP_STATE_DISABLED) && mRestartWifiApIfRequired) {
                mWifiThreadRunner.post(() -> {
                    Log.d(TAG ,"Repeater mode: Restart SoftAP.");
                    mRestartWifiApIfRequired = false;
                    startSoftAp(null);
                });
            }

        }

        /**
         * Called when the connected clients to soft AP changes.
         *
         * @param clients connected clients to soft AP
         */
        @Override
        public void onConnectedClientsChanged(List<WifiClient> clients) {
            synchronized (mLock) {
                mTetheredSoftApConnectedClients = new ArrayList<>(clients);
            }

            Iterator<ISoftApCallback> iterator =
                    mRegisteredSoftApCallbacks.getCallbacks().iterator();
            while (iterator.hasNext()) {
                ISoftApCallback callback = iterator.next();
                try {
                    callback.onConnectedClientsChanged(mTetheredSoftApConnectedClients);
                } catch (RemoteException e) {
                    Log.e(TAG, "onConnectedClientsChanged: remote exception -- " + e);
                    // TODO(b/138863863) remove does nothing, getCallbacks() returns a copy
                    iterator.remove();
                }
            }
        }

        /**
         * Called when information of softap changes.
         *
         * @param softApInfo is the softap information. {@link SoftApInfo}
         */
        @Override
        public void onInfoChanged(SoftApInfo softApInfo) {
            synchronized (mLock) {
                mTetheredSoftApInfo = new SoftApInfo(softApInfo);
            }

            Iterator<ISoftApCallback> iterator =
                    mRegisteredSoftApCallbacks.getCallbacks().iterator();
            while (iterator.hasNext()) {
                ISoftApCallback callback = iterator.next();
                try {
                    callback.onInfoChanged(mTetheredSoftApInfo);
                } catch (RemoteException e) {
                    Log.e(TAG, "onInfoChanged: remote exception -- " + e);
                }
            }
        }

        /**
         * Called when capability of softap changes.
         *
         * @param capability is the softap capability. {@link SoftApCapability}
         */
        @Override
        public void onCapabilityChanged(SoftApCapability capability) {
            synchronized (mLock) {
                if (Objects.equals(capability, mTetheredSoftApCapability)) {
                    return;
                }
                mTetheredSoftApCapability = new SoftApCapability(capability);
            }
            Iterator<ISoftApCallback> iterator =
                    mRegisteredSoftApCallbacks.getCallbacks().iterator();
            while (iterator.hasNext()) {
                ISoftApCallback callback = iterator.next();
                try {
                    callback.onCapabilityChanged(mTetheredSoftApCapability);
                } catch (RemoteException e) {
                    Log.e(TAG, "onCapabiliyChanged: remote exception -- " + e);
                }
            }
        }

        /**
         * Called when client trying to connect but device blocked the client with specific reason.
         *
         * @param client the currently blocked client.
         * @param blockedReason one of blocked reason from
         * {@link WifiManager.SapClientBlockedReason}
         */
        @Override
        public void onBlockedClientConnecting(WifiClient client, int blockedReason) {
            Iterator<ISoftApCallback> iterator =
                    mRegisteredSoftApCallbacks.getCallbacks().iterator();
            while (iterator.hasNext()) {
                ISoftApCallback callback = iterator.next();
                try {
                    callback.onBlockedClientConnecting(client, blockedReason);
                } catch (RemoteException e) {
                    Log.e(TAG, "onBlockedClientConnecting: remote exception -- " + e);
                }
            }
        }
    }

    /**
     * Implements LOHS behavior on top of the existing SoftAp API.
     */
    private final class LohsSoftApTracker implements WifiManager.SoftApCallback {
        @GuardedBy("mLocalOnlyHotspotRequests")
        private final HashMap<Integer, LocalOnlyHotspotRequestInfo>
                mLocalOnlyHotspotRequests = new HashMap<>();

        /** Currently-active config, to be sent to shared clients registering later. */
        @GuardedBy("mLocalOnlyHotspotRequests")
        private SoftApModeConfiguration mActiveConfig = null;

        /**
         * Whether we are currently operating in exclusive mode (i.e. whether a custom config is
         * active).
         */
        @GuardedBy("mLocalOnlyHotspotRequests")
        private boolean mIsExclusive = false;

        @GuardedBy("mLocalOnlyHotspotRequests")
        private String mLohsInterfaceName;

        /**
         * State of local-only hotspot
         * One of:  {@link WifiManager#WIFI_AP_STATE_DISABLED},
         *          {@link WifiManager#WIFI_AP_STATE_DISABLING},
         *          {@link WifiManager#WIFI_AP_STATE_ENABLED},
         *          {@link WifiManager#WIFI_AP_STATE_ENABLING},
         *          {@link WifiManager#WIFI_AP_STATE_FAILED}
         */
        @GuardedBy("mLocalOnlyHotspotRequests")
        private int mLohsState = WIFI_AP_STATE_DISABLED;

        @GuardedBy("mLocalOnlyHotspotRequests")
        private int mLohsInterfaceMode = WifiManager.IFACE_IP_MODE_UNSPECIFIED;

        private SoftApCapability mLohsSoftApCapability = null;

        public SoftApCapability getSoftApCapability() {
            if (mLohsSoftApCapability == null) {
                mLohsSoftApCapability =  ApConfigUtil.updateCapabilityFromResource(mContext);
            }
            return mLohsSoftApCapability;
        }

        public void updateInterfaceIpState(String ifaceName, int mode) {
            // update interface IP state related to local-only hotspot
            synchronized (mLocalOnlyHotspotRequests) {
                Log.d(TAG, "updateInterfaceIpState: ifaceName=" + ifaceName + " mode=" + mode
                        + " previous LOHS mode= " + mLohsInterfaceMode);

                switch (mode) {
                    case WifiManager.IFACE_IP_MODE_LOCAL_ONLY:
                        // first make sure we have registered requests.
                        if (mLocalOnlyHotspotRequests.isEmpty()) {
                            // we don't have requests...  stop the hotspot
                            Log.wtf(TAG, "Starting LOHS without any requests?");
                            stopSoftApInternal(WifiManager.IFACE_IP_MODE_LOCAL_ONLY);
                            return;
                        }
                        // LOHS is ready to go!  Call our registered requestors!
                        mLohsInterfaceName = ifaceName;
                        mLohsInterfaceMode = mode;
                        sendHotspotStartedMessageToAllLOHSRequestInfoEntriesLocked();
                        break;
                    case WifiManager.IFACE_IP_MODE_TETHERED:
                        if (mLohsInterfaceName != null
                                && mLohsInterfaceName.equals(ifaceName)) {
                            /* This shouldn't happen except in a race, but if it does, tear down
                             * the LOHS and let tethering win.
                             *
                             * If concurrent SAPs are allowed, the interface names will differ,
                             * so we don't have to check the config here.
                             */
                            Log.e(TAG, "Unexpected IP mode change on " + ifaceName);
                            mLohsInterfaceName = null;
                            mLohsInterfaceMode = WifiManager.IFACE_IP_MODE_UNSPECIFIED;
                            sendHotspotFailedMessageToAllLOHSRequestInfoEntriesLocked(
                                    LocalOnlyHotspotCallback.ERROR_INCOMPATIBLE_MODE);
                        }
                        break;
                    case WifiManager.IFACE_IP_MODE_CONFIGURATION_ERROR:
                        if (ifaceName == null) {
                            // All softAps
                            mLohsInterfaceName = null;
                            mLohsInterfaceMode = mode;
                            sendHotspotFailedMessageToAllLOHSRequestInfoEntriesLocked(
                                    LocalOnlyHotspotCallback.ERROR_GENERIC);
                            stopSoftApInternal(WifiManager.IFACE_IP_MODE_UNSPECIFIED);
                        } else if (ifaceName.equals(mLohsInterfaceName)) {
                            mLohsInterfaceName = null;
                            mLohsInterfaceMode = mode;
                            sendHotspotFailedMessageToAllLOHSRequestInfoEntriesLocked(
                                    LocalOnlyHotspotCallback.ERROR_GENERIC);
                            stopSoftApInternal(WifiManager.IFACE_IP_MODE_LOCAL_ONLY);
                        } else {
                            // Not for LOHS. This is the wrong place to do this, but...
                            stopSoftApInternal(WifiManager.IFACE_IP_MODE_TETHERED);
                        }
                        break;
                    case WifiManager.IFACE_IP_MODE_UNSPECIFIED:
                        if (ifaceName == null || ifaceName.equals(mLohsInterfaceName)) {
                            mLohsInterfaceName = null;
                            mLohsInterfaceMode = mode;
                        }
                        break;
                    default:
                        mLog.warn("updateInterfaceIpState: unknown mode %").c(mode).flush();
                }
            }
        }

        /**
         * Helper method to send a HOTSPOT_FAILED message to all registered LocalOnlyHotspotRequest
         * callers and clear the registrations.
         *
         * Callers should already hold the mLocalOnlyHotspotRequests lock.
         */
        @GuardedBy("mLocalOnlyHotspotRequests")
        private void sendHotspotFailedMessageToAllLOHSRequestInfoEntriesLocked(int reason) {
            for (LocalOnlyHotspotRequestInfo requestor : mLocalOnlyHotspotRequests.values()) {
                try {
                    requestor.sendHotspotFailedMessage(reason);
                    requestor.unlinkDeathRecipient();
                } catch (RemoteException e) {
                    // This will be cleaned up by binder death handling
                }
            }

            // Since all callers were notified, now clear the registrations.
            mLocalOnlyHotspotRequests.clear();
        }

        /**
         * Helper method to send a HOTSPOT_STOPPED message to all registered LocalOnlyHotspotRequest
         * callers and clear the registrations.
         *
         * Callers should already hold the mLocalOnlyHotspotRequests lock.
         */
        @GuardedBy("mLocalOnlyHotspotRequests")
        private void sendHotspotStoppedMessageToAllLOHSRequestInfoEntriesLocked() {
            for (LocalOnlyHotspotRequestInfo requestor : mLocalOnlyHotspotRequests.values()) {
                try {
                    requestor.sendHotspotStoppedMessage();
                    requestor.unlinkDeathRecipient();
                } catch (RemoteException e) {
                    // This will be cleaned up by binder death handling
                }
            }

            // Since all callers were notified, now clear the registrations.
            mLocalOnlyHotspotRequests.clear();
        }

        /**
         * Add a new LOHS client
         */
        private int start(int pid, LocalOnlyHotspotRequestInfo request) {
            synchronized (mLocalOnlyHotspotRequests) {
                // does this caller already have a request?
                if (mLocalOnlyHotspotRequests.get(pid) != null) {
                    mLog.trace("caller already has an active request").flush();
                    throw new IllegalStateException(
                            "Caller already has an active LocalOnlyHotspot request");
                }

                // Never accept exclusive requests (with custom configuration) at the same time as
                // shared requests.
                if (!mLocalOnlyHotspotRequests.isEmpty()) {
                    boolean requestIsExclusive = request.getCustomConfig() != null;
                    if (mIsExclusive || requestIsExclusive) {
                        mLog.trace("Cannot share with existing LOHS request due to custom config")
                                .flush();
                        return LocalOnlyHotspotCallback.ERROR_GENERIC;
                    }
                }

                // At this point, the request is accepted.
                if (mLocalOnlyHotspotRequests.isEmpty()) {
                    startForFirstRequestLocked(request);
                } else if (mLohsInterfaceMode == WifiManager.IFACE_IP_MODE_LOCAL_ONLY) {
                    // LOHS has already started up for an earlier request, so we can send the
                    // current config to the incoming request right away.
                    try {
                        mLog.trace("LOHS already up, trigger onStarted callback").flush();
                        request.sendHotspotStartedMessage(mActiveConfig.getSoftApConfiguration());
                    } catch (RemoteException e) {
                        return LocalOnlyHotspotCallback.ERROR_GENERIC;
                    }
                }

                mLocalOnlyHotspotRequests.put(pid, request);
                return LocalOnlyHotspotCallback.REQUEST_REGISTERED;
            }
        }

        @GuardedBy("mLocalOnlyHotspotRequests")
        private void startForFirstRequestLocked(LocalOnlyHotspotRequestInfo request) {
            int band = SoftApConfiguration.BAND_2GHZ;

            // For auto only
            if (hasAutomotiveFeature(mContext)) {
                if (mContext.getResources().getBoolean(R.bool.config_wifiLocalOnlyHotspot6ghz)
                        && mContext.getResources().getBoolean(R.bool.config_wifiSoftap6ghzSupported)
                        && is6GhzBandSupportedInternal()) {
                    band = SoftApConfiguration.BAND_6GHZ;
                } else if (mContext.getResources().getBoolean(
                        R.bool.config_wifi_local_only_hotspot_5ghz)
                        && is5GhzBandSupportedInternal()) {
                    band = SoftApConfiguration.BAND_5GHZ;
                }
            }

            SoftApConfiguration softApConfig = WifiApConfigStore.generateLocalOnlyHotspotConfig(
                    mContext, band, request.getCustomConfig());

            mActiveConfig = new SoftApModeConfiguration(
                    WifiManager.IFACE_IP_MODE_LOCAL_ONLY,
                    softApConfig, mLohsSoftApTracker.getSoftApCapability());
            mIsExclusive = (request.getCustomConfig() != null);

            startSoftApInternal(mActiveConfig, request.getWorkSource());
        }

        /**
         * Requests that any local-only hotspot be stopped.
         */
        public void stopAll() {
            synchronized (mLocalOnlyHotspotRequests) {
                if (!mLocalOnlyHotspotRequests.isEmpty()) {
                    // This is used to take down LOHS when tethering starts, and in that
                    // case we send failed instead of stopped.
                    // TODO check if that is right. Calling onFailed instead of onStopped when the
                    // hotspot is already started does not seem to match the documentation
                    sendHotspotFailedMessageToAllLOHSRequestInfoEntriesLocked(
                            LocalOnlyHotspotCallback.ERROR_INCOMPATIBLE_MODE);
                    stopIfEmptyLocked();
                }
            }
        }

        /**
         * Unregisters the LOHS request from the given process and stops LOHS if no other clients.
         */
        public void stopByPid(int pid) {
            synchronized (mLocalOnlyHotspotRequests) {
                LocalOnlyHotspotRequestInfo requestInfo = mLocalOnlyHotspotRequests.remove(pid);
                if (requestInfo == null) return;
                requestInfo.unlinkDeathRecipient();
                stopIfEmptyLocked();
            }
        }

        /**
         * Unregisters LocalOnlyHotspot request and stops the hotspot if needed.
         */
        public void stopByRequest(LocalOnlyHotspotRequestInfo request) {
            synchronized (mLocalOnlyHotspotRequests) {
                if (mLocalOnlyHotspotRequests.remove(request.getPid()) == null) {
                    mLog.trace("LocalOnlyHotspotRequestInfo not found to remove").flush();
                    return;
                }
                stopIfEmptyLocked();
            }
        }

        @GuardedBy("mLocalOnlyHotspotRequests")
        private void stopIfEmptyLocked() {
            if (mLocalOnlyHotspotRequests.isEmpty()) {
                mActiveConfig = null;
                mIsExclusive = false;
                mLohsInterfaceName = null;
                mLohsInterfaceMode = WifiManager.IFACE_IP_MODE_UNSPECIFIED;
                stopSoftApInternal(WifiManager.IFACE_IP_MODE_LOCAL_ONLY);
            }
        }

        /**
         * Helper method to send a HOTSPOT_STARTED message to all registered LocalOnlyHotspotRequest
         * callers.
         *
         * Callers should already hold the mLocalOnlyHotspotRequests lock.
         */
        @GuardedBy("mLocalOnlyHotspotRequests")
        private void sendHotspotStartedMessageToAllLOHSRequestInfoEntriesLocked() {
            for (LocalOnlyHotspotRequestInfo requestor : mLocalOnlyHotspotRequests.values()) {
                try {
                    requestor.sendHotspotStartedMessage(mActiveConfig.getSoftApConfiguration());
                } catch (RemoteException e) {
                    // This will be cleaned up by binder death handling
                }
            }
        }

        @Override
        public void onStateChanged(int state, int failureReason) {
            // The AP state update from ClientModeImpl for softap
            synchronized (mLocalOnlyHotspotRequests) {
                Log.d(TAG, "lohs.onStateChanged: currentState=" + state
                        + " previousState=" + mLohsState + " errorCode= " + failureReason
                        + " ifaceName=" + mLohsInterfaceName);

                // check if we have a failure - since it is possible (worst case scenario where
                // WifiController and ClientModeImpl are out of sync wrt modes) to get two FAILED
                // notifications in a row, we need to handle this first.
                if (state == WIFI_AP_STATE_FAILED) {
                    // update registered LOHS callbacks if we see a failure
                    int errorToReport = ERROR_GENERIC;
                    if (failureReason == SAP_START_FAILURE_NO_CHANNEL) {
                        errorToReport = ERROR_NO_CHANNEL;
                    }
                    // holding the required lock: send message to requestors and clear the list
                    sendHotspotFailedMessageToAllLOHSRequestInfoEntriesLocked(errorToReport);
                    // also need to clear interface ip state
                    updateInterfaceIpState(mLohsInterfaceName,
                            WifiManager.IFACE_IP_MODE_UNSPECIFIED);
                } else if (state == WIFI_AP_STATE_DISABLING || state == WIFI_AP_STATE_DISABLED) {
                    // softap is shutting down or is down...  let requestors know via the
                    // onStopped call
                    // if we are currently in hotspot mode, then trigger onStopped for registered
                    // requestors, otherwise something odd happened and we should clear state
                    if (mLohsInterfaceName != null
                            && mLohsInterfaceMode == WifiManager.IFACE_IP_MODE_LOCAL_ONLY) {
                        // holding the required lock: send message to requestors and clear the list
                        sendHotspotStoppedMessageToAllLOHSRequestInfoEntriesLocked();
                    } else {
                        // LOHS not active: report an error (still holding the required lock)
                        sendHotspotFailedMessageToAllLOHSRequestInfoEntriesLocked(ERROR_GENERIC);
                    }
                    // also clear interface ip state
                    updateInterfaceIpState(mLohsInterfaceName,
                            WifiManager.IFACE_IP_MODE_UNSPECIFIED);
                }
                // For enabling and enabled, just record the new state
                mLohsState = state;
            }
        }

        @Override
        public void onConnectedClientsChanged(List<WifiClient> clients) {
            // Nothing to do
        }

        /**
         * Called when information of softap changes.
         *
         * @param softApInfo is the softap information. {@link SoftApInfo}
         */
        @Override
        public void onInfoChanged(SoftApInfo softApInfo) {
            // Nothing to do
        }

        /**
         * Called when capability of softap changes.
         *
         * @param capability is the softap information. {@link SoftApCapability}
         */
        @Override
        public void onCapabilityChanged(SoftApCapability capability) {
            // Nothing to do
        }

        /**
         * Called when client trying to connect but device blocked the client with specific reason.
         *
         * @param client the currently blocked client.
         * @param blockedReason one of blocked reason from
         * {@link WifiManager.SapClientBlockedReason}
         */
        @Override
        public void onBlockedClientConnecting(WifiClient client, int blockedReason) {
            // Nothing to do
        }
    }

    /**
     * see {@link android.net.wifi.WifiManager#registerSoftApCallback(Executor, SoftApCallback)}
     *
     * @param binder IBinder instance to allow cleanup if the app dies
     * @param callback Soft AP callback to register
     * @param callbackIdentifier Unique ID of the registering callback. This ID will be used to
     *        unregister the callback. See {@link unregisterSoftApCallback(int)}
     *
     * @throws SecurityException if the caller does not have permission to register a callback
     * @throws RemoteException if remote exception happens
     * @throws IllegalArgumentException if the arguments are null or invalid
     */
    @Override
    public void registerSoftApCallback(IBinder binder, ISoftApCallback callback,
            int callbackIdentifier) {
        // verify arguments
        if (binder == null) {
            throw new IllegalArgumentException("Binder must not be null");
        }
        if (callback == null) {
            throw new IllegalArgumentException("Callback must not be null");
        }

        enforceNetworkStackOrSettingsPermission();

        if (mVerboseLoggingEnabled) {
            mLog.info("registerSoftApCallback uid=%").c(Binder.getCallingUid()).flush();
        }

        // post operation to handler thread
        mWifiThreadRunner.post(() -> {
            if (!mTetheredSoftApTracker.registerSoftApCallback(binder, callback,
                    callbackIdentifier)) {
                Log.e(TAG, "registerSoftApCallback: Failed to add callback");
                return;
            }
            // Update the client about the current state immediately after registering the callback
            try {
                callback.onStateChanged(mTetheredSoftApTracker.getState(), 0);
                callback.onConnectedClientsChanged(mTetheredSoftApTracker.getConnectedClients());
                callback.onInfoChanged(mTetheredSoftApTracker.getSoftApInfo());
                callback.onCapabilityChanged(mTetheredSoftApTracker.getSoftApCapability());
            } catch (RemoteException e) {
                Log.e(TAG, "registerSoftApCallback: remote exception -- " + e);
            }
        });
    }

    /**
     * see {@link android.net.wifi.WifiManager#unregisterSoftApCallback(SoftApCallback)}
     *
     * @param callbackIdentifier Unique ID of the callback to be unregistered.
     *
     * @throws SecurityException if the caller does not have permission to register a callback
     */
    @Override
    public void unregisterSoftApCallback(int callbackIdentifier) {
        enforceNetworkStackOrSettingsPermission();

        if (mVerboseLoggingEnabled) {
            mLog.info("unregisterSoftApCallback uid=%").c(Binder.getCallingUid()).flush();
        }

        // post operation to handler thread
        mWifiThreadRunner.post(() ->
                mTetheredSoftApTracker.unregisterSoftApCallback(callbackIdentifier));
    }

    /**
     * Temporary method used for testing while start is not fully implemented.  This
     * method allows unit tests to register callbacks directly for testing mechanisms triggered by
     * softap mode changes.
     */
    @VisibleForTesting
    void registerLOHSForTest(int pid, LocalOnlyHotspotRequestInfo request) {
        mLohsSoftApTracker.start(pid, request);
    }

    /**
     * Method to start LocalOnlyHotspot.  In this method, permissions, settings and modes are
     * checked to verify that we can enter softapmode.  This method returns
     * {@link LocalOnlyHotspotCallback#REQUEST_REGISTERED} if we will attempt to start, otherwise,
     * possible startup erros may include tethering being disallowed failure reason {@link
     * LocalOnlyHotspotCallback#ERROR_TETHERING_DISALLOWED} or an incompatible mode failure reason
     * {@link LocalOnlyHotspotCallback#ERROR_INCOMPATIBLE_MODE}.
     *
     * see {@link WifiManager#startLocalOnlyHotspot(LocalOnlyHotspotCallback)}
     *
     * @param callback Callback to communicate with WifiManager and allow cleanup if the app dies.
     * @param packageName String name of the calling package.
     * @param featureId The feature in the package
     * @param customConfig Custom configuration to be applied to the hotspot, or null for a shared
     *                     hotspot with framework-generated config.
     *
     * @return int return code for attempt to start LocalOnlyHotspot.
     *
     * @throws SecurityException if the caller does not have permission to start a Local Only
     * Hotspot.
     * @throws IllegalStateException if the caller attempts to start the LocalOnlyHotspot while they
     * have an outstanding request.
     */
    @Override
    public int startLocalOnlyHotspot(ILocalOnlyHotspotCallback callback, String packageName,
            String featureId, SoftApConfiguration customConfig) {
        // first check if the caller has permission to start a local only hotspot
        // need to check for WIFI_STATE_CHANGE and location permission
        final int uid = Binder.getCallingUid();
        final int pid = Binder.getCallingPid();

        mLog.info("start uid=% pid=%").c(uid).c(pid).flush();

        // Permission requirements are different with/without custom config.
        if (customConfig == null) {
            if (enforceChangePermission(packageName) != MODE_ALLOWED) {
                return LocalOnlyHotspotCallback.ERROR_GENERIC;
            }
            enforceLocationPermission(packageName, featureId, uid);
            long ident = Binder.clearCallingIdentity();
            try {
                // also need to verify that Locations services are enabled.
                if (!mWifiPermissionsUtil.isLocationModeEnabled()) {
                    throw new SecurityException("Location mode is not enabled.");
                }
            } finally {
                Binder.restoreCallingIdentity(ident);
            }
        } else {
            if (!isSettingsOrSuw(Binder.getCallingPid(), Binder.getCallingUid())) {
                throw new SecurityException(TAG + ": Permission denied");
            }
        }

        // verify that tethering is not disabled
        if (mUserManager.hasUserRestrictionForUser(
                UserManager.DISALLOW_CONFIG_TETHERING, UserHandle.getUserHandleForUid(uid))) {
            return LocalOnlyHotspotCallback.ERROR_TETHERING_DISALLOWED;
        }

        // the app should be in the foreground
        long ident = Binder.clearCallingIdentity();
        try {
            // also need to verify that Locations services are enabled.
            if (!mFrameworkFacade.isAppForeground(mContext, uid)) {
                return LocalOnlyHotspotCallback.ERROR_INCOMPATIBLE_MODE;
            }
        } finally {
            Binder.restoreCallingIdentity(ident);
        }

        WorkSource requestorWs = new WorkSource(uid, packageName);
        // check if we are currently tethering
        if (!mActiveModeWarden.canRequestMoreSoftApManagers(requestorWs)
                && mTetheredSoftApTracker.getState() == WIFI_AP_STATE_ENABLED) {
            // Tethering is enabled, cannot start LocalOnlyHotspot
            mLog.info("Cannot start localOnlyHotspot when WiFi Tethering is active.")
                    .flush();
            return LocalOnlyHotspotCallback.ERROR_INCOMPATIBLE_MODE;
        }

        // now create the new LOHS request info object
        LocalOnlyHotspotRequestInfo request = new LocalOnlyHotspotRequestInfo(
                requestorWs, callback, new LocalOnlyRequestorCallback(), customConfig);

        return mLohsSoftApTracker.start(pid, request);
    }

    /**
     * see {@link WifiManager#stopLocalOnlyHotspot()}
     *
     * @throws SecurityException if the caller does not have permission to stop a Local Only
     * Hotspot.
     */
    @Override
    public void stopLocalOnlyHotspot() {
        // don't do a permission check here. if the app's permission to change the wifi state is
        // revoked, we still want them to be able to stop a previously created hotspot (otherwise
        // it could cost the user money). When the app created the hotspot, its permission was
        // checked.
        final int uid = Binder.getCallingUid();
        final int pid = Binder.getCallingPid();

        mLog.info("stopLocalOnlyHotspot uid=% pid=%").c(uid).c(pid).flush();

        mLohsSoftApTracker.stopByPid(pid);
    }

    /**
     * see {@link WifiManager#watchLocalOnlyHotspot(LocalOnlyHotspotObserver)}
     *
     * This call requires the android.permission.NETWORK_SETTINGS permission.
     *
     * @param callback Callback to communicate with WifiManager and allow cleanup if the app dies.
     *
     * @throws SecurityException if the caller does not have permission to watch Local Only Hotspot
     * status updates.
     * @throws IllegalStateException if the caller attempts to watch LocalOnlyHotspot updates with
     * an existing subscription.
     */
    @Override
    public void startWatchLocalOnlyHotspot(ILocalOnlyHotspotCallback callback) {
        // NETWORK_SETTINGS is a signature only permission.
        enforceNetworkSettingsPermission();

        throw new UnsupportedOperationException("LocalOnlyHotspot is still in development");
    }

    /**
     * see {@link WifiManager#unregisterLocalOnlyHotspotObserver()}
     */
    @Override
    public void stopWatchLocalOnlyHotspot() {
        // NETWORK_STACK is a signature only permission.
        enforceNetworkSettingsPermission();
        throw new UnsupportedOperationException("LocalOnlyHotspot is still in development");
    }

    /**
     * see {@link WifiManager#getWifiApConfiguration()}
     * @return soft access point configuration
     * @throws SecurityException if the caller does not have permission to retrieve the softap
     * config
     */
    @Nullable
    @Override
    public WifiConfiguration getWifiApConfiguration() {
        enforceAccessPermission();
        int uid = Binder.getCallingUid();
        // only allow Settings UI to get the saved SoftApConfig
        if (!mWifiPermissionsUtil.checkConfigOverridePermission(uid)) {
            // random apps should not be allowed to read the user specified config
            throw new SecurityException("App not allowed to read or update stored WiFi Ap config "
                    + "(uid = " + uid + ")");
        }

        if (mVerboseLoggingEnabled) {
            mLog.info("getWifiApConfiguration uid=%").c(uid).flush();
        }

        // hand off work to the ClientModeImpl handler thread to sync work between calls
        // and SoftApManager starting up softap
        return (mWifiThreadRunner.call(mWifiApConfigStore::getApConfiguration,
                new SoftApConfiguration.Builder().build())).toWifiConfiguration();
    }

    /**
     * see {@link WifiManager#getSoftApConfiguration()}
     * @return soft access point configuration {@link SoftApConfiguration}
     * @throws SecurityException if the caller does not have permission to retrieve the softap
     * config
     */
    @NonNull
    @Override
    public SoftApConfiguration getSoftApConfiguration() {
        int uid = Binder.getCallingUid();
        if (!mWifiPermissionsUtil.checkConfigOverridePermission(uid)
                && !mWifiPermissionsUtil.checkNetworkSettingsPermission(uid)) {
            // random apps should not be allowed to read the user specified config
            throw new SecurityException("App not allowed to read or update stored WiFi Ap config "
                    + "(uid = " + uid + ")");
        }
        if (mVerboseLoggingEnabled) {
            mLog.info("getSoftApConfiguration uid=%").c(uid).flush();
        }

        // hand off work to the ClientModeImpl handler thread to sync work between calls
        // and SoftApManager starting up softap
        return mWifiThreadRunner.call(mWifiApConfigStore::getApConfiguration,
                new SoftApConfiguration.Builder().build());
    }

    /**
     * see {@link WifiManager#setWifiApConfiguration(WifiConfiguration)}
     * @param wifiConfig WifiConfiguration details for soft access point
     * @return boolean indicating success or failure of the operation
     * @throws SecurityException if the caller does not have permission to write the softap config
     */
    @Override
    public boolean setWifiApConfiguration(WifiConfiguration wifiConfig, String packageName) {
        if (enforceChangePermission(packageName) != MODE_ALLOWED) {
            return false;
        }
        int uid = Binder.getCallingUid();
        // only allow Settings UI to write the stored SoftApConfig
        if (!mWifiPermissionsUtil.checkConfigOverridePermission(uid)) {
            // random apps should not be allowed to read the user specified config
            throw new SecurityException("App not allowed to read or update stored WiFi AP config "
                    + "(uid = " + uid + ")");
        }
        mLog.info("setWifiApConfiguration uid=%").c(uid).flush();
        if (wifiConfig == null)
            return false;
        SoftApConfiguration softApConfig = ApConfigUtil.fromWifiConfiguration(wifiConfig);
        if (softApConfig == null) return false;
        if (WifiApConfigStore.validateApWifiConfiguration(
                softApConfig, false)) {
            mWifiThreadRunner.post(() -> mWifiApConfigStore.setApConfiguration(softApConfig));
            return true;
        } else {
            Log.e(TAG, "Invalid WifiConfiguration");
            return false;
        }
    }

    /**
     * see {@link WifiManager#setSoftApConfiguration(SoftApConfiguration)}
     * @param softApConfig {@link SoftApConfiguration} details for soft access point
     * @return boolean indicating success or failure of the operation
     * @throws SecurityException if the caller does not have permission to write the softap config
     */
    @Override
    public boolean setSoftApConfiguration(
            @NonNull SoftApConfiguration softApConfig, @NonNull String packageName) {
        int uid = Binder.getCallingUid();
        boolean privileged = mWifiPermissionsUtil.checkNetworkSettingsPermission(uid);
        if (!mWifiPermissionsUtil.checkConfigOverridePermission(uid)
                && !privileged) {
            // random apps should not be allowed to read the user specified config
            throw new SecurityException("App not allowed to read or update stored WiFi Ap config "
                    + "(uid = " + uid + ")");
        }
        mLog.info("setSoftApConfiguration uid=%").c(uid).flush();
        if (softApConfig == null) return false;
        if (WifiApConfigStore.validateApWifiConfiguration(softApConfig, privileged)) {
            mActiveModeWarden.updateSoftApConfiguration(softApConfig);
            mWifiThreadRunner.post(() -> mWifiApConfigStore.setApConfiguration(softApConfig));
            return true;
        } else {
            Log.e(TAG, "Invalid SoftAp Configuration");
            return false;
        }
    }

    /**
     * see {@link android.net.wifi.WifiManager#setScanAlwaysAvailable(boolean)}
     */
    @Override
    public void setScanAlwaysAvailable(boolean isAvailable, String packageName) {
        enforceNetworkSettingsPermission();
        mLog.info("setScanAlwaysAvailable uid=%").c(Binder.getCallingUid()).flush();
        mSettingsStore.handleWifiScanAlwaysAvailableToggled(isAvailable);
        long ident = Binder.clearCallingIdentity();
        try {
            mWifiInjector.getWifiScanAlwaysAvailableSettingsCompatibility()
                    .handleWifiScanAlwaysAvailableToggled(isAvailable);
        } finally {
            Binder.restoreCallingIdentity(ident);
        }
        mActiveModeWarden.scanAlwaysModeChanged(
                new WorkSource(Binder.getCallingUid(), packageName));
    }

    /**
     * see {@link android.net.wifi.WifiManager#isScanAlwaysAvailable()}
     */
    @Override
    public boolean isScanAlwaysAvailable() {
        enforceAccessPermission();
        if (mVerboseLoggingEnabled) {
            mLog.info("isScanAlwaysAvailable uid=%").c(Binder.getCallingUid()).flush();
        }
        return mSettingsStore.isScanAlwaysAvailable();
    }

    /**
     * see {@link android.net.wifi.WifiManager#disconnect()}
     */
    @Override
    public boolean disconnect(String packageName) {
        if (enforceChangePermission(packageName) != MODE_ALLOWED) {
            return false;
        }
        if (!isTargetSdkLessThanQOrPrivileged(
                packageName, Binder.getCallingPid(), Binder.getCallingUid())) {
            mLog.info("disconnect not allowed for uid=%")
                    .c(Binder.getCallingUid()).flush();
            return false;
        }
        mLog.info("disconnect uid=%").c(Binder.getCallingUid()).flush();
        mActiveModeWarden.getPrimaryClientModeManager().disconnect();
        return true;
    }

    /**
     * see {@link android.net.wifi.WifiManager#reconnect()}
     */
    @Override
    public boolean reconnect(String packageName) {
        if (enforceChangePermission(packageName) != MODE_ALLOWED) {
            return false;
        }
        if (!isTargetSdkLessThanQOrPrivileged(
                packageName, Binder.getCallingPid(), Binder.getCallingUid())) {
            mLog.info("reconnect not allowed for uid=%")
                    .c(Binder.getCallingUid()).flush();
            return false;
        }
        mLog.info("reconnect uid=%").c(Binder.getCallingUid()).flush();
        mActiveModeWarden.getPrimaryClientModeManager().reconnect(
                new WorkSource(Binder.getCallingUid()));
        return true;
    }

    /**
     * see {@link android.net.wifi.WifiManager#reassociate()}
     */
    @Override
    public boolean reassociate(String packageName) {
        if (enforceChangePermission(packageName) != MODE_ALLOWED) {
            return false;
        }
        if (!isTargetSdkLessThanQOrPrivileged(
                packageName, Binder.getCallingPid(), Binder.getCallingUid())) {
            mLog.info("reassociate not allowed for uid=%")
                    .c(Binder.getCallingUid()).flush();
            return false;
        }
        mLog.info("reassociate uid=%").c(Binder.getCallingUid()).flush();
        mActiveModeWarden.getPrimaryClientModeManager().reassociate();
        return true;
    }

    /**
     * Returns true if we should log the call to getSupportedFeatures.
     *
     * Because of the way getSupportedFeatures is used in WifiManager, there are
     * often clusters of several back-to-back calls; avoid repeated logging if
     * the feature set has not changed and the time interval is short.
     */
    private boolean needToLogSupportedFeatures(long features) {
        if (mVerboseLoggingEnabled) {
            long now = mClock.getElapsedSinceBootMillis();
            synchronized (this) {
                if (now > mLastLoggedSupportedFeaturesTimestamp + A_FEW_MILLISECONDS
                        || features != mLastLoggedSupportedFeatures) {
                    mLastLoggedSupportedFeaturesTimestamp = now;
                    mLastLoggedSupportedFeatures = features;
                    return true;
                }
            }
        }
        return false;
    }
    private static final int A_FEW_MILLISECONDS = 250;
    private long mLastLoggedSupportedFeatures = -1;
    private long mLastLoggedSupportedFeaturesTimestamp = 0;

    /**
     * see {@link android.net.wifi.WifiManager#getSupportedFeatures}
     */
    @Override
    public long getSupportedFeatures() {
        enforceAccessPermission();
        long features = getSupportedFeaturesInternal();
        if (needToLogSupportedFeatures(features)) {
            mLog.info("getSupportedFeatures uid=% returns %")
                    .c(Binder.getCallingUid())
                    .c(Long.toHexString(features))
                    .flush();
        }
        return features;
    }

    @Override
    public void getWifiActivityEnergyInfoAsync(IOnWifiActivityEnergyInfoListener listener) {
        if (mVerboseLoggingEnabled) {
            mLog.info("getWifiActivityEnergyInfoAsync uid=%")
                    .c(Binder.getCallingUid())
                    .flush();
        }
        // getWifiActivityEnergyInfo() performs permission checking
        WifiActivityEnergyInfo info = getWifiActivityEnergyInfo();
        try {
            listener.onWifiActivityEnergyInfo(info);
        } catch (RemoteException e) {
            Log.e(TAG, "onWifiActivityEnergyInfo: RemoteException -- ", e);
        }
    }

    private WifiActivityEnergyInfo getWifiActivityEnergyInfo() {
        enforceAccessPermission();
        if (mVerboseLoggingEnabled) {
            mLog.info("getWifiActivityEnergyInfo uid=%").c(Binder.getCallingUid()).flush();
        }
        if ((getSupportedFeatures() & WifiManager.WIFI_FEATURE_LINK_LAYER_STATS) == 0) {
            return null;
        }
        WifiLinkLayerStats stats = mWifiThreadRunner.call(
                () -> mActiveModeWarden.getPrimaryClientModeManager().getWifiLinkLayerStats(),
                null);
        if (stats == null) {
            return null;
        }

        final long rxIdleTimeMillis = stats.on_time - stats.tx_time - stats.rx_time;
        final long[] txTimePerLevelMillis;
        if (stats.tx_time_per_level == null) {
            // This will happen if the HAL get link layer API returned null.
            txTimePerLevelMillis = new long[0];
        } else {
            // need to manually copy since we are converting an int[] to a long[]
            txTimePerLevelMillis = new long[stats.tx_time_per_level.length];
            for (int i = 0; i < txTimePerLevelMillis.length; i++) {
                txTimePerLevelMillis[i] = stats.tx_time_per_level[i];
                // TODO(b/27227497): Need to read the power consumed per level from config
            }
        }
        if (VDBG || rxIdleTimeMillis < 0 || stats.on_time < 0 || stats.tx_time < 0
                || stats.rx_time < 0 || stats.on_time_scan < 0) {
            Log.d(TAG, " getWifiActivityEnergyInfo: "
                    + " on_time_millis=" + stats.on_time
                    + " tx_time_millis=" + stats.tx_time
                    + " tx_time_per_level_millis=" + Arrays.toString(txTimePerLevelMillis)
                    + " rx_time_millis=" + stats.rx_time
                    + " rxIdleTimeMillis=" + rxIdleTimeMillis
                    + " scan_time_millis=" + stats.on_time_scan);
        }

        // Convert the LinkLayerStats into WifiActivityEnergyInfo
        return new WifiActivityEnergyInfo(
                mClock.getElapsedSinceBootMillis(),
                WifiActivityEnergyInfo.STACK_STATE_STATE_IDLE,
                stats.tx_time,
                stats.rx_time,
                stats.on_time_scan,
                rxIdleTimeMillis);
    }

    /**
     * see {@link android.net.wifi.WifiManager#getConfiguredNetworks()}
     *
     * @param packageName String name of the calling package
     * @param featureId The feature in the package
     * @return the list of configured networks
     */
    @Override
    public ParceledListSlice<WifiConfiguration> getConfiguredNetworks(String packageName,
            String featureId) {
        enforceAccessPermission();
        int callingUid = Binder.getCallingUid();
        // bypass shell: can get varioud pkg name
        if (callingUid != Process.SHELL_UID && callingUid != Process.ROOT_UID) {
            long ident = Binder.clearCallingIdentity();
            try {
                mWifiPermissionsUtil.enforceCanAccessScanResults(packageName, featureId,
                        callingUid, null);
            } catch (SecurityException e) {
                Log.e(TAG, "Permission violation - getConfiguredNetworks not allowed for uid="
                        + callingUid + ", packageName=" + packageName + ", reason=" + e);
                return new ParceledListSlice<>(new ArrayList<>());
            } finally {
                Binder.restoreCallingIdentity(ident);
            }
        }
        boolean isTargetSdkLessThanQOrPrivileged = isTargetSdkLessThanQOrPrivileged(
                packageName, Binder.getCallingPid(), callingUid);
        boolean isCarrierApp = mWifiInjector.makeTelephonyManager()
                .checkCarrierPrivilegesForPackageAnyPhone(packageName)
                == TelephonyManager.CARRIER_PRIVILEGE_STATUS_HAS_ACCESS;
        if (!isTargetSdkLessThanQOrPrivileged && !isCarrierApp) {
            mLog.info("getConfiguredNetworks not allowed for uid=%")
                    .c(callingUid).flush();
            return new ParceledListSlice<>(new ArrayList<>());
        }
        if (mVerboseLoggingEnabled) {
            mLog.info("getConfiguredNetworks uid=%").c(callingUid).flush();
        }

        int targetConfigUid = Process.INVALID_UID; // don't expose any MAC addresses
        if (isPrivileged(getCallingPid(), callingUid)
                || isDeviceOrProfileOwner(callingUid, packageName)) {
            targetConfigUid = Process.WIFI_UID; // expose all MAC addresses
        } else if (isCarrierApp) {
            targetConfigUid = callingUid; // expose only those configs created by the Carrier App
        }
        int finalTargetConfigUid = targetConfigUid;
        List<WifiConfiguration> configs = mWifiThreadRunner.call(
                () -> mWifiConfigManager.getSavedNetworks(finalTargetConfigUid),
                Collections.emptyList());
        if (isTargetSdkLessThanQOrPrivileged) {
            return new ParceledListSlice<>(configs);
        }
        // Carrier app: should only get its own configs
        List<WifiConfiguration> creatorConfigs = new ArrayList<>();
        for (WifiConfiguration config : configs) {
            if (config.creatorUid == callingUid) {
                creatorConfigs.add(config);
            }
        }
        return new ParceledListSlice<>(creatorConfigs);
    }

    /**
     * see {@link android.net.wifi.WifiManager#getPrivilegedConfiguredNetworks()}
     *
     * @param packageName String name of the calling package
     * @param featureId The feature in the package
     * @return the list of configured networks with real preSharedKey
     */
    @Override
    public ParceledListSlice<WifiConfiguration> getPrivilegedConfiguredNetworks(
            String packageName, String featureId) {
        enforceReadCredentialPermission();
        enforceAccessPermission();
        int callingUid = Binder.getCallingUid();
        long ident = Binder.clearCallingIdentity();
        try {
            mWifiPermissionsUtil.enforceCanAccessScanResults(packageName, featureId, callingUid,
                    null);
        } catch (SecurityException e) {
            Log.e(TAG, "Permission violation - getPrivilegedConfiguredNetworks not allowed for"
                    + " uid=" + callingUid + ", packageName=" + packageName + ", reason=" + e);
            return null;
        } finally {
            Binder.restoreCallingIdentity(ident);
        }
        if (mVerboseLoggingEnabled) {
            mLog.info("getPrivilegedConfiguredNetworks uid=%").c(callingUid).flush();
        }
        List<WifiConfiguration> configs = mWifiThreadRunner.call(
                () -> mWifiConfigManager.getConfiguredNetworksWithPasswords(),
                Collections.emptyList());
        return new ParceledListSlice<>(configs);
    }

    /**
     * Return a map of all matching configurations keys with corresponding scanResults (or an empty
     * map if none).
     *
     * @param scanResults The list of scan results
     * @return Map that consists of FQDN (Fully Qualified Domain Name) and corresponding
     * scanResults per network type({@link WifiManager#PASSPOINT_HOME_NETWORK} and {@link
     * WifiManager#PASSPOINT_ROAMING_NETWORK}).
     */
    @Override
    public Map<String, Map<Integer, List<ScanResult>>>
            getAllMatchingPasspointProfilesForScanResults(List<ScanResult> scanResults) {
        if (!isSettingsOrSuw(Binder.getCallingPid(), Binder.getCallingUid())) {
            throw new SecurityException(TAG + ": Permission denied");
        }
        if (mVerboseLoggingEnabled) {
            mLog.info("getMatchingPasspointConfigurations uid=%").c(Binder.getCallingUid()).flush();
        }
        if (!ScanResultUtil.validateScanResultList(scanResults)) {
            Log.e(TAG, "Attempt to retrieve passpoint with invalid scanResult List");
            return Collections.emptyMap();
        }
        return mWifiThreadRunner.call(
            () -> mPasspointManager.getAllMatchingPasspointProfilesForScanResults(scanResults),
                Collections.emptyMap());
    }

    /**
     * Returns list of OSU (Online Sign-Up) providers associated with the given list of ScanResult.
     *
     * @param scanResults a list of ScanResult that has Passpoint APs.
     * @return Map that consists of {@link OsuProvider} and a matching list of {@link ScanResult}.
     */
    @Override
    public Map<OsuProvider, List<ScanResult>> getMatchingOsuProviders(
            List<ScanResult> scanResults) {
        if (!isSettingsOrSuw(Binder.getCallingPid(), Binder.getCallingUid())) {
            throw new SecurityException(TAG + ": Permission denied");
        }
        if (mVerboseLoggingEnabled) {
            mLog.info("getMatchingOsuProviders uid=%").c(Binder.getCallingUid()).flush();
        }

        if (!ScanResultUtil.validateScanResultList(scanResults)) {
            Log.e(TAG, "Attempt to retrieve OsuProviders with invalid scanResult List");
            return Collections.emptyMap();
        }
        return mWifiThreadRunner.call(
            () -> mPasspointManager.getMatchingOsuProviders(scanResults), Collections.emptyMap());
    }

    /**
     * Returns the matching Passpoint configurations for given OSU(Online Sign-Up) providers.
     *
     * @param osuProviders a list of {@link OsuProvider}
     * @return Map that consists of {@link OsuProvider} and matching {@link PasspointConfiguration}.
     */
    @Override
    public Map<OsuProvider, PasspointConfiguration> getMatchingPasspointConfigsForOsuProviders(
            List<OsuProvider> osuProviders) {
        if (!isSettingsOrSuw(Binder.getCallingPid(), Binder.getCallingUid())) {
            throw new SecurityException(TAG + ": Permission denied");
        }
        if (mVerboseLoggingEnabled) {
            mLog.info("getMatchingPasspointConfigsForOsuProviders uid=%").c(
                    Binder.getCallingUid()).flush();
        }
        if (osuProviders == null) {
            Log.e(TAG, "Attempt to retrieve Passpoint configuration with null osuProviders");
            return new HashMap<>();
        }
        return mWifiThreadRunner.call(
            () -> mPasspointManager.getMatchingPasspointConfigsForOsuProviders(osuProviders),
                Collections.emptyMap());
    }

    /**
     * Returns the corresponding wifi configurations for given FQDN (Fully Qualified Domain Name)
     * list.
     *
     * An empty list will be returned when no match is found.
     *
     * @param fqdnList a list of FQDN
     * @return List of {@link WifiConfiguration} converted from {@link PasspointProvider}
     */
    @Override
    public List<WifiConfiguration> getWifiConfigsForPasspointProfiles(List<String> fqdnList) {
        if (!isSettingsOrSuw(Binder.getCallingPid(), Binder.getCallingUid())) {
            throw new SecurityException(TAG + ": Permission denied");
        }
        if (mVerboseLoggingEnabled) {
            mLog.info("getWifiConfigsForPasspointProfiles uid=%").c(
                    Binder.getCallingUid()).flush();
        }
        if (fqdnList == null) {
            Log.e(TAG, "Attempt to retrieve WifiConfiguration with null fqdn List");
            return new ArrayList<>();
        }
        return mWifiThreadRunner.call(
            () -> mPasspointManager.getWifiConfigsForPasspointProfiles(fqdnList),
                Collections.emptyList());
    }

    /**
     * Returns a list of Wifi configurations for matched available WifiNetworkSuggestion
     * corresponding to the given scan results.
     *
     * An empty list will be returned when no match is found or all matched suggestions is not
     * available(not allow user manually connect, user not approved or open network).
     *
     * @param scanResults a list of {@link ScanResult}.
     * @return a list of {@link WifiConfiguration} from matched {@link WifiNetworkSuggestion}.
     */
    @Override
    public List<WifiConfiguration> getWifiConfigForMatchedNetworkSuggestionsSharedWithUser(
            List<ScanResult> scanResults) {
        if (!isSettingsOrSuw(Binder.getCallingPid(), Binder.getCallingUid())) {
            throw new SecurityException(TAG + ": Permission denied");
        }
        if (mVerboseLoggingEnabled) {
            mLog.info("getWifiConfigsForMatchedNetworkSuggestions uid=%").c(
                    Binder.getCallingUid()).flush();
        }
        if (!ScanResultUtil.validateScanResultList(scanResults)) {
            Log.e(TAG, "Attempt to retrieve WifiConfiguration with invalid scanResult List");
            return new ArrayList<>();
        }
        return mWifiThreadRunner.call(
                () -> mWifiNetworkSuggestionsManager
                        .getWifiConfigForMatchedNetworkSuggestionsSharedWithUser(scanResults),
                Collections.emptyList());
    }

    /**
     * see {@link android.net.wifi.WifiManager#addOrUpdateNetwork(WifiConfiguration)}
     * @return the supplicant-assigned identifier for the new or updated
     * network if the operation succeeds, or {@code -1} if it fails
     */
    @Override
    public int addOrUpdateNetwork(WifiConfiguration config, String packageName) {
        if (enforceChangePermission(packageName) != MODE_ALLOWED) {
            return -1;
        }
        int callingUid = Binder.getCallingUid();
        if (!isTargetSdkLessThanQOrPrivileged(
                packageName, Binder.getCallingPid(), callingUid)) {
            mLog.info("addOrUpdateNetwork not allowed for uid=%")
                    .c(Binder.getCallingUid()).flush();
            return -1;
        }
        mLog.info("addOrUpdateNetwork uid=%").c(Binder.getCallingUid()).flush();

        if (config == null) {
            Log.e(TAG, "bad network configuration");
            return -1;
        }
        mWifiMetrics.incrementNumAddOrUpdateNetworkCalls();

        // Previously, this API is overloaded for installing Passpoint profiles.  Now
        // that we have a dedicated API for doing it, redirect the call to the dedicated API.
        if (config.isPasspoint()) {
            PasspointConfiguration passpointConfig =
                    PasspointProvider.convertFromWifiConfig(config);
            if (passpointConfig == null || passpointConfig.getCredential() == null) {
                Log.e(TAG, "Missing credential for Passpoint profile");
                return -1;
            }

            // Copy over certificates and keys.
            X509Certificate[] x509Certificates = null;
            if (config.enterpriseConfig.getCaCertificate() != null) {
                x509Certificates =
                        new X509Certificate[]{config.enterpriseConfig.getCaCertificate()};
            }
            passpointConfig.getCredential().setCaCertificates(x509Certificates);
            passpointConfig.getCredential().setClientCertificateChain(
                    config.enterpriseConfig.getClientCertificateChain());
            passpointConfig.getCredential().setClientPrivateKey(
                    config.enterpriseConfig.getClientPrivateKey());
            if (!addOrUpdatePasspointConfiguration(passpointConfig, packageName)) {
                Log.e(TAG, "Failed to add Passpoint profile");
                return -1;
            }
            // There is no network ID associated with a Passpoint profile.
            return 0;
        }

        Log.i("addOrUpdateNetwork", " uid = " + Binder.getCallingUid()
                + " SSID " + config.SSID
                + " nid=" + config.networkId);
        return mWifiThreadRunner.call(
            () -> mWifiConfigManager.addOrUpdateNetwork(config, callingUid, packageName)
                    .getNetworkId(),
                WifiConfiguration.INVALID_NETWORK_ID);
    }

    public static void verifyCert(X509Certificate caCert)
            throws GeneralSecurityException, IOException {
        CertificateFactory factory = CertificateFactory.getInstance("X.509");
        CertPathValidator validator =
                CertPathValidator.getInstance(CertPathValidator.getDefaultType());
        CertPath path = factory.generateCertPath(
                Arrays.asList(caCert));
        KeyStore ks = KeyStore.getInstance("AndroidCAStore");
        ks.load(null, null);
        PKIXParameters params = new PKIXParameters(ks);
        params.setRevocationEnabled(false);
        validator.validate(path, params);
    }

    /**
     * See {@link android.net.wifi.WifiManager#removeNetwork(int)}
     * @param netId the integer that identifies the network configuration
     * to the supplicant
     * @return {@code true} if the operation succeeded
     */
    @Override
    public boolean removeNetwork(int netId, String packageName) {
        if (enforceChangePermission(packageName) != MODE_ALLOWED) {
            return false;
        }
        if (!isTargetSdkLessThanQOrPrivileged(
                packageName, Binder.getCallingPid(), Binder.getCallingUid())) {
            mLog.info("removeNetwork not allowed for uid=%")
                    .c(Binder.getCallingUid()).flush();
            return false;
        }
        int callingUid = Binder.getCallingUid();
        mLog.info("removeNetwork uid=%").c(callingUid).flush();
        return mWifiThreadRunner.call(
                () -> mWifiConfigManager.removeNetwork(netId, callingUid, packageName), false);
    }

    /**
     * Trigger a connect request and wait for the callback to return status.
     * This preserves the legacy connect API behavior, i.e. {@link WifiManager#enableNetwork(
     * int, true)}
     * @return
     */
    private boolean triggerConnectAndReturnStatus(int netId, int callingUid) {
        final CountDownLatch countDownLatch = new CountDownLatch(1);
        final MutableBoolean success = new MutableBoolean(false);
        IActionListener.Stub connectListener = new IActionListener.Stub() {
            @Override
            public void onSuccess() {
                success.value = true;
                countDownLatch.countDown();
            }
            @Override
            public void onFailure(int reason) {
                success.value = false;
                countDownLatch.countDown();
            }
        };
        mWifiThreadRunner.post(() ->
                mConnectHelper.connectToNetwork(
                        new NetworkUpdateResult(netId),
                        new ActionListenerWrapper(connectListener),
                        callingUid)
        );
        // now wait for response.
        try {
            countDownLatch.await(RUN_WITH_SCISSORS_TIMEOUT_MILLIS, TimeUnit.MILLISECONDS);
        } catch (InterruptedException e) {
            Log.e(TAG, "Failed to retrieve connect status");
        }
        return success.value;
    }

    /**
     * See {@link android.net.wifi.WifiManager#enableNetwork(int, boolean)}
     * @param netId the integer that identifies the network configuration
     * to the supplicant
     * @param disableOthers if true, disable all other networks.
     * @return {@code true} if the operation succeeded
     */
    @Override
    public boolean enableNetwork(int netId, boolean disableOthers, String packageName) {
        if (enforceChangePermission(packageName) != MODE_ALLOWED) {
            return false;
        }
        if (!isTargetSdkLessThanQOrPrivileged(
                packageName, Binder.getCallingPid(), Binder.getCallingUid())) {
            mLog.info("enableNetwork not allowed for uid=%")
                    .c(Binder.getCallingUid()).flush();
            return false;
        }
        int callingUid = Binder.getCallingUid();
        // TODO b/33807876 Log netId
        mLog.info("enableNetwork uid=% disableOthers=%")
                .c(callingUid)
                .c(disableOthers).flush();

        mWifiMetrics.incrementNumEnableNetworkCalls();
        if (disableOthers) {
            return triggerConnectAndReturnStatus(netId, callingUid);
        } else {
            return mWifiThreadRunner.call(
                    () -> mWifiConfigManager.enableNetwork(netId, false, callingUid, packageName),
                    false);
        }
    }

    /**
     * See {@link android.net.wifi.WifiManager#disableNetwork(int)}
     * @param netId the integer that identifies the network configuration
     * to the supplicant
     * @return {@code true} if the operation succeeded
     */
    @Override
    public boolean disableNetwork(int netId, String packageName) {
        if (enforceChangePermission(packageName) != MODE_ALLOWED) {
            return false;
        }
        if (!isTargetSdkLessThanQOrPrivileged(
                packageName, Binder.getCallingPid(), Binder.getCallingUid())) {
            mLog.info("disableNetwork not allowed for uid=%")
                    .c(Binder.getCallingUid()).flush();
            return false;
        }
        int callingUid = Binder.getCallingUid();
        mLog.info("disableNetwork uid=%").c(callingUid).flush();
        return mWifiThreadRunner.call(
                () -> mWifiConfigManager.disableNetwork(netId, callingUid, packageName), false);
    }

    /**
     * See {@link android.net.wifi.WifiManager#allowAutojoinGlobal(boolean)}
     * @param choice the OEM's choice to allow auto-join
     */
    @Override
    public void allowAutojoinGlobal(boolean choice) {
        enforceNetworkSettingsPermission();

        int callingUid = Binder.getCallingUid();
        mLog.info("allowAutojoin=% uid=%").c(choice).c(callingUid).flush();

        mWifiThreadRunner.post(() -> mWifiConnectivityManager.setAutoJoinEnabledExternal(choice));
    }

    /**
     * See {@link android.net.wifi.WifiManager#allowAutojoin(int, boolean)}
     * @param netId the integer that identifies the network configuration
     * @param choice the user's choice to allow auto-join
     */
    @Override
    public void allowAutojoin(int netId, boolean choice) {
        enforceNetworkSettingsPermission();

        int callingUid = Binder.getCallingUid();
        mLog.info("allowAutojoin=% uid=%").c(choice).c(callingUid).flush();
        mWifiThreadRunner.post(() -> {
            WifiConfiguration config = mWifiConfigManager.getConfiguredNetwork(netId);
            if (config == null) {
                return;
            }
            if (config.fromWifiNetworkSpecifier) {
                Log.e(TAG, "Auto-join configuration is not permitted for NetworkSpecifier "
                        + "connections: " + config);
                return;
            }
            if (config.isPasspoint() && !config.isEphemeral()) {
                Log.e(TAG,
                        "Auto-join configuration for a non-ephemeral Passpoint network should be "
                                + "configured using FQDN: "
                                + config);
                return;
            }
            // If the network is a suggestion, store the auto-join configure to the
            // WifiNetWorkSuggestionsManager.
            if (config.fromWifiNetworkSuggestion) {
                if (!mWifiNetworkSuggestionsManager
                        .allowNetworkSuggestionAutojoin(config, choice)) {
                    return;
                }
            }
            // even for Suggestion, modify the current ephemeral configuration so that
            // existing configuration auto-connection is updated correctly
            if (choice != config.allowAutojoin) {
                mWifiConfigManager.allowAutojoin(netId, choice);
                // do not log this metrics for passpoint networks again here since it's already
                // logged in PasspointManager.
                if (!config.isPasspoint()) {
                    mWifiMetrics.logUserActionEvent(choice
                            ? UserActionEvent.EVENT_CONFIGURE_AUTO_CONNECT_ON
                            : UserActionEvent.EVENT_CONFIGURE_AUTO_CONNECT_OFF, netId);
                }
            }
        });
    }

    /**
     * See {@link android.net.wifi.WifiManager#allowAutojoinPasspoint(String, boolean)}
     * @param fqdn the FQDN that identifies the passpoint configuration
     * @param enableAutojoin true to enable auto-join, false to disable
     */
    @Override
    public void allowAutojoinPasspoint(String fqdn, boolean enableAutojoin) {
        enforceNetworkSettingsPermission();
        if (fqdn == null) {
            throw new IllegalArgumentException("FQDN cannot be null");
        }

        int callingUid = Binder.getCallingUid();
        mLog.info("allowAutojoinPasspoint=% uid=%").c(enableAutojoin).c(callingUid).flush();
        mWifiThreadRunner.post(
                () -> mPasspointManager.enableAutojoin(null, fqdn, enableAutojoin));
    }

    /**
     * See {@link android.net.wifi.WifiManager
     * #setMacRandomizationSettingPasspointEnabled(String, boolean)}
     * @param fqdn the FQDN that identifies the passpoint configuration
     * @param enable true to enable mac randomization, false to disable
     */
    @Override
    public void setMacRandomizationSettingPasspointEnabled(String fqdn, boolean enable) {
        enforceNetworkSettingsPermission();
        if (fqdn == null) {
            throw new IllegalArgumentException("FQDN cannot be null");
        }

        int callingUid = Binder.getCallingUid();
        mLog.info("setMacRandomizationSettingPasspointEnabled=% uid=%")
                .c(enable).c(callingUid).flush();
        mWifiThreadRunner.post(
                () -> mPasspointManager.enableMacRandomization(fqdn, enable));
    }

    /**
     * See {@link android.net.wifi.WifiManager#setPasspointMeteredOverride(String, boolean)}
     * @param fqdn the FQDN that identifies the passpoint configuration
     * @param meteredOverride One of the values in {@link MeteredOverride}
     */
    @Override
    public void setPasspointMeteredOverride(String fqdn, int meteredOverride) {
        enforceNetworkSettingsPermission();
        if (fqdn == null) {
            throw new IllegalArgumentException("FQDN cannot be null");
        }

        int callingUid = Binder.getCallingUid();
        mLog.info("setPasspointMeteredOverride=% uid=%")
                .c(meteredOverride).c(callingUid).flush();
        mWifiThreadRunner.post(
                () -> mPasspointManager.setMeteredOverride(fqdn, meteredOverride));
    }

    /**
     * See {@link android.net.wifi.WifiManager#getConnectionInfo()}
     * @return the Wi-Fi information, contained in {@link WifiInfo}.
     */
    @Override
    public WifiInfo getConnectionInfo(String callingPackage, String callingFeatureId) {
        enforceAccessPermission();
        int uid = Binder.getCallingUid();
        if (mVerboseLoggingEnabled) {
            mLog.info("getConnectionInfo uid=%").c(uid).flush();
        }
        long ident = Binder.clearCallingIdentity();
        try {
            WifiInfo result =
                    mActiveModeWarden.getPrimaryClientModeManager().syncRequestConnectionInfo();
            boolean hideDefaultMacAddress = true;
            boolean hideBssidSsidNetworkIdAndFqdn = true;

            try {
                if (mWifiInjector.getWifiPermissionsWrapper().getLocalMacAddressPermission(uid)
                        == PERMISSION_GRANTED) {
                    hideDefaultMacAddress = false;
                }
                mWifiPermissionsUtil.enforceCanAccessScanResults(callingPackage, callingFeatureId,
                        uid, null);
                hideBssidSsidNetworkIdAndFqdn = false;
            } catch (SecurityException ignored) {
            }
            if (hideDefaultMacAddress) {
                result.setMacAddress(WifiInfo.DEFAULT_MAC_ADDRESS);
            }
            if (hideBssidSsidNetworkIdAndFqdn) {
                result.setBSSID(WifiInfo.DEFAULT_MAC_ADDRESS);
                result.setSSID(WifiSsid.createFromHex(null));
                result.setNetworkId(WifiConfiguration.INVALID_NETWORK_ID);
                result.setFQDN(null);
                result.setProviderFriendlyName(null);
                result.setPasspointUniqueId(null);
            }

            if (mVerboseLoggingEnabled
                    && (hideBssidSsidNetworkIdAndFqdn || hideDefaultMacAddress)) {
                mLog.v("getConnectionInfo: hideBssidSsidAndNetworkId="
                        + hideBssidSsidNetworkIdAndFqdn
                        + ", hideDefaultMacAddress="
                        + hideDefaultMacAddress);
            }
            return result;
        } finally {
            Binder.restoreCallingIdentity(ident);
        }
    }

    /**
     * Return the results of the most recent access point scan, in the form of
     * a list of {@link ScanResult} objects.
     * @return the list of results
     */
    @Override
    public List<ScanResult> getScanResults(String callingPackage, String callingFeatureId) {
        enforceAccessPermission();
        int uid = Binder.getCallingUid();
        long ident = Binder.clearCallingIdentity();
        if (mVerboseLoggingEnabled) {
            mLog.info("getScanResults uid=%").c(uid).flush();
        }
        try {
            mWifiPermissionsUtil.enforceCanAccessScanResults(callingPackage, callingFeatureId,
                    uid, null);
            List<ScanResult> scanResults = mWifiThreadRunner.call(
                    mScanRequestProxy::getScanResults, Collections.emptyList());
            return scanResults;
        } catch (SecurityException e) {
            Log.e(TAG, "Permission violation - getScanResults not allowed for uid="
                    + uid + ", packageName=" + callingPackage + ", reason=" + e);
            return new ArrayList<>();
        } finally {
            Binder.restoreCallingIdentity(ident);
        }
    }

    /**
     * Return the filtered ScanResults which may be authenticated by the suggested network
     * configurations.
     * @return The map of {@link WifiNetworkSuggestion} and the list of {@link ScanResult} which
     * may be authenticated by the corresponding network configuration.
     */
    @Override
    @NonNull
    public Map<WifiNetworkSuggestion, List<ScanResult>> getMatchingScanResults(
            @NonNull List<WifiNetworkSuggestion> networkSuggestions,
            @Nullable List<ScanResult> scanResults,
            String callingPackage, String callingFeatureId) {
        enforceAccessPermission();
        int uid = Binder.getCallingUid();
        long ident = Binder.clearCallingIdentity();
        try {
            mWifiPermissionsUtil.enforceCanAccessScanResults(callingPackage, callingFeatureId,
                    uid, null);

            return mWifiThreadRunner.call(
                    () -> {
                        if (!ScanResultUtil.validateScanResultList(scanResults)) {
                            return mWifiNetworkSuggestionsManager.getMatchingScanResults(
                                    networkSuggestions, mScanRequestProxy.getScanResults());
                        } else {
                            return mWifiNetworkSuggestionsManager.getMatchingScanResults(
                                    networkSuggestions, scanResults);
                        }
                    },
                    Collections.emptyMap());
        } catch (SecurityException e) {
            Log.e(TAG, "Permission violation - getMatchingScanResults not allowed for uid="
                    + uid + ", packageName=" + callingPackage + ", reason + e");
        } finally {
            Binder.restoreCallingIdentity(ident);
        }

        return Collections.emptyMap();
    }

    /**
     * Add or update a Passpoint configuration.
     *
     * @param config The Passpoint configuration to be added
     * @return true on success or false on failure
     */
    @Override
    public boolean addOrUpdatePasspointConfiguration(
            PasspointConfiguration config, String packageName) {
        if (enforceChangePermission(packageName) != MODE_ALLOWED) {
            return false;
        }
        int callingUid = Binder.getCallingUid();
        if (!isTargetSdkLessThanROrPrivileged(
                packageName, Binder.getCallingPid(), callingUid)) {
            mLog.info("addOrUpdatePasspointConfiguration not allowed for uid=%")
                    .c(Binder.getCallingUid()).flush();
            return false;
        }
        mLog.info("addorUpdatePasspointConfiguration uid=%").c(callingUid).flush();
        return mWifiThreadRunner.call(
                () -> mPasspointManager.addOrUpdateProvider(config, callingUid, packageName,
                        false, true), false);
    }

    /**
     * Remove the Passpoint configuration identified by its FQDN (Fully Qualified Domain Name).
     *
     * @param fqdn The FQDN of the Passpoint configuration to be removed
     * @return true on success or false on failure
     */
    @Override
    public boolean removePasspointConfiguration(String fqdn, String packageName) {
        return removePasspointConfigurationInternal(fqdn, null);
    }

    /**
     * Remove a Passpoint profile based on either FQDN (multiple matching profiles) or a unique
     * identifier (one matching profile).
     *
     * @param fqdn The FQDN of the Passpoint configuration to be removed
     * @param uniqueId The unique identifier of the Passpoint configuration to be removed
     * @return true on success or false on failure
     */
    private boolean removePasspointConfigurationInternal(String fqdn, String uniqueId) {
        final int uid = Binder.getCallingUid();
        boolean privileged = false;
        if (mWifiPermissionsUtil.checkNetworkSettingsPermission(uid)
                || mWifiPermissionsUtil.checkNetworkCarrierProvisioningPermission(uid)) {
            privileged = true;
        }
        mLog.info("removePasspointConfigurationInternal uid=%").c(Binder.getCallingUid()).flush();
        final boolean privilegedFinal = privileged;
        return mWifiThreadRunner.call(
                () -> mPasspointManager.removeProvider(uid, privilegedFinal, uniqueId, fqdn),
                false);
    }

    /**
     * Return the list of the installed Passpoint configurations.
     *
     * An empty list will be returned when no configuration is installed.
     * @param packageName String name of the calling package
     * @return A list of {@link PasspointConfiguration}.
     */
    @Override
    public List<PasspointConfiguration> getPasspointConfigurations(String packageName) {
        final int uid = Binder.getCallingUid();
        boolean privileged = false;
        if (mWifiPermissionsUtil.checkNetworkSettingsPermission(uid)
                || mWifiPermissionsUtil.checkNetworkSetupWizardPermission(uid)) {
            privileged = true;
        }
        if (mVerboseLoggingEnabled) {
            mLog.info("getPasspointConfigurations uid=%").c(Binder.getCallingUid()).flush();
        }
        final boolean privilegedFinal = privileged;
        return mWifiThreadRunner.call(
            () -> mPasspointManager.getProviderConfigs(uid, privilegedFinal),
            Collections.emptyList());
    }

    /**
     * Query for a Hotspot 2.0 release 2 OSU icon
     * @param bssid The BSSID of the AP
     * @param fileName Icon file name
     */
    @Override
    public void queryPasspointIcon(long bssid, String fileName) {
        enforceAccessPermission();
        mLog.info("queryPasspointIcon uid=%").c(Binder.getCallingUid()).flush();
        mActiveModeWarden.getPrimaryClientModeManager().syncQueryPasspointIcon(
                bssid, fileName);
    }

    /**
     * Match the currently associated network against the SP matching the given FQDN
     * @param fqdn FQDN of the SP
     * @return ordinal [HomeProvider, RoamingProvider, Incomplete, None, Declined]
     */
    @Override
    public int matchProviderWithCurrentNetwork(String fqdn) {
        mLog.info("matchProviderWithCurrentNetwork uid=%").c(Binder.getCallingUid()).flush();
        return 0;
    }

<<<<<<< HEAD
    public String getCapabilities(String capaType) {
        return mActiveModeWarden.getPrimaryClientModeManager().getCapabilities(capaType);
    }

=======
>>>>>>> 4419e593
     /**
     * Get the country code
     * @return Get the best choice country code for wifi, regardless of if it was set or
     * not.
     * Returns null when there is no country code available.
     */
    @Override
    public String getCountryCode() {
        enforceNetworkSettingsPermission();
        if (mVerboseLoggingEnabled) {
            mLog.info("getCountryCode uid=%").c(Binder.getCallingUid()).flush();
        }
        return mCountryCode.getCountryCode();
    }

    @Override
    public boolean is5GHzBandSupported() {
        if (mVerboseLoggingEnabled) {
            mLog.info("is5GHzBandSupported uid=%").c(Binder.getCallingUid()).flush();
        }

        return is5GhzBandSupportedInternal();
    }

    private boolean is5GhzBandSupportedInternal() {
        if (mContext.getResources().getBoolean(R.bool.config_wifi5ghzSupport)) {
            return true;
        }
        return mWifiThreadRunner.call(
                () -> mWifiNative.getChannelsForBand(WifiScanner.WIFI_BAND_5_GHZ).length > 0,
                false);
    }

    @Override
    public boolean is6GHzBandSupported() {
        if (mVerboseLoggingEnabled) {
            mLog.info("is6GHzBandSupported uid=%").c(Binder.getCallingUid()).flush();
        }

        return is6GhzBandSupportedInternal();
    }

    private boolean is6GhzBandSupportedInternal() {
        if (mContext.getResources().getBoolean(R.bool.config_wifi6ghzSupport)) {
            return true;
        }
        return mWifiThreadRunner.call(
                () -> mWifiNative.getChannelsForBand(WifiScanner.WIFI_BAND_6_GHZ).length > 0,
                false);
<<<<<<< HEAD
=======
    }

    @Override
    public boolean is60GHzBandSupported() {
        if (Build.VERSION.SDK_INT <= Build.VERSION_CODES.R) {
            throw new UnsupportedOperationException();
        }

        if (mVerboseLoggingEnabled) {
            mLog.info("is60GHzBandSupported uid=%").c(Binder.getCallingUid()).flush();
        }

        return is60GHzBandSupportedInternal();
    }

    private boolean is60GHzBandSupportedInternal() {
        if (mContext.getResources().getBoolean(R.bool.config_wifi60ghzSupport)) {
            return true;
        }
        return mWifiThreadRunner.call(
                () -> mWifiNative.getChannelsForBand(WifiScanner.WIFI_BAND_60_GHZ).length > 0,
                false);
>>>>>>> 4419e593
    }

    @Override
    public boolean isWifiStandardSupported(@WifiStandard int standard) {
        return mWifiThreadRunner.call(
                () -> mActiveModeWarden.getPrimaryClientModeManager().isWifiStandardSupported(
                        standard), false);
    }

    /**
     * Return the DHCP-assigned addresses from the last successful DHCP request,
     * if any.
     * @return the DHCP information
     * @deprecated
     */
    @Override
    @Deprecated
    public DhcpInfo getDhcpInfo() {
        enforceAccessPermission();
        if (mVerboseLoggingEnabled) {
            mLog.info("getDhcpInfo uid=%").c(Binder.getCallingUid()).flush();
        }
        DhcpResultsParcelable dhcpResults =
                mActiveModeWarden.getPrimaryClientModeManager().syncGetDhcpResultsParcelable();

        DhcpInfo info = new DhcpInfo();

        if (dhcpResults.baseConfiguration != null) {
            if (dhcpResults.baseConfiguration.getIpAddress() != null
                    && dhcpResults.baseConfiguration.getIpAddress().getAddress()
                    instanceof Inet4Address) {
                info.ipAddress = Inet4AddressUtils.inet4AddressToIntHTL(
                        (Inet4Address) dhcpResults.baseConfiguration.getIpAddress().getAddress());
            }

            if (dhcpResults.baseConfiguration.getGateway() != null) {
                info.gateway = Inet4AddressUtils.inet4AddressToIntHTL(
                        (Inet4Address) dhcpResults.baseConfiguration.getGateway());
            }

            int dnsFound = 0;
            for (InetAddress dns : dhcpResults.baseConfiguration.getDnsServers()) {
                if (dns instanceof Inet4Address) {
                    if (dnsFound == 0) {
                        info.dns1 = Inet4AddressUtils.inet4AddressToIntHTL((Inet4Address) dns);
                    } else {
                        info.dns2 = Inet4AddressUtils.inet4AddressToIntHTL((Inet4Address) dns);
                    }
                    if (++dnsFound > 1) break;
                }
            }
        }
        String serverAddress = dhcpResults.serverAddress;
        if (serverAddress != null) {
            InetAddress serverInetAddress = InetAddresses.parseNumericAddress(serverAddress);
            info.serverAddress =
                    Inet4AddressUtils.inet4AddressToIntHTL((Inet4Address) serverInetAddress);
        }
        info.leaseDuration = dhcpResults.leaseDuration;

        return info;
    }

    /**
     * enable TDLS for the local NIC to remote NIC
     * The APPs don't know the remote MAC address to identify NIC though,
     * so we need to do additional work to find it from remote IP address
     */

    private static class TdlsTaskParams {
        String mRemoteIpAddress;
        boolean mEnable;
    }

    private class TdlsTask extends AsyncTask<TdlsTaskParams, Integer, Integer> {
        @Override
        protected Integer doInBackground(TdlsTaskParams... params) {

            // Retrieve parameters for the call
            TdlsTaskParams param = params[0];
            String remoteIpAddress = param.mRemoteIpAddress.trim();
            boolean enable = param.mEnable;

            // Get MAC address of Remote IP
            String macAddress = null;

            try (BufferedReader reader = new BufferedReader(new FileReader("/proc/net/arp"))) {
                // Skip over the line bearing column titles
                reader.readLine();

                String line;
                while ((line = reader.readLine()) != null) {
                    String[] tokens = line.split("[ ]+");
                    if (tokens.length < 6) {
                        continue;
                    }

                    // ARP column format is
                    // Address HWType HWAddress Flags Mask IFace
                    String ip = tokens[0];
                    String mac = tokens[3];

                    if (remoteIpAddress.equals(ip)) {
                        macAddress = mac;
                        break;
                    }
                }

                if (macAddress == null) {
                    Log.w(TAG, "Did not find remoteAddress {" + remoteIpAddress + "} in "
                            + "/proc/net/arp");
                } else {
                    enableTdlsWithMacAddress(macAddress, enable);
                }

            } catch (FileNotFoundException e) {
                Log.e(TAG, "Could not open /proc/net/arp to lookup mac address");
            } catch (IOException e) {
                Log.e(TAG, "Could not read /proc/net/arp to lookup mac address");
            }
            return 0;
        }
    }

    @Override
    public void enableTdls(String remoteAddress, boolean enable) {
        if (remoteAddress == null) {
          throw new IllegalArgumentException("remoteAddress cannot be null");
        }
        mLog.info("enableTdls uid=% enable=%").c(Binder.getCallingUid()).c(enable).flush();
        TdlsTaskParams params = new TdlsTaskParams();
        params.mRemoteIpAddress = remoteAddress;
        params.mEnable = enable;
        new TdlsTask().execute(params);
    }


    @Override
    public void enableTdlsWithMacAddress(String remoteMacAddress, boolean enable) {
        mLog.info("enableTdlsWithMacAddress uid=% enable=%")
                .c(Binder.getCallingUid())
                .c(enable)
                .flush();
        if (remoteMacAddress == null) {
          throw new IllegalArgumentException("remoteMacAddress cannot be null");
        }

        mActiveModeWarden.getPrimaryClientModeManager().enableTdls(remoteMacAddress, enable);
    }

    /**
     * Temporarily disable a network, should be trigger when user disconnect a network
     */
    @Override
    public void disableEphemeralNetwork(String network, String packageName) {
        mContext.enforceCallingOrSelfPermission(android.Manifest.permission.CHANGE_WIFI_STATE,
                "WifiService");
        if (!isPrivileged(Binder.getCallingPid(), Binder.getCallingUid())) {
            mLog.info("disableEphemeralNetwork not allowed for uid=%")
                    .c(Binder.getCallingUid()).flush();
            return;
        }
        mLog.info("disableEphemeralNetwork uid=%").c(Binder.getCallingUid()).flush();
        mWifiThreadRunner.post(() -> mWifiConfigManager.userTemporarilyDisabledNetwork(network,
                Binder.getCallingUid()));
    }

    private void registerForBroadcasts() {
        IntentFilter intentFilter = new IntentFilter();
        intentFilter.addAction(Intent.ACTION_PACKAGE_FULLY_REMOVED);
        intentFilter.addAction(Intent.ACTION_PACKAGE_CHANGED);
        intentFilter.addAction(Intent.ACTION_PACKAGE_REMOVED);
        intentFilter.addDataScheme("package");
        mContext.registerReceiver(new BroadcastReceiver() {
            @Override
            public void onReceive(Context context, Intent intent) {
                int uid = intent.getIntExtra(Intent.EXTRA_UID, -1);
                Uri uri = intent.getData();
                if (uid == -1 || uri == null) {
                    Log.e(TAG, "Uid or Uri is missing for action:" + intent.getAction());
                    return;
                }
                String pkgName = uri.getSchemeSpecificPart();
                PackageManager pm = context.getPackageManager();
                PackageInfo packageInfo = null;
                try {
                    packageInfo = pm.getPackageInfo(pkgName, 0);
                } catch (PackageManager.NameNotFoundException e) {
                    Log.w(TAG, "Couldn't get PackageInfo for package:" + pkgName);
                }
                // If package is not removed or disabled, just ignore.
                if (packageInfo != null
                        && packageInfo.applicationInfo != null
                        && packageInfo.applicationInfo.enabled) {
                    return;
                }
                Log.d(TAG, "Remove settings for package:" + pkgName);
                // Call the method in the main Wifi thread.
                mWifiThreadRunner.post(() -> {
                    ApplicationInfo ai = new ApplicationInfo();
                    ai.packageName = pkgName;
                    ai.uid = uid;
                    mWifiConfigManager.removeNetworksForApp(ai);
                    mScanRequestProxy.clearScanRequestTimestampsForApp(pkgName, uid);

                    // Remove all suggestions from the package.
                    mWifiNetworkSuggestionsManager.removeApp(pkgName);
                    mWifiInjector.getWifiNetworkFactory().removeUserApprovedAccessPointsForApp(
                            pkgName);

                    // Remove all Passpoint profiles from package.
                    mWifiInjector.getPasspointManager().removePasspointProviderWithPackage(
                            pkgName);
                });
            }
        }, intentFilter);
    }

    private void registerForCarrierConfigChange() {
        IntentFilter filter = new IntentFilter();
        filter.addAction(CarrierConfigManager.ACTION_CARRIER_CONFIG_CHANGED);
        mContext.registerReceiver(new BroadcastReceiver() {
            @Override
            public void onReceive(Context context, Intent intent) {
                final int subId = SubscriptionManager.getActiveDataSubscriptionId();
                Log.d(TAG, "ACTION_CARRIER_CONFIG_CHANGED, active subId: " + subId);

                mTetheredSoftApTracker.updateSoftApCapabilityWhenCarrierConfigChanged(subId);
                mActiveModeWarden.updateSoftApCapability(
                        mTetheredSoftApTracker.getSoftApCapability());
            }
        }, filter);

        WifiPhoneStateListener phoneStateListener = new WifiPhoneStateListener(
                mWifiInjector.getWifiHandlerThread().getLooper());

        mContext.getSystemService(TelephonyManager.class).listen(
                phoneStateListener, PhoneStateListener.LISTEN_ACTIVE_DATA_SUBSCRIPTION_ID_CHANGE);
    }

    @Override
    public int handleShellCommand(@NonNull ParcelFileDescriptor in,
            @NonNull ParcelFileDescriptor out, @NonNull ParcelFileDescriptor err,
            @NonNull String[] args) {
        WifiShellCommand shellCommand =  new WifiShellCommand(mWifiInjector, this, mContext,
                mActiveModeWarden.getPrimaryClientModeManager(), mWifiGlobals);
        return shellCommand.exec(this, in.getFileDescriptor(), out.getFileDescriptor(),
                err.getFileDescriptor(), args);
    }

    private void updateWifiMetrics() {
        mWifiThreadRunner.run(() -> {
            mWifiMetrics.updateSavedNetworks(
                    mWifiConfigManager.getSavedNetworks(Process.WIFI_UID));
            mPasspointManager.updateMetrics();
        });
        boolean isEnhancedMacRandEnabled = mFrameworkFacade.getIntegerSetting(mContext,
                WifiConfigManager.ENHANCED_MAC_RANDOMIZATION_FEATURE_FORCE_ENABLE_FLAG, 0) == 1
                ? true : false;
        mWifiMetrics.setEnhancedMacRandomizationForceEnabled(isEnhancedMacRandEnabled);
        mWifiMetrics.setIsScanningAlwaysEnabled(mSettingsStore.isScanAlwaysAvailable());
        mWifiMetrics.setVerboseLoggingEnabled(mVerboseLoggingEnabled);
        mWifiMetrics.setWifiWakeEnabled(mWifiInjector.getWakeupController().isEnabled());
    }

    @Override
    protected void dump(FileDescriptor fd, PrintWriter pw, String[] args) {
        if (mContext.checkCallingOrSelfPermission(android.Manifest.permission.DUMP)
                != PERMISSION_GRANTED) {
            pw.println("Permission Denial: can't dump WifiService from from pid="
                    + Binder.getCallingPid()
                    + ", uid=" + Binder.getCallingUid());
            return;
        }
        if (args != null && args.length > 0 && WifiMetrics.PROTO_DUMP_ARG.equals(args[0])) {
            // WifiMetrics proto bytes were requested. Dump only these.
            updateWifiMetrics();
            mWifiMetrics.dump(fd, pw, args);
        } else if (args != null && args.length > 0 && IpClientUtil.DUMP_ARG.equals(args[0])) {
            // IpClient dump was requested. Pass it along and take no further action.
            String[] ipClientArgs = new String[args.length - 1];
            System.arraycopy(args, 1, ipClientArgs, 0, ipClientArgs.length);
            mActiveModeWarden.getPrimaryClientModeManager().dumpIpClient(fd, pw, ipClientArgs);
        } else if (args != null && args.length > 0 && WifiScoreReport.DUMP_ARG.equals(args[0])) {
            mActiveModeWarden.getPrimaryClientModeManager().dumpWifiScoreReport(fd, pw, args);
        } else if (args != null && args.length > 0 && WifiScoreCard.DUMP_ARG.equals(args[0])) {
            WifiScoreCard wifiScoreCard = mWifiInjector.getWifiScoreCard();
            String networkListBase64 = mWifiThreadRunner.call(() ->
                    wifiScoreCard.getNetworkListBase64(true), "");
            pw.println(networkListBase64);
        } else {
            pw.println("Verbose logging is " + (mVerboseLoggingEnabled ? "on" : "off"));
            pw.println("Stay-awake conditions: " +
                    mFacade.getIntegerSetting(mContext,
                            Settings.Global.STAY_ON_WHILE_PLUGGED_IN, 0));
            pw.println("mInIdleMode " + mInIdleMode);
            pw.println("mScanPending " + mScanPending);
            pw.println("SettingsStore:");
            mSettingsStore.dump(fd, pw, args);
            mActiveModeWarden.dump(fd, pw, args);
            pw.println();
            mWifiTrafficPoller.dump(fd, pw, args);
            pw.println();
            pw.println("Locks held:");
            mWifiLockManager.dump(pw);
            pw.println();
            mWifiMulticastLockManager.dump(pw);
            pw.println();
            WifiScoreCard wifiScoreCard = mWifiInjector.getWifiScoreCard();
            String networkListBase64 = mWifiThreadRunner.call(() ->
                    wifiScoreCard.getNetworkListBase64(true), "");
            pw.println("WifiScoreCard:");
            pw.println(networkListBase64);

            updateWifiMetrics();
            mWifiMetrics.dump(fd, pw, args);

            pw.println();
            mWifiThreadRunner.run(() -> mWifiNetworkSuggestionsManager.dump(fd, pw, args));
            pw.println();
            mWifiBackupRestore.dump(fd, pw, args);
            pw.println();
            pw.println("ScoringParams: " + mWifiInjector.getScoringParams());
            pw.println();
            mWifiThreadRunner.run(() -> {
                mWifiInjector.getWifiNetworkScoreCache().dumpWithLatestScanResults(
                        fd, pw, args, mScanRequestProxy.getScanResults());
                mWifiInjector.getSettingsConfigStore().dump(fd, pw, args);
            });
            pw.println();
            mCountryCode.dump(fd, pw, args);
            mWifiInjector.getWifiNetworkFactory().dump(fd, pw, args);
            mWifiInjector.getUntrustedWifiNetworkFactory().dump(fd, pw, args);
            pw.println("Wlan Wake Reasons:" + mWifiNative.getWlanWakeReasonCount());
            pw.println();
            mWifiConfigManager.dump(fd, pw, args);
            pw.println();
            mPasspointManager.dump(pw);
            pw.println();
            mWifiInjector.getWifiDiagnostics().captureBugReportData(
                    WifiDiagnostics.REPORT_REASON_USER_ACTION);
            mWifiInjector.getWifiDiagnostics().dump(fd, pw, args);
            mWifiConnectivityManager.dump(fd, pw, args);
            mWifiHealthMonitor.dump(fd, pw, args);
            mWifiInjector.getWakeupController().dump(fd, pw, args);
            mWifiInjector.getWifiLastResortWatchdog().dump(fd, pw, args);
            pw.println();

        }
    }

    @Override
    public boolean acquireWifiLock(IBinder binder, int lockMode, String tag, WorkSource ws) {
        mLog.info("acquireWifiLock uid=% lockMode=%")
                .c(Binder.getCallingUid())
                .c(lockMode).flush();

        // Check on permission to make this call
        mContext.enforceCallingOrSelfPermission(android.Manifest.permission.WAKE_LOCK, null);

        // If no UID is provided in worksource, use the calling UID
        WorkSource updatedWs = (ws == null || ws.isEmpty())
                ? new WorkSource(Binder.getCallingUid()) : ws;

        if (!WifiLockManager.isValidLockMode(lockMode)) {
            throw new IllegalArgumentException("lockMode =" + lockMode);
        }

        return mWifiThreadRunner.call(() ->
                mWifiLockManager.acquireWifiLock(lockMode, tag, binder, updatedWs), false);
    }

    @Override
    public void updateWifiLockWorkSource(IBinder binder, WorkSource ws) {
        mLog.info("updateWifiLockWorkSource uid=%").c(Binder.getCallingUid()).flush();

        // Check on permission to make this call
        mContext.enforceCallingOrSelfPermission(
                android.Manifest.permission.UPDATE_DEVICE_STATS, null);

        // If no UID is provided in worksource, use the calling UID
        WorkSource updatedWs = (ws == null || ws.isEmpty())
                ? new WorkSource(Binder.getCallingUid()) : ws;

        mWifiThreadRunner.run(() ->
                mWifiLockManager.updateWifiLockWorkSource(binder, updatedWs));
    }

    @Override
    public boolean releaseWifiLock(IBinder binder) {
        mLog.info("releaseWifiLock uid=%").c(Binder.getCallingUid()).flush();

        // Check on permission to make this call
        mContext.enforceCallingOrSelfPermission(android.Manifest.permission.WAKE_LOCK, null);

        return mWifiThreadRunner.call(() ->
                mWifiLockManager.releaseWifiLock(binder), false);
    }

    @Override
    public void initializeMulticastFiltering() {
        enforceMulticastChangePermission();
        mLog.info("initializeMulticastFiltering uid=%").c(Binder.getCallingUid()).flush();
        mWifiMulticastLockManager.initializeFiltering();
    }

    @Override
    public void acquireMulticastLock(IBinder binder, String tag) {
        enforceMulticastChangePermission();
        mLog.info("acquireMulticastLock uid=%").c(Binder.getCallingUid()).flush();
        mWifiMulticastLockManager.acquireLock(binder, tag);
    }

    @Override
    public void releaseMulticastLock(String tag) {
        enforceMulticastChangePermission();
        mLog.info("releaseMulticastLock uid=%").c(Binder.getCallingUid()).flush();
        mWifiMulticastLockManager.releaseLock(tag);
    }

    @Override
    public boolean isMulticastEnabled() {
        enforceAccessPermission();
        if (mVerboseLoggingEnabled) {
            mLog.info("isMulticastEnabled uid=%").c(Binder.getCallingUid()).flush();
        }
        return mWifiMulticastLockManager.isMulticastEnabled();
    }

    @Override
    public void enableVerboseLogging(int verbose) {
        enforceAccessPermission();
        enforceNetworkSettingsPermission();
        mLog.info("enableVerboseLogging uid=% verbose=%")
                .c(Binder.getCallingUid())
                .c(verbose).flush();
        mWifiInjector.getSettingsConfigStore().put(WIFI_VERBOSE_LOGGING_ENABLED, verbose > 0);
        enableVerboseLoggingInternal(verbose);
    }

    private void enableVerboseLoggingInternal(int verbose) {
        mVerboseLoggingEnabled = verbose > 0;
        mActiveModeWarden.enableVerboseLogging(mVerboseLoggingEnabled);
        mWifiLockManager.enableVerboseLogging(verbose);
        mWifiMulticastLockManager.enableVerboseLogging(verbose);
        mWifiInjector.enableVerboseLogging(verbose);
    }

    @Override
    public int getVerboseLoggingLevel() {
        if (mVerboseLoggingEnabled) {
            mLog.info("getVerboseLoggingLevel uid=%").c(Binder.getCallingUid()).flush();
        }
        return mWifiInjector.getSettingsConfigStore().get(WIFI_VERBOSE_LOGGING_ENABLED) ? 1 : 0;
    }

    @Override
    public void factoryReset(String packageName) {
        enforceNetworkSettingsPermission();
        if (enforceChangePermission(packageName) != MODE_ALLOWED) {
            return;
        }
        mLog.info("factoryReset uid=%").c(Binder.getCallingUid()).flush();
        if (mUserManager.hasUserRestrictionForUser(
                UserManager.DISALLOW_NETWORK_RESET,
                UserHandle.getUserHandleForUid(Binder.getCallingUid()))) {
            return;
        }
        if (!mUserManager.hasUserRestrictionForUser(
                UserManager.DISALLOW_CONFIG_TETHERING,
                UserHandle.getUserHandleForUid(Binder.getCallingUid()))) {
            // Turn mobile hotspot off
            stopSoftApInternal(WifiManager.IFACE_IP_MODE_UNSPECIFIED);
        }

        if (mUserManager.hasUserRestrictionForUser(
                UserManager.DISALLOW_CONFIG_WIFI,
                UserHandle.getUserHandleForUid(Binder.getCallingUid()))) {
            return;
        }
        // Delete all Wifi SSIDs
        List<WifiConfiguration> networks = mWifiThreadRunner.call(
                () -> mWifiConfigManager.getSavedNetworks(Process.WIFI_UID),
                Collections.emptyList());
        for (WifiConfiguration network : networks) {
            removeNetwork(network.networkId, packageName);
        }
        // Delete all Passpoint configurations
        List<PasspointConfiguration> configs = mWifiThreadRunner.call(
                () -> mPasspointManager.getProviderConfigs(Process.WIFI_UID /* ignored */, true),
                Collections.emptyList());
        for (PasspointConfiguration config : configs) {
            removePasspointConfigurationInternal(null, config.getUniqueId());
        }
        mWifiThreadRunner.post(() -> {
            mPasspointManager.clearAnqpRequestsAndFlushCache();
            mWifiConfigManager.clearUserTemporarilyDisabledList();
            mWifiConfigManager.removeAllEphemeralOrPasspointConfiguredNetworks();
            mWifiInjector.getWifiNetworkFactory().clear();
            mWifiNetworkSuggestionsManager.clear();
            mWifiInjector.getWifiScoreCard().clear();
            mWifiHealthMonitor.clear();
            notifyFactoryReset();
        });
    }

    /**
     * Notify the Factory Reset Event to application who may installed wifi configurations.
     */
    private void notifyFactoryReset() {
        Intent intent = new Intent(WifiManager.ACTION_NETWORK_SETTINGS_RESET);

        // Retrieve list of broadcast receivers for this broadcast & send them directed broadcasts
        // to wake them up (if they're in background).
        List<ResolveInfo> resolveInfos =
                mContext.getPackageManager().queryBroadcastReceiversAsUser(
                        intent, 0,
                        UserHandle.of(mWifiInjector.getWifiPermissionsWrapper().getCurrentUser()));
        if (resolveInfos == null || resolveInfos.isEmpty()) return; // No need to send broadcast.

        for (ResolveInfo resolveInfo : resolveInfos) {
            Intent intentToSend = new Intent(intent);
            intentToSend.setComponent(new ComponentName(
                    resolveInfo.activityInfo.applicationInfo.packageName,
                    resolveInfo.activityInfo.name));
            mContext.sendBroadcastAsUser(intentToSend, UserHandle.ALL,
                    android.Manifest.permission.NETWORK_CARRIER_PROVISIONING);
        }
    }

    @Override
    public Network getCurrentNetwork() {
        if (!isSettingsOrSuw(Binder.getCallingPid(), Binder.getCallingUid())) {
            throw new SecurityException(TAG + ": Permission denied");
        }
        if (mVerboseLoggingEnabled) {
            mLog.info("getCurrentNetwork uid=%").c(Binder.getCallingUid()).flush();
        }
        return mActiveModeWarden.getPrimaryClientModeManager().syncGetCurrentNetwork();
    }

    public static String toHexString(String s) {
        if (s == null) {
            return "null";
        }
        StringBuilder sb = new StringBuilder();
        sb.append('\'').append(s).append('\'');
        for (int n = 0; n < s.length(); n++) {
            sb.append(String.format(" %02x", s.charAt(n) & 0xffff));
        }
        return sb.toString();
    }

    /**
     * Retrieve the data to be backed to save the current state.
     *
     * @return  Raw byte stream of the data to be backed up.
     */
    @Override
    public byte[] retrieveBackupData() {
        enforceNetworkSettingsPermission();
        mLog.info("retrieveBackupData uid=%").c(Binder.getCallingUid()).flush();
        Log.d(TAG, "Retrieving backup data");
        List<WifiConfiguration> wifiConfigurations = mWifiThreadRunner.call(
                () -> mWifiConfigManager.getConfiguredNetworksWithPasswords(), null);
        byte[] backupData =
                mWifiBackupRestore.retrieveBackupDataFromConfigurations(wifiConfigurations);
        Log.d(TAG, "Retrieved backup data");
        return backupData;
    }

    /**
     * Helper method to restore networks retrieved from backup data.
     *
     * @param configurations list of WifiConfiguration objects parsed from the backup data.
     */
    private void restoreNetworks(List<WifiConfiguration> configurations) {
        if (configurations == null) {
            Log.e(TAG, "Backup data parse failed");
            return;
        }
        int callingUid = Binder.getCallingUid();
        mWifiThreadRunner.run(
                () -> {
                    for (WifiConfiguration configuration : configurations) {
                        int networkId =
                                mWifiConfigManager.addOrUpdateNetwork(configuration, callingUid)
                                        .getNetworkId();
                        if (networkId == WifiConfiguration.INVALID_NETWORK_ID) {
                            Log.e(TAG, "Restore network failed: " + configuration.getKey());
                            continue;
                        }
                        // Enable all networks restored.
                        mWifiConfigManager.enableNetwork(networkId, false, callingUid, null);
                        // Restore auto-join param.
                        mWifiConfigManager.allowAutojoin(networkId, configuration.allowAutojoin);
                    }
                });
    }

    /**
     * Restore state from the backed up data.
     *
     * @param data Raw byte stream of the backed up data.
     */
    @Override
    public void restoreBackupData(byte[] data) {
        enforceNetworkSettingsPermission();
        mLog.info("restoreBackupData uid=%").c(Binder.getCallingUid()).flush();
        Log.d(TAG, "Restoring backup data");
        List<WifiConfiguration> wifiConfigurations =
                mWifiBackupRestore.retrieveConfigurationsFromBackupData(data);
        restoreNetworks(wifiConfigurations);
        Log.d(TAG, "Restored backup data");
    }

    /**
     * Retrieve the soft ap config data to be backed to save current config data.
     *
     * @return  Raw byte stream of the data to be backed up.
     */
    @Override
    public byte[] retrieveSoftApBackupData() {
        enforceNetworkSettingsPermission();
        mLog.info("retrieveSoftApBackupData uid=%").c(Binder.getCallingUid()).flush();
        SoftApConfiguration config = mWifiThreadRunner.call(mWifiApConfigStore::getApConfiguration,
                new SoftApConfiguration.Builder().build());
        byte[] backupData =
                mSoftApBackupRestore.retrieveBackupDataFromSoftApConfiguration(config);
        Log.d(TAG, "Retrieved soft ap backup data");
        return backupData;
    }

    /**
     * Restore soft ap config from the backed up data.
     *
     * @param data Raw byte stream of the backed up data.
     * @return restored SoftApConfiguration or Null if data is invalid.
     */
    @Override
    public SoftApConfiguration restoreSoftApBackupData(byte[] data) {
        enforceNetworkSettingsPermission();
        mLog.info("restoreSoftApBackupData uid=%").c(Binder.getCallingUid()).flush();
        SoftApConfiguration softApConfig =
                mSoftApBackupRestore.retrieveSoftApConfigurationFromBackupData(data);
        if (softApConfig != null) {
            mWifiThreadRunner.post(() -> mWifiApConfigStore.setApConfiguration(
                    mWifiApConfigStore.resetToDefaultForUnsupportedConfig(softApConfig)));
            Log.d(TAG, "Restored soft ap backup data");
        }
        return softApConfig;
    }


    /**
     * Restore state from the older supplicant back up data.
     * The old backup data was essentially a backup of wpa_supplicant.conf & ipconfig.txt file.
     *
     * @param supplicantData Raw byte stream of wpa_supplicant.conf
     * @param ipConfigData Raw byte stream of ipconfig.txt
     */
    public void restoreSupplicantBackupData(byte[] supplicantData, byte[] ipConfigData) {
        enforceNetworkSettingsPermission();
        mLog.trace("restoreSupplicantBackupData uid=%").c(Binder.getCallingUid()).flush();
        Log.d(TAG, "Restoring supplicant backup data");
        List<WifiConfiguration> wifiConfigurations =
                mWifiBackupRestore.retrieveConfigurationsFromSupplicantBackupData(
                        supplicantData, ipConfigData);
        restoreNetworks(wifiConfigurations);
        Log.d(TAG, "Restored supplicant backup data");
    }

    /**
     * Starts subscription provisioning with a provider.
     *
     * @param provider {@link OsuProvider} the provider to provision with
     * @param callback {@link IProvisioningCallback} the callback object to inform status
     */
    @Override
    public void startSubscriptionProvisioning(OsuProvider provider,
            IProvisioningCallback callback) {
        if (provider == null) {
            throw new IllegalArgumentException("Provider must not be null");
        }
        if (callback == null) {
            throw new IllegalArgumentException("Callback must not be null");
        }
        if (!isSettingsOrSuw(Binder.getCallingPid(), Binder.getCallingUid())) {
            throw new SecurityException(TAG + ": Permission denied");
        }
        final int uid = Binder.getCallingUid();
        mLog.trace("startSubscriptionProvisioning uid=%").c(uid).flush();
        if (mActiveModeWarden.getPrimaryClientModeManager().syncStartSubscriptionProvisioning(
                uid, provider, callback)) {
            mLog.trace("Subscription provisioning started with %")
                    .c(provider.toString()).flush();
        }
    }

    /**
     * See
     * {@link WifiManager#registerTrafficStateCallback(Executor, WifiManager.TrafficStateCallback)}
     *
     * @param binder IBinder instance to allow cleanup if the app dies
     * @param callback Traffic State callback to register
     * @param callbackIdentifier Unique ID of the registering callback. This ID will be used to
     *        unregister the callback. See {@link unregisterTrafficStateCallback(int)}
     *
     * @throws SecurityException if the caller does not have permission to register a callback
     * @throws RemoteException if remote exception happens
     * @throws IllegalArgumentException if the arguments are null or invalid
     */
    @Override
    public void registerTrafficStateCallback(IBinder binder, ITrafficStateCallback callback,
                                             int callbackIdentifier) {
        // verify arguments
        if (binder == null) {
            throw new IllegalArgumentException("Binder must not be null");
        }
        if (callback == null) {
            throw new IllegalArgumentException("Callback must not be null");
        }
        enforceNetworkSettingsPermission();
        if (mVerboseLoggingEnabled) {
            mLog.info("registerTrafficStateCallback uid=%").c(Binder.getCallingUid()).flush();
        }
        // Post operation to handler thread
        mWifiThreadRunner.post(() ->
                mWifiTrafficPoller.addCallback(binder, callback, callbackIdentifier));
    }

    /**
     * see {@link android.net.wifi.WifiManager#unregisterTrafficStateCallback(
     * WifiManager.TrafficStateCallback)}
     *
     * @param callbackIdentifier Unique ID of the callback to be unregistered.
     *
     * @throws SecurityException if the caller does not have permission to register a callback
     */
    @Override
    public void unregisterTrafficStateCallback(int callbackIdentifier) {
        enforceNetworkSettingsPermission();
        if (mVerboseLoggingEnabled) {
            mLog.info("unregisterTrafficStateCallback uid=%").c(Binder.getCallingUid()).flush();
        }
        // Post operation to handler thread
        mWifiThreadRunner.post(() ->
                mWifiTrafficPoller.removeCallback(callbackIdentifier));
    }

    private long getSupportedFeaturesInternal() {
        long supportedFeatureSet =
                mActiveModeWarden.getPrimaryClientModeManager().syncGetSupportedFeatures();
        // Mask the feature set against system properties.
        boolean rttSupported = mContext.getPackageManager().hasSystemFeature(
                PackageManager.FEATURE_WIFI_RTT);
        if (!rttSupported) {
            // flags filled in by vendor HAL, remove if overlay disables it.
            supportedFeatureSet &=
                    ~(WifiManager.WIFI_FEATURE_D2D_RTT | WifiManager.WIFI_FEATURE_D2AP_RTT);
        }
        if (!mContext.getResources().getBoolean(
                R.bool.config_wifi_p2p_mac_randomization_supported)) {
            // flags filled in by vendor HAL, remove if overlay disables it.
            supportedFeatureSet &= ~WifiManager.WIFI_FEATURE_P2P_RAND_MAC;
        }
        if (mContext.getResources().getBoolean(
                R.bool.config_wifi_connected_mac_randomization_supported)) {
            // no corresponding flags in vendor HAL, set if overlay enables it.
            supportedFeatureSet |= WifiManager.WIFI_FEATURE_CONNECTED_RAND_MAC;
        }
        if (mContext.getResources().getBoolean(
                R.bool.config_wifi_ap_mac_randomization_supported)) {
            // no corresponding flags in vendor HAL, set if overlay enables it.
            supportedFeatureSet |= WifiManager.WIFI_FEATURE_AP_RAND_MAC;
        }
        if (mWifiThreadRunner.call(
                () -> mActiveModeWarden.isStaApConcurrencySupported(),
                false)) {
            supportedFeatureSet |= WifiManager.WIFI_FEATURE_AP_STA;
        }
        return supportedFeatureSet;
    }

    private static boolean hasAutomotiveFeature(Context context) {
        return context.getPackageManager().hasSystemFeature(PackageManager.FEATURE_AUTOMOTIVE);
    }

    /**
     * See
     * {@link WifiManager#registerNetworkRequestMatchCallback(
     * Executor, WifiManager.NetworkRequestMatchCallback)}
     *
     * @param binder IBinder instance to allow cleanup if the app dies
     * @param callback Network Request Match callback to register
     * @param callbackIdentifier Unique ID of the registering callback. This ID will be used to
     *                           unregister the callback.
     *                           See {@link #unregisterNetworkRequestMatchCallback(int)} (int)}
     *
     * @throws SecurityException if the caller does not have permission to register a callback
     * @throws RemoteException if remote exception happens
     * @throws IllegalArgumentException if the arguments are null or invalid
     */
    @Override
    public void registerNetworkRequestMatchCallback(IBinder binder,
                                                    INetworkRequestMatchCallback callback,
                                                    int callbackIdentifier) {
        // verify arguments
        if (binder == null) {
            throw new IllegalArgumentException("Binder must not be null");
        }
        if (callback == null) {
            throw new IllegalArgumentException("Callback must not be null");
        }
        enforceNetworkSettingsPermission();
        if (mVerboseLoggingEnabled) {
            mLog.info("registerNetworkRequestMatchCallback uid=%")
                    .c(Binder.getCallingUid()).flush();
        }
        // Post operation to handler thread
        mWifiThreadRunner.post(() ->
                mWifiInjector.getWifiNetworkFactory().addCallback(
                        binder, callback, callbackIdentifier));
    }

    /**
     * see {@link android.net.wifi.WifiManager#unregisterNetworkRequestMatchCallback(
     * WifiManager.NetworkRequestMatchCallback)}
     *
     * @param callbackIdentifier Unique ID of the callback to be unregistered.
     *
     * @throws SecurityException if the caller does not have permission to register a callback
     */
    @Override
    public void unregisterNetworkRequestMatchCallback(int callbackIdentifier) {
        enforceNetworkSettingsPermission();
        if (mVerboseLoggingEnabled) {
            mLog.info("unregisterNetworkRequestMatchCallback uid=%")
                    .c(Binder.getCallingUid()).flush();
        }
        // Post operation to handler thread
        mWifiThreadRunner.post(() ->
                mWifiInjector.getWifiNetworkFactory().removeCallback(callbackIdentifier));
    }

    /**
     * See {@link android.net.wifi.WifiManager#addNetworkSuggestions(List)}
     *
     * @param networkSuggestions List of network suggestions to be added.
     * @param callingPackageName Package Name of the app adding the suggestions.
     * @param callingFeatureId Feature in the calling package
     * @throws SecurityException if the caller does not have permission.
     * @return One of status codes from {@link WifiManager.NetworkSuggestionsStatusCode}.
     */
    @Override
    public int addNetworkSuggestions(
            List<WifiNetworkSuggestion> networkSuggestions, String callingPackageName,
            String callingFeatureId) {
        if (enforceChangePermission(callingPackageName) != MODE_ALLOWED) {
            return WifiManager.STATUS_NETWORK_SUGGESTIONS_ERROR_APP_DISALLOWED;
        }
        if (mVerboseLoggingEnabled) {
            mLog.info("addNetworkSuggestions uid=%").c(Binder.getCallingUid()).flush();
        }
        int callingUid = Binder.getCallingUid();

        int success = mWifiThreadRunner.call(() -> mWifiNetworkSuggestionsManager.add(
                networkSuggestions, callingUid, callingPackageName, callingFeatureId),
                WifiManager.STATUS_NETWORK_SUGGESTIONS_ERROR_INTERNAL);
        if (success != WifiManager.STATUS_NETWORK_SUGGESTIONS_SUCCESS) {
            Log.e(TAG, "Failed to add network suggestions");
        }
        return success;
    }

    /**
     * See {@link android.net.wifi.WifiManager#removeNetworkSuggestions(List)}
     *
     * @param networkSuggestions List of network suggestions to be removed.
     * @param callingPackageName Package Name of the app removing the suggestions.
     * @throws SecurityException if the caller does not have permission.
     * @return One of status codes from {@link WifiManager.NetworkSuggestionsStatusCode}.
     */
    @Override
    public int removeNetworkSuggestions(
            List<WifiNetworkSuggestion> networkSuggestions, String callingPackageName) {
        if (enforceChangePermission(callingPackageName) != MODE_ALLOWED) {
            return WifiManager.STATUS_NETWORK_SUGGESTIONS_ERROR_APP_DISALLOWED;
        }
        if (mVerboseLoggingEnabled) {
            mLog.info("removeNetworkSuggestions uid=%").c(Binder.getCallingUid()).flush();
        }
        int callingUid = Binder.getCallingUid();

        int success = mWifiThreadRunner.call(() -> mWifiNetworkSuggestionsManager.remove(
                networkSuggestions, callingUid, callingPackageName),
                WifiManager.STATUS_NETWORK_SUGGESTIONS_ERROR_INTERNAL);
        if (success != WifiManager.STATUS_NETWORK_SUGGESTIONS_SUCCESS) {
            Log.e(TAG, "Failed to remove network suggestions");
        }
        return success;
    }

    /**
     * See {@link android.net.wifi.WifiManager#getNetworkSuggestions()}
     * @param callingPackageName Package Name of the app getting the suggestions.
     * @return a list of network suggestions suggested by this app
     */
    public List<WifiNetworkSuggestion> getNetworkSuggestions(String callingPackageName) {
        mAppOps.checkPackage(Binder.getCallingUid(), callingPackageName);
        enforceAccessPermission();
        if (mVerboseLoggingEnabled) {
            mLog.info("getNetworkSuggestionList uid=%").c(Binder.getCallingUid()).flush();
        }
        return mWifiThreadRunner.call(() ->
                mWifiNetworkSuggestionsManager.get(callingPackageName), Collections.emptyList());
    }

    /**
     * Gets the factory Wi-Fi MAC addresses.
     * @throws SecurityException if the caller does not have permission.
     * @return Array of String representing Wi-Fi MAC addresses, or empty array if failed.
     */
    @Override
    public String[] getFactoryMacAddresses() {
        final int uid = Binder.getCallingUid();
        if (!mWifiPermissionsUtil.checkNetworkSettingsPermission(uid)) {
            throw new SecurityException("App not allowed to get Wi-Fi factory MAC address "
                    + "(uid = " + uid + ")");
        }
        String result = mWifiThreadRunner.call(
                mActiveModeWarden.getPrimaryClientModeManager()::getFactoryMacAddress, null);
        // result can be empty array if either: WifiThreadRunner.call() timed out, or
        // ClientModeImpl.getFactoryMacAddress() returned null.
        // In this particular instance, we don't differentiate the two types of nulls.
        if (result == null) {
            return new String[0];
        }
        return new String[]{result};
    }

    /**
     * Sets the current device mobility state.
     * @param state the new device mobility state
     */
    @Override
    public void setDeviceMobilityState(@DeviceMobilityState int state) {
        mContext.enforceCallingOrSelfPermission(
                android.Manifest.permission.WIFI_SET_DEVICE_MOBILITY_STATE, "WifiService");

        if (mVerboseLoggingEnabled) {
            mLog.info("setDeviceMobilityState uid=% state=%")
                    .c(Binder.getCallingUid())
                    .c(state)
                    .flush();
        }
        // Post operation to handler thread
        mWifiThreadRunner.post(() -> {
            mWifiConnectivityManager.setDeviceMobilityState(state);
            mWifiHealthMonitor.setDeviceMobilityState(state);
            mWifiDataStall.setDeviceMobilityState(state);
        });
    }

    /**
     * Proxy for the final native call of the parent class. Enables mocking of
     * the function.
     */
    public int getMockableCallingUid() {
        return getCallingUid();
    }

    /**
     * Start DPP in Configurator-Initiator role. The current device will initiate DPP bootstrapping
     * with a peer, and send the SSID and password of the selected network.
     *
     * @param binder Caller's binder context
     * @param enrolleeUri URI of the Enrollee obtained externally (e.g. QR code scanning)
     * @param selectedNetworkId Selected network ID to be sent to the peer
     * @param netRole The network role of the enrollee
     * @param callback Callback for status updates
     */
    @Override
    public void startDppAsConfiguratorInitiator(IBinder binder, String enrolleeUri,
            int selectedNetworkId, int netRole, IDppCallback callback) {
        // verify arguments
        if (binder == null) {
            throw new IllegalArgumentException("Binder must not be null");
        }
        if (TextUtils.isEmpty(enrolleeUri)) {
            throw new IllegalArgumentException("Enrollee URI must not be null or empty");
        }
        if (selectedNetworkId < 0) {
            throw new IllegalArgumentException("Selected network ID invalid");
        }
        if (callback == null) {
            throw new IllegalArgumentException("Callback must not be null");
        }

        final int uid = getMockableCallingUid();

        if (!isSettingsOrSuw(Binder.getCallingPid(), Binder.getCallingUid())) {
            throw new SecurityException(TAG + ": Permission denied");
        }

        mWifiThreadRunner.post(() -> mDppManager.startDppAsConfiguratorInitiator(
                uid, binder, enrolleeUri, selectedNetworkId, netRole, callback));
    }

    /**
     * Start DPP in Enrollee-Initiator role. The current device will initiate DPP bootstrapping
     * with a peer, and receive the SSID and password from the peer configurator.
     *
     * @param binder Caller's binder context
     * @param configuratorUri URI of the Configurator obtained externally (e.g. QR code scanning)
     * @param callback Callback for status updates
     */
    @Override
    public void startDppAsEnrolleeInitiator(IBinder binder, String configuratorUri,
            IDppCallback callback) {
        // verify arguments
        if (binder == null) {
            throw new IllegalArgumentException("Binder must not be null");
        }
        if (TextUtils.isEmpty(configuratorUri)) {
            throw new IllegalArgumentException("Enrollee URI must not be null or empty");
        }
        if (callback == null) {
            throw new IllegalArgumentException("Callback must not be null");
        }

        final int uid = getMockableCallingUid();

        if (!isSettingsOrSuw(Binder.getCallingPid(), Binder.getCallingUid())) {
            throw new SecurityException(TAG + ": Permission denied");
        }

        mWifiThreadRunner.post(() ->
                mDppManager.startDppAsEnrolleeInitiator(uid, binder, configuratorUri, callback));
    }

    /**
     * Stop or abort a current DPP session.
     */
    @Override
    public void stopDppSession() throws RemoteException {
        if (!isSettingsOrSuw(Binder.getCallingPid(), Binder.getCallingUid())) {
            throw new SecurityException(TAG + ": Permission denied");
        }
        final int uid = getMockableCallingUid();

        mWifiThreadRunner.post(() -> mDppManager.stopDppSession(uid));
    }

    /**
     * Add the DPP bootstrap info obtained from QR code.
     *
     * @param uri:The URI obtained from the QR code reader.
     *
     * @return: Handle to strored info else -1 on failure
     * @hide
     */
    @Override
    public int dppAddBootstrapQrCode(String uri) {
        return mActiveModeWarden.getPrimaryClientModeManager().syncDppAddBootstrapQrCode(uri);
    }

    /**
     * Generate bootstrap URI based on the passed arguments
     *
     * @param config – bootstrap generate config
     *
     * @return: Handle to strored URI info else -1 on failure
     */
    @Override
    public int dppBootstrapGenerate(WifiDppConfig config) {
        return mActiveModeWarden.getPrimaryClientModeManager().syncDppBootstrapGenerate(config);
    }

    /**
     * Get bootstrap URI based on bootstrap ID
     *
     * @param bootstrap_id: Stored bootstrap ID
     *
     * @return: URI string else -1 on failure
     */
    @Override
    public String dppGetUri(int bootstrap_id) {
        return mActiveModeWarden.getPrimaryClientModeManager().syncDppGetUri(bootstrap_id);
    }

    /**
     * Remove bootstrap URI based on bootstrap ID.
     *
     * @param bootstrap_id: Stored bootstrap ID
     *
     * @return: 0 – Success or -1 on failure
     */
    @Override
    public int dppBootstrapRemove(int bootstrap_id) {
        return mActiveModeWarden.getPrimaryClientModeManager().syncDppBootstrapRemove(bootstrap_id);
    }

    /**
     * start listen on the channel specified waiting to receive
     * the DPP Authentication request.
     *
     * @param frequency: DPP listen frequency
     * @param dpp_role: Configurator/Enrollee role
     * @param qr_mutual: Mutual authentication required
     * @param netrole_ap: network role
     *
     * @return: Returns 0 if a DPP-listen work is successfully
     *  queued and -1 on failure.
     */
    @Override
    public int dppListen(String frequency, int dpp_role, boolean qr_mutual, boolean netrole_ap) {
        return mActiveModeWarden.getPrimaryClientModeManager().syncDppListen(
            frequency, dpp_role, qr_mutual, netrole_ap);
    }

    /**
     * stop ongoing dpp listen
     */
    @Override
    public void dppStopListen() {
        mActiveModeWarden.getPrimaryClientModeManager().dppStopListen();
    }

    /**
     * Adds the DPP configurator
     *
     * @param curve curve used for dpp encryption
     * @param key private key
     * @param expiry timeout in seconds
     *
     * @return: Identifier of the added configurator or -1 on failure
     */
    @Override
    public int dppConfiguratorAdd(String curve, String key, int expiry) {
        return mActiveModeWarden.getPrimaryClientModeManager().syncDppConfiguratorAdd(
            curve, key, expiry);
    }

    /**
     * Remove the added configurator through dppConfiguratorAdd.
     *
     * @param config_id: DPP Configurator ID
     *
     * @return: Handle to strored info else -1 on failure
     */
    @Override
    public int dppConfiguratorRemove(int config_id) {
        return mActiveModeWarden.getPrimaryClientModeManager().syncDppConfiguratorRemove(
            config_id);
    }

    /**
     * Start DPP authentication and provisioning with the specified peer
     *
     * @param config – dpp auth init config
     *
     * @return: 0 if DPP Authentication request was transmitted and -1 on failure
     */
    @Override
    public int  dppStartAuth(WifiDppConfig config) {
        return mActiveModeWarden.getPrimaryClientModeManager().syncDppStartAuth(config);
    }

    /**
     * Retrieve Private key to be used for configurator
     *
     * @param id: id of configurator object
     *
     * @return: KEY string else -1 on failure
     */
    public String dppConfiguratorGetKey(int id) {
        return mActiveModeWarden.getPrimaryClientModeManager().syncDppConfiguratorGetKey(id);
    }

    private void setDualSapMode(SoftApConfiguration apConfig) {
        if (apConfig == null)
            apConfig = mWifiApConfigStore.getApConfiguration();

        if (apConfig.getBand() == SoftApConfiguration.BAND_DUAL
                || apConfig.getSecurityType() == SoftApConfiguration.SECURITY_TYPE_OWE) {
            mLog.trace("setDualSapMode uid=%").c(Binder.getCallingUid()).flush();
            mWifiApConfigStore.setDualSapStatus(true);
        } else {
            mWifiApConfigStore.setDualSapStatus(false);
        }
    }

    /* API to check whether SoftAp extending current sta connected AP network*/
    public boolean isExtendingWifi() {
        return mSoftApExtendingWifi;
    }

    public boolean isCurrentStaShareThisAp() {
        if(!isWifiCoverageExtendFeatureEnabled())
            return false;

        WifiConfiguration currentStaConfig =
            mActiveModeWarden.getPrimaryClientModeManager().getCurrentWifiConfiguration();

        if (currentStaConfig != null && currentStaConfig.shareThisAp) {
            int authType = currentStaConfig.getAuthType();

            if (authType == WifiConfiguration.KeyMgmt.NONE || authType == WifiConfiguration.KeyMgmt.WPA_PSK)
                return true;
        }

        return false;
    }

    private void startSoftApInRepeaterMode(int mode, SoftApConfiguration apConfig) {
        WifiInfo wifiInfo =
                    mActiveModeWarden.getPrimaryClientModeManager().syncRequestConnectionInfo();
        WifiConfigManager wifiConfigManager = mWifiInjector.getWifiConfigManager();
        WifiConfiguration currentStaConfig = wifiConfigManager.getConfiguredNetworkWithPassword(wifiInfo.getNetworkId());
        SoftApConfiguration.Builder softApConfigBuilder = new SoftApConfiguration.Builder(
            ApConfigUtil.fromWifiConfiguration(currentStaConfig));

        // Remove double quotes in SSID and psk
        softApConfigBuilder.setSsid(WifiInfo.removeDoubleQuotes(currentStaConfig.SSID));
        if (currentStaConfig.getAuthType() == WifiConfiguration.KeyMgmt.WPA_PSK) {
            softApConfigBuilder.setPassphrase(WifiInfo.removeDoubleQuotes(currentStaConfig.preSharedKey),
                SoftApConfiguration.SECURITY_TYPE_WPA2_PSK);
        }

        // Get band info from SoftAP configuration
        if (apConfig == null)
            softApConfigBuilder.setBand(mWifiApConfigStore.getApConfiguration().getBand());
        else
            softApConfigBuilder.setBand(apConfig.getBand());

        SoftApConfiguration softApConfig = softApConfigBuilder.build();
        Log.d(TAG,"Repeater mode config - " + softApConfig);
        SoftApModeConfiguration softApModeConfig = new SoftApModeConfiguration(mode, softApConfig,
                mTetheredSoftApTracker.getSoftApCapability());
        mActiveModeWarden.startSoftAp(softApModeConfig);

    }

    public boolean isWifiCoverageExtendFeatureEnabled() {
        enforceAccessPermission();
        return mWifiInjector.getSettingsConfigStore().get(WIFI_COVERAGE_EXTEND_FEATURE_ENABLED);
    }

    public void enableWifiCoverageExtendFeature(boolean enable) {
        enforceAccessPermission();
        enforceNetworkSettingsPermission();
        mLog.info("enableWifiCoverageExtendFeature uid=% enable=%")
                .c(Binder.getCallingUid())
                .c(enable).flush();
         mWifiInjector.getSettingsConfigStore().put(WIFI_COVERAGE_EXTEND_FEATURE_ENABLED, enable);
    }

    /**
     * see {@link android.net.wifi.WifiManager#addOnWifiUsabilityStatsListener(Executor,
     * OnWifiUsabilityStatsListener)}
     *
     * @param binder IBinder instance to allow cleanup if the app dies
     * @param listener WifiUsabilityStatsEntry listener to add
     * @param listenerIdentifier Unique ID of the adding listener. This ID will be used to
     *        remove the listener. See {@link removeOnWifiUsabilityStatsListener(int)}
     *
     * @throws SecurityException if the caller does not have permission to add a listener
     * @throws RemoteException if remote exception happens
     * @throws IllegalArgumentException if the arguments are null or invalid
     */
    @Override
    public void addOnWifiUsabilityStatsListener(IBinder binder,
            IOnWifiUsabilityStatsListener listener, int listenerIdentifier) {
        // verify arguments
        if (binder == null) {
            throw new IllegalArgumentException("Binder must not be null");
        }
        if (listener == null) {
            throw new IllegalArgumentException("Listener must not be null");
        }
        mContext.enforceCallingOrSelfPermission(
                android.Manifest.permission.WIFI_UPDATE_USABILITY_STATS_SCORE, "WifiService");
        if (mVerboseLoggingEnabled) {
            mLog.info("addOnWifiUsabilityStatsListener uid=%")
                .c(Binder.getCallingUid()).flush();
        }
        // Post operation to handler thread
        mWifiThreadRunner.post(() ->
                mWifiMetrics.addOnWifiUsabilityListener(binder, listener, listenerIdentifier));
    }

    /**
     * see {@link android.net.wifi.WifiManager#removeOnWifiUsabilityStatsListener(
     * OnWifiUsabilityStatsListener)}
     *
     * @param listenerIdentifier Unique ID of the listener to be removed.
     *
     * @throws SecurityException if the caller does not have permission to add a listener
     */
    @Override
    public void removeOnWifiUsabilityStatsListener(int listenerIdentifier) {
        mContext.enforceCallingOrSelfPermission(
                android.Manifest.permission.WIFI_UPDATE_USABILITY_STATS_SCORE, "WifiService");
        if (mVerboseLoggingEnabled) {
            mLog.info("removeOnWifiUsabilityStatsListener uid=%")
                    .c(Binder.getCallingUid()).flush();
        }
        // Post operation to handler thread
        mWifiThreadRunner.post(() ->
                mWifiMetrics.removeOnWifiUsabilityListener(listenerIdentifier));
    }

    /**
     * Updates the Wi-Fi usability score.
     * @param seqNum Sequence number of the Wi-Fi usability score.
     * @param score The Wi-Fi usability score.
     * @param predictionHorizonSec Prediction horizon of the Wi-Fi usability score in second.
     */
    @Override
    public void updateWifiUsabilityScore(int seqNum, int score, int predictionHorizonSec) {
        mContext.enforceCallingOrSelfPermission(
                android.Manifest.permission.WIFI_UPDATE_USABILITY_STATS_SCORE, "WifiService");

        if (mVerboseLoggingEnabled) {
            mLog.info("updateWifiUsabilityScore uid=% seqNum=% score=% predictionHorizonSec=%")
                    .c(Binder.getCallingUid())
                    .c(seqNum)
                    .c(score)
                    .c(predictionHorizonSec)
                    .flush();
        }
        // Post operation to handler thread
        mWifiThreadRunner.post(() ->
                mWifiMetrics.incrementWifiUsabilityScoreCount(seqNum, score, predictionHorizonSec));
    }

    /**
     * Notify interested parties if a wifi config has been changed.
     *
     * @param wifiCredentialEventType WIFI_CREDENTIAL_SAVED or WIFI_CREDENTIAL_FORGOT
     * @param config Must have a WifiConfiguration object to succeed
     */
    private void broadcastWifiCredentialChanged(int wifiCredentialEventType,
            WifiConfiguration config) {
        Intent intent = new Intent(WifiManager.WIFI_CREDENTIAL_CHANGED_ACTION);
        if (config != null && config.SSID != null && mWifiPermissionsUtil.isLocationModeEnabled()) {
            intent.putExtra(WifiManager.EXTRA_WIFI_CREDENTIAL_SSID, config.SSID);
        }
        intent.putExtra(WifiManager.EXTRA_WIFI_CREDENTIAL_EVENT_TYPE,
                wifiCredentialEventType);
        mContext.createContextAsUser(UserHandle.CURRENT, 0)
                .sendBroadcastWithMultiplePermissions(
                        intent,
                        new String[]{
                                android.Manifest.permission.RECEIVE_WIFI_CREDENTIAL_CHANGE,
                                android.Manifest.permission.ACCESS_FINE_LOCATION,
                        });
    }

    /**
     * see {@link android.net.wifi.WifiManager#connect(int, WifiManager.ActionListener)}
     */
    @Override
    public void connect(WifiConfiguration config, int netId, @Nullable IActionListener callback) {
        int uid = Binder.getCallingUid();
        if (!isPrivileged(Binder.getCallingPid(), uid)) {
            throw new SecurityException(TAG + ": Permission denied");
        }
        mLog.info("connect uid=%").c(uid).flush();
        mWifiThreadRunner.post(() -> {
            ActionListenerWrapper wrapper = new ActionListenerWrapper(callback);
            final NetworkUpdateResult result;
            // if connecting using WifiConfiguration, save the network first
            if (config != null) {
<<<<<<< HEAD
=======
                if (mWifiPermissionsUtil.checkNetworkSettingsPermission(uid)) {
                    mWifiMetrics.logUserActionEvent(
                            UserActionEvent.EVENT_ADD_OR_UPDATE_NETWORK, config.networkId);
                }
>>>>>>> 4419e593
                result = mWifiConfigManager.addOrUpdateNetwork(config, uid);
                if (!result.isSuccess()) {
                    Log.e(TAG, "connect adding/updating config=" + config + " failed");
                    wrapper.sendFailure(WifiManager.ERROR);
                    return;
                }
                broadcastWifiCredentialChanged(WifiManager.WIFI_CREDENTIAL_SAVED, config);
            } else {
<<<<<<< HEAD
=======
                if (mWifiPermissionsUtil.checkNetworkSettingsPermission(uid)) {
                    mWifiMetrics.logUserActionEvent(UserActionEvent.EVENT_MANUAL_CONNECT, netId);
                }
>>>>>>> 4419e593
                result = new NetworkUpdateResult(netId);
            }
            mConnectHelper.connectToNetwork(result, wrapper, uid);
        });
<<<<<<< HEAD
        if (mWifiPermissionsUtil.checkNetworkSettingsPermission(uid)) {
            mWifiMetrics.logUserActionEvent(UserActionEvent.EVENT_MANUAL_CONNECT, netId);
        }
=======
>>>>>>> 4419e593
    }

    /**
     * see {@link android.net.wifi.WifiManager#save(WifiConfiguration,
     * WifiManager.ActionListener)}
     */
    @Override
    public void save(WifiConfiguration config, @Nullable IActionListener callback) {
        int uid = Binder.getCallingUid();
        if (!isPrivileged(Binder.getCallingPid(), uid)) {
            throw new SecurityException(TAG + ": Permission denied");
        }
        mLog.info("save uid=%").c(uid).flush();
        mWifiThreadRunner.post(() -> {
            ActionListenerWrapper wrapper = new ActionListenerWrapper(callback);
            NetworkUpdateResult result =
                    mWifiConfigManager.updateBeforeSaveNetwork(config, uid);
            if (result.isSuccess()) {
                broadcastWifiCredentialChanged(WifiManager.WIFI_CREDENTIAL_SAVED, config);
                mActiveModeWarden.getPrimaryClientModeManager().saveNetwork(result, wrapper, uid);
<<<<<<< HEAD
=======
                if (mWifiPermissionsUtil.checkNetworkSettingsPermission(uid)) {
                    mWifiMetrics.logUserActionEvent(
                            UserActionEvent.EVENT_ADD_OR_UPDATE_NETWORK, config.networkId);
                }
>>>>>>> 4419e593
            } else {
                wrapper.sendFailure(WifiManager.ERROR);
            }
        });
    }

    /**
     * see {@link android.net.wifi.WifiManager#forget(int, WifiManager.ActionListener)}
     */
    @Override
    public void forget(int netId, @Nullable IActionListener callback) {
        int uid = Binder.getCallingUid();
        if (!isPrivileged(Binder.getCallingPid(), uid)) {
            throw new SecurityException(TAG + ": Permission denied");
        }
        mLog.info("forget uid=%").c(Binder.getCallingUid()).flush();
        if (mWifiPermissionsUtil.checkNetworkSettingsPermission(uid)) {
            // It's important to log this metric before the actual forget executes because
            // the netId becomes invalid after the forget operation.
            mWifiMetrics.logUserActionEvent(UserActionEvent.EVENT_FORGET_WIFI, netId);
        }
        mWifiThreadRunner.post(() -> {
            WifiConfiguration config = mWifiConfigManager.getConfiguredNetwork(netId);
            boolean success = mWifiConfigManager.removeNetwork(netId, uid, null);
            ActionListenerWrapper wrapper = new ActionListenerWrapper(callback);
            if (success) {
                wrapper.sendSuccess();
                broadcastWifiCredentialChanged(WifiManager.WIFI_CREDENTIAL_FORGOT, config);
            } else {
                Log.e(TAG, "Failed to remove network");
                wrapper.sendFailure(WifiManager.ERROR);
            }
        });
    }

    /**
     * See {@link WifiManager#registerScanResultsCallback(WifiManager.ScanResultsCallback)}
     */
    public void registerScanResultsCallback(@NonNull IScanResultsCallback callback) {
        if (callback == null) {
            throw new IllegalArgumentException("callback must not be null");
        }
        enforceAccessPermission();

        if (mVerboseLoggingEnabled) {
            mLog.info("registerScanResultsCallback uid=%").c(Binder.getCallingUid()).flush();
        }
        mWifiThreadRunner.post(() -> {
            if (!mWifiInjector.getScanRequestProxy().registerScanResultsCallback(callback)) {
                Log.e(TAG, "registerScanResultsCallback: Failed to register callback");
            }
        });
    }

    /**
     * See {@link WifiManager#registerScanResultsCallback(WifiManager.ScanResultsCallback)}
     */
    public void unregisterScanResultsCallback(@NonNull IScanResultsCallback callback) {
        if (mVerboseLoggingEnabled) {
            mLog.info("unregisterScanResultCallback uid=%").c(Binder.getCallingUid()).flush();
        }
        enforceAccessPermission();
        // post operation to handler thread
        mWifiThreadRunner.post(() -> mWifiInjector.getScanRequestProxy()
                        .unregisterScanResultsCallback(callback));

    }

    /**
     * See {@link WifiManager#addSuggestionConnectionStatusListener(Executor,
     * SuggestionConnectionStatusListener)}
     */
    public void registerSuggestionConnectionStatusListener(IBinder binder,
            @NonNull ISuggestionConnectionStatusListener listener,
            int listenerIdentifier, String packageName, @Nullable String featureId) {
        if (binder == null) {
            throw new IllegalArgumentException("Binder must not be null");
        }
        if (listener == null) {
            throw new IllegalArgumentException("listener must not be null");
        }
        final int uid = Binder.getCallingUid();
        enforceAccessPermission();
        enforceLocationPermission(packageName, featureId, uid);
        if (mVerboseLoggingEnabled) {
            mLog.info("registerSuggestionConnectionStatusListener uid=%").c(uid).flush();
        }
        mWifiThreadRunner.post(() ->
                mWifiNetworkSuggestionsManager
                        .registerSuggestionConnectionStatusListener(binder, listener,
                                listenerIdentifier, packageName));
    }

    /**
     * See {@link WifiManager#removeSuggestionConnectionStatusListener(
     * SuggestionConnectionStatusListener)}
     */
    public void unregisterSuggestionConnectionStatusListener(
            int listenerIdentifier, String packageName) {
        enforceAccessPermission();
        if (mVerboseLoggingEnabled) {
            mLog.info("unregisterSuggestionConnectionStatusListener uid=%")
                    .c(Binder.getCallingUid()).flush();
        }
        mWifiThreadRunner.post(() ->
                mWifiNetworkSuggestionsManager
                        .unregisterSuggestionConnectionStatusListener(listenerIdentifier,
                                packageName));
    }

    @Override
    public int calculateSignalLevel(int rssi) {
        return RssiUtil.calculateSignalLevel(mContext, rssi);
    }

    /**
     * See {@link android.net.wifi.WifiManager#setWifiConnectedNetworkScorer(Executor,
     * WifiManager.WifiConnectedNetworkScorer)}
     *
     * @param binder IBinder instance to allow cleanup if the app dies.
     * @param scorer Wifi connected network scorer to set.
     * @return true Scorer is set successfully.
     *
     * @throws RemoteException if remote exception happens
     * @throws IllegalArgumentException if the arguments are null or invalid
     */
    @Override
    public boolean setWifiConnectedNetworkScorer(IBinder binder,
            IWifiConnectedNetworkScorer scorer) {
        if (binder == null) {
            throw new IllegalArgumentException("Binder must not be null");
        }
        if (scorer == null) {
            throw new IllegalArgumentException("Scorer must not be null");
        }
        mContext.enforceCallingOrSelfPermission(
                android.Manifest.permission.WIFI_UPDATE_USABILITY_STATS_SCORE, "WifiService");
        if (mVerboseLoggingEnabled) {
            mLog.info("setWifiConnectedNetworkScorer uid=%").c(Binder.getCallingUid()).flush();
        }
        // Post operation to handler thread
        return mWifiThreadRunner.call(
                () -> mActiveModeWarden.setWifiConnectedNetworkScorer(binder, scorer), false);
    }

    /**
     * See {@link WifiManager#clearWifiConnectedNetworkScorer()}
     */
    @Override
    public void clearWifiConnectedNetworkScorer() {
        mContext.enforceCallingOrSelfPermission(
                android.Manifest.permission.WIFI_UPDATE_USABILITY_STATS_SCORE, "WifiService");
        if (mVerboseLoggingEnabled) {
            mLog.info("clearWifiConnectedNetworkScorer uid=%").c(Binder.getCallingUid()).flush();
        }
        // Post operation to handler thread
        mWifiThreadRunner.post(() -> mActiveModeWarden.clearWifiConnectedNetworkScorer());
    }

    /**
     * See {@link android.net.wifi.WifiManager#setScanThrottleEnabled(boolean)}
     */
    @Override
    public void setScanThrottleEnabled(boolean enable) {
        enforceNetworkSettingsPermission();
        mLog.info("setScanThrottleEnabled uid=% verbose=%")
                .c(Binder.getCallingUid())
                .c(enable).flush();
        mWifiThreadRunner.post(()-> mScanRequestProxy.setScanThrottleEnabled(enable));
    }

    /**
     * See {@link android.net.wifi.WifiManager#isScanThrottleEnabled()}
     */
    @Override
    public boolean isScanThrottleEnabled() {
        enforceAccessPermission();
        if (mVerboseLoggingEnabled) {
            mLog.info("isScanThrottleEnabled uid=%").c(Binder.getCallingUid()).flush();
        }
        return mWifiThreadRunner.call(()-> mScanRequestProxy.isScanThrottleEnabled(), true);
    }

    /**
     * See {@link android.net.wifi.WifiManager#setAutoWakeupEnabled(boolean)}
     */
    @Override
    public void setAutoWakeupEnabled(boolean enable) {
        enforceNetworkSettingsPermission();
        mLog.info("setWalkeupEnabled uid=% verbose=%")
                .c(Binder.getCallingUid())
                .c(enable).flush();
        mWifiThreadRunner.post(()-> mWifiInjector.getWakeupController().setEnabled(enable));
    }

    /**
     * See {@link android.net.wifi.WifiManager#isAutoWakeupEnabled()}
     */
    @Override
    public boolean isAutoWakeupEnabled() {
        enforceAccessPermission();
        if (mVerboseLoggingEnabled) {
            mLog.info("isAutoWakeupEnabled uid=%").c(Binder.getCallingUid()).flush();
        }
        return mWifiThreadRunner.call(()-> mWifiInjector.getWakeupController().isEnabled(), false);
    }

    /*
     * Gets SoftAP Wi-Fi Standard
     * @return Wi-Fi standard if SoftAp enabled or -1.
     */
    @Override
    public int getSoftApWifiStandard() {
        enforceAccessPermission();
        if (getWifiApEnabledState() == WifiManager.WIFI_AP_STATE_ENABLED) {
            return mWifiApConfigStore.getWifiStandard();
        } else {
            return -1;
        }
    }

    /*
     * Check if the driver supports 11ax ready
     * @return {true} if supported, {false} otherwise.
     */
    @Override
    public boolean isVht8ssCapableDevice() {
        enforceAccessPermission();
        return mContext.getResources().getBoolean(R.bool.config_vendorWifi11axReadySupport);
    }

    @Override
    public String doDriverCmd(String command)
    {
        return mActiveModeWarden.getPrimaryClientModeManager().doDriverCmd(command);
    }
}<|MERGE_RESOLUTION|>--- conflicted
+++ resolved
@@ -255,7 +255,6 @@
     private final WifiDataStall mWifiDataStall;
     private final WifiNative mWifiNative;
     private final SimRequiredNotifier mSimRequiredNotifier;
-<<<<<<< HEAD
 
     private void restartSoftApIfNeeded() {
         if (getWifiApEnabledState() == WifiManager.WIFI_AP_STATE_DISABLED) {
@@ -291,10 +290,6 @@
         }
     };
 
-
-=======
-
->>>>>>> 4419e593
     public WifiServiceImpl(Context context, WifiInjector wifiInjector) {
         mContext = context;
         mWifiInjector = wifiInjector;
@@ -333,12 +328,9 @@
         mWifiHealthMonitor = wifiInjector.getWifiHealthMonitor();
         mMemoryStoreImpl = new MemoryStoreImpl(mContext, mWifiInjector,
                 mWifiScoreCard,  mWifiHealthMonitor);
-<<<<<<< HEAD
         mQcIntentFilter = new IntentFilter("android.net.wifi.supplicant.STATE_CHANGE");
         mQcIntentFilter.addAction("android.net.wifi.WIFI_STATE_CHANGED");
         mContext.registerReceiver(mQcReceiver, mQcIntentFilter);
-=======
->>>>>>> 4419e593
         mWifiConnectivityManager = wifiInjector.getWifiConnectivityManager();
         mWifiDataStall = wifiInjector.getWifiDataStall();
         mWifiNative = wifiInjector.getWifiNative();
@@ -434,23 +426,6 @@
             mActiveModeWarden.start();
             registerForCarrierConfigChange();
             mIsControllerStarted = true;
-        });
-    }
-
-    private void resetSimAuthNetworks(@ClientModeImpl.ResetSimReason int resetReason) {
-        mWifiThreadRunner.post(() -> {
-            Log.d(TAG, "resetting EAP-SIM/AKA/AKA' networks since SIM was changed");
-            if (resetReason == RESET_SIM_REASON_SIM_INSERTED) {
-                // whenever a SIM is inserted clear all SIM related notifications
-                mSimRequiredNotifier.dismissSimRequiredNotification();
-            } else {
-                mWifiConfigManager.resetSimNetworks();
-            }
-            if (resetReason != RESET_SIM_REASON_DEFAULT_DATA_SIM_CHANGED) {
-                mWifiNetworkSuggestionsManager.resetCarrierPrivilegedApps();
-            }
-            // do additional handling if we are current connected to a sim auth network
-            mActiveModeWarden.getPrimaryClientModeManager().resetSimAuthNetworks(resetReason);
         });
     }
 
@@ -1092,7 +1067,7 @@
 
         mSoftApExtendingWifi = (!mWifiApConfigStore.getDualSapStatus()) && isCurrentStaShareThisAp();
         if (mSoftApExtendingWifi) {
-            startSoftApInRepeaterMode(apConfig.getTargetMode(), softApConfig);
+            startSoftApInRepeaterMode(apConfig.getTargetMode(), softApConfig, requestorWs);
             return true;
         }
 
@@ -3105,13 +3080,6 @@
         return 0;
     }
 
-<<<<<<< HEAD
-    public String getCapabilities(String capaType) {
-        return mActiveModeWarden.getPrimaryClientModeManager().getCapabilities(capaType);
-    }
-
-=======
->>>>>>> 4419e593
      /**
      * Get the country code
      * @return Get the best choice country code for wifi, regardless of if it was set or
@@ -3161,8 +3129,6 @@
         return mWifiThreadRunner.call(
                 () -> mWifiNative.getChannelsForBand(WifiScanner.WIFI_BAND_6_GHZ).length > 0,
                 false);
-<<<<<<< HEAD
-=======
     }
 
     @Override
@@ -3185,7 +3151,6 @@
         return mWifiThreadRunner.call(
                 () -> mWifiNative.getChannelsForBand(WifiScanner.WIFI_BAND_60_GHZ).length > 0,
                 false);
->>>>>>> 4419e593
     }
 
     @Override
@@ -4389,7 +4354,7 @@
             return false;
 
         WifiConfiguration currentStaConfig =
-            mActiveModeWarden.getPrimaryClientModeManager().getCurrentWifiConfiguration();
+            mActiveModeWarden.getPrimaryClientModeManager().getConnectedWifiConfiguration();
 
         if (currentStaConfig != null && currentStaConfig.shareThisAp) {
             int authType = currentStaConfig.getAuthType();
@@ -4401,7 +4366,7 @@
         return false;
     }
 
-    private void startSoftApInRepeaterMode(int mode, SoftApConfiguration apConfig) {
+    private void startSoftApInRepeaterMode(int mode, SoftApConfiguration apConfig, WorkSource requestorWs) {
         WifiInfo wifiInfo =
                     mActiveModeWarden.getPrimaryClientModeManager().syncRequestConnectionInfo();
         WifiConfigManager wifiConfigManager = mWifiInjector.getWifiConfigManager();
@@ -4426,7 +4391,7 @@
         Log.d(TAG,"Repeater mode config - " + softApConfig);
         SoftApModeConfiguration softApModeConfig = new SoftApModeConfiguration(mode, softApConfig,
                 mTetheredSoftApTracker.getSoftApCapability());
-        mActiveModeWarden.startSoftAp(softApModeConfig);
+        mActiveModeWarden.startSoftAp(softApModeConfig, requestorWs);
 
     }
 
@@ -4561,13 +4526,10 @@
             final NetworkUpdateResult result;
             // if connecting using WifiConfiguration, save the network first
             if (config != null) {
-<<<<<<< HEAD
-=======
                 if (mWifiPermissionsUtil.checkNetworkSettingsPermission(uid)) {
                     mWifiMetrics.logUserActionEvent(
                             UserActionEvent.EVENT_ADD_OR_UPDATE_NETWORK, config.networkId);
                 }
->>>>>>> 4419e593
                 result = mWifiConfigManager.addOrUpdateNetwork(config, uid);
                 if (!result.isSuccess()) {
                     Log.e(TAG, "connect adding/updating config=" + config + " failed");
@@ -4576,22 +4538,13 @@
                 }
                 broadcastWifiCredentialChanged(WifiManager.WIFI_CREDENTIAL_SAVED, config);
             } else {
-<<<<<<< HEAD
-=======
                 if (mWifiPermissionsUtil.checkNetworkSettingsPermission(uid)) {
                     mWifiMetrics.logUserActionEvent(UserActionEvent.EVENT_MANUAL_CONNECT, netId);
                 }
->>>>>>> 4419e593
                 result = new NetworkUpdateResult(netId);
             }
             mConnectHelper.connectToNetwork(result, wrapper, uid);
         });
-<<<<<<< HEAD
-        if (mWifiPermissionsUtil.checkNetworkSettingsPermission(uid)) {
-            mWifiMetrics.logUserActionEvent(UserActionEvent.EVENT_MANUAL_CONNECT, netId);
-        }
-=======
->>>>>>> 4419e593
     }
 
     /**
@@ -4612,13 +4565,10 @@
             if (result.isSuccess()) {
                 broadcastWifiCredentialChanged(WifiManager.WIFI_CREDENTIAL_SAVED, config);
                 mActiveModeWarden.getPrimaryClientModeManager().saveNetwork(result, wrapper, uid);
-<<<<<<< HEAD
-=======
                 if (mWifiPermissionsUtil.checkNetworkSettingsPermission(uid)) {
                     mWifiMetrics.logUserActionEvent(
                             UserActionEvent.EVENT_ADD_OR_UPDATE_NETWORK, config.networkId);
                 }
->>>>>>> 4419e593
             } else {
                 wrapper.sendFailure(WifiManager.ERROR);
             }

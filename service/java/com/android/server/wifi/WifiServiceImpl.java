/*
 * Copyright (C) 2010 The Android Open Source Project
 *
 * Licensed under the Apache License, Version 2.0 (the "License");
 * you may not use this file except in compliance with the License.
 * You may obtain a copy of the License at
 *
 *      http://www.apache.org/licenses/LICENSE-2.0
 *
 * Unless required by applicable law or agreed to in writing, software
 * distributed under the License is distributed on an "AS IS" BASIS,
 * WITHOUT WARRANTIES OR CONDITIONS OF ANY KIND, either express or implied.
 * See the License for the specific language governing permissions and
 * limitations under the License.
 */

package com.android.server.wifi;

import static android.app.AppOpsManager.MODE_ALLOWED;
import static android.content.pm.PackageManager.PERMISSION_GRANTED;
import static android.net.wifi.WifiManager.LocalOnlyHotspotCallback.ERROR_GENERIC;
import static android.net.wifi.WifiManager.LocalOnlyHotspotCallback.ERROR_NO_CHANNEL;
import static android.net.wifi.WifiManager.SAP_START_FAILURE_NO_CHANNEL;
import static android.net.wifi.WifiManager.WIFI_AP_STATE_DISABLED;
import static android.net.wifi.WifiManager.WIFI_AP_STATE_DISABLING;
import static android.net.wifi.WifiManager.WIFI_AP_STATE_ENABLED;
import static android.net.wifi.WifiManager.WIFI_AP_STATE_ENABLING;
import static android.net.wifi.WifiManager.WIFI_AP_STATE_FAILED;

import static com.android.server.wifi.ClientModeImpl.RESET_SIM_REASON_DEFAULT_DATA_SIM_CHANGED;
import static com.android.server.wifi.ClientModeImpl.RESET_SIM_REASON_SIM_INSERTED;
import static com.android.server.wifi.ClientModeImpl.RESET_SIM_REASON_SIM_REMOVED;
import static com.android.server.wifi.WifiSettingsConfigStore.WIFI_VERBOSE_LOGGING_ENABLED;
<<<<<<< HEAD
import static com.android.server.wifi.WifiSettingsConfigStore.WIFI_COVERAGE_EXTEND_FEATURE_ENABLED;
=======

import android.Manifest;
>>>>>>> 03b0f00d
import android.annotation.CheckResult;
import android.annotation.NonNull;
import android.annotation.Nullable;
import android.app.AppOpsManager;
import android.bluetooth.BluetoothAdapter;
import android.content.BroadcastReceiver;
import android.content.ComponentName;
import android.content.Context;
import android.content.Intent;
import android.content.IntentFilter;
import android.content.pm.ApplicationInfo;
import android.content.pm.PackageInfo;
import android.content.pm.PackageManager;
import android.content.pm.ParceledListSlice;
import android.content.pm.ResolveInfo;
import android.net.DhcpInfo;
import android.net.DhcpResultsParcelable;
import android.net.InetAddresses;
import android.net.Network;
import android.net.NetworkStack;
import android.net.Uri;
import android.net.ip.IpClientUtil;
import android.net.wifi.CoexUnsafeChannel;
import android.net.wifi.IActionListener;
import android.net.wifi.ICoexCallback;
import android.net.wifi.IDppCallback;
import android.net.wifi.ILocalOnlyHotspotCallback;
import android.net.wifi.INetworkRequestMatchCallback;
import android.net.wifi.IOnWifiActivityEnergyInfoListener;
import android.net.wifi.IOnWifiUsabilityStatsListener;
import android.net.wifi.IScanResultsCallback;
import android.net.wifi.ISoftApCallback;
import android.net.wifi.ISuggestionConnectionStatusListener;
import android.net.wifi.ITrafficStateCallback;
import android.net.wifi.IWifiConnectedNetworkScorer;
import android.net.wifi.ScanResult;
import android.net.wifi.SoftApCapability;
import android.net.wifi.SoftApConfiguration;
import android.net.wifi.SoftApInfo;
import android.net.wifi.WifiAnnotations.WifiStandard;
import android.net.wifi.WifiClient;
import android.net.wifi.WifiConfiguration;
import android.net.wifi.WifiInfo;
import android.net.wifi.WifiManager;
import android.net.wifi.WifiManager.CoexRestriction;
import android.net.wifi.WifiManager.DeviceMobilityState;
import android.net.wifi.WifiManager.LocalOnlyHotspotCallback;
import android.net.wifi.WifiManager.SuggestionConnectionStatusListener;
import android.net.wifi.WifiNetworkSuggestion;
import android.net.wifi.WifiScanner;
import android.net.wifi.WifiSsid;
import android.net.wifi.hotspot2.IProvisioningCallback;
import android.net.wifi.hotspot2.OsuProvider;
import android.net.wifi.hotspot2.PasspointConfiguration;
import android.net.wifi.WifiDppConfig;
import android.net.wifi.SupplicantState;
import android.os.AsyncTask;
import android.os.Binder;
import android.os.Build;
import android.os.Handler;
import android.os.HandlerExecutor;
import android.os.IBinder;
import android.os.Looper;
import android.os.ParcelFileDescriptor;
import android.os.PersistableBundle;
import android.os.PowerManager;
import android.os.Process;
import android.os.RemoteException;
import android.os.UserHandle;
import android.os.UserManager;
import android.os.WorkSource;
import android.os.connectivity.WifiActivityEnergyInfo;
import android.provider.Settings;
import android.telephony.CarrierConfigManager;
import android.telephony.PhoneStateListener;
import android.telephony.SubscriptionManager;
import android.telephony.TelephonyManager;
import android.text.TextUtils;
import android.util.Log;
import android.util.MutableBoolean;

import com.android.internal.annotations.GuardedBy;
import com.android.internal.annotations.VisibleForTesting;
import com.android.modules.utils.build.SdkLevel;
import com.android.net.module.util.Inet4AddressUtils;
import com.android.server.wifi.coex.CoexManager;
import com.android.server.wifi.hotspot2.PasspointManager;
import com.android.server.wifi.hotspot2.PasspointProvider;
import com.android.server.wifi.proto.nano.WifiMetricsProto.UserActionEvent;
import com.android.server.wifi.util.ActionListenerWrapper;
import com.android.server.wifi.util.ApConfigUtil;
import com.android.server.wifi.util.ExternalCallbackTracker;
import com.android.server.wifi.util.RssiUtil;
import com.android.server.wifi.util.ScanResultUtil;
import com.android.server.wifi.util.WifiPermissionsUtil;
import com.android.wifi.resources.R;

import java.io.BufferedReader;
import java.io.FileDescriptor;
import java.io.FileNotFoundException;
import java.io.FileReader;
import java.io.IOException;
import java.io.PrintWriter;
import java.net.Inet4Address;
import java.net.InetAddress;
import java.security.GeneralSecurityException;
import java.security.KeyStore;
import java.security.cert.CertPath;
import java.security.cert.CertPathValidator;
import java.security.cert.CertificateFactory;
import java.security.cert.PKIXParameters;
import java.security.cert.X509Certificate;
import java.util.ArrayList;
import java.util.Arrays;
import java.util.Collections;
import java.util.HashMap;
import java.util.HashSet;
import java.util.Iterator;
import java.util.List;
import java.util.Map;
import java.util.Objects;
import java.util.Set;
import java.util.concurrent.CountDownLatch;
import java.util.concurrent.Executor;
import java.util.concurrent.TimeUnit;

/**
 * WifiService handles remote WiFi operation requests by implementing
 * the IWifiManager interface.
 */
public class WifiServiceImpl extends BaseWifiService {
    private static final String TAG = "WifiService";
    private static final boolean VDBG = false;

    /** Max wait time for posting blocking runnables */
    private static final int RUN_WITH_SCISSORS_TIMEOUT_MILLIS = 4000;

    private final ActiveModeWarden mActiveModeWarden;
    private final ScanRequestProxy mScanRequestProxy;

    private final Context mContext;
    private final FrameworkFacade mFacade;
    private final Clock mClock;

    private final PowerManager mPowerManager;
    private final AppOpsManager mAppOps;
    private final UserManager mUserManager;
    private final WifiCountryCode mCountryCode;

    /** Polls traffic stats and notifies clients */
    private final WifiTrafficPoller mWifiTrafficPoller;
    /** Tracks the persisted states for wi-fi & airplane mode */
    private final WifiSettingsStore mSettingsStore;

    private boolean mIsControllerStarted = false;
    /** Logs connection events and some general router and scan stats */
    private final WifiMetrics mWifiMetrics;

    private final WifiInjector mWifiInjector;
    /** Backup/Restore Module */
    private final WifiBackupRestore mWifiBackupRestore;
    private final SoftApBackupRestore mSoftApBackupRestore;
    private final CoexManager mCoexManager;
    private final WifiNetworkSuggestionsManager mWifiNetworkSuggestionsManager;
    private final WifiConfigManager mWifiConfigManager;
    private final PasspointManager mPasspointManager;
    private final WifiLog mLog;
    private final WifiConnectivityManager mWifiConnectivityManager;
    private final ConnectHelper mConnectHelper;
    private final WifiGlobals mWifiGlobals;
    private final WifiCarrierInfoManager mWifiCarrierInfoManager;
    /**
     * Verbose logging flag. Toggled by developer options.
     */
    private boolean mVerboseLoggingEnabled = false;

    private final FrameworkFacade mFrameworkFacade;

    private final WifiPermissionsUtil mWifiPermissionsUtil;

    private int mQCSoftApNumClients = 0;

    private final TetheredSoftApTracker mTetheredSoftApTracker;

    private final LohsSoftApTracker mLohsSoftApTracker;

    /**
     * Callback for use with LocalOnlyHotspot to unregister requesting applications upon death.
     */
    public final class LocalOnlyRequestorCallback
            implements LocalOnlyHotspotRequestInfo.RequestingApplicationDeathCallback {
        /**
         * Called with requesting app has died.
         */
        @Override
        public void onLocalOnlyHotspotRequestorDeath(LocalOnlyHotspotRequestInfo requestor) {
            mLog.trace("onLocalOnlyHotspotRequestorDeath pid=%")
                    .c(requestor.getPid()).flush();
            mLohsSoftApTracker.stopByRequest(requestor);
        }
    }

    /**
     * Listen for phone call state events to get active data subcription id.
     */
    private class WifiPhoneStateListener extends PhoneStateListener {
        WifiPhoneStateListener(Looper looper) {
            super(new HandlerExecutor(new Handler(looper)));
        }

        @Override
        public void onActiveDataSubscriptionIdChanged(int subId) {
            Log.d(TAG, "OBSERVED active data subscription change, subId: " + subId);

            mTetheredSoftApTracker.updateSoftApCapabilityWhenCarrierConfigChanged(subId);
            mActiveModeWarden.updateSoftApCapability(mTetheredSoftApTracker.getSoftApCapability());
        }
    }

    private final WifiLockManager mWifiLockManager;
    private final WifiMulticastLockManager mWifiMulticastLockManager;
    private final DppManager mDppManager;
    private final WifiApConfigStore mWifiApConfigStore;
    private final WifiThreadRunner mWifiThreadRunner;
    private final MemoryStoreImpl mMemoryStoreImpl;
    private final WifiScoreCard mWifiScoreCard;
    private final WifiHealthMonitor mWifiHealthMonitor;
    private final WifiDataStall mWifiDataStall;
    private final WifiNative mWifiNative;
    private final SimRequiredNotifier mSimRequiredNotifier;

    private void restartSoftApIfNeeded() {
        if (getWifiApEnabledState() == WifiManager.WIFI_AP_STATE_DISABLED) {
            Log.d(TAG ,"Repeater mode: not restarting SoftAP as Hotspot is disabled.");
            return;
        }

        Log.d(TAG ,"Repeater mode: Stop SoftAP.");
        mRestartWifiApIfRequired = true;
        stopSoftAp();
    }

    private boolean mRestartWifiApIfRequired = false;
    private boolean mSoftApExtendingWifi = false;
    private final IntentFilter mQcIntentFilter;
    private final BroadcastReceiver mQcReceiver = new BroadcastReceiver() {
        @Override
        public void onReceive(Context context, Intent intent) {
            String action = intent.getAction();
            if (WifiManager.SUPPLICANT_STATE_CHANGED_ACTION.equals(action)) {
                SupplicantState state = (SupplicantState) intent.getParcelableExtra(WifiManager.EXTRA_NEW_STATE);
                if (isCurrentStaShareThisAp() && state == SupplicantState.COMPLETED && !mSoftApExtendingWifi) {
                    restartSoftApIfNeeded();
                } else if (mSoftApExtendingWifi && state == SupplicantState.DISCONNECTED) {
                    restartSoftApIfNeeded();
                }
            } else if (WifiManager.WIFI_STATE_CHANGED_ACTION.equals(action)) {
                 int state = intent.getIntExtra(WifiManager.EXTRA_WIFI_STATE, WifiManager.WIFI_STATE_UNKNOWN);
                 if (mSoftApExtendingWifi && state == WifiManager.WIFI_STATE_DISABLED) {
                     restartSoftApIfNeeded();
                 }
            }
        }
    };

    public WifiServiceImpl(Context context, WifiInjector wifiInjector) {
        mContext = context;
        mWifiInjector = wifiInjector;
        mClock = wifiInjector.getClock();

        mFacade = mWifiInjector.getFrameworkFacade();
        mWifiMetrics = mWifiInjector.getWifiMetrics();
        mWifiTrafficPoller = mWifiInjector.getWifiTrafficPoller();
        mUserManager = mWifiInjector.getUserManager();
        mCountryCode = mWifiInjector.getWifiCountryCode();
        mActiveModeWarden = mWifiInjector.getActiveModeWarden();
        mActiveModeWarden.getPrimaryClientModeManager().setTrafficPoller(
            mWifiTrafficPoller);
        mScanRequestProxy = mWifiInjector.getScanRequestProxy();
        mSettingsStore = mWifiInjector.getWifiSettingsStore();
        mPowerManager = mContext.getSystemService(PowerManager.class);
        mAppOps = (AppOpsManager) mContext.getSystemService(Context.APP_OPS_SERVICE);
        mWifiLockManager = mWifiInjector.getWifiLockManager();
        mWifiMulticastLockManager = mWifiInjector.getWifiMulticastLockManager();
        mWifiBackupRestore = mWifiInjector.getWifiBackupRestore();
        mSoftApBackupRestore = mWifiInjector.getSoftApBackupRestore();
        mWifiApConfigStore = mWifiInjector.getWifiApConfigStore();
        mWifiPermissionsUtil = mWifiInjector.getWifiPermissionsUtil();
        mLog = mWifiInjector.makeLog(TAG);
        mFrameworkFacade = wifiInjector.getFrameworkFacade();
        mTetheredSoftApTracker = new TetheredSoftApTracker();
        mActiveModeWarden.registerSoftApCallback(mTetheredSoftApTracker);
        mLohsSoftApTracker = new LohsSoftApTracker();
        mActiveModeWarden.registerLohsCallback(mLohsSoftApTracker);
        mWifiNetworkSuggestionsManager = mWifiInjector.getWifiNetworkSuggestionsManager();
        mDppManager = mWifiInjector.getDppManager();
        mWifiThreadRunner = mWifiInjector.getWifiThreadRunner();
        mWifiConfigManager = mWifiInjector.getWifiConfigManager();
        mPasspointManager = mWifiInjector.getPasspointManager();
        mWifiScoreCard = mWifiInjector.getWifiScoreCard();
        mWifiHealthMonitor = wifiInjector.getWifiHealthMonitor();
        mMemoryStoreImpl = new MemoryStoreImpl(mContext, mWifiInjector,
                mWifiScoreCard,  mWifiHealthMonitor);
        mQcIntentFilter = new IntentFilter("android.net.wifi.supplicant.STATE_CHANGE");
        mQcIntentFilter.addAction("android.net.wifi.WIFI_STATE_CHANGED");
        mContext.registerReceiver(mQcReceiver, mQcIntentFilter);
        mWifiConnectivityManager = wifiInjector.getWifiConnectivityManager();
        mWifiDataStall = wifiInjector.getWifiDataStall();
        mWifiNative = wifiInjector.getWifiNative();
        mCoexManager = wifiInjector.getCoexManager();
        mConnectHelper = wifiInjector.getConnectHelper();
        mWifiGlobals = wifiInjector.getWifiGlobals();
        mSimRequiredNotifier = wifiInjector.getSimRequiredNotifier();
        mWifiCarrierInfoManager = wifiInjector.getWifiCarrierInfoManager();
    }

    /**
     * Check if we are ready to start wifi.
     *
     * First check if we will be restarting system services to decrypt the device. If the device is
     * not encrypted, check if Wi-Fi needs to be enabled and start if needed
     *
     * This function is used only at boot time.
     */
    public void checkAndStartWifi() {
        mWifiThreadRunner.post(() -> {
            if (!mWifiConfigManager.loadFromStore()) {
                Log.e(TAG, "Failed to load from config store");
            }
            // config store is read, check if verbose logging is enabled.
            enableVerboseLoggingInternal(getVerboseLoggingLevel());
            // Check if wi-fi needs to be enabled
            boolean wifiEnabled = mSettingsStore.isWifiToggleEnabled();
            Log.i(TAG,
                    "WifiService starting up with Wi-Fi " + (wifiEnabled ? "enabled" : "disabled"));

            mWifiInjector.getWifiScanAlwaysAvailableSettingsCompatibility().initialize();
            mContext.registerReceiver(
                    new BroadcastReceiver() {
                        @Override
                        public void onReceive(Context context, Intent intent) {
                            int state = intent.getIntExtra(TelephonyManager.EXTRA_SIM_STATE,
                                    TelephonyManager.SIM_STATE_UNKNOWN);
                            if (TelephonyManager.SIM_STATE_ABSENT == state) {
                                Log.d(TAG, "resetting networks because SIM was removed");
                                resetCarrierNetworks(RESET_SIM_REASON_SIM_REMOVED);
                            }
                        }
                    },
                    new IntentFilter(TelephonyManager.ACTION_SIM_CARD_STATE_CHANGED));

            mContext.registerReceiver(
                    new BroadcastReceiver() {
                        @Override
                        public void onReceive(Context context, Intent intent) {
                            int state = intent.getIntExtra(TelephonyManager.EXTRA_SIM_STATE,
                                    TelephonyManager.SIM_STATE_UNKNOWN);
                            if (TelephonyManager.SIM_STATE_LOADED == state) {
                                Log.d(TAG, "resetting networks because SIM was loaded");
                                resetCarrierNetworks(RESET_SIM_REASON_SIM_INSERTED);
                            }
                        }
                    },
                    new IntentFilter(TelephonyManager.ACTION_SIM_APPLICATION_STATE_CHANGED));

            mContext.registerReceiver(
                    new BroadcastReceiver() {
                        private int mLastSubId = SubscriptionManager.INVALID_SUBSCRIPTION_ID;
                        @Override
                        public void onReceive(Context context, Intent intent) {
                            final int subId = intent.getIntExtra("subscription",
                                    SubscriptionManager.INVALID_SUBSCRIPTION_ID);
                            if (subId != mLastSubId) {
                                Log.d(TAG, "resetting networks as default data SIM is changed");
                                resetCarrierNetworks(RESET_SIM_REASON_DEFAULT_DATA_SIM_CHANGED);
                                mLastSubId = subId;
                            }
                        }
                    },
                    new IntentFilter(TelephonyManager.ACTION_DEFAULT_DATA_SUBSCRIPTION_CHANGED));

            mContext.registerReceiver(
                    new BroadcastReceiver() {
                    @Override
                    public void onReceive(Context context, Intent intent) {
                        String countryCode = intent.getStringExtra(
                                TelephonyManager.EXTRA_NETWORK_COUNTRY);
                        Log.d(TAG, "Country code changed to :" + countryCode);
                        mCountryCode.setCountryCodeAndUpdate(countryCode);
                        mTetheredSoftApTracker.updateAvailChannelListInSoftApCapability();
                        mActiveModeWarden.updateSoftApCapability(
                                mTetheredSoftApTracker.getSoftApCapability());
                    }}, new IntentFilter(TelephonyManager.ACTION_NETWORK_COUNTRY_CHANGED));

            // Adding optimizations of only receiving broadcasts when wifi is enabled
            // can result in race conditions when apps toggle wifi in the background
            // without active user involvement. Always receive broadcasts.
            registerForBroadcasts();
            mInIdleMode = mPowerManager.isDeviceIdleMode();

            mActiveModeWarden.start();
            registerForCarrierConfigChange();
            mWifiInjector.getAdaptiveConnectivityEnabledSettingObserver().initialize();
            mIsControllerStarted = true;
        });
    }

    private void resetCarrierNetworks(@ClientModeImpl.ResetSimReason int resetReason) {
        mWifiThreadRunner.post(() -> {
            Log.d(TAG, "resetting carrier networks since SIM was changed");
            if (resetReason == RESET_SIM_REASON_SIM_INSERTED) {
                // whenever a SIM is inserted clear all SIM related notifications
                mSimRequiredNotifier.dismissSimRequiredNotification();
            } else {
                mWifiConfigManager.resetSimNetworks();
            }

            // do additional handling if we are current connected to a sim auth network
            for (ClientModeManager cmm : mActiveModeWarden.getClientModeManagers()) {
                cmm.resetSimAuthNetworks(resetReason);
            }
            mWifiNetworkSuggestionsManager.resetCarrierPrivilegedApps();
            if (resetReason != RESET_SIM_REASON_SIM_INSERTED) {
                // Remove all ephemeral carrier networks keep subscriptionId update with SIM changes
                mWifiConfigManager.removeEphemeralCarrierNetworks();
            }
        });
    }

    public void handleBootCompleted() {
        mWifiThreadRunner.post(() -> {
            Log.d(TAG, "Handle boot completed");

            // Register for system broadcasts.
            IntentFilter intentFilter = new IntentFilter();
            intentFilter.addAction(Intent.ACTION_USER_REMOVED);
            intentFilter.addAction(BluetoothAdapter.ACTION_CONNECTION_STATE_CHANGED);
            intentFilter.addAction(BluetoothAdapter.ACTION_STATE_CHANGED);
            intentFilter.addAction(PowerManager.ACTION_DEVICE_IDLE_MODE_CHANGED);
            intentFilter.addAction(Intent.ACTION_SHUTDOWN);
            mContext.registerReceiver(new BroadcastReceiver() {
                @Override
                public void onReceive(Context context, Intent intent) {
                    String action = intent.getAction();
                    if (action.equals(Intent.ACTION_USER_REMOVED)) {
                        UserHandle userHandle = intent.getParcelableExtra(Intent.EXTRA_USER);
                        if (userHandle == null) {
                            Log.e(TAG, "User removed broadcast received with no user handle");
                            return;
                        }
                        mWifiThreadRunner.post(() -> mWifiConfigManager
                                .removeNetworksForUser(userHandle.getIdentifier()));
                    } else if (action.equals(BluetoothAdapter.ACTION_CONNECTION_STATE_CHANGED)) {
                        int state = intent.getIntExtra(BluetoothAdapter.EXTRA_CONNECTION_STATE,
                                BluetoothAdapter.STATE_DISCONNECTED);
                        boolean isConnected = state != BluetoothAdapter.STATE_DISCONNECTED;
                        mWifiGlobals.setBluetoothConnected(isConnected);
                        for (ClientModeManager cmm : mActiveModeWarden.getClientModeManagers()) {
                            cmm.onBluetoothConnectionStateChanged();
                        }
                    } else if (action.equals(BluetoothAdapter.ACTION_STATE_CHANGED)) {
                        int state = intent.getIntExtra(BluetoothAdapter.EXTRA_STATE,
                                BluetoothAdapter.STATE_OFF);
                        boolean isEnabled = state != BluetoothAdapter.STATE_OFF;
                        mWifiGlobals.setBluetoothEnabled(isEnabled);
                        for (ClientModeManager cmm : mActiveModeWarden.getClientModeManagers()) {
                            cmm.onBluetoothConnectionStateChanged();
                        }
                    } else if (action.equals(PowerManager.ACTION_DEVICE_IDLE_MODE_CHANGED)) {
                        handleIdleModeChanged();
                    } else if (action.equals(Intent.ACTION_SHUTDOWN)) {
                        handleShutDown();
                    }
                }
            }, intentFilter);
            mMemoryStoreImpl.start();
            mPasspointManager.initializeProvisioner(
                    mWifiInjector.getPasspointProvisionerHandlerThread().getLooper());
            mWifiInjector.getWifiNetworkFactory().register();
            mWifiInjector.getUntrustedWifiNetworkFactory().register();
            mWifiInjector.getOemPaidWifiNetworkFactory().register();
            if (mWifiInjector.getOemPrivateWifiNetworkFactory() != null) {
                mWifiInjector.getOemPrivateWifiNetworkFactory().register();
            }
            mWifiInjector.getWifiP2pConnection().handleBootCompleted();
            mTetheredSoftApTracker.handleBootCompleted();
        });
    }

    public void handleUserSwitch(int userId) {
        Log.d(TAG, "Handle user switch " + userId);
        mWifiThreadRunner.post(() -> mWifiConfigManager.handleUserSwitch(userId));
    }

    public void handleUserUnlock(int userId) {
        Log.d(TAG, "Handle user unlock " + userId);
        mWifiThreadRunner.post(() -> mWifiConfigManager.handleUserUnlock(userId));
    }

    public void handleUserStop(int userId) {
        Log.d(TAG, "Handle user stop " + userId);
        mWifiThreadRunner.post(() -> mWifiConfigManager.handleUserStop(userId));
    }

    /**
     * See {@link android.net.wifi.WifiManager#startScan}
     *
     * @param packageName Package name of the app that requests wifi scan.
     * @param featureId The feature in the package
     */
    @Override
    public boolean startScan(String packageName, String featureId) {
        if (enforceChangePermission(packageName) != MODE_ALLOWED) {
            return false;
        }

        int callingUid = Binder.getCallingUid();
        long ident = Binder.clearCallingIdentity();
        mLog.info("startScan uid=%").c(callingUid).flush();
        synchronized (this) {
            if (mInIdleMode) {
                // Need to send an immediate scan result broadcast in case the
                // caller is waiting for a result ..

                // TODO: investigate if the logic to cancel scans when idle can move to
                // WifiScanningServiceImpl.  This will 1 - clean up WifiServiceImpl and 2 -
                // avoid plumbing an awkward path to report a cancelled/failed scan.  This will
                // be sent directly until b/31398592 is fixed.
                sendFailedScanBroadcast();
                mScanPending = true;
                return false;
            }
        }
        try {
            mWifiPermissionsUtil.enforceCanAccessScanResults(packageName, featureId, callingUid,
                    null);
            Boolean scanSuccess = mWifiThreadRunner.call(() ->
                    mScanRequestProxy.startScan(callingUid, packageName), null);
            if (scanSuccess == null) {
                sendFailedScanBroadcast();
                return false;
            }
            if (!scanSuccess) {
                Log.e(TAG, "Failed to start scan");
                return false;
            }
        } catch (SecurityException e) {
            Log.e(TAG, "Permission violation - startScan not allowed for"
                    + " uid=" + callingUid + ", packageName=" + packageName + ", reason=" + e);
            return false;
        } finally {
            Binder.restoreCallingIdentity(ident);
        }
        return true;
    }

    // Send a failed scan broadcast to indicate the current scan request failed.
    private void sendFailedScanBroadcast() {
        // clear calling identity to send broadcast
        long callingIdentity = Binder.clearCallingIdentity();
        try {
            Intent intent = new Intent(WifiManager.SCAN_RESULTS_AVAILABLE_ACTION);
            intent.addFlags(Intent.FLAG_RECEIVER_REGISTERED_ONLY_BEFORE_BOOT);
            intent.putExtra(WifiManager.EXTRA_RESULTS_UPDATED, false);
            mContext.sendBroadcastAsUser(intent, UserHandle.ALL);
        } finally {
            // restore calling identity
            Binder.restoreCallingIdentity(callingIdentity);
        }

    }

    /**
     * WPS support in Client mode is deprecated.  Return null.
     */
    @Override
    public String getCurrentNetworkWpsNfcConfigurationToken() {
        // while CLs are in flight, return null here, will be removed (b/72423090)
        enforceNetworkStackPermission();
        if (mVerboseLoggingEnabled) {
            mLog.info("getCurrentNetworkWpsNfcConfigurationToken uid=%")
                    .c(Binder.getCallingUid()).flush();
        }
        return null;
    }

    private boolean mInIdleMode;
    private boolean mScanPending;

    private void handleIdleModeChanged() {
        boolean doScan = false;
        synchronized (this) {
            boolean idle = mPowerManager.isDeviceIdleMode();
            if (mInIdleMode != idle) {
                mInIdleMode = idle;
                if (!idle) {
                    if (mScanPending) {
                        mScanPending = false;
                        doScan = true;
                    }
                }
            }
        }
        if (doScan) {
            // Someone requested a scan while we were idle; do a full scan now.
            // A security check of the caller's identity was made when the request arrived via
            // Binder. Now we'll pass the current process's identity to startScan().
            startScan(mContext.getOpPackageName(), mContext.getAttributionTag());
        }
    }

    private void handleShutDown() {
        // Direct call to notify ActiveModeWarden as soon as possible with the assumption that
        // notifyShuttingDown() doesn't have codes that may cause concurrentModificationException,
        // e.g., access to a collection.
        mActiveModeWarden.notifyShuttingDown();
        mWifiThreadRunner.post(()-> {
            // There is no explicit disconnection event in clientModeImpl during shutdown.
            // Call resetConnectionState() so that connection duration is calculated
            // before memory store write triggered by mMemoryStoreImpl.stop().
            mWifiScoreCard.resetConnectionState();
            mMemoryStoreImpl.stop();
        });
    }

    private boolean checkNetworkSettingsPermission(int pid, int uid) {
        return mContext.checkPermission(android.Manifest.permission.NETWORK_SETTINGS, pid, uid)
                == PERMISSION_GRANTED;
    }

    private boolean checkNetworkSetupWizardPermission(int pid, int uid) {
        return mContext.checkPermission(android.Manifest.permission.NETWORK_SETUP_WIZARD, pid, uid)
                == PackageManager.PERMISSION_GRANTED;
    }

    private boolean checkNetworkStackPermission(int pid, int uid) {
        return mContext.checkPermission(android.Manifest.permission.NETWORK_STACK, pid, uid)
                == PackageManager.PERMISSION_GRANTED;
    }

    private boolean checkNetworkManagedProvisioningPermission(int pid, int uid) {
        return mContext.checkPermission(android.Manifest.permission.NETWORK_MANAGED_PROVISIONING,
                pid, uid) == PackageManager.PERMISSION_GRANTED;
    }

    /**
     * Helper method to check if the entity initiating the binder call has any of the signature only
     * permissions.
     */
    private boolean isPrivileged(int pid, int uid) {
        return checkNetworkSettingsPermission(pid, uid)
                || checkNetworkSetupWizardPermission(pid, uid)
                || checkNetworkStackPermission(pid, uid)
                || checkNetworkManagedProvisioningPermission(pid, uid);
    }

    /**
     * Helper method to check if the entity initiating the binder call has setup wizard or settings
     * permissions.
     */
    private boolean isSettingsOrSuw(int pid, int uid) {
        return checkNetworkSettingsPermission(pid, uid)
                || checkNetworkSetupWizardPermission(pid, uid);
    }

    /** Helper method to check if the entity initiating the binder call is a DO/PO app. */
    private boolean isDeviceOrProfileOwner(int uid, String packageName) {
        return mWifiPermissionsUtil.isDeviceOwner(uid, packageName)
                || mWifiPermissionsUtil.isProfileOwner(uid, packageName);
    }

    private void enforceNetworkSettingsPermission() {
        mContext.enforceCallingOrSelfPermission(android.Manifest.permission.NETWORK_SETTINGS,
                "WifiService");
    }

    private boolean checkAnyPermissionOf(String... permissions) {
        for (String permission : permissions) {
            if (mContext.checkCallingOrSelfPermission(permission) == PERMISSION_GRANTED) {
                return true;
            }
        }
        return false;
    }

    private void enforceAnyPermissionOf(String... permissions) {
        if (!checkAnyPermissionOf(permissions)) {
            throw new SecurityException("Requires one of the following permissions: "
                    + String.join(", ", permissions) + ".");
        }
    }

    private void enforceNetworkStackOrSettingsPermission() {
        enforceAnyPermissionOf(
                android.Manifest.permission.NETWORK_SETTINGS,
                NetworkStack.PERMISSION_MAINLINE_NETWORK_STACK);
    }

    private void enforceNetworkStackPermission() {
        // TODO(b/142554155): Only check for MAINLINE_NETWORK_STACK permission
        boolean granted = mContext.checkCallingOrSelfPermission(
                android.Manifest.permission.NETWORK_STACK)
                == PackageManager.PERMISSION_GRANTED;
        if (granted) {
            return;
        }
        mContext.enforceCallingOrSelfPermission(
                NetworkStack.PERMISSION_MAINLINE_NETWORK_STACK, "WifiService");
    }

    private void enforceAccessPermission() {
        mContext.enforceCallingOrSelfPermission(android.Manifest.permission.ACCESS_WIFI_STATE,
                "WifiService");
    }

    /**
     * Checks whether the caller can change the wifi state.
     * Possible results:
     * 1. Operation is allowed. No exception thrown, and AppOpsManager.MODE_ALLOWED returned.
     * 2. Operation is not allowed, and caller must be told about this. SecurityException is thrown.
     * 3. Operation is not allowed, and caller must not be told about this (i.e. must silently
     * ignore the operation). No exception is thrown, and AppOpsManager.MODE_IGNORED returned.
     */
    @CheckResult
    private int enforceChangePermission(String callingPackage) {
        mAppOps.checkPackage(Binder.getCallingUid(), callingPackage);
        if (checkNetworkSettingsPermission(Binder.getCallingPid(), Binder.getCallingUid())) {
            return MODE_ALLOWED;
        }
        mContext.enforceCallingOrSelfPermission(android.Manifest.permission.CHANGE_WIFI_STATE,
                "WifiService");

        return mAppOps.noteOp(
                AppOpsManager.OPSTR_CHANGE_WIFI_STATE, Binder.getCallingUid(), callingPackage);
    }

    private void enforceReadCredentialPermission() {
        mContext.enforceCallingOrSelfPermission(android.Manifest.permission.READ_WIFI_CREDENTIAL,
                                                "WifiService");
    }

    private void enforceMulticastChangePermission() {
        mContext.enforceCallingOrSelfPermission(
                android.Manifest.permission.CHANGE_WIFI_MULTICAST_STATE,
                "WifiService");
    }

    private void enforceConnectivityInternalPermission() {
        mContext.enforceCallingOrSelfPermission(
                android.Manifest.permission.CONNECTIVITY_INTERNAL,
                "ConnectivityService");
    }

    private void enforceLocationPermission(String pkgName, @Nullable String featureId, int uid) {
        mWifiPermissionsUtil.enforceLocationPermission(pkgName, featureId, uid);
    }

    /**
     * Helper method to check if the app is allowed to access public API's deprecated in
     * {@link Build.VERSION_CODES#Q}.
     * Note: Invoke mAppOps.checkPackage(uid, packageName) before to ensure correct package name.
     */
    private boolean isTargetSdkLessThanQOrPrivileged(String packageName, int pid, int uid) {
        return mWifiPermissionsUtil.isTargetSdkLessThan(packageName, Build.VERSION_CODES.Q, uid)
                || isPrivileged(pid, uid)
                || isDeviceOrProfileOwner(uid, packageName)
                || mWifiPermissionsUtil.isSystem(packageName, uid)
                // TODO(b/140540984): Remove this bypass.
                || mWifiPermissionsUtil.checkSystemAlertWindowPermission(uid, packageName);
    }

    /**
     * Helper method to check if the app is allowed to access public API's deprecated in
     * {@link Build.VERSION_CODES#R}.
     * Note: Invoke mAppOps.checkPackage(uid, packageName) before to ensure correct package name.
     */
    private boolean isTargetSdkLessThanROrPrivileged(String packageName, int pid, int uid) {
        return mWifiPermissionsUtil.isTargetSdkLessThan(packageName, Build.VERSION_CODES.R, uid)
                || isPrivileged(pid, uid)
                || isDeviceOrProfileOwner(uid, packageName)
                || mWifiPermissionsUtil.isSystem(packageName, uid);
    }

    /**
     * see {@link android.net.wifi.WifiManager#setWifiEnabled(boolean)}
     * @param enable {@code true} to enable, {@code false} to disable.
     * @return {@code true} if the enable/disable operation was
     *         started or is already in the queue.
     */
    @Override
    public synchronized boolean setWifiEnabled(String packageName, boolean enable) {
        if (enforceChangePermission(packageName) != MODE_ALLOWED) {
            return false;
        }
        boolean isPrivileged = isPrivileged(Binder.getCallingPid(), Binder.getCallingUid());
        if (!isPrivileged && !isDeviceOrProfileOwner(Binder.getCallingUid(), packageName)
                && !mWifiPermissionsUtil.isTargetSdkLessThan(packageName, Build.VERSION_CODES.Q,
                  Binder.getCallingUid())
                && !mWifiPermissionsUtil.isSystem(packageName, Binder.getCallingUid())) {
            mLog.info("setWifiEnabled not allowed for uid=%")
                    .c(Binder.getCallingUid()).flush();
            return false;
        }
        // If Airplane mode is enabled, only privileged apps are allowed to toggle Wifi
        if (mSettingsStore.isAirplaneModeOn() && !isPrivileged) {
            mLog.err("setWifiEnabled in Airplane mode: only Settings can toggle wifi").flush();
            return false;
        }

        // If SoftAp is enabled, only privileged apps are allowed to toggle wifi
        if (!isPrivileged && mTetheredSoftApTracker.getState() == WIFI_AP_STATE_ENABLED) {
            mLog.err("setWifiEnabled with SoftAp enabled: only Settings can toggle wifi").flush();
            return false;
        }

        mLog.info("setWifiEnabled package=% uid=% enable=%").c(packageName)
                .c(Binder.getCallingUid()).c(enable).flush();
        long ident = Binder.clearCallingIdentity();
        try {
            if (!mSettingsStore.handleWifiToggled(enable)) {
                // Nothing to do if wifi cannot be toggled
                return true;
            }
        } finally {
            Binder.restoreCallingIdentity(ident);
        }
        if (mWifiPermissionsUtil.checkNetworkSettingsPermission(Binder.getCallingUid())) {
            if (enable) {
                mWifiMetrics.logUserActionEvent(UserActionEvent.EVENT_TOGGLE_WIFI_ON);
            } else {
                WifiInfo wifiInfo =
                        mActiveModeWarden.getPrimaryClientModeManager().syncRequestConnectionInfo();
                mWifiMetrics.logUserActionEvent(UserActionEvent.EVENT_TOGGLE_WIFI_OFF,
                        wifiInfo == null ? -1 : wifiInfo.getNetworkId());
            }
        }

        if (!mIsControllerStarted) {
            Log.e(TAG,"WifiController is not yet started, abort setWifiEnabled");
            return false;
        }

        mWifiMetrics.incrementNumWifiToggles(isPrivileged, enable);
        mActiveModeWarden.wifiToggled(new WorkSource(Binder.getCallingUid(), packageName));
        return true;
    }

    /**
     * see {@link WifiManager#getWifiState()}
     * @return One of {@link WifiManager#WIFI_STATE_DISABLED},
     *         {@link WifiManager#WIFI_STATE_DISABLING},
     *         {@link WifiManager#WIFI_STATE_ENABLED},
     *         {@link WifiManager#WIFI_STATE_ENABLING},
     *         {@link WifiManager#WIFI_STATE_UNKNOWN}
     */
    @Override
    public int getWifiEnabledState() {
        enforceAccessPermission();
        if (mVerboseLoggingEnabled) {
            mLog.info("getWifiEnabledState uid=%").c(Binder.getCallingUid()).flush();
        }
        return mActiveModeWarden.getPrimaryClientModeManager().syncGetWifiState();
    }

    /**
     * see {@link WifiManager#getWifiApState()}
     * @return One of {@link WifiManager#WIFI_AP_STATE_DISABLED},
     *         {@link WifiManager#WIFI_AP_STATE_DISABLING},
     *         {@link WifiManager#WIFI_AP_STATE_ENABLED},
     *         {@link WifiManager#WIFI_AP_STATE_ENABLING},
     *         {@link WifiManager#WIFI_AP_STATE_FAILED}
     */
    @Override
    public int getWifiApEnabledState() {
        enforceAccessPermission();
        if (mVerboseLoggingEnabled) {
            mLog.info("getWifiApEnabledState uid=%").c(Binder.getCallingUid()).flush();
        }
        return mTetheredSoftApTracker.getState();
    }

    /**
     * see {@link android.net.wifi.WifiManager#updateInterfaceIpState(String, int)}
     *
     * The possible modes include: {@link WifiManager#IFACE_IP_MODE_TETHERED},
     *                             {@link WifiManager#IFACE_IP_MODE_LOCAL_ONLY},
     *                             {@link WifiManager#IFACE_IP_MODE_CONFIGURATION_ERROR}
     *
     * @param ifaceName String name of the updated interface
     * @param mode new operating mode of the interface
     *
     * @throws SecurityException if the caller does not have permission to call update
     */
    @Override
    public void updateInterfaceIpState(String ifaceName, int mode) {
        // NETWORK_STACK is a signature only permission.
        enforceNetworkStackPermission();
        mLog.info("updateInterfaceIpState uid=%").c(Binder.getCallingUid()).flush();

        // hand off the work to our handler thread
        mWifiThreadRunner.post(() -> mLohsSoftApTracker.updateInterfaceIpState(ifaceName, mode));
    }

    /**
     * see {@link android.net.wifi.WifiManager#setCoexUnsafeChannels(Set, int)}
     * @param unsafeChannels List of {@link CoexUnsafeChannel} to avoid.
     * @param restrictions Bitmap of {@link CoexRestriction} specifying the mandatory
     *                     uses of the specified channels.
     */
    @Override
    public void setCoexUnsafeChannels(
            @NonNull List<CoexUnsafeChannel> unsafeChannels, int restrictions) {
        mContext.enforceCallingOrSelfPermission(
                Manifest.permission.WIFI_UPDATE_COEX_UNSAFE_CHANNELS, "WifiService");
        if (unsafeChannels == null) {
            throw new IllegalArgumentException("unsafeChannels cannot be null");
        }
        if (mContext.getResources().getBoolean(R.bool.config_wifiDefaultCoexAlgorithmEnabled)) {
            Log.e(TAG, "setCoexUnsafeChannels called but default coex algorithm is enabled");
            return;
        }
        mWifiThreadRunner.post(() -> mCoexManager.setCoexUnsafeChannels(
                new HashSet<>(unsafeChannels), restrictions));
    }

    /**
     * see {@link android.net.wifi.WifiManager#getCoexUnsafeChannels()}
     * @return List of current CoexUnsafeChannels.
     */
    @Override
    public List<CoexUnsafeChannel> getCoexUnsafeChannels() {
        mContext.enforceCallingOrSelfPermission(
                Manifest.permission.WIFI_ACCESS_COEX_UNSAFE_CHANNELS, "WifiService");
        return mWifiThreadRunner.call(() -> new ArrayList<>(mCoexManager.getCoexUnsafeChannels()),
                Collections.emptyList());
    }

    /**
     * see {@link android.net.wifi.WifiManager#getCoexRestrictions()}
     * @return Bitmask of current coex restrictions.
     */
    @Override
    public int getCoexRestrictions() {
        mContext.enforceCallingOrSelfPermission(
                Manifest.permission.WIFI_ACCESS_COEX_UNSAFE_CHANNELS, "WifiService");
        return mWifiThreadRunner.call(mCoexManager::getCoexRestrictions, 0);
    }

    /**
     * See {@link WifiManager#registerCoexCallback(WifiManager.CoexCallback)}
     */
    public void registerCoexCallback(@NonNull ICoexCallback callback) {
        mContext.enforceCallingOrSelfPermission(
                Manifest.permission.WIFI_ACCESS_COEX_UNSAFE_CHANNELS, "WifiService");
        if (callback == null) {
            throw new IllegalArgumentException("callback must not be null");
        }
        if (mVerboseLoggingEnabled) {
            mLog.info("registerCoexCallback uid=%").c(Binder.getCallingUid()).flush();
        }
        mWifiThreadRunner.post(() -> mCoexManager.registerRemoteCoexCallback(callback));
    }

    /**
     * See {@link WifiManager#unregisterCoexCallback(WifiManager.CoexCallback)}
     */
    public void unregisterCoexCallback(@NonNull ICoexCallback callback) {
        mContext.enforceCallingOrSelfPermission(
                Manifest.permission.WIFI_ACCESS_COEX_UNSAFE_CHANNELS, "WifiService");
        if (callback == null) {
            throw new IllegalArgumentException("callback must not be null");
        }
        if (mVerboseLoggingEnabled) {
            mLog.info("unregisterCoexCallback uid=%").c(Binder.getCallingUid()).flush();
        }
        mWifiThreadRunner.post(() -> mCoexManager.unregisterRemoteCoexCallback(callback));
    }

    /**
     * see {@link android.net.wifi.WifiManager#startSoftAp(WifiConfiguration)}
     * @param wifiConfig SSID, security and channel details as part of WifiConfiguration
     * @return {@code true} if softap start was triggered
     * @throws SecurityException if the caller does not have permission to start softap
     */
    @Override
    public boolean startSoftAp(WifiConfiguration wifiConfig, String packageName) {
        // NETWORK_STACK is a signature only permission.
        enforceNetworkStackPermission();

        mLog.info("startSoftAp uid=%").c(Binder.getCallingUid()).flush();

        SoftApConfiguration softApConfig = null;
        if (wifiConfig != null) {
            softApConfig = ApConfigUtil.fromWifiConfiguration(wifiConfig);
            if (softApConfig == null) {
                return false;
            }
        }

        if (!mTetheredSoftApTracker.setEnablingIfAllowed()) {
            mLog.err("Tethering is already active.").flush();
            return false;
        }

        WorkSource requestorWs = new WorkSource(Binder.getCallingUid(), packageName);
        if (!mWifiThreadRunner.call(
                () -> mActiveModeWarden.canRequestMoreSoftApManagers(requestorWs), false)) {
            // Take down LOHS if it is up.
            mLohsSoftApTracker.stopAll();
        }

        if (!startSoftApInternal(new SoftApModeConfiguration(
                WifiManager.IFACE_IP_MODE_TETHERED, softApConfig,
                mTetheredSoftApTracker.getSoftApCapability()), requestorWs)) {
            mTetheredSoftApTracker.setFailedWhileEnabling();
            return false;
        }

        return true;
    }

    private boolean validateSoftApBand(int apBand) {
        if (!ApConfigUtil.isBandValid(apBand)) {
            mLog.err("Invalid SoftAp band. ").flush();
            return false;
        }

        if (ApConfigUtil.containsBand(apBand, SoftApConfiguration.BAND_5GHZ)
                && !is5GhzBandSupportedInternal()) {
            mLog.err("Can not start softAp with 5GHz band, not supported.").flush();
            return false;
        }

        if (ApConfigUtil.containsBand(apBand, SoftApConfiguration.BAND_6GHZ)) {
            if (!is6GhzBandSupportedInternal()
                    || !mContext.getResources().getBoolean(
                            R.bool.config_wifiSoftap6ghzSupported)) {
                mLog.err("Can not start softAp with 6GHz band, not supported.").flush();
                return false;
            }
        }

        if (ApConfigUtil.containsBand(apBand, SoftApConfiguration.BAND_DUAL)
                && !is5GhzBandSupportedInternal()
                && (!is6GhzBandSupportedInternal()
                       || !mContext.getResources().getBoolean(
                               R.bool.config_wifiSoftap6ghzSupported))) {
            mLog.err("Can not start softAp with Dual band, not supported.").flush();
            return false;
        }

        return true;
    }

    /**
     * see {@link android.net.wifi.WifiManager#startTetheredHotspot(SoftApConfiguration)}
     * @param softApConfig SSID, security and channel details as part of SoftApConfiguration
     * @return {@code true} if softap start was triggered
     * @throws SecurityException if the caller does not have permission to start softap
     */
    @Override
    public boolean startTetheredHotspot(@Nullable SoftApConfiguration softApConfig,
            @NonNull String packageName) {
        // NETWORK_STACK is a signature only permission.
        enforceNetworkStackPermission();

        mLog.info("startTetheredHotspot uid=%").c(Binder.getCallingUid()).flush();

        if (!mTetheredSoftApTracker.setEnablingIfAllowed()) {
            mLog.err("Tethering is already active.").flush();
            return false;
        }

        WorkSource requestorWs = new WorkSource(Binder.getCallingUid(), packageName);
        if (!mWifiThreadRunner.call(
                () -> mActiveModeWarden.canRequestMoreSoftApManagers(requestorWs), false)) {
            // Take down LOHS if it is up.
            mLohsSoftApTracker.stopAll();
        }

        if (!startSoftApInternal(new SoftApModeConfiguration(
                WifiManager.IFACE_IP_MODE_TETHERED, softApConfig,
                mTetheredSoftApTracker.getSoftApCapability()), requestorWs)) {
            mTetheredSoftApTracker.setFailedWhileEnabling();
            return false;
        }

        return true;
    }

    /**
     * Internal method to start softap mode. Callers of this method should have already checked
     * proper permissions beyond the NetworkStack permission.
     */
    private boolean startSoftApInternal(SoftApModeConfiguration apConfig, WorkSource requestorWs) {
        int uid = Binder.getCallingUid();
        boolean privileged = isSettingsOrSuw(Binder.getCallingPid(), uid);
        mLog.trace("startSoftApInternal uid=% mode=%")
                .c(uid).c(apConfig.getTargetMode()).flush();

        SoftApConfiguration softApConfig = apConfig.getSoftApConfiguration();

        if (softApConfig == null && TextUtils.isEmpty(mCountryCode.getCountryCode())) {
            Log.d(TAG, "Starting softap without country code. Fallback to 2G band");
            softApConfig = new SoftApConfiguration.Builder(mWifiApConfigStore.getApConfiguration())
                .setBand(SoftApConfiguration.BAND_2GHZ).build();
        }

        setDualSapMode(softApConfig);

        mSoftApExtendingWifi = (!mWifiApConfigStore.getDualSapStatus()) && isCurrentStaShareThisAp();
        if (mSoftApExtendingWifi) {
            startSoftApInRepeaterMode(apConfig.getTargetMode(), softApConfig, requestorWs);
            return true;
        }

        // null wifiConfig is a meaningful input for CMD_SET_AP; it means to use the persistent
        // AP config.
        if (softApConfig != null
                && (!WifiApConfigStore.validateApWifiConfiguration(
                    softApConfig, privileged, mContext)
                    || !validateSoftApBand(softApConfig.getBand()))) {
            Log.e(TAG, "Invalid SoftApConfiguration");
            return false;
        }

        mActiveModeWarden.startSoftAp(apConfig, requestorWs);
        return true;
    }

    /**
     * see {@link android.net.wifi.WifiManager#stopSoftAp()}
     * @return {@code true} if softap stop was triggered
     * @throws SecurityException if the caller does not have permission to stop softap
     */
    @Override
    public boolean stopSoftAp() {
        // NETWORK_STACK is a signature only permission.
        enforceNetworkStackPermission();

        // only permitted callers are allowed to this point - they must have gone through
        // connectivity service since this method is protected with the NETWORK_STACK PERMISSION

        mLog.info("stopSoftAp uid=%").c(Binder.getCallingUid()).flush();

        stopSoftApInternal(WifiManager.IFACE_IP_MODE_TETHERED);
        return true;
    }

    /**
     * Internal method to stop softap mode.
     *
     * Callers of this method should have already checked
     * proper permissions beyond the NetworkStack permission.
     *
     * @param mode the operating mode of APs to bring down (ex,
     *             {@link WifiManager.IFACE_IP_MODE_TETHERED} or
     *             {@link WifiManager.IFACE_IP_MODE_LOCAL_ONLY}).
     *             Use {@link WifiManager.IFACE_IP_MODE_UNSPECIFIED} to stop all APs.
     */
    private void stopSoftApInternal(int mode) {
        mLog.trace("stopSoftApInternal uid=% mode=%").c(Binder.getCallingUid()).c(mode).flush();

        mSoftApExtendingWifi = false;
        mActiveModeWarden.stopSoftAp(mode);
    }

    /**
     * SoftAp callback
     */
    private final class TetheredSoftApTracker implements WifiManager.SoftApCallback {
        /**
         * State of tethered SoftAP
         * One of:  {@link WifiManager#WIFI_AP_STATE_DISABLED},
         *          {@link WifiManager#WIFI_AP_STATE_DISABLING},
         *          {@link WifiManager#WIFI_AP_STATE_ENABLED},
         *          {@link WifiManager#WIFI_AP_STATE_ENABLING},
         *          {@link WifiManager#WIFI_AP_STATE_FAILED}
         */
        private final Object mLock = new Object();
        private int mTetheredSoftApState = WIFI_AP_STATE_DISABLED;
        private List<WifiClient> mTetheredSoftApConnectedClients = new ArrayList<>();
        private SoftApInfo mTetheredSoftApInfo = new SoftApInfo();
        // TODO: We need to maintain two capability. One for LTE + SAP and one for WIFI + SAP
        private SoftApCapability mTetheredSoftApCapability = null;
        private boolean mIsBootComplete = false;

        public void handleBootCompleted() {
            mIsBootComplete = true;
            updateAvailChannelListInSoftApCapability();
        }

        public int getState() {
            synchronized (mLock) {
                return mTetheredSoftApState;
            }
        }

        public boolean setEnablingIfAllowed() {
            synchronized (mLock) {
                if (mTetheredSoftApState != WIFI_AP_STATE_DISABLED
                        && mTetheredSoftApState != WIFI_AP_STATE_FAILED) {
                    return false;
                }
                mTetheredSoftApState = WIFI_AP_STATE_ENABLING;
                return true;
            }
        }

        public void setFailedWhileEnabling() {
            synchronized (mLock) {
                if (mTetheredSoftApState == WIFI_AP_STATE_ENABLING) {
                    mTetheredSoftApState = WIFI_AP_STATE_FAILED;
                }
            }
        }

        public List<WifiClient> getConnectedClients() {
            synchronized (mLock) {
                return mTetheredSoftApConnectedClients;
            }
        }

        public SoftApInfo getSoftApInfo() {
            synchronized (mLock) {
                return mTetheredSoftApInfo;
            }
        }

        public SoftApCapability getSoftApCapability() {
            synchronized (mLock) {
                if (mTetheredSoftApCapability == null) {
                    mTetheredSoftApCapability = ApConfigUtil.updateCapabilityFromResource(mContext);
                    // Default country code
                    mTetheredSoftApCapability = updateSoftApCapabilityWithAvailableChannelList(
                            mTetheredSoftApCapability);
                }
                return mTetheredSoftApCapability;
            }
        }

        private SoftApCapability updateSoftApCapabilityWithAvailableChannelList(
                @NonNull SoftApCapability softApCapability) {
            SoftApCapability newSoftApCapability = new SoftApCapability(softApCapability);
            if (!mIsBootComplete) {
                // The available channel list is from wificond.
                // It might be a failure or stuck during wificond init.
                return newSoftApCapability;
            }
            List<Integer> supportedChannelList = ApConfigUtil.getAvailableChannelFreqsForBand(
                    SoftApConfiguration.BAND_2GHZ, mWifiNative, mContext.getResources(), false);
            if (supportedChannelList != null) {
                newSoftApCapability.setSupportedChannelList(
                        SoftApConfiguration.BAND_2GHZ,
                        supportedChannelList.stream().mapToInt(Integer::intValue).toArray());
            }
            if (is5GhzBandSupportedInternal()) {
                supportedChannelList = ApConfigUtil.getAvailableChannelFreqsForBand(
                        SoftApConfiguration.BAND_5GHZ, mWifiNative, mContext.getResources(), false);
                if (supportedChannelList != null) {
                    newSoftApCapability.setSupportedChannelList(
                            SoftApConfiguration.BAND_5GHZ,
                            supportedChannelList.stream().mapToInt(Integer::intValue).toArray());
                }
            }
            if (is6GhzBandSupportedInternal()) {
                supportedChannelList = ApConfigUtil.getAvailableChannelFreqsForBand(
                        SoftApConfiguration.BAND_6GHZ, mWifiNative, mContext.getResources(), false);
                if (supportedChannelList != null) {
                    newSoftApCapability.setSupportedChannelList(
                            SoftApConfiguration.BAND_6GHZ,
                            supportedChannelList.stream().mapToInt(Integer::intValue).toArray());
                }
            }
            return newSoftApCapability;
        }

        public void updateAvailChannelListInSoftApCapability() {
            onCapabilityChanged(updateSoftApCapabilityWithAvailableChannelList(
                    getSoftApCapability()));
        }

        public void updateSoftApCapabilityWhenCarrierConfigChanged(int subId) {
            CarrierConfigManager carrierConfigManager =
                    mContext.getSystemService(CarrierConfigManager.class);
            if (carrierConfigManager == null) return;
            PersistableBundle carrierConfig = carrierConfigManager.getConfigForSubId(subId);
            if (carrierConfig == null) return;
            int carrierMaxClient = carrierConfig.getInt(
                    CarrierConfigManager.Wifi.KEY_HOTSPOT_MAX_CLIENT_COUNT);
            int finalSupportedClientNumber = mContext.getResources().getInteger(
                    R.integer.config_wifiHardwareSoftapMaxClientCount);
            if (carrierMaxClient > 0) {
                finalSupportedClientNumber = Math.min(finalSupportedClientNumber,
                        carrierMaxClient);
            }
            if (finalSupportedClientNumber == getSoftApCapability().getMaxSupportedClients()) {
                return;
            }
            SoftApCapability newSoftApCapability = new SoftApCapability(mTetheredSoftApCapability);
            newSoftApCapability.setMaxSupportedClients(
                    finalSupportedClientNumber);
            onCapabilityChanged(newSoftApCapability);
        }

        private final ExternalCallbackTracker<ISoftApCallback> mRegisteredSoftApCallbacks =
                new ExternalCallbackTracker<>(
                        new Handler(mWifiInjector.getWifiHandlerThread().getLooper()));

        public boolean registerSoftApCallback(IBinder binder, ISoftApCallback callback,
                int callbackIdentifier) {
            return mRegisteredSoftApCallbacks.add(binder, callback, callbackIdentifier);
        }

        public void unregisterSoftApCallback(int callbackIdentifier) {
            mRegisteredSoftApCallbacks.remove(callbackIdentifier);
        }

        /**
         * Called when soft AP state changes.
         *
         * @param state new new AP state. One of {@link #WIFI_AP_STATE_DISABLED},
         *        {@link #WIFI_AP_STATE_DISABLING}, {@link #WIFI_AP_STATE_ENABLED},
         *        {@link #WIFI_AP_STATE_ENABLING}, {@link #WIFI_AP_STATE_FAILED}
         * @param failureReason reason when in failed state. One of
         *        {@link #SAP_START_FAILURE_GENERAL}, {@link #SAP_START_FAILURE_NO_CHANNEL}
         */
        @Override
        public void onStateChanged(int state, int failureReason) {
            synchronized (mLock) {
                mTetheredSoftApState = state;
            }

            Iterator<ISoftApCallback> iterator =
                    mRegisteredSoftApCallbacks.getCallbacks().iterator();
            while (iterator.hasNext()) {
                ISoftApCallback callback = iterator.next();
                try {
                    callback.onStateChanged(state, failureReason);
                } catch (RemoteException e) {
                    Log.e(TAG, "onStateChanged: remote exception -- " + e);
                    // TODO(b/138863863) remove does nothing, getCallbacks() returns a copy
                    iterator.remove();
                }
            }

            if ((getState() == WifiManager.WIFI_AP_STATE_DISABLED) && mRestartWifiApIfRequired) {
                mWifiThreadRunner.post(() -> {
                    Log.d(TAG ,"Repeater mode: Restart SoftAP.");
                    mRestartWifiApIfRequired = false;
                    startSoftAp(null);
                });
            }

        }

        /**
         * Called when the connected clients to soft AP changes.
         *
         * @param clients connected clients to soft AP
         */
        @Override
        public void onConnectedClientsChanged(List<WifiClient> clients) {
            synchronized (mLock) {
                mTetheredSoftApConnectedClients = new ArrayList<>(clients);
            }

            Iterator<ISoftApCallback> iterator =
                    mRegisteredSoftApCallbacks.getCallbacks().iterator();
            while (iterator.hasNext()) {
                ISoftApCallback callback = iterator.next();
                try {
                    callback.onConnectedClientsChanged(mTetheredSoftApConnectedClients);
                } catch (RemoteException e) {
                    Log.e(TAG, "onConnectedClientsChanged: remote exception -- " + e);
                    // TODO(b/138863863) remove does nothing, getCallbacks() returns a copy
                    iterator.remove();
                }
            }
        }

        /**
         * Called when information of softap changes.
         *
         * @param softApInfo is the softap information. {@link SoftApInfo}
         */
        @Override
        public void onInfoChanged(SoftApInfo softApInfo) {
            synchronized (mLock) {
                mTetheredSoftApInfo = new SoftApInfo(softApInfo);
            }

            Iterator<ISoftApCallback> iterator =
                    mRegisteredSoftApCallbacks.getCallbacks().iterator();
            while (iterator.hasNext()) {
                ISoftApCallback callback = iterator.next();
                try {
                    callback.onInfoChanged(mTetheredSoftApInfo);
                } catch (RemoteException e) {
                    Log.e(TAG, "onInfoChanged: remote exception -- " + e);
                }
            }
        }

        /**
         * Called when capability of softap changes.
         *
         * @param capability is the softap capability. {@link SoftApCapability}
         */
        @Override
        public void onCapabilityChanged(SoftApCapability capability) {
            synchronized (mLock) {
                if (Objects.equals(capability, mTetheredSoftApCapability)) {
                    return;
                }
                mTetheredSoftApCapability = new SoftApCapability(capability);
            }
            Iterator<ISoftApCallback> iterator =
                    mRegisteredSoftApCallbacks.getCallbacks().iterator();
            while (iterator.hasNext()) {
                ISoftApCallback callback = iterator.next();
                try {
                    callback.onCapabilityChanged(mTetheredSoftApCapability);
                } catch (RemoteException e) {
                    Log.e(TAG, "onCapabiliyChanged: remote exception -- " + e);
                }
            }
        }

        /**
         * Called when client trying to connect but device blocked the client with specific reason.
         *
         * @param client the currently blocked client.
         * @param blockedReason one of blocked reason from
         * {@link WifiManager.SapClientBlockedReason}
         */
        @Override
        public void onBlockedClientConnecting(WifiClient client, int blockedReason) {
            Iterator<ISoftApCallback> iterator =
                    mRegisteredSoftApCallbacks.getCallbacks().iterator();
            while (iterator.hasNext()) {
                ISoftApCallback callback = iterator.next();
                try {
                    callback.onBlockedClientConnecting(client, blockedReason);
                } catch (RemoteException e) {
                    Log.e(TAG, "onBlockedClientConnecting: remote exception -- " + e);
                }
            }
        }
    }

    /**
     * Implements LOHS behavior on top of the existing SoftAp API.
     */
    private final class LohsSoftApTracker implements WifiManager.SoftApCallback {
        @GuardedBy("mLocalOnlyHotspotRequests")
        private final HashMap<Integer, LocalOnlyHotspotRequestInfo>
                mLocalOnlyHotspotRequests = new HashMap<>();

        /** Currently-active config, to be sent to shared clients registering later. */
        @GuardedBy("mLocalOnlyHotspotRequests")
        private SoftApModeConfiguration mActiveConfig = null;

        /**
         * Whether we are currently operating in exclusive mode (i.e. whether a custom config is
         * active).
         */
        @GuardedBy("mLocalOnlyHotspotRequests")
        private boolean mIsExclusive = false;

        @GuardedBy("mLocalOnlyHotspotRequests")
        private String mLohsInterfaceName;

        /**
         * State of local-only hotspot
         * One of:  {@link WifiManager#WIFI_AP_STATE_DISABLED},
         *          {@link WifiManager#WIFI_AP_STATE_DISABLING},
         *          {@link WifiManager#WIFI_AP_STATE_ENABLED},
         *          {@link WifiManager#WIFI_AP_STATE_ENABLING},
         *          {@link WifiManager#WIFI_AP_STATE_FAILED}
         */
        @GuardedBy("mLocalOnlyHotspotRequests")
        private int mLohsState = WIFI_AP_STATE_DISABLED;

        @GuardedBy("mLocalOnlyHotspotRequests")
        private int mLohsInterfaceMode = WifiManager.IFACE_IP_MODE_UNSPECIFIED;

        private SoftApCapability mLohsSoftApCapability = null;

        public SoftApCapability getSoftApCapability() {
            if (mLohsSoftApCapability == null) {
                mLohsSoftApCapability =  ApConfigUtil.updateCapabilityFromResource(mContext);
            }
            return mLohsSoftApCapability;
        }

        public void updateInterfaceIpState(String ifaceName, int mode) {
            // update interface IP state related to local-only hotspot
            synchronized (mLocalOnlyHotspotRequests) {
                Log.d(TAG, "updateInterfaceIpState: ifaceName=" + ifaceName + " mode=" + mode
                        + " previous LOHS mode= " + mLohsInterfaceMode);

                switch (mode) {
                    case WifiManager.IFACE_IP_MODE_LOCAL_ONLY:
                        // first make sure we have registered requests.
                        if (mLocalOnlyHotspotRequests.isEmpty()) {
                            // we don't have requests...  stop the hotspot
                            Log.wtf(TAG, "Starting LOHS without any requests?");
                            stopSoftApInternal(WifiManager.IFACE_IP_MODE_LOCAL_ONLY);
                            return;
                        }
                        // LOHS is ready to go!  Call our registered requestors!
                        mLohsInterfaceName = ifaceName;
                        mLohsInterfaceMode = mode;
                        sendHotspotStartedMessageToAllLOHSRequestInfoEntriesLocked();
                        break;
                    case WifiManager.IFACE_IP_MODE_TETHERED:
                        if (mLohsInterfaceName != null
                                && mLohsInterfaceName.equals(ifaceName)) {
                            /* This shouldn't happen except in a race, but if it does, tear down
                             * the LOHS and let tethering win.
                             *
                             * If concurrent SAPs are allowed, the interface names will differ,
                             * so we don't have to check the config here.
                             */
                            Log.e(TAG, "Unexpected IP mode change on " + ifaceName);
                            mLohsInterfaceName = null;
                            mLohsInterfaceMode = WifiManager.IFACE_IP_MODE_UNSPECIFIED;
                            sendHotspotFailedMessageToAllLOHSRequestInfoEntriesLocked(
                                    LocalOnlyHotspotCallback.ERROR_INCOMPATIBLE_MODE);
                        }
                        break;
                    case WifiManager.IFACE_IP_MODE_CONFIGURATION_ERROR:
                        if (ifaceName == null) {
                            // All softAps
                            mLohsInterfaceName = null;
                            mLohsInterfaceMode = mode;
                            sendHotspotFailedMessageToAllLOHSRequestInfoEntriesLocked(
                                    LocalOnlyHotspotCallback.ERROR_GENERIC);
                            stopSoftApInternal(WifiManager.IFACE_IP_MODE_UNSPECIFIED);
                        } else if (ifaceName.equals(mLohsInterfaceName)) {
                            mLohsInterfaceName = null;
                            mLohsInterfaceMode = mode;
                            sendHotspotFailedMessageToAllLOHSRequestInfoEntriesLocked(
                                    LocalOnlyHotspotCallback.ERROR_GENERIC);
                            stopSoftApInternal(WifiManager.IFACE_IP_MODE_LOCAL_ONLY);
                        } else {
                            // Not for LOHS. This is the wrong place to do this, but...
                            stopSoftApInternal(WifiManager.IFACE_IP_MODE_TETHERED);
                        }
                        break;
                    case WifiManager.IFACE_IP_MODE_UNSPECIFIED:
                        if (ifaceName == null || ifaceName.equals(mLohsInterfaceName)) {
                            mLohsInterfaceName = null;
                            mLohsInterfaceMode = mode;
                        }
                        break;
                    default:
                        mLog.warn("updateInterfaceIpState: unknown mode %").c(mode).flush();
                }
            }
        }

        /**
         * Helper method to send a HOTSPOT_FAILED message to all registered LocalOnlyHotspotRequest
         * callers and clear the registrations.
         *
         * Callers should already hold the mLocalOnlyHotspotRequests lock.
         */
        @GuardedBy("mLocalOnlyHotspotRequests")
        private void sendHotspotFailedMessageToAllLOHSRequestInfoEntriesLocked(int reason) {
            for (LocalOnlyHotspotRequestInfo requestor : mLocalOnlyHotspotRequests.values()) {
                try {
                    requestor.sendHotspotFailedMessage(reason);
                    requestor.unlinkDeathRecipient();
                } catch (RemoteException e) {
                    // This will be cleaned up by binder death handling
                }
            }

            // Since all callers were notified, now clear the registrations.
            mLocalOnlyHotspotRequests.clear();
        }

        /**
         * Helper method to send a HOTSPOT_STOPPED message to all registered LocalOnlyHotspotRequest
         * callers and clear the registrations.
         *
         * Callers should already hold the mLocalOnlyHotspotRequests lock.
         */
        @GuardedBy("mLocalOnlyHotspotRequests")
        private void sendHotspotStoppedMessageToAllLOHSRequestInfoEntriesLocked() {
            for (LocalOnlyHotspotRequestInfo requestor : mLocalOnlyHotspotRequests.values()) {
                try {
                    requestor.sendHotspotStoppedMessage();
                    requestor.unlinkDeathRecipient();
                } catch (RemoteException e) {
                    // This will be cleaned up by binder death handling
                }
            }

            // Since all callers were notified, now clear the registrations.
            mLocalOnlyHotspotRequests.clear();
        }

        /**
         * Add a new LOHS client
         */
        private int start(int pid, LocalOnlyHotspotRequestInfo request) {
            synchronized (mLocalOnlyHotspotRequests) {
                // does this caller already have a request?
                if (mLocalOnlyHotspotRequests.get(pid) != null) {
                    mLog.trace("caller already has an active request").flush();
                    throw new IllegalStateException(
                            "Caller already has an active LocalOnlyHotspot request");
                }

                // Never accept exclusive requests (with custom configuration) at the same time as
                // shared requests.
                if (!mLocalOnlyHotspotRequests.isEmpty()) {
                    boolean requestIsExclusive = request.getCustomConfig() != null;
                    if (mIsExclusive || requestIsExclusive) {
                        mLog.trace("Cannot share with existing LOHS request due to custom config")
                                .flush();
                        return LocalOnlyHotspotCallback.ERROR_GENERIC;
                    }
                }

                // At this point, the request is accepted.
                if (mLocalOnlyHotspotRequests.isEmpty()) {
                    startForFirstRequestLocked(request);
                } else if (mLohsInterfaceMode == WifiManager.IFACE_IP_MODE_LOCAL_ONLY) {
                    // LOHS has already started up for an earlier request, so we can send the
                    // current config to the incoming request right away.
                    try {
                        mLog.trace("LOHS already up, trigger onStarted callback").flush();
                        request.sendHotspotStartedMessage(mActiveConfig.getSoftApConfiguration());
                    } catch (RemoteException e) {
                        return LocalOnlyHotspotCallback.ERROR_GENERIC;
                    }
                }

                mLocalOnlyHotspotRequests.put(pid, request);
                return LocalOnlyHotspotCallback.REQUEST_REGISTERED;
            }
        }

        @GuardedBy("mLocalOnlyHotspotRequests")
        private void startForFirstRequestLocked(LocalOnlyHotspotRequestInfo request) {
            int band = SoftApConfiguration.BAND_2GHZ;

            // For auto only
            if (hasAutomotiveFeature(mContext)) {
                if (mContext.getResources().getBoolean(R.bool.config_wifiLocalOnlyHotspot6ghz)
                        && mContext.getResources().getBoolean(R.bool.config_wifiSoftap6ghzSupported)
                        && is6GhzBandSupportedInternal()) {
                    band = SoftApConfiguration.BAND_6GHZ;
                } else if (mContext.getResources().getBoolean(
                        R.bool.config_wifi_local_only_hotspot_5ghz)
                        && is5GhzBandSupportedInternal()) {
                    band = SoftApConfiguration.BAND_5GHZ;
                }
            }

            SoftApConfiguration softApConfig = WifiApConfigStore.generateLocalOnlyHotspotConfig(
                    mContext, band, request.getCustomConfig());

            mActiveConfig = new SoftApModeConfiguration(
                    WifiManager.IFACE_IP_MODE_LOCAL_ONLY,
                    softApConfig, mLohsSoftApTracker.getSoftApCapability());
            mIsExclusive = (request.getCustomConfig() != null);

            startSoftApInternal(mActiveConfig, request.getWorkSource());
        }

        /**
         * Requests that any local-only hotspot be stopped.
         */
        public void stopAll() {
            synchronized (mLocalOnlyHotspotRequests) {
                if (!mLocalOnlyHotspotRequests.isEmpty()) {
                    // This is used to take down LOHS when tethering starts, and in that
                    // case we send failed instead of stopped.
                    // TODO check if that is right. Calling onFailed instead of onStopped when the
                    // hotspot is already started does not seem to match the documentation
                    sendHotspotFailedMessageToAllLOHSRequestInfoEntriesLocked(
                            LocalOnlyHotspotCallback.ERROR_INCOMPATIBLE_MODE);
                    stopIfEmptyLocked();
                }
            }
        }

        /**
         * Unregisters the LOHS request from the given process and stops LOHS if no other clients.
         */
        public void stopByPid(int pid) {
            synchronized (mLocalOnlyHotspotRequests) {
                LocalOnlyHotspotRequestInfo requestInfo = mLocalOnlyHotspotRequests.remove(pid);
                if (requestInfo == null) return;
                requestInfo.unlinkDeathRecipient();
                stopIfEmptyLocked();
            }
        }

        /**
         * Unregisters LocalOnlyHotspot request and stops the hotspot if needed.
         */
        public void stopByRequest(LocalOnlyHotspotRequestInfo request) {
            synchronized (mLocalOnlyHotspotRequests) {
                if (mLocalOnlyHotspotRequests.remove(request.getPid()) == null) {
                    mLog.trace("LocalOnlyHotspotRequestInfo not found to remove").flush();
                    return;
                }
                stopIfEmptyLocked();
            }
        }

        @GuardedBy("mLocalOnlyHotspotRequests")
        private void stopIfEmptyLocked() {
            if (mLocalOnlyHotspotRequests.isEmpty()) {
                mActiveConfig = null;
                mIsExclusive = false;
                mLohsInterfaceName = null;
                mLohsInterfaceMode = WifiManager.IFACE_IP_MODE_UNSPECIFIED;
                stopSoftApInternal(WifiManager.IFACE_IP_MODE_LOCAL_ONLY);
            }
        }

        /**
         * Helper method to send a HOTSPOT_STARTED message to all registered LocalOnlyHotspotRequest
         * callers.
         *
         * Callers should already hold the mLocalOnlyHotspotRequests lock.
         */
        @GuardedBy("mLocalOnlyHotspotRequests")
        private void sendHotspotStartedMessageToAllLOHSRequestInfoEntriesLocked() {
            for (LocalOnlyHotspotRequestInfo requestor : mLocalOnlyHotspotRequests.values()) {
                try {
                    requestor.sendHotspotStartedMessage(mActiveConfig.getSoftApConfiguration());
                } catch (RemoteException e) {
                    // This will be cleaned up by binder death handling
                }
            }
        }

        @Override
        public void onStateChanged(int state, int failureReason) {
            // The AP state update from ClientModeImpl for softap
            synchronized (mLocalOnlyHotspotRequests) {
                Log.d(TAG, "lohs.onStateChanged: currentState=" + state
                        + " previousState=" + mLohsState + " errorCode= " + failureReason
                        + " ifaceName=" + mLohsInterfaceName);

                // check if we have a failure - since it is possible (worst case scenario where
                // WifiController and ClientModeImpl are out of sync wrt modes) to get two FAILED
                // notifications in a row, we need to handle this first.
                if (state == WIFI_AP_STATE_FAILED) {
                    // update registered LOHS callbacks if we see a failure
                    int errorToReport = ERROR_GENERIC;
                    if (failureReason == SAP_START_FAILURE_NO_CHANNEL) {
                        errorToReport = ERROR_NO_CHANNEL;
                    }
                    // holding the required lock: send message to requestors and clear the list
                    sendHotspotFailedMessageToAllLOHSRequestInfoEntriesLocked(errorToReport);
                    // also need to clear interface ip state
                    updateInterfaceIpState(mLohsInterfaceName,
                            WifiManager.IFACE_IP_MODE_UNSPECIFIED);
                } else if (state == WIFI_AP_STATE_DISABLING || state == WIFI_AP_STATE_DISABLED) {
                    // softap is shutting down or is down...  let requestors know via the
                    // onStopped call
                    // if we are currently in hotspot mode, then trigger onStopped for registered
                    // requestors, otherwise something odd happened and we should clear state
                    if (mLohsInterfaceName != null
                            && mLohsInterfaceMode == WifiManager.IFACE_IP_MODE_LOCAL_ONLY) {
                        // holding the required lock: send message to requestors and clear the list
                        sendHotspotStoppedMessageToAllLOHSRequestInfoEntriesLocked();
                    } else {
                        // LOHS not active: report an error (still holding the required lock)
                        sendHotspotFailedMessageToAllLOHSRequestInfoEntriesLocked(ERROR_GENERIC);
                    }
                    // also clear interface ip state
                    updateInterfaceIpState(mLohsInterfaceName,
                            WifiManager.IFACE_IP_MODE_UNSPECIFIED);
                }
                // For enabling and enabled, just record the new state
                mLohsState = state;
            }
        }

        @Override
        public void onConnectedClientsChanged(List<WifiClient> clients) {
            // Nothing to do
        }

        /**
         * Called when information of softap changes.
         *
         * @param softApInfo is the softap information. {@link SoftApInfo}
         */
        @Override
        public void onInfoChanged(SoftApInfo softApInfo) {
            // Nothing to do
        }

        /**
         * Called when capability of softap changes.
         *
         * @param capability is the softap information. {@link SoftApCapability}
         */
        @Override
        public void onCapabilityChanged(SoftApCapability capability) {
            // Nothing to do
        }

        /**
         * Called when client trying to connect but device blocked the client with specific reason.
         *
         * @param client the currently blocked client.
         * @param blockedReason one of blocked reason from
         * {@link WifiManager.SapClientBlockedReason}
         */
        @Override
        public void onBlockedClientConnecting(WifiClient client, int blockedReason) {
            // Nothing to do
        }
    }

    /**
     * see {@link android.net.wifi.WifiManager#registerSoftApCallback(Executor, SoftApCallback)}
     *
     * @param binder IBinder instance to allow cleanup if the app dies
     * @param callback Soft AP callback to register
     * @param callbackIdentifier Unique ID of the registering callback. This ID will be used to
     *        unregister the callback. See {@link unregisterSoftApCallback(int)}
     *
     * @throws SecurityException if the caller does not have permission to register a callback
     * @throws RemoteException if remote exception happens
     * @throws IllegalArgumentException if the arguments are null or invalid
     */
    @Override
    public void registerSoftApCallback(IBinder binder, ISoftApCallback callback,
            int callbackIdentifier) {
        // verify arguments
        if (binder == null) {
            throw new IllegalArgumentException("Binder must not be null");
        }
        if (callback == null) {
            throw new IllegalArgumentException("Callback must not be null");
        }

        enforceNetworkStackOrSettingsPermission();

        if (mVerboseLoggingEnabled) {
            mLog.info("registerSoftApCallback uid=%").c(Binder.getCallingUid()).flush();
        }

        // post operation to handler thread
        mWifiThreadRunner.post(() -> {
            if (!mTetheredSoftApTracker.registerSoftApCallback(binder, callback,
                    callbackIdentifier)) {
                Log.e(TAG, "registerSoftApCallback: Failed to add callback");
                return;
            }
            // Update the client about the current state immediately after registering the callback
            try {
                callback.onStateChanged(mTetheredSoftApTracker.getState(), 0);
                callback.onConnectedClientsChanged(mTetheredSoftApTracker.getConnectedClients());
                callback.onInfoChanged(mTetheredSoftApTracker.getSoftApInfo());
                callback.onCapabilityChanged(mTetheredSoftApTracker.getSoftApCapability());
            } catch (RemoteException e) {
                Log.e(TAG, "registerSoftApCallback: remote exception -- " + e);
            }
        });
    }

    /**
     * see {@link android.net.wifi.WifiManager#unregisterSoftApCallback(SoftApCallback)}
     *
     * @param callbackIdentifier Unique ID of the callback to be unregistered.
     *
     * @throws SecurityException if the caller does not have permission to register a callback
     */
    @Override
    public void unregisterSoftApCallback(int callbackIdentifier) {
        enforceNetworkStackOrSettingsPermission();

        if (mVerboseLoggingEnabled) {
            mLog.info("unregisterSoftApCallback uid=%").c(Binder.getCallingUid()).flush();
        }

        // post operation to handler thread
        mWifiThreadRunner.post(() ->
                mTetheredSoftApTracker.unregisterSoftApCallback(callbackIdentifier));
    }

    /**
     * Temporary method used for testing while start is not fully implemented.  This
     * method allows unit tests to register callbacks directly for testing mechanisms triggered by
     * softap mode changes.
     */
    @VisibleForTesting
    void registerLOHSForTest(int pid, LocalOnlyHotspotRequestInfo request) {
        mLohsSoftApTracker.start(pid, request);
    }

    /**
     * Method to start LocalOnlyHotspot.  In this method, permissions, settings and modes are
     * checked to verify that we can enter softapmode.  This method returns
     * {@link LocalOnlyHotspotCallback#REQUEST_REGISTERED} if we will attempt to start, otherwise,
     * possible startup erros may include tethering being disallowed failure reason {@link
     * LocalOnlyHotspotCallback#ERROR_TETHERING_DISALLOWED} or an incompatible mode failure reason
     * {@link LocalOnlyHotspotCallback#ERROR_INCOMPATIBLE_MODE}.
     *
     * see {@link WifiManager#startLocalOnlyHotspot(LocalOnlyHotspotCallback)}
     *
     * @param callback Callback to communicate with WifiManager and allow cleanup if the app dies.
     * @param packageName String name of the calling package.
     * @param featureId The feature in the package
     * @param customConfig Custom configuration to be applied to the hotspot, or null for a shared
     *                     hotspot with framework-generated config.
     *
     * @return int return code for attempt to start LocalOnlyHotspot.
     *
     * @throws SecurityException if the caller does not have permission to start a Local Only
     * Hotspot.
     * @throws IllegalStateException if the caller attempts to start the LocalOnlyHotspot while they
     * have an outstanding request.
     */
    @Override
    public int startLocalOnlyHotspot(ILocalOnlyHotspotCallback callback, String packageName,
            String featureId, SoftApConfiguration customConfig) {
        // first check if the caller has permission to start a local only hotspot
        // need to check for WIFI_STATE_CHANGE and location permission
        final int uid = Binder.getCallingUid();
        final int pid = Binder.getCallingPid();

        mLog.info("start uid=% pid=%").c(uid).c(pid).flush();

        final WorkSource requestorWs;
        // Permission requirements are different with/without custom config.
        if (customConfig == null) {
            if (enforceChangePermission(packageName) != MODE_ALLOWED) {
                return LocalOnlyHotspotCallback.ERROR_GENERIC;
            }
            enforceLocationPermission(packageName, featureId, uid);
            long ident = Binder.clearCallingIdentity();
            try {
                // also need to verify that Locations services are enabled.
                if (!mWifiPermissionsUtil.isLocationModeEnabled()) {
                    throw new SecurityException("Location mode is not enabled.");
                }
                // TODO(b/162344695): Exception added for LOHS. This exception is need to avoid
                // breaking existing LOHS behavior: LOHS AP iface is allowed to delete STA iface
                // (even if LOHS app has lower priority than user toggled on STA iface). This does
                // not fit in with the new context based concurrency priority in HalDeviceManager,
                // but we cannot break existing API's. So, we artificially boost the priority of
                // the request by "faking" the requestor context as settings app.
                // We probably need some UI dialog to allow the user to grant the app's LOHS
                // request. Once that UI dialog is added, we can get rid of this hack and use the UI
                // to elevate the priority of LOHS request only if user approves the request to
                // toggle wifi off for LOHS.
                requestorWs = mFrameworkFacade.getSettingsWorkSource(mContext);
            } finally {
                Binder.restoreCallingIdentity(ident);
            }
        } else {
            if (!isSettingsOrSuw(Binder.getCallingPid(), Binder.getCallingUid())) {
                throw new SecurityException(TAG + ": Permission denied");
            }
            // Already privileged, no need to fake.
            requestorWs = new WorkSource(uid, packageName);
        }

        // verify that tethering is not disabled
        if (mUserManager.hasUserRestrictionForUser(
                UserManager.DISALLOW_CONFIG_TETHERING, UserHandle.getUserHandleForUid(uid))) {
            return LocalOnlyHotspotCallback.ERROR_TETHERING_DISALLOWED;
        }

        // the app should be in the foreground
        long ident = Binder.clearCallingIdentity();
        try {
            // also need to verify that Locations services are enabled.
            if (!mFrameworkFacade.isAppForeground(mContext, uid)) {
                return LocalOnlyHotspotCallback.ERROR_INCOMPATIBLE_MODE;
            }
        } finally {
            Binder.restoreCallingIdentity(ident);
        }

        // check if we are currently tethering
        if (!mActiveModeWarden.canRequestMoreSoftApManagers(requestorWs)
                && mTetheredSoftApTracker.getState() == WIFI_AP_STATE_ENABLED) {
            // Tethering is enabled, cannot start LocalOnlyHotspot
            mLog.info("Cannot start localOnlyHotspot when WiFi Tethering is active.")
                    .flush();
            return LocalOnlyHotspotCallback.ERROR_INCOMPATIBLE_MODE;
        }

        // now create the new LOHS request info object
        LocalOnlyHotspotRequestInfo request = new LocalOnlyHotspotRequestInfo(
                requestorWs, callback, new LocalOnlyRequestorCallback(), customConfig);

        return mLohsSoftApTracker.start(pid, request);
    }

    /**
     * see {@link WifiManager#stopLocalOnlyHotspot()}
     *
     * @throws SecurityException if the caller does not have permission to stop a Local Only
     * Hotspot.
     */
    @Override
    public void stopLocalOnlyHotspot() {
        // don't do a permission check here. if the app's permission to change the wifi state is
        // revoked, we still want them to be able to stop a previously created hotspot (otherwise
        // it could cost the user money). When the app created the hotspot, its permission was
        // checked.
        final int uid = Binder.getCallingUid();
        final int pid = Binder.getCallingPid();

        mLog.info("stopLocalOnlyHotspot uid=% pid=%").c(uid).c(pid).flush();

        mLohsSoftApTracker.stopByPid(pid);
    }

    /**
     * see {@link WifiManager#watchLocalOnlyHotspot(LocalOnlyHotspotObserver)}
     *
     * This call requires the android.permission.NETWORK_SETTINGS permission.
     *
     * @param callback Callback to communicate with WifiManager and allow cleanup if the app dies.
     *
     * @throws SecurityException if the caller does not have permission to watch Local Only Hotspot
     * status updates.
     * @throws IllegalStateException if the caller attempts to watch LocalOnlyHotspot updates with
     * an existing subscription.
     */
    @Override
    public void startWatchLocalOnlyHotspot(ILocalOnlyHotspotCallback callback) {
        // NETWORK_SETTINGS is a signature only permission.
        enforceNetworkSettingsPermission();

        throw new UnsupportedOperationException("LocalOnlyHotspot is still in development");
    }

    /**
     * see {@link WifiManager#unregisterLocalOnlyHotspotObserver()}
     */
    @Override
    public void stopWatchLocalOnlyHotspot() {
        // NETWORK_STACK is a signature only permission.
        enforceNetworkSettingsPermission();
        throw new UnsupportedOperationException("LocalOnlyHotspot is still in development");
    }

    /**
     * see {@link WifiManager#getWifiApConfiguration()}
     * @return soft access point configuration
     * @throws SecurityException if the caller does not have permission to retrieve the softap
     * config
     */
    @Nullable
    @Override
    public WifiConfiguration getWifiApConfiguration() {
        enforceAccessPermission();
        int uid = Binder.getCallingUid();
        // only allow Settings UI to get the saved SoftApConfig
        if (!mWifiPermissionsUtil.checkConfigOverridePermission(uid)) {
            // random apps should not be allowed to read the user specified config
            throw new SecurityException("App not allowed to read or update stored WiFi Ap config "
                    + "(uid = " + uid + ")");
        }

        if (mVerboseLoggingEnabled) {
            mLog.info("getWifiApConfiguration uid=%").c(uid).flush();
        }

        // hand off work to the ClientModeImpl handler thread to sync work between calls
        // and SoftApManager starting up softap
        return (mWifiThreadRunner.call(mWifiApConfigStore::getApConfiguration,
                new SoftApConfiguration.Builder().build())).toWifiConfiguration();
    }

    /**
     * see {@link WifiManager#getSoftApConfiguration()}
     * @return soft access point configuration {@link SoftApConfiguration}
     * @throws SecurityException if the caller does not have permission to retrieve the softap
     * config
     */
    @NonNull
    @Override
    public SoftApConfiguration getSoftApConfiguration() {
        int uid = Binder.getCallingUid();
        if (!mWifiPermissionsUtil.checkConfigOverridePermission(uid)
                && !mWifiPermissionsUtil.checkNetworkSettingsPermission(uid)) {
            // random apps should not be allowed to read the user specified config
            throw new SecurityException("App not allowed to read or update stored WiFi Ap config "
                    + "(uid = " + uid + ")");
        }
        if (mVerboseLoggingEnabled) {
            mLog.info("getSoftApConfiguration uid=%").c(uid).flush();
        }

        // hand off work to the ClientModeImpl handler thread to sync work between calls
        // and SoftApManager starting up softap
        return mWifiThreadRunner.call(mWifiApConfigStore::getApConfiguration,
                new SoftApConfiguration.Builder().build());
    }

    /**
     * see {@link WifiManager#setWifiApConfiguration(WifiConfiguration)}
     * @param wifiConfig WifiConfiguration details for soft access point
     * @return boolean indicating success or failure of the operation
     * @throws SecurityException if the caller does not have permission to write the softap config
     */
    @Override
    public boolean setWifiApConfiguration(WifiConfiguration wifiConfig, String packageName) {
        if (enforceChangePermission(packageName) != MODE_ALLOWED) {
            return false;
        }
        int uid = Binder.getCallingUid();
        // only allow Settings UI to write the stored SoftApConfig
        if (!mWifiPermissionsUtil.checkConfigOverridePermission(uid)) {
            // random apps should not be allowed to read the user specified config
            throw new SecurityException("App not allowed to read or update stored WiFi AP config "
                    + "(uid = " + uid + ")");
        }
        mLog.info("setWifiApConfiguration uid=%").c(uid).flush();
        if (wifiConfig == null)
            return false;
        SoftApConfiguration softApConfig = ApConfigUtil.fromWifiConfiguration(wifiConfig);
        if (softApConfig == null) return false;
        if (WifiApConfigStore.validateApWifiConfiguration(
                softApConfig, false, mContext)) {
            mWifiThreadRunner.post(() -> mWifiApConfigStore.setApConfiguration(softApConfig));
            return true;
        } else {
            Log.e(TAG, "Invalid WifiConfiguration");
            return false;
        }
    }

    /**
     * see {@link WifiManager#setSoftApConfiguration(SoftApConfiguration)}
     * @param softApConfig {@link SoftApConfiguration} details for soft access point
     * @return boolean indicating success or failure of the operation
     * @throws SecurityException if the caller does not have permission to write the softap config
     */
    @Override
    public boolean setSoftApConfiguration(
            @NonNull SoftApConfiguration softApConfig, @NonNull String packageName) {
        int uid = Binder.getCallingUid();
        boolean privileged = mWifiPermissionsUtil.checkNetworkSettingsPermission(uid);
        if (!mWifiPermissionsUtil.checkConfigOverridePermission(uid)
                && !privileged) {
            // random apps should not be allowed to read the user specified config
            throw new SecurityException("App not allowed to read or update stored WiFi Ap config "
                    + "(uid = " + uid + ")");
        }
        mLog.info("setSoftApConfiguration uid=%").c(uid).flush();
        if (softApConfig == null) return false;
        if (WifiApConfigStore.validateApWifiConfiguration(softApConfig, privileged, mContext)) {
            mActiveModeWarden.updateSoftApConfiguration(softApConfig);
            mWifiThreadRunner.post(() -> mWifiApConfigStore.setApConfiguration(softApConfig));
            return true;
        } else {
            Log.e(TAG, "Invalid SoftAp Configuration");
            return false;
        }
    }

    /**
     * see {@link android.net.wifi.WifiManager#setScanAlwaysAvailable(boolean)}
     */
    @Override
    public void setScanAlwaysAvailable(boolean isAvailable, String packageName) {
        enforceNetworkSettingsPermission();
        mLog.info("setScanAlwaysAvailable uid=%").c(Binder.getCallingUid()).flush();
        mSettingsStore.handleWifiScanAlwaysAvailableToggled(isAvailable);
        long ident = Binder.clearCallingIdentity();
        try {
            mWifiInjector.getWifiScanAlwaysAvailableSettingsCompatibility()
                    .handleWifiScanAlwaysAvailableToggled(isAvailable);
        } finally {
            Binder.restoreCallingIdentity(ident);
        }
        mActiveModeWarden.scanAlwaysModeChanged();
    }

    /**
     * see {@link android.net.wifi.WifiManager#isScanAlwaysAvailable()}
     */
    @Override
    public boolean isScanAlwaysAvailable() {
        enforceAccessPermission();
        if (mVerboseLoggingEnabled) {
            mLog.info("isScanAlwaysAvailable uid=%").c(Binder.getCallingUid()).flush();
        }
        return mSettingsStore.isScanAlwaysAvailableToggleEnabled();
    }

    /**
     * see {@link android.net.wifi.WifiManager#disconnect()}
     */
    @Override
    public boolean disconnect(String packageName) {
        if (enforceChangePermission(packageName) != MODE_ALLOWED) {
            return false;
        }
        if (!isTargetSdkLessThanQOrPrivileged(
                packageName, Binder.getCallingPid(), Binder.getCallingUid())) {
            mLog.info("disconnect not allowed for uid=%")
                    .c(Binder.getCallingUid()).flush();
            return false;
        }
        mLog.info("disconnect uid=%").c(Binder.getCallingUid()).flush();
        mActiveModeWarden.getPrimaryClientModeManager().disconnect();
        return true;
    }

    /**
     * see {@link android.net.wifi.WifiManager#reconnect()}
     */
    @Override
    public boolean reconnect(String packageName) {
        if (enforceChangePermission(packageName) != MODE_ALLOWED) {
            return false;
        }
        if (!isTargetSdkLessThanQOrPrivileged(
                packageName, Binder.getCallingPid(), Binder.getCallingUid())) {
            mLog.info("reconnect not allowed for uid=%")
                    .c(Binder.getCallingUid()).flush();
            return false;
        }
        mLog.info("reconnect uid=%").c(Binder.getCallingUid()).flush();
        mActiveModeWarden.getPrimaryClientModeManager().reconnect(
                new WorkSource(Binder.getCallingUid()));
        return true;
    }

    /**
     * see {@link android.net.wifi.WifiManager#reassociate()}
     */
    @Override
    public boolean reassociate(String packageName) {
        if (enforceChangePermission(packageName) != MODE_ALLOWED) {
            return false;
        }
        if (!isTargetSdkLessThanQOrPrivileged(
                packageName, Binder.getCallingPid(), Binder.getCallingUid())) {
            mLog.info("reassociate not allowed for uid=%")
                    .c(Binder.getCallingUid()).flush();
            return false;
        }
        mLog.info("reassociate uid=%").c(Binder.getCallingUid()).flush();
        mActiveModeWarden.getPrimaryClientModeManager().reassociate();
        return true;
    }

    /**
     * Returns true if we should log the call to getSupportedFeatures.
     *
     * Because of the way getSupportedFeatures is used in WifiManager, there are
     * often clusters of several back-to-back calls; avoid repeated logging if
     * the feature set has not changed and the time interval is short.
     */
    private boolean needToLogSupportedFeatures(long features) {
        if (mVerboseLoggingEnabled) {
            long now = mClock.getElapsedSinceBootMillis();
            synchronized (this) {
                if (now > mLastLoggedSupportedFeaturesTimestamp + A_FEW_MILLISECONDS
                        || features != mLastLoggedSupportedFeatures) {
                    mLastLoggedSupportedFeaturesTimestamp = now;
                    mLastLoggedSupportedFeatures = features;
                    return true;
                }
            }
        }
        return false;
    }
    private static final int A_FEW_MILLISECONDS = 250;
    private long mLastLoggedSupportedFeatures = -1;
    private long mLastLoggedSupportedFeaturesTimestamp = 0;

    /**
     * see {@link android.net.wifi.WifiManager#getSupportedFeatures}
     */
    @Override
    public long getSupportedFeatures() {
        enforceAccessPermission();
        long features = getSupportedFeaturesInternal();
        if (needToLogSupportedFeatures(features)) {
            mLog.info("getSupportedFeatures uid=% returns %")
                    .c(Binder.getCallingUid())
                    .c(Long.toHexString(features))
                    .flush();
        }
        return features;
    }

    @Override
    public void getWifiActivityEnergyInfoAsync(IOnWifiActivityEnergyInfoListener listener) {
        if (mVerboseLoggingEnabled) {
            mLog.info("getWifiActivityEnergyInfoAsync uid=%")
                    .c(Binder.getCallingUid())
                    .flush();
        }
        // getWifiActivityEnergyInfo() performs permission checking
        WifiActivityEnergyInfo info = getWifiActivityEnergyInfo();
        try {
            listener.onWifiActivityEnergyInfo(info);
        } catch (RemoteException e) {
            Log.e(TAG, "onWifiActivityEnergyInfo: RemoteException -- ", e);
        }
    }

    private WifiActivityEnergyInfo getWifiActivityEnergyInfo() {
        enforceAccessPermission();
        if (mVerboseLoggingEnabled) {
            mLog.info("getWifiActivityEnergyInfo uid=%").c(Binder.getCallingUid()).flush();
        }
        if ((getSupportedFeatures() & WifiManager.WIFI_FEATURE_LINK_LAYER_STATS) == 0) {
            return null;
        }
        WifiLinkLayerStats stats = mWifiThreadRunner.call(
                () -> mActiveModeWarden.getPrimaryClientModeManager().getWifiLinkLayerStats(),
                null);
        if (stats == null) {
            return null;
        }

        final long rxIdleTimeMillis = stats.on_time - stats.tx_time - stats.rx_time;
        if (VDBG || rxIdleTimeMillis < 0 || stats.on_time < 0 || stats.tx_time < 0
                || stats.rx_time < 0 || stats.on_time_scan < 0) {
            Log.d(TAG, " getWifiActivityEnergyInfo: "
                    + " on_time_millis=" + stats.on_time
                    + " tx_time_millis=" + stats.tx_time
                    + " rx_time_millis=" + stats.rx_time
                    + " rxIdleTimeMillis=" + rxIdleTimeMillis
                    + " scan_time_millis=" + stats.on_time_scan);
        }

        // Convert the LinkLayerStats into WifiActivityEnergyInfo
        return new WifiActivityEnergyInfo(
                mClock.getElapsedSinceBootMillis(),
                WifiActivityEnergyInfo.STACK_STATE_STATE_IDLE,
                stats.tx_time,
                stats.rx_time,
                stats.on_time_scan,
                rxIdleTimeMillis);
    }

    /**
     * see {@link android.net.wifi.WifiManager#getConfiguredNetworks()}
     *
     * @param packageName String name of the calling package
     * @param featureId The feature in the package
     * @return the list of configured networks
     */
    @Override
    public ParceledListSlice<WifiConfiguration> getConfiguredNetworks(String packageName,
            String featureId) {
        enforceAccessPermission();
        int callingUid = Binder.getCallingUid();
        // bypass shell: can get varioud pkg name
        if (callingUid != Process.SHELL_UID && callingUid != Process.ROOT_UID) {
            long ident = Binder.clearCallingIdentity();
            try {
                mWifiPermissionsUtil.enforceCanAccessScanResults(packageName, featureId,
                        callingUid, null);
            } catch (SecurityException e) {
                Log.e(TAG, "Permission violation - getConfiguredNetworks not allowed for uid="
                        + callingUid + ", packageName=" + packageName + ", reason=" + e);
                return new ParceledListSlice<>(new ArrayList<>());
            } finally {
                Binder.restoreCallingIdentity(ident);
            }
        }
        boolean isTargetSdkLessThanQOrPrivileged = isTargetSdkLessThanQOrPrivileged(
                packageName, Binder.getCallingPid(), callingUid);
        boolean isCarrierApp = mWifiInjector.makeTelephonyManager()
                .checkCarrierPrivilegesForPackageAnyPhone(packageName)
                == TelephonyManager.CARRIER_PRIVILEGE_STATUS_HAS_ACCESS;
        if (!isTargetSdkLessThanQOrPrivileged && !isCarrierApp) {
            mLog.info("getConfiguredNetworks not allowed for uid=%")
                    .c(callingUid).flush();
            return new ParceledListSlice<>(new ArrayList<>());
        }
        if (mVerboseLoggingEnabled) {
            mLog.info("getConfiguredNetworks uid=%").c(callingUid).flush();
        }

        int targetConfigUid = Process.INVALID_UID; // don't expose any MAC addresses
        if (isPrivileged(getCallingPid(), callingUid)
                || isDeviceOrProfileOwner(callingUid, packageName)) {
            targetConfigUid = Process.WIFI_UID; // expose all MAC addresses
        } else if (isCarrierApp) {
            targetConfigUid = callingUid; // expose only those configs created by the Carrier App
        }
        int finalTargetConfigUid = targetConfigUid;
        List<WifiConfiguration> configs = mWifiThreadRunner.call(
                () -> mWifiConfigManager.getSavedNetworks(finalTargetConfigUid),
                Collections.emptyList());
        if (isTargetSdkLessThanQOrPrivileged) {
            return new ParceledListSlice<>(configs);
        }
        // Carrier app: should only get its own configs
        List<WifiConfiguration> creatorConfigs = new ArrayList<>();
        for (WifiConfiguration config : configs) {
            if (config.creatorUid == callingUid) {
                creatorConfigs.add(config);
            }
        }
        return new ParceledListSlice<>(creatorConfigs);
    }

    /**
     * see {@link android.net.wifi.WifiManager#getPrivilegedConfiguredNetworks()}
     *
     * @param packageName String name of the calling package
     * @param featureId The feature in the package
     * @return the list of configured networks with real preSharedKey
     */
    @Override
    public ParceledListSlice<WifiConfiguration> getPrivilegedConfiguredNetworks(
            String packageName, String featureId) {
        enforceReadCredentialPermission();
        enforceAccessPermission();
        int callingUid = Binder.getCallingUid();
        long ident = Binder.clearCallingIdentity();
        try {
            mWifiPermissionsUtil.enforceCanAccessScanResults(packageName, featureId, callingUid,
                    null);
        } catch (SecurityException e) {
            Log.e(TAG, "Permission violation - getPrivilegedConfiguredNetworks not allowed for"
                    + " uid=" + callingUid + ", packageName=" + packageName + ", reason=" + e);
            return null;
        } finally {
            Binder.restoreCallingIdentity(ident);
        }
        if (mVerboseLoggingEnabled) {
            mLog.info("getPrivilegedConfiguredNetworks uid=%").c(callingUid).flush();
        }
        List<WifiConfiguration> configs = mWifiThreadRunner.call(
                () -> mWifiConfigManager.getConfiguredNetworksWithPasswords(),
                Collections.emptyList());
        return new ParceledListSlice<>(configs);
    }

    /**
     * Return a map of all matching configurations keys with corresponding scanResults (or an empty
     * map if none).
     *
     * @param scanResults The list of scan results
     * @return Map that consists of FQDN (Fully Qualified Domain Name) and corresponding
     * scanResults per network type({@link WifiManager#PASSPOINT_HOME_NETWORK} and {@link
     * WifiManager#PASSPOINT_ROAMING_NETWORK}).
     */
    @Override
    public Map<String, Map<Integer, List<ScanResult>>>
            getAllMatchingPasspointProfilesForScanResults(List<ScanResult> scanResults) {
        if (!isSettingsOrSuw(Binder.getCallingPid(), Binder.getCallingUid())) {
            throw new SecurityException(TAG + ": Permission denied");
        }
        if (mVerboseLoggingEnabled) {
            mLog.info("getMatchingPasspointConfigurations uid=%").c(Binder.getCallingUid()).flush();
        }
        if (!ScanResultUtil.validateScanResultList(scanResults)) {
            Log.e(TAG, "Attempt to retrieve passpoint with invalid scanResult List");
            return Collections.emptyMap();
        }
        return mWifiThreadRunner.call(
            () -> mPasspointManager.getAllMatchingPasspointProfilesForScanResults(scanResults),
                Collections.emptyMap());
    }

    /**
     * Returns list of OSU (Online Sign-Up) providers associated with the given list of ScanResult.
     *
     * @param scanResults a list of ScanResult that has Passpoint APs.
     * @return Map that consists of {@link OsuProvider} and a matching list of {@link ScanResult}.
     */
    @Override
    public Map<OsuProvider, List<ScanResult>> getMatchingOsuProviders(
            List<ScanResult> scanResults) {
        if (!isSettingsOrSuw(Binder.getCallingPid(), Binder.getCallingUid())) {
            throw new SecurityException(TAG + ": Permission denied");
        }
        if (mVerboseLoggingEnabled) {
            mLog.info("getMatchingOsuProviders uid=%").c(Binder.getCallingUid()).flush();
        }

        if (!ScanResultUtil.validateScanResultList(scanResults)) {
            Log.e(TAG, "Attempt to retrieve OsuProviders with invalid scanResult List");
            return Collections.emptyMap();
        }
        return mWifiThreadRunner.call(
            () -> mPasspointManager.getMatchingOsuProviders(scanResults), Collections.emptyMap());
    }

    /**
     * Returns the matching Passpoint configurations for given OSU(Online Sign-Up) providers.
     *
     * @param osuProviders a list of {@link OsuProvider}
     * @return Map that consists of {@link OsuProvider} and matching {@link PasspointConfiguration}.
     */
    @Override
    public Map<OsuProvider, PasspointConfiguration> getMatchingPasspointConfigsForOsuProviders(
            List<OsuProvider> osuProviders) {
        if (!isSettingsOrSuw(Binder.getCallingPid(), Binder.getCallingUid())) {
            throw new SecurityException(TAG + ": Permission denied");
        }
        if (mVerboseLoggingEnabled) {
            mLog.info("getMatchingPasspointConfigsForOsuProviders uid=%").c(
                    Binder.getCallingUid()).flush();
        }
        if (osuProviders == null) {
            Log.e(TAG, "Attempt to retrieve Passpoint configuration with null osuProviders");
            return new HashMap<>();
        }
        return mWifiThreadRunner.call(
            () -> mPasspointManager.getMatchingPasspointConfigsForOsuProviders(osuProviders),
                Collections.emptyMap());
    }

    /**
     * Returns the corresponding wifi configurations for given FQDN (Fully Qualified Domain Name)
     * list.
     *
     * An empty list will be returned when no match is found.
     *
     * @param fqdnList a list of FQDN
     * @return List of {@link WifiConfiguration} converted from {@link PasspointProvider}
     */
    @Override
    public List<WifiConfiguration> getWifiConfigsForPasspointProfiles(List<String> fqdnList) {
        if (!isSettingsOrSuw(Binder.getCallingPid(), Binder.getCallingUid())) {
            throw new SecurityException(TAG + ": Permission denied");
        }
        if (mVerboseLoggingEnabled) {
            mLog.info("getWifiConfigsForPasspointProfiles uid=%").c(
                    Binder.getCallingUid()).flush();
        }
        if (fqdnList == null) {
            Log.e(TAG, "Attempt to retrieve WifiConfiguration with null fqdn List");
            return new ArrayList<>();
        }
        return mWifiThreadRunner.call(
            () -> mPasspointManager.getWifiConfigsForPasspointProfiles(fqdnList),
                Collections.emptyList());
    }

    /**
     * Returns a list of Wifi configurations for matched available WifiNetworkSuggestion
     * corresponding to the given scan results.
     *
     * An empty list will be returned when no match is found or all matched suggestions is not
     * available(not allow user manually connect, user not approved or open network).
     *
     * @param scanResults a list of {@link ScanResult}.
     * @return a list of {@link WifiConfiguration} from matched {@link WifiNetworkSuggestion}.
     */
    @Override
    public List<WifiConfiguration> getWifiConfigForMatchedNetworkSuggestionsSharedWithUser(
            List<ScanResult> scanResults) {
        if (!isSettingsOrSuw(Binder.getCallingPid(), Binder.getCallingUid())) {
            throw new SecurityException(TAG + ": Permission denied");
        }
        if (mVerboseLoggingEnabled) {
            mLog.info("getWifiConfigsForMatchedNetworkSuggestions uid=%").c(
                    Binder.getCallingUid()).flush();
        }
        if (!ScanResultUtil.validateScanResultList(scanResults)) {
            Log.e(TAG, "Attempt to retrieve WifiConfiguration with invalid scanResult List");
            return new ArrayList<>();
        }
        return mWifiThreadRunner.call(
                () -> mWifiNetworkSuggestionsManager
                        .getWifiConfigForMatchedNetworkSuggestionsSharedWithUser(scanResults),
                Collections.emptyList());
    }

    /**
     * see {@link android.net.wifi.WifiManager#addOrUpdateNetwork(WifiConfiguration)}
     * @return the supplicant-assigned identifier for the new or updated
     * network if the operation succeeds, or {@code -1} if it fails
     */
    @Override
    public int addOrUpdateNetwork(WifiConfiguration config, String packageName) {
        if (enforceChangePermission(packageName) != MODE_ALLOWED) {
            return -1;
        }
        int callingUid = Binder.getCallingUid();
        if (!isTargetSdkLessThanQOrPrivileged(
                packageName, Binder.getCallingPid(), callingUid)) {
            mLog.info("addOrUpdateNetwork not allowed for uid=%")
                    .c(Binder.getCallingUid()).flush();
            return -1;
        }
        mLog.info("addOrUpdateNetwork uid=%").c(Binder.getCallingUid()).flush();

        if (config == null) {
            Log.e(TAG, "bad network configuration");
            return -1;
        }
        mWifiMetrics.incrementNumAddOrUpdateNetworkCalls();

        // Previously, this API is overloaded for installing Passpoint profiles.  Now
        // that we have a dedicated API for doing it, redirect the call to the dedicated API.
        if (config.isPasspoint()) {
            PasspointConfiguration passpointConfig =
                    PasspointProvider.convertFromWifiConfig(config);
            if (passpointConfig == null || passpointConfig.getCredential() == null) {
                Log.e(TAG, "Missing credential for Passpoint profile");
                return -1;
            }

            // Copy over certificates and keys.
            X509Certificate[] x509Certificates = null;
            if (config.enterpriseConfig.getCaCertificate() != null) {
                x509Certificates =
                        new X509Certificate[]{config.enterpriseConfig.getCaCertificate()};
            }
            passpointConfig.getCredential().setCaCertificates(x509Certificates);
            passpointConfig.getCredential().setClientCertificateChain(
                    config.enterpriseConfig.getClientCertificateChain());
            passpointConfig.getCredential().setClientPrivateKey(
                    config.enterpriseConfig.getClientPrivateKey());
            if (!addOrUpdatePasspointConfiguration(passpointConfig, packageName)) {
                Log.e(TAG, "Failed to add Passpoint profile");
                return -1;
            }
            // There is no network ID associated with a Passpoint profile.
            return 0;
        }

        Log.i("addOrUpdateNetwork", " uid = " + Binder.getCallingUid()
                + " SSID " + config.SSID
                + " nid=" + config.networkId);
        return mWifiThreadRunner.call(
            () -> mWifiConfigManager.addOrUpdateNetwork(config, callingUid, packageName)
                    .getNetworkId(),
                WifiConfiguration.INVALID_NETWORK_ID);
    }

    public static void verifyCert(X509Certificate caCert)
            throws GeneralSecurityException, IOException {
        CertificateFactory factory = CertificateFactory.getInstance("X.509");
        CertPathValidator validator =
                CertPathValidator.getInstance(CertPathValidator.getDefaultType());
        CertPath path = factory.generateCertPath(
                Arrays.asList(caCert));
        KeyStore ks = KeyStore.getInstance("AndroidCAStore");
        ks.load(null, null);
        PKIXParameters params = new PKIXParameters(ks);
        params.setRevocationEnabled(false);
        validator.validate(path, params);
    }

    /**
     * See {@link android.net.wifi.WifiManager#removeNetwork(int)}
     * @param netId the integer that identifies the network configuration
     * to the supplicant
     * @return {@code true} if the operation succeeded
     */
    @Override
    public boolean removeNetwork(int netId, String packageName) {
        if (enforceChangePermission(packageName) != MODE_ALLOWED) {
            return false;
        }
        if (!isTargetSdkLessThanQOrPrivileged(
                packageName, Binder.getCallingPid(), Binder.getCallingUid())) {
            mLog.info("removeNetwork not allowed for uid=%")
                    .c(Binder.getCallingUid()).flush();
            return false;
        }
        int callingUid = Binder.getCallingUid();
        mLog.info("removeNetwork uid=%").c(callingUid).flush();
        return mWifiThreadRunner.call(
                () -> mWifiConfigManager.removeNetwork(netId, callingUid, packageName), false);
    }

    /**
     * Trigger a connect request and wait for the callback to return status.
     * This preserves the legacy connect API behavior, i.e. {@link WifiManager#enableNetwork(
     * int, true)}
     * @return
     */
    private boolean triggerConnectAndReturnStatus(int netId, int callingUid) {
        final CountDownLatch countDownLatch = new CountDownLatch(1);
        final MutableBoolean success = new MutableBoolean(false);
        IActionListener.Stub connectListener = new IActionListener.Stub() {
            @Override
            public void onSuccess() {
                success.value = true;
                countDownLatch.countDown();
            }
            @Override
            public void onFailure(int reason) {
                success.value = false;
                countDownLatch.countDown();
            }
        };
        mWifiThreadRunner.post(() ->
                mConnectHelper.connectToNetwork(
                        new NetworkUpdateResult(netId),
                        new ActionListenerWrapper(connectListener),
                        callingUid)
        );
        // now wait for response.
        try {
            countDownLatch.await(RUN_WITH_SCISSORS_TIMEOUT_MILLIS, TimeUnit.MILLISECONDS);
        } catch (InterruptedException e) {
            Log.e(TAG, "Failed to retrieve connect status");
        }
        return success.value;
    }

    /**
     * See {@link android.net.wifi.WifiManager#enableNetwork(int, boolean)}
     * @param netId the integer that identifies the network configuration
     * to the supplicant
     * @param disableOthers if true, disable all other networks.
     * @return {@code true} if the operation succeeded
     */
    @Override
    public boolean enableNetwork(int netId, boolean disableOthers, String packageName) {
        if (enforceChangePermission(packageName) != MODE_ALLOWED) {
            return false;
        }
        if (!isTargetSdkLessThanQOrPrivileged(
                packageName, Binder.getCallingPid(), Binder.getCallingUid())) {
            mLog.info("enableNetwork not allowed for uid=%")
                    .c(Binder.getCallingUid()).flush();
            return false;
        }
        int callingUid = Binder.getCallingUid();
        // TODO b/33807876 Log netId
        mLog.info("enableNetwork uid=% disableOthers=%")
                .c(callingUid)
                .c(disableOthers).flush();

        mWifiMetrics.incrementNumEnableNetworkCalls();
        if (disableOthers) {
            return triggerConnectAndReturnStatus(netId, callingUid);
        } else {
            return mWifiThreadRunner.call(
                    () -> mWifiConfigManager.enableNetwork(netId, false, callingUid, packageName),
                    false);
        }
    }

    /**
     * See {@link android.net.wifi.WifiManager#disableNetwork(int)}
     * @param netId the integer that identifies the network configuration
     * to the supplicant
     * @return {@code true} if the operation succeeded
     */
    @Override
    public boolean disableNetwork(int netId, String packageName) {
        if (enforceChangePermission(packageName) != MODE_ALLOWED) {
            return false;
        }
        if (!isTargetSdkLessThanQOrPrivileged(
                packageName, Binder.getCallingPid(), Binder.getCallingUid())) {
            mLog.info("disableNetwork not allowed for uid=%")
                    .c(Binder.getCallingUid()).flush();
            return false;
        }
        int callingUid = Binder.getCallingUid();
        mLog.info("disableNetwork uid=%").c(callingUid).flush();
        return mWifiThreadRunner.call(
                () -> mWifiConfigManager.disableNetwork(netId, callingUid, packageName), false);
    }

    /**
     * See
     * {@link android.net.wifi.WifiManager#startTemporarilyDisablingAllNonCarrierMergedWifi(int)}
     * @param subscriptionId the subscription ID of the carrier whose merged wifi networks won't be
     *                       disabled.
     */
    @Override
    public void startTemporarilyDisablingAllNonCarrierMergedWifi(int subscriptionId) {
        if (!SdkLevel.isAtLeastS()) {
            throw new UnsupportedOperationException();
        }
        enforceNetworkSettingsPermission();

        mLog.info("startTemporarilyDisablingAllNonCarrierMergedWifi=% uid=%").c(subscriptionId)
                .c(Binder.getCallingUid()).flush();
        mWifiThreadRunner.post(() -> {
            mWifiConfigManager
                    .startTemporarilyDisablingAllNonCarrierMergedWifi(subscriptionId);
            // always disconnect here and rely on auto-join to find the appropriate carrier network
            // to join. Even if we are currently connected to the carrier-merged wifi, it's still
            // better to disconnect here because it's possible that carrier wifi offload is
            // disabled.
            mActiveModeWarden.getPrimaryClientModeManager().disconnect();
        });
    }

    /**
     * See {@link android.net.wifi.WifiManager#stopTemporarilyDisablingAllNonCarrierMergedWifi()}
     */
    @Override
    public void stopTemporarilyDisablingAllNonCarrierMergedWifi() {
        if (!SdkLevel.isAtLeastS()) {
            throw new UnsupportedOperationException();
        }
        enforceNetworkSettingsPermission();

        mLog.info("stopTemporarilyDisablingAllNonCarrierMergedWifi uid=%")
                .c(Binder.getCallingUid()).flush();
        mWifiThreadRunner.post(() ->
                mWifiConfigManager.stopTemporarilyDisablingAllNonCarrierMergedWifi());
    }

    /**
     * See {@link android.net.wifi.WifiManager#allowAutojoinGlobal(boolean)}
     * @param choice the OEM's choice to allow auto-join
     */
    @Override
    public void allowAutojoinGlobal(boolean choice) {
        enforceNetworkSettingsPermission();

        int callingUid = Binder.getCallingUid();
        mLog.info("allowAutojoinGlobal=% uid=%").c(choice).c(callingUid).flush();

        mWifiThreadRunner.post(() -> mWifiConnectivityManager.setAutoJoinEnabledExternal(choice));
    }

    /**
     * See {@link android.net.wifi.WifiManager#allowAutojoin(int, boolean)}
     * @param netId the integer that identifies the network configuration
     * @param choice the user's choice to allow auto-join
     */
    @Override
    public void allowAutojoin(int netId, boolean choice) {
        enforceNetworkSettingsPermission();

        int callingUid = Binder.getCallingUid();
        mLog.info("allowAutojoin=% uid=%").c(choice).c(callingUid).flush();
        mWifiThreadRunner.post(() -> {
            WifiConfiguration config = mWifiConfigManager.getConfiguredNetwork(netId);
            if (config == null) {
                return;
            }
            if (config.fromWifiNetworkSpecifier) {
                Log.e(TAG, "Auto-join configuration is not permitted for NetworkSpecifier "
                        + "connections: " + config);
                return;
            }
            if (config.isPasspoint() && !config.isEphemeral()) {
                Log.e(TAG,
                        "Auto-join configuration for a non-ephemeral Passpoint network should be "
                                + "configured using FQDN: "
                                + config);
                return;
            }
            // If the network is a suggestion, store the auto-join configure to the
            // WifiNetWorkSuggestionsManager.
            if (config.fromWifiNetworkSuggestion) {
                if (!mWifiNetworkSuggestionsManager
                        .allowNetworkSuggestionAutojoin(config, choice)) {
                    return;
                }
            }
            // even for Suggestion, modify the current ephemeral configuration so that
            // existing configuration auto-connection is updated correctly
            if (choice != config.allowAutojoin) {
                mWifiConfigManager.allowAutojoin(netId, choice);
                // do not log this metrics for passpoint networks again here since it's already
                // logged in PasspointManager.
                if (!config.isPasspoint()) {
                    mWifiMetrics.logUserActionEvent(choice
                            ? UserActionEvent.EVENT_CONFIGURE_AUTO_CONNECT_ON
                            : UserActionEvent.EVENT_CONFIGURE_AUTO_CONNECT_OFF, netId);
                }
            }
        });
    }

    /**
     * See {@link android.net.wifi.WifiManager#allowAutojoinPasspoint(String, boolean)}
     * @param fqdn the FQDN that identifies the passpoint configuration
     * @param enableAutojoin true to enable auto-join, false to disable
     */
    @Override
    public void allowAutojoinPasspoint(String fqdn, boolean enableAutojoin) {
        enforceNetworkSettingsPermission();
        if (fqdn == null) {
            throw new IllegalArgumentException("FQDN cannot be null");
        }

        int callingUid = Binder.getCallingUid();
        mLog.info("allowAutojoinPasspoint=% uid=%").c(enableAutojoin).c(callingUid).flush();
        mWifiThreadRunner.post(
                () -> mPasspointManager.enableAutojoin(null, fqdn, enableAutojoin));
    }

    /**
     * See {@link android.net.wifi.WifiManager
     * #setMacRandomizationSettingPasspointEnabled(String, boolean)}
     * @param fqdn the FQDN that identifies the passpoint configuration
     * @param enable true to enable mac randomization, false to disable
     */
    @Override
    public void setMacRandomizationSettingPasspointEnabled(String fqdn, boolean enable) {
        enforceNetworkSettingsPermission();
        if (fqdn == null) {
            throw new IllegalArgumentException("FQDN cannot be null");
        }

        int callingUid = Binder.getCallingUid();
        mLog.info("setMacRandomizationSettingPasspointEnabled=% uid=%")
                .c(enable).c(callingUid).flush();
        mWifiThreadRunner.post(
                () -> mPasspointManager.enableMacRandomization(fqdn, enable));
    }

    /**
     * See {@link android.net.wifi.WifiManager#setPasspointMeteredOverride(String, boolean)}
     * @param fqdn the FQDN that identifies the passpoint configuration
     * @param meteredOverride One of the values in {@link MeteredOverride}
     */
    @Override
    public void setPasspointMeteredOverride(String fqdn, int meteredOverride) {
        enforceNetworkSettingsPermission();
        if (fqdn == null) {
            throw new IllegalArgumentException("FQDN cannot be null");
        }

        int callingUid = Binder.getCallingUid();
        mLog.info("setPasspointMeteredOverride=% uid=%")
                .c(meteredOverride).c(callingUid).flush();
        mWifiThreadRunner.post(
                () -> mPasspointManager.setMeteredOverride(fqdn, meteredOverride));
    }

    /**
     * See {@link android.net.wifi.WifiManager#getConnectionInfo()}
     * @return the Wi-Fi information, contained in {@link WifiInfo}.
     */
    @Override
    public WifiInfo getConnectionInfo(String callingPackage, String callingFeatureId) {
        enforceAccessPermission();
        int uid = Binder.getCallingUid();
        if (mVerboseLoggingEnabled) {
            mLog.info("getConnectionInfo uid=%").c(uid).flush();
        }
        long ident = Binder.clearCallingIdentity();
        try {
            WifiInfo result =
                    mActiveModeWarden.getPrimaryClientModeManager().syncRequestConnectionInfo();
            boolean hideDefaultMacAddress = true;
            boolean hideBssidSsidNetworkIdAndFqdn = true;

            try {
                if (mWifiInjector.getWifiPermissionsWrapper().getLocalMacAddressPermission(uid)
                        == PERMISSION_GRANTED) {
                    hideDefaultMacAddress = false;
                }
                mWifiPermissionsUtil.enforceCanAccessScanResults(callingPackage, callingFeatureId,
                        uid, null);
                hideBssidSsidNetworkIdAndFqdn = false;
            } catch (SecurityException ignored) {
            }
            if (hideDefaultMacAddress) {
                result.setMacAddress(WifiInfo.DEFAULT_MAC_ADDRESS);
            }
            if (hideBssidSsidNetworkIdAndFqdn) {
                result.setBSSID(WifiInfo.DEFAULT_MAC_ADDRESS);
                result.setSSID(WifiSsid.createFromHex(null));
                result.setNetworkId(WifiConfiguration.INVALID_NETWORK_ID);
                result.setFQDN(null);
                result.setProviderFriendlyName(null);
                result.setPasspointUniqueId(null);
            }

            if (mVerboseLoggingEnabled
                    && (hideBssidSsidNetworkIdAndFqdn || hideDefaultMacAddress)) {
                mLog.v("getConnectionInfo: hideBssidSsidAndNetworkId="
                        + hideBssidSsidNetworkIdAndFqdn
                        + ", hideDefaultMacAddress="
                        + hideDefaultMacAddress);
            }
            return result;
        } finally {
            Binder.restoreCallingIdentity(ident);
        }
    }

    /**
     * Return the results of the most recent access point scan, in the form of
     * a list of {@link ScanResult} objects.
     * @return the list of results
     */
    @Override
    public List<ScanResult> getScanResults(String callingPackage, String callingFeatureId) {
        enforceAccessPermission();
        int uid = Binder.getCallingUid();
        long ident = Binder.clearCallingIdentity();
        if (mVerboseLoggingEnabled) {
            mLog.info("getScanResults uid=%").c(uid).flush();
        }
        try {
            mWifiPermissionsUtil.enforceCanAccessScanResults(callingPackage, callingFeatureId,
                    uid, null);
            List<ScanResult> scanResults = mWifiThreadRunner.call(
                    mScanRequestProxy::getScanResults, Collections.emptyList());
            return scanResults;
        } catch (SecurityException e) {
            Log.e(TAG, "Permission violation - getScanResults not allowed for uid="
                    + uid + ", packageName=" + callingPackage + ", reason=" + e);
            return new ArrayList<>();
        } finally {
            Binder.restoreCallingIdentity(ident);
        }
    }

    /**
     * Return the filtered ScanResults which may be authenticated by the suggested network
     * configurations.
     * @return The map of {@link WifiNetworkSuggestion} and the list of {@link ScanResult} which
     * may be authenticated by the corresponding network configuration.
     */
    @Override
    @NonNull
    public Map<WifiNetworkSuggestion, List<ScanResult>> getMatchingScanResults(
            @NonNull List<WifiNetworkSuggestion> networkSuggestions,
            @Nullable List<ScanResult> scanResults,
            String callingPackage, String callingFeatureId) {
        enforceAccessPermission();
        int uid = Binder.getCallingUid();
        long ident = Binder.clearCallingIdentity();
        try {
            mWifiPermissionsUtil.enforceCanAccessScanResults(callingPackage, callingFeatureId,
                    uid, null);

            return mWifiThreadRunner.call(
                    () -> {
                        if (!ScanResultUtil.validateScanResultList(scanResults)) {
                            return mWifiNetworkSuggestionsManager.getMatchingScanResults(
                                    networkSuggestions, mScanRequestProxy.getScanResults());
                        } else {
                            return mWifiNetworkSuggestionsManager.getMatchingScanResults(
                                    networkSuggestions, scanResults);
                        }
                    },
                    Collections.emptyMap());
        } catch (SecurityException e) {
            Log.e(TAG, "Permission violation - getMatchingScanResults not allowed for uid="
                    + uid + ", packageName=" + callingPackage + ", reason + e");
        } finally {
            Binder.restoreCallingIdentity(ident);
        }

        return Collections.emptyMap();
    }

    /**
     * Add or update a Passpoint configuration.
     *
     * @param config The Passpoint configuration to be added
     * @return true on success or false on failure
     */
    @Override
    public boolean addOrUpdatePasspointConfiguration(
            PasspointConfiguration config, String packageName) {
        if (enforceChangePermission(packageName) != MODE_ALLOWED) {
            return false;
        }
        int callingUid = Binder.getCallingUid();
        if (!isTargetSdkLessThanROrPrivileged(
                packageName, Binder.getCallingPid(), callingUid)) {
            mLog.info("addOrUpdatePasspointConfiguration not allowed for uid=%")
                    .c(Binder.getCallingUid()).flush();
            return false;
        }
        mLog.info("addorUpdatePasspointConfiguration uid=%").c(callingUid).flush();
        return mWifiThreadRunner.call(
                () -> mPasspointManager.addOrUpdateProvider(config, callingUid, packageName,
                        false, true), false);
    }

    /**
     * Remove the Passpoint configuration identified by its FQDN (Fully Qualified Domain Name).
     *
     * @param fqdn The FQDN of the Passpoint configuration to be removed
     * @return true on success or false on failure
     */
    @Override
    public boolean removePasspointConfiguration(String fqdn, String packageName) {
        return removePasspointConfigurationInternal(fqdn, null);
    }

    /**
     * Remove a Passpoint profile based on either FQDN (multiple matching profiles) or a unique
     * identifier (one matching profile).
     *
     * @param fqdn The FQDN of the Passpoint configuration to be removed
     * @param uniqueId The unique identifier of the Passpoint configuration to be removed
     * @return true on success or false on failure
     */
    private boolean removePasspointConfigurationInternal(String fqdn, String uniqueId) {
        final int uid = Binder.getCallingUid();
        boolean privileged = false;
        if (mWifiPermissionsUtil.checkNetworkSettingsPermission(uid)
                || mWifiPermissionsUtil.checkNetworkCarrierProvisioningPermission(uid)) {
            privileged = true;
        }
        mLog.info("removePasspointConfigurationInternal uid=%").c(Binder.getCallingUid()).flush();
        final boolean privilegedFinal = privileged;
        return mWifiThreadRunner.call(
                () -> mPasspointManager.removeProvider(uid, privilegedFinal, uniqueId, fqdn),
                false);
    }

    /**
     * Return the list of the installed Passpoint configurations.
     *
     * An empty list will be returned when no configuration is installed.
     * @param packageName String name of the calling package
     * @return A list of {@link PasspointConfiguration}.
     */
    @Override
    public List<PasspointConfiguration> getPasspointConfigurations(String packageName) {
        final int uid = Binder.getCallingUid();
        boolean privileged = false;
        if (mWifiPermissionsUtil.checkNetworkSettingsPermission(uid)
                || mWifiPermissionsUtil.checkNetworkSetupWizardPermission(uid)) {
            privileged = true;
        }
        if (mVerboseLoggingEnabled) {
            mLog.info("getPasspointConfigurations uid=%").c(Binder.getCallingUid()).flush();
        }
        final boolean privilegedFinal = privileged;
        return mWifiThreadRunner.call(
            () -> mPasspointManager.getProviderConfigs(uid, privilegedFinal),
            Collections.emptyList());
    }

    /**
     * Query for a Hotspot 2.0 release 2 OSU icon
     * @param bssid The BSSID of the AP
     * @param fileName Icon file name
     */
    @Override
    public void queryPasspointIcon(long bssid, String fileName) {
        enforceAccessPermission();
        mLog.info("queryPasspointIcon uid=%").c(Binder.getCallingUid()).flush();
        mActiveModeWarden.getPrimaryClientModeManager().syncQueryPasspointIcon(
                bssid, fileName);
    }

    /**
     * Match the currently associated network against the SP matching the given FQDN
     * @param fqdn FQDN of the SP
     * @return ordinal [HomeProvider, RoamingProvider, Incomplete, None, Declined]
     */
    @Override
    public int matchProviderWithCurrentNetwork(String fqdn) {
        mLog.info("matchProviderWithCurrentNetwork uid=%").c(Binder.getCallingUid()).flush();
        return 0;
    }

     /**
     * Get the country code
     * @return Get the best choice country code for wifi, regardless of if it was set or
     * not.
     * Returns null when there is no country code available.
     */
    @Override
    public String getCountryCode() {
        enforceNetworkSettingsPermission();
        if (mVerboseLoggingEnabled) {
            mLog.info("getCountryCode uid=%").c(Binder.getCallingUid()).flush();
        }
        return mCountryCode.getCountryCode();
    }

    @Override
    public boolean is5GHzBandSupported() {
        if (mVerboseLoggingEnabled) {
            mLog.info("is5GHzBandSupported uid=%").c(Binder.getCallingUid()).flush();
        }

        return is5GhzBandSupportedInternal();
    }

    private boolean is5GhzBandSupportedInternal() {
        if (mContext.getResources().getBoolean(R.bool.config_wifi5ghzSupport)) {
            return true;
        }
        return mWifiThreadRunner.call(
                () -> mWifiNative.getChannelsForBand(WifiScanner.WIFI_BAND_5_GHZ).length > 0,
                false);
    }

    @Override
    public boolean is6GHzBandSupported() {
        if (mVerboseLoggingEnabled) {
            mLog.info("is6GHzBandSupported uid=%").c(Binder.getCallingUid()).flush();
        }

        return is6GhzBandSupportedInternal();
    }

    private boolean is6GhzBandSupportedInternal() {
        if (mContext.getResources().getBoolean(R.bool.config_wifi6ghzSupport)) {
            return true;
        }
        return mWifiThreadRunner.call(
                () -> mWifiNative.getChannelsForBand(WifiScanner.WIFI_BAND_6_GHZ).length > 0,
                false);
    }

    @Override
    public boolean is60GHzBandSupported() {
        if (!SdkLevel.isAtLeastS()) {
            throw new UnsupportedOperationException();
        }

        if (mVerboseLoggingEnabled) {
            mLog.info("is60GHzBandSupported uid=%").c(Binder.getCallingUid()).flush();
        }

        return is60GHzBandSupportedInternal();
    }

    private boolean is60GHzBandSupportedInternal() {
        if (mContext.getResources().getBoolean(R.bool.config_wifi60ghzSupport)) {
            return true;
        }
        return mWifiThreadRunner.call(
                () -> mWifiNative.getChannelsForBand(WifiScanner.WIFI_BAND_60_GHZ).length > 0,
                false);
    }

    @Override
    public boolean isWifiStandardSupported(@WifiStandard int standard) {
        return mWifiThreadRunner.call(
                () -> mActiveModeWarden.getPrimaryClientModeManager().isWifiStandardSupported(
                        standard), false);
    }

    /**
     * Return the DHCP-assigned addresses from the last successful DHCP request,
     * if any.
     * @return the DHCP information
     * @deprecated
     */
    @Override
    @Deprecated
    public DhcpInfo getDhcpInfo() {
        enforceAccessPermission();
        if (mVerboseLoggingEnabled) {
            mLog.info("getDhcpInfo uid=%").c(Binder.getCallingUid()).flush();
        }
        DhcpResultsParcelable dhcpResults =
                mActiveModeWarden.getPrimaryClientModeManager().syncGetDhcpResultsParcelable();

        DhcpInfo info = new DhcpInfo();

        if (dhcpResults.baseConfiguration != null) {
            if (dhcpResults.baseConfiguration.getIpAddress() != null
                    && dhcpResults.baseConfiguration.getIpAddress().getAddress()
                    instanceof Inet4Address) {
                info.ipAddress = Inet4AddressUtils.inet4AddressToIntHTL(
                        (Inet4Address) dhcpResults.baseConfiguration.getIpAddress().getAddress());
            }

            if (dhcpResults.baseConfiguration.getGateway() != null) {
                info.gateway = Inet4AddressUtils.inet4AddressToIntHTL(
                        (Inet4Address) dhcpResults.baseConfiguration.getGateway());
            }

            int dnsFound = 0;
            for (InetAddress dns : dhcpResults.baseConfiguration.getDnsServers()) {
                if (dns instanceof Inet4Address) {
                    if (dnsFound == 0) {
                        info.dns1 = Inet4AddressUtils.inet4AddressToIntHTL((Inet4Address) dns);
                    } else {
                        info.dns2 = Inet4AddressUtils.inet4AddressToIntHTL((Inet4Address) dns);
                    }
                    if (++dnsFound > 1) break;
                }
            }
        }
        String serverAddress = dhcpResults.serverAddress;
        if (serverAddress != null) {
            InetAddress serverInetAddress = InetAddresses.parseNumericAddress(serverAddress);
            info.serverAddress =
                    Inet4AddressUtils.inet4AddressToIntHTL((Inet4Address) serverInetAddress);
        }
        info.leaseDuration = dhcpResults.leaseDuration;

        return info;
    }

    /**
     * enable TDLS for the local NIC to remote NIC
     * The APPs don't know the remote MAC address to identify NIC though,
     * so we need to do additional work to find it from remote IP address
     */

    private static class TdlsTaskParams {
        String mRemoteIpAddress;
        boolean mEnable;
    }

    private class TdlsTask extends AsyncTask<TdlsTaskParams, Integer, Integer> {
        @Override
        protected Integer doInBackground(TdlsTaskParams... params) {

            // Retrieve parameters for the call
            TdlsTaskParams param = params[0];
            String remoteIpAddress = param.mRemoteIpAddress.trim();
            boolean enable = param.mEnable;

            // Get MAC address of Remote IP
            String macAddress = null;

            try (BufferedReader reader = new BufferedReader(new FileReader("/proc/net/arp"))) {
                // Skip over the line bearing column titles
                reader.readLine();

                String line;
                while ((line = reader.readLine()) != null) {
                    String[] tokens = line.split("[ ]+");
                    if (tokens.length < 6) {
                        continue;
                    }

                    // ARP column format is
                    // Address HWType HWAddress Flags Mask IFace
                    String ip = tokens[0];
                    String mac = tokens[3];

                    if (remoteIpAddress.equals(ip)) {
                        macAddress = mac;
                        break;
                    }
                }

                if (macAddress == null) {
                    Log.w(TAG, "Did not find remoteAddress {" + remoteIpAddress + "} in "
                            + "/proc/net/arp");
                } else {
                    enableTdlsWithMacAddress(macAddress, enable);
                }

            } catch (FileNotFoundException e) {
                Log.e(TAG, "Could not open /proc/net/arp to lookup mac address");
            } catch (IOException e) {
                Log.e(TAG, "Could not read /proc/net/arp to lookup mac address");
            }
            return 0;
        }
    }

    @Override
    public void enableTdls(String remoteAddress, boolean enable) {
        if (remoteAddress == null) {
          throw new IllegalArgumentException("remoteAddress cannot be null");
        }
        mLog.info("enableTdls uid=% enable=%").c(Binder.getCallingUid()).c(enable).flush();
        TdlsTaskParams params = new TdlsTaskParams();
        params.mRemoteIpAddress = remoteAddress;
        params.mEnable = enable;
        new TdlsTask().execute(params);
    }


    @Override
    public void enableTdlsWithMacAddress(String remoteMacAddress, boolean enable) {
        mLog.info("enableTdlsWithMacAddress uid=% enable=%")
                .c(Binder.getCallingUid())
                .c(enable)
                .flush();
        if (remoteMacAddress == null) {
          throw new IllegalArgumentException("remoteMacAddress cannot be null");
        }

        mActiveModeWarden.getPrimaryClientModeManager().enableTdls(remoteMacAddress, enable);
    }

    /**
     * Temporarily disable a network, should be trigger when user disconnect a network
     */
    @Override
    public void disableEphemeralNetwork(String network, String packageName) {
        mContext.enforceCallingOrSelfPermission(android.Manifest.permission.CHANGE_WIFI_STATE,
                "WifiService");
        if (!isPrivileged(Binder.getCallingPid(), Binder.getCallingUid())) {
            mLog.info("disableEphemeralNetwork not allowed for uid=%")
                    .c(Binder.getCallingUid()).flush();
            return;
        }
        mLog.info("disableEphemeralNetwork uid=%").c(Binder.getCallingUid()).flush();
        mWifiThreadRunner.post(() -> mWifiConfigManager.userTemporarilyDisabledNetwork(network,
                Binder.getCallingUid()));
    }

    private void registerForBroadcasts() {
        IntentFilter intentFilter = new IntentFilter();
        intentFilter.addAction(Intent.ACTION_PACKAGE_FULLY_REMOVED);
        intentFilter.addAction(Intent.ACTION_PACKAGE_CHANGED);
        intentFilter.addAction(Intent.ACTION_PACKAGE_REMOVED);
        intentFilter.addDataScheme("package");
        mContext.registerReceiver(new BroadcastReceiver() {
            @Override
            public void onReceive(Context context, Intent intent) {
                int uid = intent.getIntExtra(Intent.EXTRA_UID, -1);
                Uri uri = intent.getData();
                if (uid == -1 || uri == null) {
                    Log.e(TAG, "Uid or Uri is missing for action:" + intent.getAction());
                    return;
                }
                String pkgName = uri.getSchemeSpecificPart();
                PackageManager pm = context.getPackageManager();
                PackageInfo packageInfo = null;
                try {
                    packageInfo = pm.getPackageInfo(pkgName, 0);
                } catch (PackageManager.NameNotFoundException e) {
                    Log.w(TAG, "Couldn't get PackageInfo for package:" + pkgName);
                }
                // If package is not removed or disabled, just ignore.
                if (packageInfo != null
                        && packageInfo.applicationInfo != null
                        && packageInfo.applicationInfo.enabled) {
                    return;
                }
                Log.d(TAG, "Remove settings for package:" + pkgName);
                // Call the method in the main Wifi thread.
                mWifiThreadRunner.post(() -> {
                    ApplicationInfo ai = new ApplicationInfo();
                    ai.packageName = pkgName;
                    ai.uid = uid;
                    mWifiConfigManager.removeNetworksForApp(ai);
                    mScanRequestProxy.clearScanRequestTimestampsForApp(pkgName, uid);

                    // Remove all suggestions from the package.
                    mWifiNetworkSuggestionsManager.removeApp(pkgName);
                    mWifiInjector.getWifiNetworkFactory().removeUserApprovedAccessPointsForApp(
                            pkgName);

                    // Remove all Passpoint profiles from package.
                    mWifiInjector.getPasspointManager().removePasspointProviderWithPackage(
                            pkgName);
                });
            }
        }, intentFilter);
    }

    private void registerForCarrierConfigChange() {
        IntentFilter filter = new IntentFilter();
        filter.addAction(CarrierConfigManager.ACTION_CARRIER_CONFIG_CHANGED);
        mContext.registerReceiver(new BroadcastReceiver() {
            @Override
            public void onReceive(Context context, Intent intent) {
                final int subId = SubscriptionManager.getActiveDataSubscriptionId();
                Log.d(TAG, "ACTION_CARRIER_CONFIG_CHANGED, active subId: " + subId);

                mTetheredSoftApTracker.updateSoftApCapabilityWhenCarrierConfigChanged(subId);
                mActiveModeWarden.updateSoftApCapability(
                        mTetheredSoftApTracker.getSoftApCapability());
            }
        }, filter);

        WifiPhoneStateListener phoneStateListener = new WifiPhoneStateListener(
                mWifiInjector.getWifiHandlerThread().getLooper());

        mContext.getSystemService(TelephonyManager.class).listen(
                phoneStateListener, PhoneStateListener.LISTEN_ACTIVE_DATA_SUBSCRIPTION_ID_CHANGE);
    }

    @Override
    public int handleShellCommand(@NonNull ParcelFileDescriptor in,
            @NonNull ParcelFileDescriptor out, @NonNull ParcelFileDescriptor err,
            @NonNull String[] args) {
        WifiShellCommand shellCommand =  new WifiShellCommand(mWifiInjector, this, mContext,
                mWifiGlobals);
        return shellCommand.exec(this, in.getFileDescriptor(), out.getFileDescriptor(),
                err.getFileDescriptor(), args);
    }

    private void updateWifiMetrics() {
        mWifiThreadRunner.run(() -> {
            mWifiMetrics.updateSavedNetworks(
                    mWifiConfigManager.getSavedNetworks(Process.WIFI_UID));
            mPasspointManager.updateMetrics();
        });
        boolean isEnhancedMacRandEnabled = mFrameworkFacade.getIntegerSetting(mContext,
                WifiConfigManager.ENHANCED_MAC_RANDOMIZATION_FEATURE_FORCE_ENABLE_FLAG, 0) == 1
                ? true : false;
        mWifiMetrics.setEnhancedMacRandomizationForceEnabled(isEnhancedMacRandEnabled);
        mWifiMetrics.setIsScanningAlwaysEnabled(
                mSettingsStore.isScanAlwaysAvailableToggleEnabled());
        mWifiMetrics.setVerboseLoggingEnabled(mVerboseLoggingEnabled);
        mWifiMetrics.setWifiWakeEnabled(mWifiInjector.getWakeupController().isEnabled());
    }

    @Override
    protected void dump(FileDescriptor fd, PrintWriter pw, String[] args) {
        if (mContext.checkCallingOrSelfPermission(android.Manifest.permission.DUMP)
                != PERMISSION_GRANTED) {
            pw.println("Permission Denial: can't dump WifiService from from pid="
                    + Binder.getCallingPid()
                    + ", uid=" + Binder.getCallingUid());
            return;
        }
        if (args != null && args.length > 0 && WifiMetrics.PROTO_DUMP_ARG.equals(args[0])) {
            // WifiMetrics proto bytes were requested. Dump only these.
            updateWifiMetrics();
            mWifiMetrics.dump(fd, pw, args);
        } else if (args != null && args.length > 0 && IpClientUtil.DUMP_ARG.equals(args[0])) {
            // IpClient dump was requested. Pass it along and take no further action.
            String[] ipClientArgs = new String[args.length - 1];
            System.arraycopy(args, 1, ipClientArgs, 0, ipClientArgs.length);
            mActiveModeWarden.getPrimaryClientModeManager().dumpIpClient(fd, pw, ipClientArgs);
        } else if (args != null && args.length > 0 && WifiScoreReport.DUMP_ARG.equals(args[0])) {
            mActiveModeWarden.getPrimaryClientModeManager().dumpWifiScoreReport(fd, pw, args);
        } else if (args != null && args.length > 0 && WifiScoreCard.DUMP_ARG.equals(args[0])) {
            WifiScoreCard wifiScoreCard = mWifiInjector.getWifiScoreCard();
            String networkListBase64 = mWifiThreadRunner.call(() ->
                    wifiScoreCard.getNetworkListBase64(true), "");
            pw.println(networkListBase64);
        } else {
            pw.println("Verbose logging is " + (mVerboseLoggingEnabled ? "on" : "off"));
            pw.println("Stay-awake conditions: " +
                    mFacade.getIntegerSetting(mContext,
                            Settings.Global.STAY_ON_WHILE_PLUGGED_IN, 0));
            pw.println("mInIdleMode " + mInIdleMode);
            pw.println("mScanPending " + mScanPending);
            pw.println("SettingsStore:");
            mSettingsStore.dump(fd, pw, args);
            mActiveModeWarden.dump(fd, pw, args);
            pw.println();
            mWifiTrafficPoller.dump(fd, pw, args);
            pw.println();
            pw.println("Locks held:");
            mWifiLockManager.dump(pw);
            pw.println();
            mWifiMulticastLockManager.dump(pw);
            pw.println();
            WifiScoreCard wifiScoreCard = mWifiInjector.getWifiScoreCard();
            String networkListBase64 = mWifiThreadRunner.call(() ->
                    wifiScoreCard.getNetworkListBase64(true), "");
            pw.println("WifiScoreCard:");
            pw.println(networkListBase64);

            updateWifiMetrics();
            mWifiMetrics.dump(fd, pw, args);

            pw.println();
            mWifiThreadRunner.run(() -> mWifiNetworkSuggestionsManager.dump(fd, pw, args));
            pw.println();
            mWifiBackupRestore.dump(fd, pw, args);
            pw.println();
            pw.println("ScoringParams: " + mWifiInjector.getScoringParams());
            pw.println();
            mWifiThreadRunner.run(() -> {
                mWifiInjector.getWifiNetworkScoreCache().dumpWithLatestScanResults(
                        fd, pw, args, mScanRequestProxy.getScanResults());
                mWifiInjector.getSettingsConfigStore().dump(fd, pw, args);
            });
            pw.println();
            mCountryCode.dump(fd, pw, args);
            mWifiInjector.getWifiNetworkFactory().dump(fd, pw, args);
            mWifiInjector.getUntrustedWifiNetworkFactory().dump(fd, pw, args);
            mWifiInjector.getOemPaidWifiNetworkFactory().dump(fd, pw, args);
            if (mWifiInjector.getOemPrivateWifiNetworkFactory() != null) {
                mWifiInjector.getOemPrivateWifiNetworkFactory().dump(fd, pw, args);
            }
            pw.println("Wlan Wake Reasons:" + mWifiNative.getWlanWakeReasonCount());
            pw.println();
            mWifiConfigManager.dump(fd, pw, args);
            pw.println();
            mPasspointManager.dump(pw);
            pw.println();
            mWifiInjector.getWifiDiagnostics().captureBugReportData(
                    WifiDiagnostics.REPORT_REASON_USER_ACTION);
            mWifiInjector.getWifiDiagnostics().dump(fd, pw, args);
            mWifiConnectivityManager.dump(fd, pw, args);
            mWifiHealthMonitor.dump(fd, pw, args);
            mWifiInjector.getWakeupController().dump(fd, pw, args);
            mWifiInjector.getWifiLastResortWatchdog().dump(fd, pw, args);
            mWifiInjector.getAdaptiveConnectivityEnabledSettingObserver().dump(fd, pw, args);
            mWifiInjector.getWifiGlobals().dump(fd, pw, args);
            pw.println();
        }
    }

    @Override
    public boolean acquireWifiLock(IBinder binder, int lockMode, String tag, WorkSource ws) {
        mLog.info("acquireWifiLock uid=% lockMode=%")
                .c(Binder.getCallingUid())
                .c(lockMode).flush();

        // Check on permission to make this call
        mContext.enforceCallingOrSelfPermission(android.Manifest.permission.WAKE_LOCK, null);

        // If no UID is provided in worksource, use the calling UID
        WorkSource updatedWs = (ws == null || ws.isEmpty())
                ? new WorkSource(Binder.getCallingUid()) : ws;

        if (!WifiLockManager.isValidLockMode(lockMode)) {
            throw new IllegalArgumentException("lockMode =" + lockMode);
        }

        return mWifiThreadRunner.call(() ->
                mWifiLockManager.acquireWifiLock(lockMode, tag, binder, updatedWs), false);
    }

    @Override
    public void updateWifiLockWorkSource(IBinder binder, WorkSource ws) {
        mLog.info("updateWifiLockWorkSource uid=%").c(Binder.getCallingUid()).flush();

        // Check on permission to make this call
        mContext.enforceCallingOrSelfPermission(
                android.Manifest.permission.UPDATE_DEVICE_STATS, null);

        // If no UID is provided in worksource, use the calling UID
        WorkSource updatedWs = (ws == null || ws.isEmpty())
                ? new WorkSource(Binder.getCallingUid()) : ws;

        mWifiThreadRunner.run(() ->
                mWifiLockManager.updateWifiLockWorkSource(binder, updatedWs));
    }

    @Override
    public boolean releaseWifiLock(IBinder binder) {
        mLog.info("releaseWifiLock uid=%").c(Binder.getCallingUid()).flush();

        // Check on permission to make this call
        mContext.enforceCallingOrSelfPermission(android.Manifest.permission.WAKE_LOCK, null);

        return mWifiThreadRunner.call(() ->
                mWifiLockManager.releaseWifiLock(binder), false);
    }

    @Override
    public void initializeMulticastFiltering() {
        enforceMulticastChangePermission();
        mLog.info("initializeMulticastFiltering uid=%").c(Binder.getCallingUid()).flush();
        mWifiMulticastLockManager.initializeFiltering();
    }

    @Override
    public void acquireMulticastLock(IBinder binder, String tag) {
        enforceMulticastChangePermission();
        mLog.info("acquireMulticastLock uid=%").c(Binder.getCallingUid()).flush();
        mWifiMulticastLockManager.acquireLock(binder, tag);
    }

    @Override
    public void releaseMulticastLock(String tag) {
        enforceMulticastChangePermission();
        mLog.info("releaseMulticastLock uid=%").c(Binder.getCallingUid()).flush();
        mWifiMulticastLockManager.releaseLock(tag);
    }

    @Override
    public boolean isMulticastEnabled() {
        enforceAccessPermission();
        if (mVerboseLoggingEnabled) {
            mLog.info("isMulticastEnabled uid=%").c(Binder.getCallingUid()).flush();
        }
        return mWifiMulticastLockManager.isMulticastEnabled();
    }

    @Override
    public void enableVerboseLogging(int verbose) {
        enforceAccessPermission();
        enforceNetworkSettingsPermission();
        mLog.info("enableVerboseLogging uid=% verbose=%")
                .c(Binder.getCallingUid())
                .c(verbose).flush();
        mWifiInjector.getSettingsConfigStore().put(WIFI_VERBOSE_LOGGING_ENABLED, verbose > 0);
        enableVerboseLoggingInternal(verbose);
    }

    private void enableVerboseLoggingInternal(int verbose) {
        mVerboseLoggingEnabled = verbose > 0;
        mActiveModeWarden.enableVerboseLogging(mVerboseLoggingEnabled);
        mWifiLockManager.enableVerboseLogging(verbose);
        mWifiMulticastLockManager.enableVerboseLogging(verbose);
        mWifiInjector.enableVerboseLogging(verbose);
    }

    @Override
    public int getVerboseLoggingLevel() {
        if (mVerboseLoggingEnabled) {
            mLog.info("getVerboseLoggingLevel uid=%").c(Binder.getCallingUid()).flush();
        }
        return mWifiInjector.getSettingsConfigStore().get(WIFI_VERBOSE_LOGGING_ENABLED) ? 1 : 0;
    }

    @Override
    public void factoryReset(String packageName) {
        enforceNetworkSettingsPermission();
        if (enforceChangePermission(packageName) != MODE_ALLOWED) {
            return;
        }
        mLog.info("factoryReset uid=%").c(Binder.getCallingUid()).flush();
        if (mUserManager.hasUserRestrictionForUser(
                UserManager.DISALLOW_NETWORK_RESET,
                UserHandle.getUserHandleForUid(Binder.getCallingUid()))) {
            return;
        }
        if (!mUserManager.hasUserRestrictionForUser(
                UserManager.DISALLOW_CONFIG_TETHERING,
                UserHandle.getUserHandleForUid(Binder.getCallingUid()))) {
            // Turn mobile hotspot off
            stopSoftApInternal(WifiManager.IFACE_IP_MODE_UNSPECIFIED);
        }

        if (mUserManager.hasUserRestrictionForUser(
                UserManager.DISALLOW_CONFIG_WIFI,
                UserHandle.getUserHandleForUid(Binder.getCallingUid()))) {
            return;
        }
        // Delete all Wifi SSIDs
        List<WifiConfiguration> networks = mWifiThreadRunner.call(
                () -> mWifiConfigManager.getSavedNetworks(Process.WIFI_UID),
                Collections.emptyList());
        for (WifiConfiguration network : networks) {
            removeNetwork(network.networkId, packageName);
        }
        // Delete all Passpoint configurations
        List<PasspointConfiguration> configs = mWifiThreadRunner.call(
                () -> mPasspointManager.getProviderConfigs(Process.WIFI_UID /* ignored */, true),
                Collections.emptyList());
        for (PasspointConfiguration config : configs) {
            removePasspointConfigurationInternal(null, config.getUniqueId());
        }
        mWifiThreadRunner.post(() -> {
            mPasspointManager.clearAnqpRequestsAndFlushCache();
            mWifiConfigManager.clearUserTemporarilyDisabledList();
            mWifiConfigManager.removeAllEphemeralOrPasspointConfiguredNetworks();
            mWifiInjector.getWifiNetworkFactory().clear();
            mWifiNetworkSuggestionsManager.clear();
            mWifiInjector.getWifiScoreCard().clear();
            mWifiHealthMonitor.clear();
            notifyFactoryReset();
        });
    }

    /**
     * Notify the Factory Reset Event to application who may installed wifi configurations.
     */
    private void notifyFactoryReset() {
        Intent intent = new Intent(WifiManager.ACTION_NETWORK_SETTINGS_RESET);

        // Retrieve list of broadcast receivers for this broadcast & send them directed broadcasts
        // to wake them up (if they're in background).
        List<ResolveInfo> resolveInfos =
                mContext.getPackageManager().queryBroadcastReceiversAsUser(
                        intent, 0,
                        UserHandle.of(mWifiInjector.getWifiPermissionsWrapper().getCurrentUser()));
        if (resolveInfos == null || resolveInfos.isEmpty()) return; // No need to send broadcast.

        for (ResolveInfo resolveInfo : resolveInfos) {
            Intent intentToSend = new Intent(intent);
            intentToSend.setComponent(new ComponentName(
                    resolveInfo.activityInfo.applicationInfo.packageName,
                    resolveInfo.activityInfo.name));
            mContext.sendBroadcastAsUser(intentToSend, UserHandle.ALL,
                    android.Manifest.permission.NETWORK_CARRIER_PROVISIONING);
        }
    }

    @Override
    public Network getCurrentNetwork() {
        if (!isSettingsOrSuw(Binder.getCallingPid(), Binder.getCallingUid())) {
            throw new SecurityException(TAG + ": Permission denied");
        }
        if (mVerboseLoggingEnabled) {
            mLog.info("getCurrentNetwork uid=%").c(Binder.getCallingUid()).flush();
        }
        return mActiveModeWarden.getPrimaryClientModeManager().syncGetCurrentNetwork();
    }

    public static String toHexString(String s) {
        if (s == null) {
            return "null";
        }
        StringBuilder sb = new StringBuilder();
        sb.append('\'').append(s).append('\'');
        for (int n = 0; n < s.length(); n++) {
            sb.append(String.format(" %02x", s.charAt(n) & 0xffff));
        }
        return sb.toString();
    }

    /**
     * Retrieve the data to be backed to save the current state.
     *
     * @return  Raw byte stream of the data to be backed up.
     */
    @Override
    public byte[] retrieveBackupData() {
        enforceNetworkSettingsPermission();
        mLog.info("retrieveBackupData uid=%").c(Binder.getCallingUid()).flush();
        Log.d(TAG, "Retrieving backup data");
        List<WifiConfiguration> wifiConfigurations = mWifiThreadRunner.call(
                () -> mWifiConfigManager.getConfiguredNetworksWithPasswords(), null);
        byte[] backupData =
                mWifiBackupRestore.retrieveBackupDataFromConfigurations(wifiConfigurations);
        Log.d(TAG, "Retrieved backup data");
        return backupData;
    }

    /**
     * Helper method to restore networks retrieved from backup data.
     *
     * @param configurations list of WifiConfiguration objects parsed from the backup data.
     */
    private void restoreNetworks(List<WifiConfiguration> configurations) {
        if (configurations == null) {
            Log.e(TAG, "Backup data parse failed");
            return;
        }
        int callingUid = Binder.getCallingUid();
        mWifiThreadRunner.run(
                () -> {
                    for (WifiConfiguration configuration : configurations) {
                        int networkId =
                                mWifiConfigManager.addOrUpdateNetwork(configuration, callingUid)
                                        .getNetworkId();
                        if (networkId == WifiConfiguration.INVALID_NETWORK_ID) {
                            Log.e(TAG, "Restore network failed: " + configuration.getProfileKey());
                            continue;
                        }
                        // Enable all networks restored.
                        mWifiConfigManager.enableNetwork(networkId, false, callingUid, null);
                        // Restore auto-join param.
                        mWifiConfigManager.allowAutojoin(networkId, configuration.allowAutojoin);
                    }
                });
    }

    /**
     * Restore state from the backed up data.
     *
     * @param data Raw byte stream of the backed up data.
     */
    @Override
    public void restoreBackupData(byte[] data) {
        enforceNetworkSettingsPermission();
        mLog.info("restoreBackupData uid=%").c(Binder.getCallingUid()).flush();
        Log.d(TAG, "Restoring backup data");
        List<WifiConfiguration> wifiConfigurations =
                mWifiBackupRestore.retrieveConfigurationsFromBackupData(data);
        restoreNetworks(wifiConfigurations);
        Log.d(TAG, "Restored backup data");
    }

    /**
     * Retrieve the soft ap config data to be backed to save current config data.
     *
     * @return  Raw byte stream of the data to be backed up.
     */
    @Override
    public byte[] retrieveSoftApBackupData() {
        enforceNetworkSettingsPermission();
        mLog.info("retrieveSoftApBackupData uid=%").c(Binder.getCallingUid()).flush();
        SoftApConfiguration config = mWifiThreadRunner.call(mWifiApConfigStore::getApConfiguration,
                new SoftApConfiguration.Builder().build());
        byte[] backupData =
                mSoftApBackupRestore.retrieveBackupDataFromSoftApConfiguration(config);
        Log.d(TAG, "Retrieved soft ap backup data");
        return backupData;
    }

    /**
     * Restore soft ap config from the backed up data.
     *
     * @param data Raw byte stream of the backed up data.
     * @return restored SoftApConfiguration or Null if data is invalid.
     */
    @Override
    public SoftApConfiguration restoreSoftApBackupData(byte[] data) {
        enforceNetworkSettingsPermission();
        mLog.info("restoreSoftApBackupData uid=%").c(Binder.getCallingUid()).flush();
        SoftApConfiguration softApConfig =
                mSoftApBackupRestore.retrieveSoftApConfigurationFromBackupData(data);
        if (softApConfig != null) {
            mWifiThreadRunner.post(() -> mWifiApConfigStore.setApConfiguration(
                    mWifiApConfigStore.resetToDefaultForUnsupportedConfig(softApConfig)));
            Log.d(TAG, "Restored soft ap backup data");
        }
        return softApConfig;
    }


    /**
     * Restore state from the older supplicant back up data.
     * The old backup data was essentially a backup of wpa_supplicant.conf & ipconfig.txt file.
     *
     * @param supplicantData Raw byte stream of wpa_supplicant.conf
     * @param ipConfigData Raw byte stream of ipconfig.txt
     */
    public void restoreSupplicantBackupData(byte[] supplicantData, byte[] ipConfigData) {
        enforceNetworkSettingsPermission();
        mLog.trace("restoreSupplicantBackupData uid=%").c(Binder.getCallingUid()).flush();
        Log.d(TAG, "Restoring supplicant backup data");
        List<WifiConfiguration> wifiConfigurations =
                mWifiBackupRestore.retrieveConfigurationsFromSupplicantBackupData(
                        supplicantData, ipConfigData);
        restoreNetworks(wifiConfigurations);
        Log.d(TAG, "Restored supplicant backup data");
    }

    /**
     * Starts subscription provisioning with a provider.
     *
     * @param provider {@link OsuProvider} the provider to provision with
     * @param callback {@link IProvisioningCallback} the callback object to inform status
     */
    @Override
    public void startSubscriptionProvisioning(OsuProvider provider,
            IProvisioningCallback callback) {
        if (provider == null) {
            throw new IllegalArgumentException("Provider must not be null");
        }
        if (callback == null) {
            throw new IllegalArgumentException("Callback must not be null");
        }
        if (!isSettingsOrSuw(Binder.getCallingPid(), Binder.getCallingUid())) {
            throw new SecurityException(TAG + ": Permission denied");
        }
        final int uid = Binder.getCallingUid();
        mLog.trace("startSubscriptionProvisioning uid=%").c(uid).flush();
        if (mActiveModeWarden.getPrimaryClientModeManager().syncStartSubscriptionProvisioning(
                uid, provider, callback)) {
            mLog.trace("Subscription provisioning started with %")
                    .c(provider.toString()).flush();
        }
    }

    /**
     * See
     * {@link WifiManager#registerTrafficStateCallback(Executor, WifiManager.TrafficStateCallback)}
     *
     * @param binder IBinder instance to allow cleanup if the app dies
     * @param callback Traffic State callback to register
     * @param callbackIdentifier Unique ID of the registering callback. This ID will be used to
     *        unregister the callback. See {@link unregisterTrafficStateCallback(int)}
     *
     * @throws SecurityException if the caller does not have permission to register a callback
     * @throws RemoteException if remote exception happens
     * @throws IllegalArgumentException if the arguments are null or invalid
     */
    @Override
    public void registerTrafficStateCallback(IBinder binder, ITrafficStateCallback callback,
                                             int callbackIdentifier) {
        // verify arguments
        if (binder == null) {
            throw new IllegalArgumentException("Binder must not be null");
        }
        if (callback == null) {
            throw new IllegalArgumentException("Callback must not be null");
        }
        enforceNetworkSettingsPermission();
        if (mVerboseLoggingEnabled) {
            mLog.info("registerTrafficStateCallback uid=%").c(Binder.getCallingUid()).flush();
        }
        // Post operation to handler thread
        mWifiThreadRunner.post(() ->
                mWifiTrafficPoller.addCallback(binder, callback, callbackIdentifier));
    }

    /**
     * see {@link android.net.wifi.WifiManager#unregisterTrafficStateCallback(
     * WifiManager.TrafficStateCallback)}
     *
     * @param callbackIdentifier Unique ID of the callback to be unregistered.
     *
     * @throws SecurityException if the caller does not have permission to register a callback
     */
    @Override
    public void unregisterTrafficStateCallback(int callbackIdentifier) {
        enforceNetworkSettingsPermission();
        if (mVerboseLoggingEnabled) {
            mLog.info("unregisterTrafficStateCallback uid=%").c(Binder.getCallingUid()).flush();
        }
        // Post operation to handler thread
        mWifiThreadRunner.post(() ->
                mWifiTrafficPoller.removeCallback(callbackIdentifier));
    }

    private long getSupportedFeaturesInternal() {
        long supportedFeatureSet = mWifiThreadRunner.call(
                () -> mActiveModeWarden.getPrimaryClientModeManager().getSupportedFeatures(),
                0L);
        // Mask the feature set against system properties.
        boolean rttSupported = mContext.getPackageManager().hasSystemFeature(
                PackageManager.FEATURE_WIFI_RTT);
        if (!rttSupported) {
            // flags filled in by vendor HAL, remove if overlay disables it.
            supportedFeatureSet &=
                    ~(WifiManager.WIFI_FEATURE_D2D_RTT | WifiManager.WIFI_FEATURE_D2AP_RTT);
        }
        if (!mContext.getResources().getBoolean(
                R.bool.config_wifi_p2p_mac_randomization_supported)) {
            // flags filled in by vendor HAL, remove if overlay disables it.
            supportedFeatureSet &= ~WifiManager.WIFI_FEATURE_P2P_RAND_MAC;
        }
        if (mContext.getResources().getBoolean(
                R.bool.config_wifi_connected_mac_randomization_supported)) {
            // no corresponding flags in vendor HAL, set if overlay enables it.
            supportedFeatureSet |= WifiManager.WIFI_FEATURE_CONNECTED_RAND_MAC;
        }
        if (mContext.getResources().getBoolean(
                R.bool.config_wifi_ap_mac_randomization_supported)) {
            // no corresponding flags in vendor HAL, set if overlay enables it.
            supportedFeatureSet |= WifiManager.WIFI_FEATURE_AP_RAND_MAC;
        }
        if (SdkLevel.isAtLeastS()) {
            if (mContext.getResources().getBoolean(
                    R.bool.config_wifiBridgedSoftApSupported)) {
                // The bridged mode requires the kernel network modules support.
                // It doesn't relate the vendor HAL, set if overlay enables it.
                supportedFeatureSet |= WifiManager.WIFI_FEATURE_BRIDGED_AP;
            }
            if (mContext.getResources().getBoolean(
                    R.bool.config_wifiStaWithBridgedSoftApConcurrencySupported)) {
                // The bridged mode requires the kernel network modules support.
                // It doesn't relate the vendor HAL, set if overlay enables it.
                supportedFeatureSet |= WifiManager.WIFI_FEATURE_STA_BRIDGED_AP;
            }
        }
        supportedFeatureSet |= mWifiThreadRunner.call(
                () -> {
                    long concurrencyFeatureSet = 0L;
                    if (mActiveModeWarden.isStaApConcurrencySupported()) {
                        concurrencyFeatureSet |= WifiManager.WIFI_FEATURE_AP_STA;
                    }
                    // New feature flag in S.
                    if (SdkLevel.isAtLeastS()
                            && mActiveModeWarden.isStaStaConcurrencySupported()) {
                        concurrencyFeatureSet |= WifiManager.WIFI_FEATURE_ADDITIONAL_STA;
                    }
                    return concurrencyFeatureSet;
                }, 0L);
        return supportedFeatureSet;
    }

    private static boolean hasAutomotiveFeature(Context context) {
        return context.getPackageManager().hasSystemFeature(PackageManager.FEATURE_AUTOMOTIVE);
    }

    /**
     * See
     * {@link WifiManager#registerNetworkRequestMatchCallback(
     * Executor, WifiManager.NetworkRequestMatchCallback)}
     *
     * @param binder IBinder instance to allow cleanup if the app dies
     * @param callback Network Request Match callback to register
     * @param callbackIdentifier Unique ID of the registering callback. This ID will be used to
     *                           unregister the callback.
     *                           See {@link #unregisterNetworkRequestMatchCallback(int)} (int)}
     *
     * @throws SecurityException if the caller does not have permission to register a callback
     * @throws RemoteException if remote exception happens
     * @throws IllegalArgumentException if the arguments are null or invalid
     */
    @Override
    public void registerNetworkRequestMatchCallback(IBinder binder,
                                                    INetworkRequestMatchCallback callback,
                                                    int callbackIdentifier) {
        // verify arguments
        if (binder == null) {
            throw new IllegalArgumentException("Binder must not be null");
        }
        if (callback == null) {
            throw new IllegalArgumentException("Callback must not be null");
        }
        enforceNetworkSettingsPermission();
        if (mVerboseLoggingEnabled) {
            mLog.info("registerNetworkRequestMatchCallback uid=%")
                    .c(Binder.getCallingUid()).flush();
        }
        // Post operation to handler thread
        mWifiThreadRunner.post(() ->
                mWifiInjector.getWifiNetworkFactory().addCallback(
                        binder, callback, callbackIdentifier));
    }

    /**
     * see {@link android.net.wifi.WifiManager#unregisterNetworkRequestMatchCallback(
     * WifiManager.NetworkRequestMatchCallback)}
     *
     * @param callbackIdentifier Unique ID of the callback to be unregistered.
     *
     * @throws SecurityException if the caller does not have permission to register a callback
     */
    @Override
    public void unregisterNetworkRequestMatchCallback(int callbackIdentifier) {
        enforceNetworkSettingsPermission();
        if (mVerboseLoggingEnabled) {
            mLog.info("unregisterNetworkRequestMatchCallback uid=%")
                    .c(Binder.getCallingUid()).flush();
        }
        // Post operation to handler thread
        mWifiThreadRunner.post(() ->
                mWifiInjector.getWifiNetworkFactory().removeCallback(callbackIdentifier));
    }

    /**
     * See {@link android.net.wifi.WifiManager#addNetworkSuggestions(List)}
     *
     * @param networkSuggestions List of network suggestions to be added.
     * @param callingPackageName Package Name of the app adding the suggestions.
     * @param callingFeatureId Feature in the calling package
     * @throws SecurityException if the caller does not have permission.
     * @return One of status codes from {@link WifiManager.NetworkSuggestionsStatusCode}.
     */
    @Override
    public int addNetworkSuggestions(
            List<WifiNetworkSuggestion> networkSuggestions, String callingPackageName,
            String callingFeatureId) {
        if (enforceChangePermission(callingPackageName) != MODE_ALLOWED) {
            return WifiManager.STATUS_NETWORK_SUGGESTIONS_ERROR_APP_DISALLOWED;
        }
        if (mVerboseLoggingEnabled) {
            mLog.info("addNetworkSuggestions uid=%").c(Binder.getCallingUid()).flush();
        }
        int callingUid = Binder.getCallingUid();

        int success = mWifiThreadRunner.call(() -> mWifiNetworkSuggestionsManager.add(
                networkSuggestions, callingUid, callingPackageName, callingFeatureId),
                WifiManager.STATUS_NETWORK_SUGGESTIONS_ERROR_INTERNAL);
        if (success != WifiManager.STATUS_NETWORK_SUGGESTIONS_SUCCESS) {
            Log.e(TAG, "Failed to add network suggestions");
        }
        return success;
    }

    /**
     * See {@link android.net.wifi.WifiManager#removeNetworkSuggestions(List)}
     *
     * @param networkSuggestions List of network suggestions to be removed.
     * @param callingPackageName Package Name of the app removing the suggestions.
     * @throws SecurityException if the caller does not have permission.
     * @return One of status codes from {@link WifiManager.NetworkSuggestionsStatusCode}.
     */
    @Override
    public int removeNetworkSuggestions(
            List<WifiNetworkSuggestion> networkSuggestions, String callingPackageName) {
        if (enforceChangePermission(callingPackageName) != MODE_ALLOWED) {
            return WifiManager.STATUS_NETWORK_SUGGESTIONS_ERROR_APP_DISALLOWED;
        }
        if (mVerboseLoggingEnabled) {
            mLog.info("removeNetworkSuggestions uid=%").c(Binder.getCallingUid()).flush();
        }
        int callingUid = Binder.getCallingUid();

        int success = mWifiThreadRunner.call(() -> mWifiNetworkSuggestionsManager.remove(
                networkSuggestions, callingUid, callingPackageName),
                WifiManager.STATUS_NETWORK_SUGGESTIONS_ERROR_INTERNAL);
        if (success != WifiManager.STATUS_NETWORK_SUGGESTIONS_SUCCESS) {
            Log.e(TAG, "Failed to remove network suggestions");
        }
        return success;
    }

    /**
     * See {@link android.net.wifi.WifiManager#getNetworkSuggestions()}
     * @param callingPackageName Package Name of the app getting the suggestions.
     * @return a list of network suggestions suggested by this app
     */
    @Override
    public List<WifiNetworkSuggestion> getNetworkSuggestions(String callingPackageName) {
        mAppOps.checkPackage(Binder.getCallingUid(), callingPackageName);
        enforceAccessPermission();
        if (mVerboseLoggingEnabled) {
            mLog.info("getNetworkSuggestionList uid=%").c(Binder.getCallingUid()).flush();
        }
        return mWifiThreadRunner.call(() ->
                mWifiNetworkSuggestionsManager.get(callingPackageName), Collections.emptyList());
    }

    /**
     * See {@link android.net.wifi.WifiManager#getNetworkSuggestionUserApprovalStatus(String)
     * @param callingPackageName Package Name of the app getting the approval status.
     * @return
     */
    @Override
    public int getNetworkSuggestionUserApprovalStatus(String callingPackageName) {
        mAppOps.checkPackage(Binder.getCallingUid(), callingPackageName);
        enforceAccessPermission();
        if (mVerboseLoggingEnabled) {
            mLog.info("getNetworkSuggestionUserApprovalStatus uid=%")
                    .c(Binder.getCallingUid()).flush();
        }
        return mWifiThreadRunner.call(() -> mWifiNetworkSuggestionsManager
                        .getNetworkSuggestionUserApprovalStatus(Binder.getCallingUid(),
                                callingPackageName),
                WifiManager.STATUS_SUGGESTION_APPROVAL_UNKNOWN);
    }


    /**
     * Gets the factory Wi-Fi MAC addresses.
     * @throws SecurityException if the caller does not have permission.
     * @return Array of String representing Wi-Fi MAC addresses, or empty array if failed.
     */
    @Override
    public String[] getFactoryMacAddresses() {
        final int uid = Binder.getCallingUid();
        if (!mWifiPermissionsUtil.checkNetworkSettingsPermission(uid)) {
            throw new SecurityException("App not allowed to get Wi-Fi factory MAC address "
                    + "(uid = " + uid + ")");
        }
        String result = mWifiThreadRunner.call(
                mActiveModeWarden.getPrimaryClientModeManager()::getFactoryMacAddress, null);
        // result can be empty array if either: WifiThreadRunner.call() timed out, or
        // ClientModeImpl.getFactoryMacAddress() returned null.
        // In this particular instance, we don't differentiate the two types of nulls.
        if (result == null) {
            return new String[0];
        }
        return new String[]{result};
    }

    /**
     * Sets the current device mobility state.
     * @param state the new device mobility state
     */
    @Override
    public void setDeviceMobilityState(@DeviceMobilityState int state) {
        mContext.enforceCallingOrSelfPermission(
                android.Manifest.permission.WIFI_SET_DEVICE_MOBILITY_STATE, "WifiService");

        if (mVerboseLoggingEnabled) {
            mLog.info("setDeviceMobilityState uid=% state=%")
                    .c(Binder.getCallingUid())
                    .c(state)
                    .flush();
        }
        // Post operation to handler thread
        mWifiThreadRunner.post(() -> {
            mWifiConnectivityManager.setDeviceMobilityState(state);
            mWifiHealthMonitor.setDeviceMobilityState(state);
            mWifiDataStall.setDeviceMobilityState(state);
        });
    }

    /**
     * Proxy for the final native call of the parent class. Enables mocking of
     * the function.
     */
    public int getMockableCallingUid() {
        return getCallingUid();
    }

    /**
     * Start DPP in Configurator-Initiator role. The current device will initiate DPP bootstrapping
     * with a peer, and send the SSID and password of the selected network.
     *
     * @param binder Caller's binder context
     * @param enrolleeUri URI of the Enrollee obtained externally (e.g. QR code scanning)
     * @param selectedNetworkId Selected network ID to be sent to the peer
     * @param netRole The network role of the enrollee
     * @param callback Callback for status updates
     */
    @Override
    public void startDppAsConfiguratorInitiator(IBinder binder, String enrolleeUri,
            int selectedNetworkId, int netRole, IDppCallback callback) {
        // verify arguments
        if (binder == null) {
            throw new IllegalArgumentException("Binder must not be null");
        }
        if (TextUtils.isEmpty(enrolleeUri)) {
            throw new IllegalArgumentException("Enrollee URI must not be null or empty");
        }
        if (selectedNetworkId < 0) {
            throw new IllegalArgumentException("Selected network ID invalid");
        }
        if (callback == null) {
            throw new IllegalArgumentException("Callback must not be null");
        }

        final int uid = getMockableCallingUid();

        if (!isSettingsOrSuw(Binder.getCallingPid(), Binder.getCallingUid())) {
            throw new SecurityException(TAG + ": Permission denied");
        }

        mWifiThreadRunner.post(() -> mDppManager.startDppAsConfiguratorInitiator(
                uid, binder, enrolleeUri, selectedNetworkId, netRole, callback));
    }

    /**
     * Start DPP in Enrollee-Initiator role. The current device will initiate DPP bootstrapping
     * with a peer, and receive the SSID and password from the peer configurator.
     *
     * @param binder Caller's binder context
     * @param configuratorUri URI of the Configurator obtained externally (e.g. QR code scanning)
     * @param callback Callback for status updates
     */
    @Override
    public void startDppAsEnrolleeInitiator(IBinder binder, String configuratorUri,
            IDppCallback callback) {
        // verify arguments
        if (binder == null) {
            throw new IllegalArgumentException("Binder must not be null");
        }
        if (TextUtils.isEmpty(configuratorUri)) {
            throw new IllegalArgumentException("Enrollee URI must not be null or empty");
        }
        if (callback == null) {
            throw new IllegalArgumentException("Callback must not be null");
        }

        final int uid = getMockableCallingUid();

        if (!isSettingsOrSuw(Binder.getCallingPid(), Binder.getCallingUid())) {
            throw new SecurityException(TAG + ": Permission denied");
        }

        mWifiThreadRunner.post(() ->
                mDppManager.startDppAsEnrolleeInitiator(uid, binder, configuratorUri, callback));
    }

    /**
     * Start DPP in Enrollee-Responder role. The current device will generate the
     * bootstrap code and wait for the peer device to start the DPP authentication process.
     *
     * @param binder Caller's binder context
     * @param deviceInfo Device specific info to display in QR code(e.g. Easy_connect_demo)
     * @param curve Elliptic curve cryptography type used to generate DPP public/private key pair.
     * @param callback Callback for status updates
     */
    @Override
    public void startDppAsEnrolleeResponder(IBinder binder, @Nullable String deviceInfo,
            @WifiManager.EasyConnectCryptographyCurve int curve, IDppCallback callback) {
        if (!SdkLevel.isAtLeastS()) {
            throw new UnsupportedOperationException();
        }
        // verify arguments
        if (binder == null) {
            throw new IllegalArgumentException("Binder must not be null");
        }
        if (callback == null) {
            throw new IllegalArgumentException("Callback must not be null");
        }

        final int uid = getMockableCallingUid();

        if (!isSettingsOrSuw(Binder.getCallingPid(), Binder.getCallingUid())) {
            throw new SecurityException(TAG + ": Permission denied");
        }

        if (deviceInfo != null) {
            int deviceInfoLen = deviceInfo.length();
            if (deviceInfoLen > WifiManager.EASY_CONNECT_DEVICE_INFO_MAXIMUM_LENGTH) {
                throw new IllegalArgumentException("Device info length: " + deviceInfoLen
                        + " must be less than "
                        + WifiManager.EASY_CONNECT_DEVICE_INFO_MAXIMUM_LENGTH);
            }
            char c;
            for (int i = 0; i < deviceInfoLen; i++) {
                c = deviceInfo.charAt(i);
                if (c < '!' || c > '~' || c == ';') {
                    throw new IllegalArgumentException("Allowed Range of ASCII characters in"
                            + "deviceInfo - %x20-7E; semicolon and space are not allowed!"
                            + "Found c: " + c);
                }
            }
        }

        mWifiThreadRunner.post(() ->
                mDppManager.startDppAsEnrolleeResponder(uid, binder, deviceInfo, curve, callback));
    }

    /**
     * Stop or abort a current DPP session.
     */
    @Override
    public void stopDppSession() throws RemoteException {
        if (!isSettingsOrSuw(Binder.getCallingPid(), Binder.getCallingUid())) {
            throw new SecurityException(TAG + ": Permission denied");
        }
        final int uid = getMockableCallingUid();

        mWifiThreadRunner.post(() -> mDppManager.stopDppSession(uid));
    }

    /**
     * Add the DPP bootstrap info obtained from QR code.
     *
     * @param uri:The URI obtained from the QR code reader.
     *
     * @return: Handle to strored info else -1 on failure
     * @hide
     */
    @Override
    public int dppAddBootstrapQrCode(String uri) {
        return mActiveModeWarden.getPrimaryClientModeManager().syncDppAddBootstrapQrCode(uri);
    }

    /**
     * Generate bootstrap URI based on the passed arguments
     *
     * @param config – bootstrap generate config
     *
     * @return: Handle to strored URI info else -1 on failure
     */
    @Override
    public int dppBootstrapGenerate(WifiDppConfig config) {
        return mActiveModeWarden.getPrimaryClientModeManager().syncDppBootstrapGenerate(config);
    }

    /**
     * Get bootstrap URI based on bootstrap ID
     *
     * @param bootstrap_id: Stored bootstrap ID
     *
     * @return: URI string else -1 on failure
     */
    @Override
    public String dppGetUri(int bootstrap_id) {
        return mActiveModeWarden.getPrimaryClientModeManager().syncDppGetUri(bootstrap_id);
    }

    /**
     * Remove bootstrap URI based on bootstrap ID.
     *
     * @param bootstrap_id: Stored bootstrap ID
     *
     * @return: 0 – Success or -1 on failure
     */
    @Override
    public int dppBootstrapRemove(int bootstrap_id) {
        return mActiveModeWarden.getPrimaryClientModeManager().syncDppBootstrapRemove(bootstrap_id);
    }

    /**
     * start listen on the channel specified waiting to receive
     * the DPP Authentication request.
     *
     * @param frequency: DPP listen frequency
     * @param dpp_role: Configurator/Enrollee role
     * @param qr_mutual: Mutual authentication required
     * @param netrole_ap: network role
     *
     * @return: Returns 0 if a DPP-listen work is successfully
     *  queued and -1 on failure.
     */
    @Override
    public int dppListen(String frequency, int dpp_role, boolean qr_mutual, boolean netrole_ap) {
        return mActiveModeWarden.getPrimaryClientModeManager().syncDppListen(
            frequency, dpp_role, qr_mutual, netrole_ap);
    }

    /**
     * stop ongoing dpp listen
     */
    @Override
    public void dppStopListen() {
        mActiveModeWarden.getPrimaryClientModeManager().dppStopListen();
    }

    /**
     * Adds the DPP configurator
     *
     * @param curve curve used for dpp encryption
     * @param key private key
     * @param expiry timeout in seconds
     *
     * @return: Identifier of the added configurator or -1 on failure
     */
    @Override
    public int dppConfiguratorAdd(String curve, String key, int expiry) {
        return mActiveModeWarden.getPrimaryClientModeManager().syncDppConfiguratorAdd(
            curve, key, expiry);
    }

    /**
     * Remove the added configurator through dppConfiguratorAdd.
     *
     * @param config_id: DPP Configurator ID
     *
     * @return: Handle to strored info else -1 on failure
     */
    @Override
    public int dppConfiguratorRemove(int config_id) {
        return mActiveModeWarden.getPrimaryClientModeManager().syncDppConfiguratorRemove(
            config_id);
    }

    /**
     * Start DPP authentication and provisioning with the specified peer
     *
     * @param config – dpp auth init config
     *
     * @return: 0 if DPP Authentication request was transmitted and -1 on failure
     */
    @Override
    public int  dppStartAuth(WifiDppConfig config) {
        return mActiveModeWarden.getPrimaryClientModeManager().syncDppStartAuth(config);
    }

    /**
     * Retrieve Private key to be used for configurator
     *
     * @param id: id of configurator object
     *
     * @return: KEY string else -1 on failure
     */
    public String dppConfiguratorGetKey(int id) {
        return mActiveModeWarden.getPrimaryClientModeManager().syncDppConfiguratorGetKey(id);
    }

    private void setDualSapMode(SoftApConfiguration apConfig) {
        if (apConfig == null)
            apConfig = mWifiApConfigStore.getApConfiguration();

        if (apConfig.getBand() == SoftApConfiguration.BAND_DUAL
                || apConfig.getSecurityType() == SoftApConfiguration.SECURITY_TYPE_OWE) {
            mLog.trace("setDualSapMode uid=%").c(Binder.getCallingUid()).flush();
            mWifiApConfigStore.setDualSapStatus(true);
        } else {
            mWifiApConfigStore.setDualSapStatus(false);
        }
    }

    /* API to check whether SoftAp extending current sta connected AP network*/
    public boolean isExtendingWifi() {
        return mSoftApExtendingWifi;
    }

    public boolean isCurrentStaShareThisAp() {
        if(!isWifiCoverageExtendFeatureEnabled())
            return false;

        WifiConfiguration currentStaConfig =
            mActiveModeWarden.getPrimaryClientModeManager().getConnectedWifiConfiguration();

        if (currentStaConfig != null && currentStaConfig.shareThisAp) {
            int authType = currentStaConfig.getAuthType();

            if (authType == WifiConfiguration.KeyMgmt.NONE || authType == WifiConfiguration.KeyMgmt.WPA_PSK)
                return true;
        }

        return false;
    }

    private void startSoftApInRepeaterMode(int mode, SoftApConfiguration apConfig, WorkSource requestorWs) {
        WifiInfo wifiInfo =
                    mActiveModeWarden.getPrimaryClientModeManager().syncRequestConnectionInfo();
        WifiConfigManager wifiConfigManager = mWifiInjector.getWifiConfigManager();
        WifiConfiguration currentStaConfig = wifiConfigManager.getConfiguredNetworkWithPassword(wifiInfo.getNetworkId());
        SoftApConfiguration.Builder softApConfigBuilder = new SoftApConfiguration.Builder(
            ApConfigUtil.fromWifiConfiguration(currentStaConfig));

        // Remove double quotes in SSID and psk
        softApConfigBuilder.setSsid(WifiInfo.removeDoubleQuotes(currentStaConfig.SSID));
        if (currentStaConfig.getAuthType() == WifiConfiguration.KeyMgmt.WPA_PSK) {
            softApConfigBuilder.setPassphrase(WifiInfo.removeDoubleQuotes(currentStaConfig.preSharedKey),
                SoftApConfiguration.SECURITY_TYPE_WPA2_PSK);
        }

        // Get band info from SoftAP configuration
        if (apConfig == null)
            softApConfigBuilder.setBand(mWifiApConfigStore.getApConfiguration().getBand());
        else
            softApConfigBuilder.setBand(apConfig.getBand());

        SoftApConfiguration softApConfig = softApConfigBuilder.build();
        Log.d(TAG,"Repeater mode config - " + softApConfig);
        SoftApModeConfiguration softApModeConfig = new SoftApModeConfiguration(mode, softApConfig,
                mTetheredSoftApTracker.getSoftApCapability());
        mActiveModeWarden.startSoftAp(softApModeConfig, requestorWs);

    }

    public boolean isWifiCoverageExtendFeatureEnabled() {
        enforceAccessPermission();
        return mWifiInjector.getSettingsConfigStore().get(WIFI_COVERAGE_EXTEND_FEATURE_ENABLED);
    }

    public void enableWifiCoverageExtendFeature(boolean enable) {
        enforceAccessPermission();
        enforceNetworkSettingsPermission();
        mLog.info("enableWifiCoverageExtendFeature uid=% enable=%")
                .c(Binder.getCallingUid())
                .c(enable).flush();
         mWifiInjector.getSettingsConfigStore().put(WIFI_COVERAGE_EXTEND_FEATURE_ENABLED, enable);
    }

    /**
     * see {@link android.net.wifi.WifiManager#addOnWifiUsabilityStatsListener(Executor,
     * OnWifiUsabilityStatsListener)}
     *
     * @param binder IBinder instance to allow cleanup if the app dies
     * @param listener WifiUsabilityStatsEntry listener to add
     * @param listenerIdentifier Unique ID of the adding listener. This ID will be used to
     *        remove the listener. See {@link removeOnWifiUsabilityStatsListener(int)}
     *
     * @throws SecurityException if the caller does not have permission to add a listener
     * @throws RemoteException if remote exception happens
     * @throws IllegalArgumentException if the arguments are null or invalid
     */
    @Override
    public void addOnWifiUsabilityStatsListener(IBinder binder,
            IOnWifiUsabilityStatsListener listener, int listenerIdentifier) {
        // verify arguments
        if (binder == null) {
            throw new IllegalArgumentException("Binder must not be null");
        }
        if (listener == null) {
            throw new IllegalArgumentException("Listener must not be null");
        }
        mContext.enforceCallingOrSelfPermission(
                android.Manifest.permission.WIFI_UPDATE_USABILITY_STATS_SCORE, "WifiService");
        if (mVerboseLoggingEnabled) {
            mLog.info("addOnWifiUsabilityStatsListener uid=%")
                .c(Binder.getCallingUid()).flush();
        }
        // Post operation to handler thread
        mWifiThreadRunner.post(() ->
                mWifiMetrics.addOnWifiUsabilityListener(binder, listener, listenerIdentifier));
    }

    /**
     * see {@link android.net.wifi.WifiManager#removeOnWifiUsabilityStatsListener(
     * OnWifiUsabilityStatsListener)}
     *
     * @param listenerIdentifier Unique ID of the listener to be removed.
     *
     * @throws SecurityException if the caller does not have permission to add a listener
     */
    @Override
    public void removeOnWifiUsabilityStatsListener(int listenerIdentifier) {
        mContext.enforceCallingOrSelfPermission(
                android.Manifest.permission.WIFI_UPDATE_USABILITY_STATS_SCORE, "WifiService");
        if (mVerboseLoggingEnabled) {
            mLog.info("removeOnWifiUsabilityStatsListener uid=%")
                    .c(Binder.getCallingUid()).flush();
        }
        // Post operation to handler thread
        mWifiThreadRunner.post(() ->
                mWifiMetrics.removeOnWifiUsabilityListener(listenerIdentifier));
    }

    /**
     * Updates the Wi-Fi usability score.
     * @param seqNum Sequence number of the Wi-Fi usability score.
     * @param score The Wi-Fi usability score.
     * @param predictionHorizonSec Prediction horizon of the Wi-Fi usability score in second.
     */
    @Override
    public void updateWifiUsabilityScore(int seqNum, int score, int predictionHorizonSec) {
        mContext.enforceCallingOrSelfPermission(
                android.Manifest.permission.WIFI_UPDATE_USABILITY_STATS_SCORE, "WifiService");

        if (mVerboseLoggingEnabled) {
            mLog.info("updateWifiUsabilityScore uid=% seqNum=% score=% predictionHorizonSec=%")
                    .c(Binder.getCallingUid())
                    .c(seqNum)
                    .c(score)
                    .c(predictionHorizonSec)
                    .flush();
        }
        // Post operation to handler thread
        mWifiThreadRunner.post(() -> {
            String ifaceName = mActiveModeWarden.getPrimaryClientModeManager().getInterfaceName();
            mWifiMetrics.incrementWifiUsabilityScoreCount(
                    ifaceName, seqNum, score, predictionHorizonSec);
        });
    }

    /**
     * Notify interested parties if a wifi config has been changed.
     *
     * @param wifiCredentialEventType WIFI_CREDENTIAL_SAVED or WIFI_CREDENTIAL_FORGOT
     * @param config Must have a WifiConfiguration object to succeed
     */
    private void broadcastWifiCredentialChanged(int wifiCredentialEventType,
            WifiConfiguration config) {
        Intent intent = new Intent(WifiManager.WIFI_CREDENTIAL_CHANGED_ACTION);
        if (config != null && config.SSID != null && mWifiPermissionsUtil.isLocationModeEnabled()) {
            intent.putExtra(WifiManager.EXTRA_WIFI_CREDENTIAL_SSID, config.SSID);
        }
        intent.putExtra(WifiManager.EXTRA_WIFI_CREDENTIAL_EVENT_TYPE,
                wifiCredentialEventType);
        mContext.createContextAsUser(UserHandle.CURRENT, 0)
                .sendBroadcastWithMultiplePermissions(
                        intent,
                        new String[]{
                                android.Manifest.permission.RECEIVE_WIFI_CREDENTIAL_CHANGE,
                                android.Manifest.permission.ACCESS_FINE_LOCATION,
                        });
    }

    /**
     * see {@link android.net.wifi.WifiManager#connect(int, WifiManager.ActionListener)}
     */
    @Override
    public void connect(WifiConfiguration config, int netId, @Nullable IActionListener callback) {
        int uid = Binder.getCallingUid();
        if (!isPrivileged(Binder.getCallingPid(), uid)) {
            throw new SecurityException(TAG + ": Permission denied");
        }
        mLog.info("connect uid=%").c(uid).flush();
        mWifiThreadRunner.post(() -> {
            ActionListenerWrapper wrapper = new ActionListenerWrapper(callback);
            final NetworkUpdateResult result;
            // if connecting using WifiConfiguration, save the network first
            if (config != null) {
                if (mWifiPermissionsUtil.checkNetworkSettingsPermission(uid)) {
                    mWifiMetrics.logUserActionEvent(
                            UserActionEvent.EVENT_ADD_OR_UPDATE_NETWORK, config.networkId);
                }
                result = mWifiConfigManager.addOrUpdateNetwork(config, uid);
                if (!result.isSuccess()) {
                    Log.e(TAG, "connect adding/updating config=" + config + " failed");
                    wrapper.sendFailure(WifiManager.ERROR);
                    return;
                }
                broadcastWifiCredentialChanged(WifiManager.WIFI_CREDENTIAL_SAVED, config);
            } else {
                if (mWifiPermissionsUtil.checkNetworkSettingsPermission(uid)) {
                    mWifiMetrics.logUserActionEvent(UserActionEvent.EVENT_MANUAL_CONNECT, netId);
                }
                result = new NetworkUpdateResult(netId);
            }
            mConnectHelper.connectToNetwork(result, wrapper, uid);
        });
    }

    /**
     * see {@link android.net.wifi.WifiManager#save(WifiConfiguration,
     * WifiManager.ActionListener)}
     */
    @Override
    public void save(WifiConfiguration config, @Nullable IActionListener callback) {
        int uid = Binder.getCallingUid();
        if (!isPrivileged(Binder.getCallingPid(), uid)) {
            throw new SecurityException(TAG + ": Permission denied");
        }
        mLog.info("save uid=%").c(uid).flush();
        mWifiThreadRunner.post(() -> {
            ActionListenerWrapper wrapper = new ActionListenerWrapper(callback);
            NetworkUpdateResult result =
                    mWifiConfigManager.updateBeforeSaveNetwork(config, uid);
            if (result.isSuccess()) {
                broadcastWifiCredentialChanged(WifiManager.WIFI_CREDENTIAL_SAVED, config);
                mActiveModeWarden.getPrimaryClientModeManager().saveNetwork(result, wrapper, uid);
                if (mWifiPermissionsUtil.checkNetworkSettingsPermission(uid)) {
                    mWifiMetrics.logUserActionEvent(
                            UserActionEvent.EVENT_ADD_OR_UPDATE_NETWORK, config.networkId);
                }
            } else {
                wrapper.sendFailure(WifiManager.ERROR);
            }
        });
    }

    /**
     * see {@link android.net.wifi.WifiManager#forget(int, WifiManager.ActionListener)}
     */
    @Override
    public void forget(int netId, @Nullable IActionListener callback) {
        int uid = Binder.getCallingUid();
        if (!isPrivileged(Binder.getCallingPid(), uid)) {
            throw new SecurityException(TAG + ": Permission denied");
        }
        mLog.info("forget uid=%").c(Binder.getCallingUid()).flush();
        if (mWifiPermissionsUtil.checkNetworkSettingsPermission(uid)) {
            // It's important to log this metric before the actual forget executes because
            // the netId becomes invalid after the forget operation.
            mWifiMetrics.logUserActionEvent(UserActionEvent.EVENT_FORGET_WIFI, netId);
        }
        mWifiThreadRunner.post(() -> {
            WifiConfiguration config = mWifiConfigManager.getConfiguredNetwork(netId);
            boolean success = mWifiConfigManager.removeNetwork(netId, uid, null);
            ActionListenerWrapper wrapper = new ActionListenerWrapper(callback);
            if (success) {
                wrapper.sendSuccess();
                broadcastWifiCredentialChanged(WifiManager.WIFI_CREDENTIAL_FORGOT, config);
            } else {
                Log.e(TAG, "Failed to remove network");
                wrapper.sendFailure(WifiManager.ERROR);
            }
        });
    }

    /**
     * See {@link WifiManager#registerScanResultsCallback(WifiManager.ScanResultsCallback)}
     */
    public void registerScanResultsCallback(@NonNull IScanResultsCallback callback) {
        if (callback == null) {
            throw new IllegalArgumentException("callback must not be null");
        }
        enforceAccessPermission();

        if (mVerboseLoggingEnabled) {
            mLog.info("registerScanResultsCallback uid=%").c(Binder.getCallingUid()).flush();
        }
        mWifiThreadRunner.post(() -> {
            if (!mWifiInjector.getScanRequestProxy().registerScanResultsCallback(callback)) {
                Log.e(TAG, "registerScanResultsCallback: Failed to register callback");
            }
        });
    }

    /**
     * See {@link WifiManager#registerScanResultsCallback(WifiManager.ScanResultsCallback)}
     */
    public void unregisterScanResultsCallback(@NonNull IScanResultsCallback callback) {
        if (mVerboseLoggingEnabled) {
            mLog.info("unregisterScanResultCallback uid=%").c(Binder.getCallingUid()).flush();
        }
        enforceAccessPermission();
        // post operation to handler thread
        mWifiThreadRunner.post(() -> mWifiInjector.getScanRequestProxy()
                        .unregisterScanResultsCallback(callback));

    }

    /**
     * See {@link WifiManager#addSuggestionConnectionStatusListener(Executor,
     * SuggestionConnectionStatusListener)}
     */
    public void registerSuggestionConnectionStatusListener(IBinder binder,
            @NonNull ISuggestionConnectionStatusListener listener,
            int listenerIdentifier, String packageName, @Nullable String featureId) {
        if (binder == null) {
            throw new IllegalArgumentException("Binder must not be null");
        }
        if (listener == null) {
            throw new IllegalArgumentException("listener must not be null");
        }
        final int uid = Binder.getCallingUid();
        enforceAccessPermission();
        enforceLocationPermission(packageName, featureId, uid);
        if (mVerboseLoggingEnabled) {
            mLog.info("registerSuggestionConnectionStatusListener uid=%").c(uid).flush();
        }
        mWifiThreadRunner.post(() ->
                mWifiNetworkSuggestionsManager
                        .registerSuggestionConnectionStatusListener(binder, listener,
                                listenerIdentifier, packageName));
    }

    /**
     * See {@link WifiManager#removeSuggestionConnectionStatusListener(
     * SuggestionConnectionStatusListener)}
     */
    public void unregisterSuggestionConnectionStatusListener(
            int listenerIdentifier, String packageName) {
        enforceAccessPermission();
        if (mVerboseLoggingEnabled) {
            mLog.info("unregisterSuggestionConnectionStatusListener uid=%")
                    .c(Binder.getCallingUid()).flush();
        }
        mWifiThreadRunner.post(() ->
                mWifiNetworkSuggestionsManager
                        .unregisterSuggestionConnectionStatusListener(listenerIdentifier,
                                packageName));
    }

    @Override
    public int calculateSignalLevel(int rssi) {
        return RssiUtil.calculateSignalLevel(mContext, rssi);
    }

    /**
     * See {@link android.net.wifi.WifiManager#setWifiConnectedNetworkScorer(Executor,
     * WifiManager.WifiConnectedNetworkScorer)}
     *
     * @param binder IBinder instance to allow cleanup if the app dies.
     * @param scorer Wifi connected network scorer to set.
     * @return true Scorer is set successfully.
     *
     * @throws RemoteException if remote exception happens
     * @throws IllegalArgumentException if the arguments are null or invalid
     */
    @Override
    public boolean setWifiConnectedNetworkScorer(IBinder binder,
            IWifiConnectedNetworkScorer scorer) {
        if (binder == null) {
            throw new IllegalArgumentException("Binder must not be null");
        }
        if (scorer == null) {
            throw new IllegalArgumentException("Scorer must not be null");
        }
        mContext.enforceCallingOrSelfPermission(
                android.Manifest.permission.WIFI_UPDATE_USABILITY_STATS_SCORE, "WifiService");
        if (mVerboseLoggingEnabled) {
            mLog.info("setWifiConnectedNetworkScorer uid=%").c(Binder.getCallingUid()).flush();
        }
        // Post operation to handler thread
        return mWifiThreadRunner.call(
                () -> mActiveModeWarden.setWifiConnectedNetworkScorer(binder, scorer), false);
    }

    /**
     * See {@link WifiManager#clearWifiConnectedNetworkScorer()}
     */
    @Override
    public void clearWifiConnectedNetworkScorer() {
        mContext.enforceCallingOrSelfPermission(
                android.Manifest.permission.WIFI_UPDATE_USABILITY_STATS_SCORE, "WifiService");
        if (mVerboseLoggingEnabled) {
            mLog.info("clearWifiConnectedNetworkScorer uid=%").c(Binder.getCallingUid()).flush();
        }
        // Post operation to handler thread
        mWifiThreadRunner.post(() -> mActiveModeWarden.clearWifiConnectedNetworkScorer());
    }

    /**
     * See {@link android.net.wifi.WifiManager#setScanThrottleEnabled(boolean)}
     */
    @Override
    public void setScanThrottleEnabled(boolean enable) {
        enforceNetworkSettingsPermission();
        mLog.info("setScanThrottleEnabled uid=% verbose=%")
                .c(Binder.getCallingUid())
                .c(enable).flush();
        mWifiThreadRunner.post(()-> mScanRequestProxy.setScanThrottleEnabled(enable));
    }

    /**
     * See {@link android.net.wifi.WifiManager#isScanThrottleEnabled()}
     */
    @Override
    public boolean isScanThrottleEnabled() {
        enforceAccessPermission();
        if (mVerboseLoggingEnabled) {
            mLog.info("isScanThrottleEnabled uid=%").c(Binder.getCallingUid()).flush();
        }
        return mWifiThreadRunner.call(()-> mScanRequestProxy.isScanThrottleEnabled(), true);
    }

    /**
     * See {@link android.net.wifi.WifiManager#setAutoWakeupEnabled(boolean)}
     */
    @Override
    public void setAutoWakeupEnabled(boolean enable) {
        enforceNetworkSettingsPermission();
        mLog.info("setWalkeupEnabled uid=% verbose=%")
                .c(Binder.getCallingUid())
                .c(enable).flush();
        mWifiThreadRunner.post(()-> mWifiInjector.getWakeupController().setEnabled(enable));
    }

    /**
     * See {@link android.net.wifi.WifiManager#isAutoWakeupEnabled()}
     */
    @Override
    public boolean isAutoWakeupEnabled() {
        enforceAccessPermission();
        if (mVerboseLoggingEnabled) {
            mLog.info("isAutoWakeupEnabled uid=%").c(Binder.getCallingUid()).flush();
        }
        return mWifiThreadRunner.call(()-> mWifiInjector.getWakeupController().isEnabled(), false);
    }

<<<<<<< HEAD
    /*
     * Gets SoftAP Wi-Fi Standard
     * @return Wi-Fi standard if SoftAp enabled or -1.
     */
    @Override
    public int getSoftApWifiStandard() {
        enforceAccessPermission();
        if (getWifiApEnabledState() == WifiManager.WIFI_AP_STATE_ENABLED) {
            return mWifiApConfigStore.getWifiStandard();
        } else {
            return -1;
        }
    }

    /*
     * Check if the driver supports 11ax ready
     * @return {true} if supported, {false} otherwise.
     */
    @Override
    public boolean isVht8ssCapableDevice() {
        enforceAccessPermission();
        return mContext.getResources().getBoolean(R.bool.config_vendorWifi11axReadySupport);
    }

    @Override
    public String doDriverCmd(String command)
    {
        return mActiveModeWarden.getPrimaryClientModeManager().doDriverCmd(command);
=======
    /**
     * See {@link android.net.wifi.WifiManager#setCarrierNetworkOffloadEnabled(int, boolean, boolean)}
     */
    @Override
    public void setCarrierNetworkOffloadEnabled(int subscriptionId, boolean merged,
            boolean enabled) {
        if (!isSettingsOrSuw(Binder.getCallingPid(), Binder.getCallingUid())) {
            throw new SecurityException(TAG + ": Permission denied");
        }
        if (mVerboseLoggingEnabled) {
            mLog.info("setCarrierNetworkOffloadEnabled uid=%").c(Binder.getCallingUid()).flush();
        }
        mWifiThreadRunner.post(() ->
                mWifiCarrierInfoManager.setCarrierNetworkOffloadEnabled(subscriptionId, merged, enabled));
    }

    /**
     * See {@link android.net.wifi.WifiManager#isCarrierNetworkOffloadEnabled(int, boolean)}
     */
    @Override
    public boolean isCarrierNetworkOffloadEnabled(int subId, boolean merged) {
        if (!isSettingsOrSuw(Binder.getCallingPid(), Binder.getCallingUid())) {
            throw new SecurityException(TAG + ": Permission denied");
        }
        if (mVerboseLoggingEnabled) {
            mLog.info("isCarrierNetworkOffload uid=%").c(Binder.getCallingUid()).flush();
        }

        return mWifiThreadRunner.call(()->
                mWifiCarrierInfoManager.isCarrierNetworkOffloadEnabled(subId, merged), true);
>>>>>>> 03b0f00d
    }
}<|MERGE_RESOLUTION|>--- conflicted
+++ resolved
@@ -31,12 +31,9 @@
 import static com.android.server.wifi.ClientModeImpl.RESET_SIM_REASON_SIM_INSERTED;
 import static com.android.server.wifi.ClientModeImpl.RESET_SIM_REASON_SIM_REMOVED;
 import static com.android.server.wifi.WifiSettingsConfigStore.WIFI_VERBOSE_LOGGING_ENABLED;
-<<<<<<< HEAD
 import static com.android.server.wifi.WifiSettingsConfigStore.WIFI_COVERAGE_EXTEND_FEATURE_ENABLED;
-=======
 
 import android.Manifest;
->>>>>>> 03b0f00d
 import android.annotation.CheckResult;
 import android.annotation.NonNull;
 import android.annotation.Nullable;
@@ -5004,7 +5001,38 @@
         return mWifiThreadRunner.call(()-> mWifiInjector.getWakeupController().isEnabled(), false);
     }
 
-<<<<<<< HEAD
+    /**
+     * See {@link android.net.wifi.WifiManager#setCarrierNetworkOffloadEnabled(int, boolean, boolean)}
+     */
+    @Override
+    public void setCarrierNetworkOffloadEnabled(int subscriptionId, boolean merged,
+            boolean enabled) {
+        if (!isSettingsOrSuw(Binder.getCallingPid(), Binder.getCallingUid())) {
+            throw new SecurityException(TAG + ": Permission denied");
+        }
+        if (mVerboseLoggingEnabled) {
+            mLog.info("setCarrierNetworkOffloadEnabled uid=%").c(Binder.getCallingUid()).flush();
+        }
+        mWifiThreadRunner.post(() ->
+                mWifiCarrierInfoManager.setCarrierNetworkOffloadEnabled(subscriptionId, merged, enabled));
+    }
+
+    /**
+     * See {@link android.net.wifi.WifiManager#isCarrierNetworkOffloadEnabled(int, boolean)}
+     */
+    @Override
+    public boolean isCarrierNetworkOffloadEnabled(int subId, boolean merged) {
+        if (!isSettingsOrSuw(Binder.getCallingPid(), Binder.getCallingUid())) {
+            throw new SecurityException(TAG + ": Permission denied");
+        }
+        if (mVerboseLoggingEnabled) {
+            mLog.info("isCarrierNetworkOffload uid=%").c(Binder.getCallingUid()).flush();
+        }
+
+        return mWifiThreadRunner.call(()->
+                mWifiCarrierInfoManager.isCarrierNetworkOffloadEnabled(subId, merged), true);
+    }
+
     /*
      * Gets SoftAP Wi-Fi Standard
      * @return Wi-Fi standard if SoftAp enabled or -1.
@@ -5033,37 +5061,5 @@
     public String doDriverCmd(String command)
     {
         return mActiveModeWarden.getPrimaryClientModeManager().doDriverCmd(command);
-=======
-    /**
-     * See {@link android.net.wifi.WifiManager#setCarrierNetworkOffloadEnabled(int, boolean, boolean)}
-     */
-    @Override
-    public void setCarrierNetworkOffloadEnabled(int subscriptionId, boolean merged,
-            boolean enabled) {
-        if (!isSettingsOrSuw(Binder.getCallingPid(), Binder.getCallingUid())) {
-            throw new SecurityException(TAG + ": Permission denied");
-        }
-        if (mVerboseLoggingEnabled) {
-            mLog.info("setCarrierNetworkOffloadEnabled uid=%").c(Binder.getCallingUid()).flush();
-        }
-        mWifiThreadRunner.post(() ->
-                mWifiCarrierInfoManager.setCarrierNetworkOffloadEnabled(subscriptionId, merged, enabled));
-    }
-
-    /**
-     * See {@link android.net.wifi.WifiManager#isCarrierNetworkOffloadEnabled(int, boolean)}
-     */
-    @Override
-    public boolean isCarrierNetworkOffloadEnabled(int subId, boolean merged) {
-        if (!isSettingsOrSuw(Binder.getCallingPid(), Binder.getCallingUid())) {
-            throw new SecurityException(TAG + ": Permission denied");
-        }
-        if (mVerboseLoggingEnabled) {
-            mLog.info("isCarrierNetworkOffload uid=%").c(Binder.getCallingUid()).flush();
-        }
-
-        return mWifiThreadRunner.call(()->
-                mWifiCarrierInfoManager.isCarrierNetworkOffloadEnabled(subId, merged), true);
->>>>>>> 03b0f00d
     }
 }
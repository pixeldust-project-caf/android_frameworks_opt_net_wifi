/*
 * Copyright (C) 2010 The Android Open Source Project
 *
 * Licensed under the Apache License, Version 2.0 (the "License");
 * you may not use this file except in compliance with the License.
 * You may obtain a copy of the License at
 *
 *      http://www.apache.org/licenses/LICENSE-2.0
 *
 * Unless required by applicable law or agreed to in writing, software
 * distributed under the License is distributed on an "AS IS" BASIS,
 * WITHOUT WARRANTIES OR CONDITIONS OF ANY KIND, either express or implied.
 * See the License for the specific language governing permissions and
 * limitations under the License.
 */

package com.android.server.wifi;

import static android.net.wifi.WifiManager.WIFI_AP_STATE_DISABLED;
import static android.net.wifi.WifiManager.WIFI_AP_STATE_DISABLING;
import static android.net.wifi.WifiManager.WIFI_AP_STATE_ENABLED;
import static android.net.wifi.WifiManager.WIFI_AP_STATE_ENABLING;
import static android.net.wifi.WifiManager.WIFI_AP_STATE_FAILED;
import static android.net.wifi.WifiManager.WIFI_STATE_DISABLED;
import static android.net.wifi.WifiManager.WIFI_STATE_DISABLING;
import static android.net.wifi.WifiManager.WIFI_STATE_ENABLED;
import static android.net.wifi.WifiManager.WIFI_STATE_ENABLING;
import static android.net.wifi.WifiManager.WIFI_STATE_UNKNOWN;

import android.Manifest;
import android.app.ActivityManager;
import android.app.PendingIntent;
import android.bluetooth.BluetoothAdapter;
import android.content.BroadcastReceiver;
import android.content.Context;
import android.content.Intent;
import android.content.IntentFilter;
import android.content.pm.ApplicationInfo;
import android.content.pm.IPackageManager;
import android.content.pm.PackageManager;
import android.database.ContentObserver;
import android.net.ConnectivityManager;
import android.net.DhcpResults;
import android.net.IpConfiguration;
import android.net.LinkProperties;
import android.net.Network;
import android.net.NetworkAgent;
import android.net.NetworkCapabilities;
import android.net.NetworkFactory;
import android.net.NetworkInfo;
import android.net.NetworkInfo.DetailedState;
import android.net.NetworkMisc;
import android.net.NetworkRequest;
import android.net.NetworkUtils;
import android.net.RouteInfo;
import android.net.StaticIpConfiguration;
import android.net.dhcp.DhcpClient;
import android.net.ip.IpManager;
import android.net.wifi.IApInterface;
import android.net.wifi.IClientInterface;
import android.net.wifi.IWificond;
import android.net.wifi.PasspointManagementObjectDefinition;
import android.net.wifi.RssiPacketCountInfo;
import android.net.wifi.ScanResult;
import android.net.wifi.ScanSettings;
import android.net.wifi.SupplicantState;
import android.net.wifi.WifiChannel;
import android.net.wifi.WifiConfiguration;
import android.net.wifi.WifiConnectionStatistics;
import android.net.wifi.WifiEnterpriseConfig;
import android.net.wifi.WifiInfo;
import android.net.wifi.WifiLinkLayerStats;
import android.net.wifi.WifiManager;
import android.net.wifi.WifiScanner;
import android.net.wifi.WifiSsid;
import android.net.wifi.WpsInfo;
import android.net.wifi.WpsResult;
import android.net.wifi.WpsResult.Status;
import android.net.wifi.nan.WifiNanManager;
import android.net.wifi.p2p.IWifiP2pManager;
import android.os.BatteryStats;
import android.os.Binder;
import android.os.Bundle;
import android.os.IBinder;
import android.os.INetworkManagementService;
import android.os.Looper;
import android.os.Message;
import android.os.Messenger;
import android.os.PowerManager;
import android.os.Process;
import android.os.RemoteException;
import android.os.UserHandle;
import android.os.UserManager;
import android.os.WorkSource;
import android.provider.Settings;
import android.telephony.TelephonyManager;
import android.text.TextUtils;
import android.util.Log;
import android.util.SparseArray;

import com.android.internal.R;
import com.android.internal.annotations.GuardedBy;
import com.android.internal.annotations.VisibleForTesting;
import com.android.internal.app.IBatteryStats;
import com.android.internal.util.AsyncChannel;
import com.android.internal.util.MessageUtils;
import com.android.internal.util.Protocol;
import com.android.internal.util.State;
import com.android.internal.util.StateMachine;
import com.android.server.connectivity.KeepalivePacketData;
import com.android.server.wifi.hotspot2.Utils;
import com.android.server.wifi.p2p.WifiP2pServiceImpl;
import com.android.server.wifi.util.TelephonyUtil;
import com.android.server.wifi.util.TelephonyUtil.SimAuthRequestData;
import com.android.server.wifi.util.TelephonyUtil.SimAuthResponseData;

import java.io.BufferedReader;
import java.io.FileDescriptor;
import java.io.FileNotFoundException;
import java.io.FileReader;
import java.io.IOException;
import java.io.PrintWriter;
import java.net.Inet4Address;
import java.net.InetAddress;
import java.util.ArrayList;
import java.util.Arrays;
import java.util.HashSet;
import java.util.LinkedList;
import java.util.List;
import java.util.Queue;
import java.util.Set;
import java.util.concurrent.atomic.AtomicBoolean;
import java.util.concurrent.atomic.AtomicInteger;

/**
 * TODO:
 * Deprecate WIFI_STATE_UNKNOWN
 */

/**
 * Track the state of Wifi connectivity. All event handling is done here,
 * and all changes in connectivity state are initiated here.
 *
 * Wi-Fi now supports three modes of operation: Client, SoftAp and p2p
 * In the current implementation, we support concurrent wifi p2p and wifi operation.
 * The WifiStateMachine handles SoftAp and Client operations while WifiP2pService
 * handles p2p operation.
 *
 * @hide
 */
public class WifiStateMachine extends StateMachine implements WifiNative.WifiRssiEventHandler,
        WifiMulticastLockManager.FilterController {

    private static final String NETWORKTYPE = "WIFI";
    private static final String NETWORKTYPE_UNTRUSTED = "WIFI_UT";
    @VisibleForTesting public static final short NUM_LOG_RECS_NORMAL = 100;
    @VisibleForTesting public static final short NUM_LOG_RECS_VERBOSE_LOW_MEMORY = 200;
    @VisibleForTesting public static final short NUM_LOG_RECS_VERBOSE = 3000;
    private static final String TAG = "WifiStateMachine";

    private static final int ONE_HOUR_MILLI = 1000 * 60 * 60;

    private static final String GOOGLE_OUI = "DA-A1-19";

    private boolean mVerboseLoggingEnabled = false;

    /* debug flag, indicating if handling of ASSOCIATION_REJECT ended up blacklisting
     * the corresponding BSSID.
     */
    private boolean didBlackListBSSID = false;

    /**
     * Log with error attribute
     *
     * @param s is string log
     */
    @Override
    protected void loge(String s) {
        Log.e(getName(), s);
    }
    @Override
    protected void logd(String s) {
        Log.d(getName(), s);
    }
    @Override
    protected void log(String s) {
        Log.d(getName(), s);
    }
    private WifiMetrics mWifiMetrics;
    private WifiInjector mWifiInjector;
    private WifiMonitor mWifiMonitor;
    private WifiNative mWifiNative;
    private WifiConfigManager mWifiConfigManager;
    private WifiSupplicantControl mWifiSupplicantControl;
    private WifiConnectivityManager mWifiConnectivityManager;
    private WifiQualifiedNetworkSelector mWifiQualifiedNetworkSelector;
    private INetworkManagementService mNwService;
    private IWificond mWificond;
    private IClientInterface mClientInterface;
    private ConnectivityManager mCm;
    private BaseWifiDiagnostics mWifiDiagnostics;
    private WifiApConfigStore mWifiApConfigStore;
    private final boolean mP2pSupported;
    private final AtomicBoolean mP2pConnected = new AtomicBoolean(false);
    private final boolean mNanSupported;
    private boolean mTemporarilyDisconnectWifi = false;
    private final String mPrimaryDeviceType;
    private final Clock mClock;
    private final PropertyService mPropertyService;
    private final BuildProperties mBuildProperties;
    private final WifiCountryCode mCountryCode;
    // Object holding most recent wifi score report and bad Linkspeed count
    private final WifiScoreReport mWifiScoreReport;

    /* Scan results handling */
    private List<ScanDetail> mScanResults = new ArrayList<>();
    private final Object mScanResultsLock = new Object();

    // For debug, number of known scan results that were found as part of last scan result event,
    // as well the number of scans results returned by the supplicant with that message
    private int mNumScanResultsKnown;
    private int mNumScanResultsReturned;

    private boolean mScreenOn = false;

    private final String mInterfaceName;

    private int mLastSignalLevel = -1;
    private String mLastBssid;
    private int mLastNetworkId; // The network Id we successfully joined
    private boolean mIsLinkDebouncing = false;
    private final StateMachineDeathRecipient mDeathRecipient =
            new StateMachineDeathRecipient(this, CMD_CLIENT_INTERFACE_BINDER_DEATH);

    @Override
    public void onRssiThresholdBreached(byte curRssi) {
        if (mVerboseLoggingEnabled) {
            Log.e(TAG, "onRssiThresholdBreach event. Cur Rssi = " + curRssi);
        }
        sendMessage(CMD_RSSI_THRESHOLD_BREACH, curRssi);
    }

    public void processRssiThreshold(byte curRssi, int reason) {
        if (curRssi == Byte.MAX_VALUE || curRssi == Byte.MIN_VALUE) {
            Log.wtf(TAG, "processRssiThreshold: Invalid rssi " + curRssi);
            return;
        }
        for (int i = 0; i < mRssiRanges.length; i++) {
            if (curRssi < mRssiRanges[i]) {
                // Assume sorted values(ascending order) for rssi,
                // bounded by high(127) and low(-128) at extremeties
                byte maxRssi = mRssiRanges[i];
                byte minRssi = mRssiRanges[i-1];
                // This value of hw has to be believed as this value is averaged and has breached
                // the rssi thresholds and raised event to host. This would be eggregious if this
                // value is invalid
                mWifiInfo.setRssi(curRssi);
                updateCapabilities(getCurrentWifiConfiguration());
                int ret = startRssiMonitoringOffload(maxRssi, minRssi);
                Log.d(TAG, "Re-program RSSI thresholds for " + smToString(reason) +
                        ": [" + minRssi + ", " + maxRssi + "], curRssi=" + curRssi + " ret=" + ret);
                break;
            }
        }
    }

    // Testing various network disconnect cases by sending lots of spurious
    // disconnect to supplicant
    private boolean testNetworkDisconnect = false;

    private boolean mEnableRssiPolling = false;
    private int mRssiPollToken = 0;
    /* 3 operational states for STA operation: CONNECT_MODE, SCAN_ONLY_MODE, SCAN_ONLY_WIFI_OFF_MODE
    * In CONNECT_MODE, the STA can scan and connect to an access point
    * In SCAN_ONLY_MODE, the STA can only scan for access points
    * In SCAN_ONLY_WIFI_OFF_MODE, the STA can only scan for access points with wifi toggle being off
    */
    private int mOperationalMode = CONNECT_MODE;
    private boolean mIsScanOngoing = false;
    private boolean mIsFullScanOngoing = false;
    private boolean mSendScanResultsBroadcast = false;

    private final Queue<Message> mBufferedScanMsg = new LinkedList<>();
    private static final int UNKNOWN_SCAN_SOURCE = -1;
    private static final int ADD_OR_UPDATE_SOURCE = -3;

    private static final int SCAN_REQUEST_BUFFER_MAX_SIZE = 10;
    private static final String CUSTOMIZED_SCAN_SETTING = "customized_scan_settings";
    private static final String CUSTOMIZED_SCAN_WORKSOURCE = "customized_scan_worksource";
    private static final String SCAN_REQUEST_TIME = "scan_request_time";

    /* Tracks if state machine has received any screen state change broadcast yet.
     * We can miss one of these at boot.
     */
    private AtomicBoolean mScreenBroadcastReceived = new AtomicBoolean(false);

    private boolean mBluetoothConnectionActive = false;

    private PowerManager.WakeLock mSuspendWakeLock;

    /**
     * Interval in milliseconds between polling for RSSI
     * and linkspeed information
     */
    private static final int POLL_RSSI_INTERVAL_MSECS = 3000;

    /**
     * Interval in milliseconds between receiving a disconnect event
     * while connected to a good AP, and handling the disconnect proper
     */
    private static final int LINK_FLAPPING_DEBOUNCE_MSEC = 4000;

    /**
     * Delay between supplicant restarts upon failure to establish connection
     */
    private static final int SUPPLICANT_RESTART_INTERVAL_MSECS = 5000;

    /**
     * Number of times we attempt to restart supplicant
     */
    private static final int SUPPLICANT_RESTART_TRIES = 5;

    /**
     * Value to set in wpa_supplicant "bssid" field when we don't want to restrict connection to
     * a specific AP.
     */
    private static final String SUPPLICANT_BSSID_ANY = "any";

    private int mSupplicantRestartCount = 0;
    /* Tracks sequence number on stop failure message */
    private int mSupplicantStopFailureToken = 0;

    /**
     * The link properties of the wifi interface.
     * Do not modify this directly; use updateLinkProperties instead.
     */
    private LinkProperties mLinkProperties;

    /* Tracks sequence number on a periodic scan message */
    private int mPeriodicScanToken = 0;

    // Wakelock held during wifi start/stop and driver load/unload
    private PowerManager.WakeLock mWakeLock;

    private Context mContext;

    private final Object mDhcpResultsLock = new Object();
    private DhcpResults mDhcpResults;

    // NOTE: Do not return to clients - use #getWiFiInfoForUid(int)
    private final WifiInfo mWifiInfo;
    private NetworkInfo mNetworkInfo;
    private final NetworkCapabilities mDfltNetworkCapabilities;
    private SupplicantStateTracker mSupplicantStateTracker;

    private int mWifiLinkLayerStatsSupported = 4; // Temporary disable

    // Whether the state machine goes thru the Disconnecting->Disconnected->ObtainingIpAddress
    private boolean mAutoRoaming = false;

    // Roaming failure count
    private int mRoamFailCount = 0;

    // This is the BSSID we are trying to associate to, it can be set to SUPPLICANT_BSSID_ANY
    // if we havent selected a BSSID for joining.
    private String mTargetRoamBSSID = SUPPLICANT_BSSID_ANY;
    // This one is used to track whta is the current target network ID. This is used for error
    // handling during connection setup since many error message from supplicant does not report
    // SSID Once connected, it will be set to invalid
    private int mTargetNetworkId = WifiConfiguration.INVALID_NETWORK_ID;
    private long mLastDriverRoamAttempt = 0;
    private WifiConfiguration targetWificonfiguration = null;

    boolean isRoaming() {
        return mAutoRoaming;
    }

    /**
     * Method to clear {@link #mTargetRoamBSSID} and reset the the current connected network's
     * bssid in wpa_supplicant after a roam/connect attempt.
     */
    public boolean clearTargetBssid(String dbg) {
        WifiConfiguration config = mWifiConfigManager.getConfiguredNetwork(mTargetNetworkId);
        if (config == null) {
            return false;
        }
        String bssid = SUPPLICANT_BSSID_ANY;
        if (config.BSSID != null) {
            bssid = config.BSSID;
            if (mVerboseLoggingEnabled) {
                Log.d(TAG, "force BSSID to " + bssid + "due to config");
            }
        }
        if (mVerboseLoggingEnabled) {
            logd(dbg + " clearTargetBssid " + bssid + " key=" + config.configKey());
        }
        mTargetRoamBSSID = bssid;
        return mWifiSupplicantControl.setConfiguredNetworkBSSID(bssid);
    }

    /**
     * Set Config's default BSSID (for association purpose) and {@link #mTargetRoamBSSID}
     * @param config config need set BSSID
     * @param bssid  default BSSID to assocaite with when connect to this network
     * @return false -- does not change the current default BSSID of the configure
     *         true -- change the  current default BSSID of the configur
     */
    private boolean setTargetBssid(WifiConfiguration config, String bssid) {
        if (config == null || bssid == null) {
            return false;
        }
        if (config.BSSID != null) {
            bssid = config.BSSID;
            if (mVerboseLoggingEnabled) {
                Log.d(TAG, "force BSSID to " + bssid + "due to config");
            }
        }
        if (mVerboseLoggingEnabled) {
            Log.d(TAG, "setTargetBssid set to " + bssid + " key=" + config.configKey());
        }
        mTargetRoamBSSID = bssid;
        config.getNetworkSelectionStatus().setNetworkSelectionBSSID(bssid);
        return true;
    }

    private final IpManager mIpManager;

    /* Tracks current frequency mode */
    private AtomicInteger mFrequencyBand = new AtomicInteger(WifiManager.WIFI_FREQUENCY_BAND_AUTO);

    // Channel for sending replies.
    private AsyncChannel mReplyChannel = new AsyncChannel();

    private WifiP2pServiceImpl mWifiP2pServiceImpl;
    private WifiNanManager mWifiNanManager;

    // Used to initiate a connection with WifiP2pService
    private AsyncChannel mWifiP2pChannel;

    private WifiScanner mWifiScanner;

    @GuardedBy("mWifiReqCountLock")
    private int mConnectionReqCount = 0;
    private WifiNetworkFactory mNetworkFactory;
    @GuardedBy("mWifiReqCountLock")
    private int mUntrustedReqCount = 0;
    private UntrustedWifiNetworkFactory mUntrustedNetworkFactory;
    private WifiNetworkAgent mNetworkAgent;
    private final Object mWifiReqCountLock = new Object();

    private byte[] mRssiRanges;

    // Keep track of various statistics, for retrieval by System Apps, i.e. under @SystemApi
    // We should really persist that into the networkHistory.txt file, and read it back when
    // WifiStateMachine starts up
    private WifiConnectionStatistics mWifiConnectionStatistics = new WifiConnectionStatistics();

    // Used to filter out requests we couldn't possibly satisfy.
    private final NetworkCapabilities mNetworkCapabilitiesFilter = new NetworkCapabilities();

    // Provide packet filter capabilities to ConnectivityService.
    private final NetworkMisc mNetworkMisc = new NetworkMisc();

    /* The base for wifi message types */
    static final int BASE = Protocol.BASE_WIFI;
    /* Start the supplicant */
    static final int CMD_START_SUPPLICANT                               = BASE + 11;
    /* Stop the supplicant */
    static final int CMD_STOP_SUPPLICANT                                = BASE + 12;
    /* Indicates Static IP succeeded */
    static final int CMD_STATIC_IP_SUCCESS                              = BASE + 15;
    /* Indicates Static IP failed */
    static final int CMD_STATIC_IP_FAILURE                              = BASE + 16;
    /* Indicates supplicant stop failed */
    static final int CMD_STOP_SUPPLICANT_FAILED                         = BASE + 17;
    /* A delayed message sent to start driver when it fail to come up */
    static final int CMD_DRIVER_START_TIMED_OUT                         = BASE + 19;

    /* Start the soft access point */
    static final int CMD_START_AP                                       = BASE + 21;
    /* Indicates soft ap start failed */
    static final int CMD_START_AP_FAILURE                               = BASE + 22;
    /* Stop the soft access point */
    static final int CMD_STOP_AP                                        = BASE + 23;
    /* Soft access point teardown is completed. */
    static final int CMD_AP_STOPPED                                     = BASE + 24;

    static final int CMD_BLUETOOTH_ADAPTER_STATE_CHANGE                 = BASE + 31;

    /* Supplicant commands */
    /* Is supplicant alive ? */
    static final int CMD_PING_SUPPLICANT                                = BASE + 51;
    /* Add/update a network configuration */
    static final int CMD_ADD_OR_UPDATE_NETWORK                          = BASE + 52;
    /* Delete a network */
    static final int CMD_REMOVE_NETWORK                                 = BASE + 53;
    /* Enable a network. The device will attempt a connection to the given network. */
    static final int CMD_ENABLE_NETWORK                                 = BASE + 54;
    /* Save configuration */
    static final int CMD_SAVE_CONFIG                                    = BASE + 58;
    /* Get configured networks */
    static final int CMD_GET_CONFIGURED_NETWORKS                        = BASE + 59;
    /* Get available frequencies */
    static final int CMD_GET_CAPABILITY_FREQ                            = BASE + 60;
    /* Get adaptors */
    static final int CMD_GET_SUPPORTED_FEATURES                         = BASE + 61;
    /* Get configured networks with real preSharedKey */
    static final int CMD_GET_PRIVILEGED_CONFIGURED_NETWORKS             = BASE + 62;
    /* Get Link Layer Stats thru HAL */
    static final int CMD_GET_LINK_LAYER_STATS                           = BASE + 63;
    /* Supplicant commands after driver start*/
    /* Initiate a scan */
    static final int CMD_START_SCAN                                     = BASE + 71;
    /* Set operational mode. CONNECT, SCAN ONLY, SCAN_ONLY with Wi-Fi off mode */
    static final int CMD_SET_OPERATIONAL_MODE                           = BASE + 72;
    /* Disconnect from a network */
    static final int CMD_DISCONNECT                                     = BASE + 73;
    /* Reconnect to a network */
    static final int CMD_RECONNECT                                      = BASE + 74;
    /* Reassociate to a network */
    static final int CMD_REASSOCIATE                                    = BASE + 75;
    /* Get Connection Statistis */
    static final int CMD_GET_CONNECTION_STATISTICS                      = BASE + 76;

    /* Controls suspend mode optimizations
     *
     * When high perf mode is enabled, suspend mode optimizations are disabled
     *
     * When high perf mode is disabled, suspend mode optimizations are enabled
     *
     * Suspend mode optimizations include:
     * - packet filtering
     * - turn off roaming
     * - DTIM wake up settings
     */
    static final int CMD_SET_HIGH_PERF_MODE                             = BASE + 77;
    /* Enables RSSI poll */
    static final int CMD_ENABLE_RSSI_POLL                               = BASE + 82;
    /* RSSI poll */
    static final int CMD_RSSI_POLL                                      = BASE + 83;
    /* Enable suspend mode optimizations in the driver */
    static final int CMD_SET_SUSPEND_OPT_ENABLED                        = BASE + 86;
    /* Delayed NETWORK_DISCONNECT */
    static final int CMD_DELAYED_NETWORK_DISCONNECT                     = BASE + 87;
    /* When there are no saved networks, we do a periodic scan to notify user of
     * an open network */
    static final int CMD_NO_NETWORKS_PERIODIC_SCAN                      = BASE + 88;
    /* Test network Disconnection NETWORK_DISCONNECT */
    static final int CMD_TEST_NETWORK_DISCONNECT                        = BASE + 89;

    private int testNetworkDisconnectCounter = 0;

    /* Set the frequency band */
    static final int CMD_SET_FREQUENCY_BAND                             = BASE + 90;
    /* Enable TDLS on a specific MAC address */
    static final int CMD_ENABLE_TDLS                                    = BASE + 92;

    /**
     * Watchdog for protecting against b/16823537
     * Leave time for 4-way handshake to succeed
     */
    static final int ROAM_GUARD_TIMER_MSEC = 15000;

    int roamWatchdogCount = 0;
    /* Roam state watchdog */
    static final int CMD_ROAM_WATCHDOG_TIMER                            = BASE + 94;
    /* Screen change intent handling */
    static final int CMD_SCREEN_STATE_CHANGED                           = BASE + 95;

    /* Disconnecting state watchdog */
    static final int CMD_DISCONNECTING_WATCHDOG_TIMER                   = BASE + 96;

    /* Remove a packages associated configrations */
    static final int CMD_REMOVE_APP_CONFIGURATIONS                      = BASE + 97;

    /* Disable an ephemeral network */
    static final int CMD_DISABLE_EPHEMERAL_NETWORK                      = BASE + 98;

    /* Get matching network */
    static final int CMD_GET_MATCHING_CONFIG                            = BASE + 99;

    /* alert from firmware */
    static final int CMD_FIRMWARE_ALERT                                 = BASE + 100;

    /* SIM is removed; reset any cached data for it */
    static final int CMD_RESET_SIM_NETWORKS                             = BASE + 101;

    /* OSU APIs */
    static final int CMD_ADD_PASSPOINT_MO                               = BASE + 102;
    static final int CMD_MODIFY_PASSPOINT_MO                            = BASE + 103;
    static final int CMD_QUERY_OSU_ICON                                 = BASE + 104;

    /* try to match a provider with current network */
    static final int CMD_MATCH_PROVIDER_NETWORK                         = BASE + 105;

    /* Commands from/to the SupplicantStateTracker */
    /* Reset the supplicant state tracker */
    static final int CMD_RESET_SUPPLICANT_STATE                         = BASE + 111;

    int disconnectingWatchdogCount = 0;
    static final int DISCONNECTING_GUARD_TIMER_MSEC = 5000;

    /* P2p commands */
    /* We are ok with no response here since we wont do much with it anyway */
    public static final int CMD_ENABLE_P2P                              = BASE + 131;
    /* In order to shut down supplicant cleanly, we wait till p2p has
     * been disabled */
    public static final int CMD_DISABLE_P2P_REQ                         = BASE + 132;
    public static final int CMD_DISABLE_P2P_RSP                         = BASE + 133;

    public static final int CMD_BOOT_COMPLETED                          = BASE + 134;

    /* We now have a valid IP configuration. */
    static final int CMD_IP_CONFIGURATION_SUCCESSFUL                    = BASE + 138;
    /* We no longer have a valid IP configuration. */
    static final int CMD_IP_CONFIGURATION_LOST                          = BASE + 139;
    /* Link configuration (IP address, DNS, ...) changes notified via netlink */
    static final int CMD_UPDATE_LINKPROPERTIES                          = BASE + 140;

    /* Supplicant is trying to associate to a given BSSID */
    static final int CMD_TARGET_BSSID                                   = BASE + 141;

    /* Reload all networks and reconnect */
    static final int CMD_RELOAD_TLS_AND_RECONNECT                       = BASE + 142;

    static final int CMD_START_CONNECT                                  = BASE + 143;

    private static final int NETWORK_STATUS_UNWANTED_DISCONNECT         = 0;
    private static final int NETWORK_STATUS_UNWANTED_VALIDATION_FAILED  = 1;
    private static final int NETWORK_STATUS_UNWANTED_DISABLE_AUTOJOIN   = 2;

    static final int CMD_UNWANTED_NETWORK                               = BASE + 144;

    static final int CMD_START_ROAM                                     = BASE + 145;

    static final int CMD_ASSOCIATED_BSSID                               = BASE + 147;

    static final int CMD_NETWORK_STATUS                                 = BASE + 148;

    /* A layer 3 neighbor on the Wi-Fi link became unreachable. */
    static final int CMD_IP_REACHABILITY_LOST                           = BASE + 149;

    /* Remove a packages associated configrations */
    static final int CMD_REMOVE_USER_CONFIGURATIONS                     = BASE + 152;

    static final int CMD_ACCEPT_UNVALIDATED                             = BASE + 153;

    /* used to offload sending IP packet */
    static final int CMD_START_IP_PACKET_OFFLOAD                        = BASE + 160;

    /* used to stop offload sending IP packet */
    static final int CMD_STOP_IP_PACKET_OFFLOAD                         = BASE + 161;

    /* used to start rssi monitoring in hw */
    static final int CMD_START_RSSI_MONITORING_OFFLOAD                  = BASE + 162;

    /* used to stop rssi moniroting in hw */
    static final int CMD_STOP_RSSI_MONITORING_OFFLOAD                   = BASE + 163;

    /* used to indicated RSSI threshold breach in hw */
    static final int CMD_RSSI_THRESHOLD_BREACH                          = BASE + 164;

    /* Enable/Disable WifiConnectivityManager */
    static final int CMD_ENABLE_WIFI_CONNECTIVITY_MANAGER               = BASE + 166;

    /* Enable/Disable AutoJoin when associated */
    static final int CMD_ENABLE_AUTOJOIN_WHEN_ASSOCIATED                = BASE + 167;

    /**
     * Used to handle messages bounced between WifiStateMachine and IpManager.
     */
    static final int CMD_IPV4_PROVISIONING_SUCCESS                      = BASE + 200;
    static final int CMD_IPV4_PROVISIONING_FAILURE                      = BASE + 201;

    /* Push a new APF program to the HAL */
    static final int CMD_INSTALL_PACKET_FILTER                          = BASE + 202;

    /* Enable/disable fallback packet filtering */
    static final int CMD_SET_FALLBACK_PACKET_FILTERING                  = BASE + 203;

    /* Enable/disable Neighbor Discovery offload functionality. */
    static final int CMD_CONFIG_ND_OFFLOAD                              = BASE + 204;

    /* used to indicate that the foreground user was switched */
    static final int CMD_USER_SWITCH                                    = BASE + 205;

    /* used to indicate that the foreground user was switched */
    static final int CMD_USER_UNLOCK                                    = BASE + 206;

    /* used to indicate that the foreground user was switched */
    static final int CMD_USER_STOP                                      = BASE + 207;

    /**
     * Signals that IClientInterface instance underpinning our state is dead.
     */
    private static final int CMD_CLIENT_INTERFACE_BINDER_DEATH = BASE + 250;

    // For message logging.
    private static final Class[] sMessageClasses = {
            AsyncChannel.class, WifiStateMachine.class, DhcpClient.class };
    private static final SparseArray<String> sSmToString =
            MessageUtils.findMessageNames(sMessageClasses);


    /* Wifi state machine modes of operation */
    /* CONNECT_MODE - connect to any 'known' AP when it becomes available */
    public static final int CONNECT_MODE = 1;
    /* SCAN_ONLY_MODE - don't connect to any APs; scan, but only while apps hold lock */
    public static final int SCAN_ONLY_MODE = 2;
    /* SCAN_ONLY_WITH_WIFI_OFF - scan, but don't connect to any APs */
    public static final int SCAN_ONLY_WITH_WIFI_OFF_MODE = 3;
    /* DISABLED_MODE - Don't connect, don't scan, don't be an AP */
    public static final int DISABLED_MODE = 4;

    private static final int SUCCESS = 1;
    private static final int FAILURE = -1;

    /* Tracks if suspend optimizations need to be disabled by DHCP,
     * screen or due to high perf mode.
     * When any of them needs to disable it, we keep the suspend optimizations
     * disabled
     */
    private int mSuspendOptNeedsDisabled = 0;

    private static final int SUSPEND_DUE_TO_DHCP = 1;
    private static final int SUSPEND_DUE_TO_HIGH_PERF = 1 << 1;
    private static final int SUSPEND_DUE_TO_SCREEN = 1 << 2;

    /* Tracks if user has enabled suspend optimizations through settings */
    private AtomicBoolean mUserWantsSuspendOpt = new AtomicBoolean(true);

    /**
     * Scan period for the NO_NETWORKS_PERIIDOC_SCAN_FEATURE
     */
    private final int mNoNetworksPeriodicScan;

    /**
     * Supplicant scan interval in milliseconds.
     * Comes from {@link Settings.Global#WIFI_SUPPLICANT_SCAN_INTERVAL_MS} or
     * from the default config if the setting is not set
     */
    private long mSupplicantScanIntervalMs;

    private boolean mEnableAutoJoinWhenAssociated;
    private int mAlwaysEnableScansWhileAssociated;
    private final int mThresholdQualifiedRssi24;
    private final int mThresholdQualifiedRssi5;
    private final int mThresholdSaturatedRssi24;
    private final int mThresholdSaturatedRssi5;
    private final int mThresholdMinimumRssi5;
    private final int mThresholdMinimumRssi24;
    private final boolean mEnableLinkDebouncing;
    private final boolean mEnableChipWakeUpWhenAssociated;
    private final boolean mEnableRssiPollWhenAssociated;

    int mRunningBeaconCount = 0;

    /* Default parent state */
    private State mDefaultState = new DefaultState();
    /* Temporary initial state */
    private State mInitialState = new InitialState();
    /* Driver loaded, waiting for supplicant to start */
    private State mSupplicantStartingState = new SupplicantStartingState();
    /* Driver loaded and supplicant ready */
    private State mSupplicantStartedState = new SupplicantStartedState();
    /* Waiting for supplicant to stop and monitor to exit */
    private State mSupplicantStoppingState = new SupplicantStoppingState();
    /* Wait until p2p is disabled
     * This is a special state which is entered right after we exit out of DriverStartedState
     * before transitioning to another state.
     */
    private State mWaitForP2pDisableState = new WaitForP2pDisableState();
    /* Scan for networks, no connection will be established */
    private State mScanModeState = new ScanModeState();
    /* Connecting to an access point */
    private State mConnectModeState = new ConnectModeState();
    /* Connected at 802.11 (L2) level */
    private State mL2ConnectedState = new L2ConnectedState();
    /* fetching IP after connection to access point (assoc+auth complete) */
    private State mObtainingIpState = new ObtainingIpState();
    /* Connected with IP addr */
    private State mConnectedState = new ConnectedState();
    /* Roaming */
    private State mRoamingState = new RoamingState();
    /* disconnect issued, waiting for network disconnect confirmation */
    private State mDisconnectingState = new DisconnectingState();
    /* Network is not connected, supplicant assoc+auth is not complete */
    private State mDisconnectedState = new DisconnectedState();
    /* Waiting for WPS to be completed*/
    private State mWpsRunningState = new WpsRunningState();
    /* Soft ap state */
    private State mSoftApState = new SoftApState();

    /**
     * One of  {@link WifiManager#WIFI_STATE_DISABLED},
     * {@link WifiManager#WIFI_STATE_DISABLING},
     * {@link WifiManager#WIFI_STATE_ENABLED},
     * {@link WifiManager#WIFI_STATE_ENABLING},
     * {@link WifiManager#WIFI_STATE_UNKNOWN}
     */
    private final AtomicInteger mWifiState = new AtomicInteger(WIFI_STATE_DISABLED);

    /**
     * One of  {@link WifiManager#WIFI_AP_STATE_DISABLED},
     * {@link WifiManager#WIFI_AP_STATE_DISABLING},
     * {@link WifiManager#WIFI_AP_STATE_ENABLED},
     * {@link WifiManager#WIFI_AP_STATE_ENABLING},
     * {@link WifiManager#WIFI_AP_STATE_FAILED}
     */
    private final AtomicInteger mWifiApState = new AtomicInteger(WIFI_AP_STATE_DISABLED);

    /**
     * Work source to use to blame usage on the WiFi service
     */
    public static final WorkSource WIFI_WORK_SOURCE = new WorkSource(Process.WIFI_UID);

    /**
     * Keep track of whether WIFI is running.
     */
    private boolean mIsRunning = false;

    /**
     * Keep track of whether we last told the battery stats we had started.
     */
    private boolean mReportedRunning = false;

    /**
     * Most recently set source of starting WIFI.
     */
    private final WorkSource mRunningWifiUids = new WorkSource();

    /**
     * The last reported UIDs that were responsible for starting WIFI.
     */
    private final WorkSource mLastRunningWifiUids = new WorkSource();

    private TelephonyManager mTelephonyManager;
    private TelephonyManager getTelephonyManager() {
        if (mTelephonyManager == null) {
            mTelephonyManager = mWifiInjector.makeTelephonyManager();
        }
        return mTelephonyManager;
    }

    private final IBatteryStats mBatteryStats;

    private final String mTcpBufferSizes;

    // Used for debug and stats gathering
    private static int sScanAlarmIntentCount = 0;

    private FrameworkFacade mFacade;

    private final BackupManagerProxy mBackupManagerProxy;

    public WifiStateMachine(Context context, FrameworkFacade facade, Looper looper,
                            UserManager userManager, WifiInjector wifiInjector,
                            BackupManagerProxy backupManagerProxy, WifiCountryCode countryCode,
                            WifiNative wifiNative) {
        super("WifiStateMachine", looper);
        mWifiInjector = wifiInjector;
        mWifiMetrics = mWifiInjector.getWifiMetrics();
        mClock = wifiInjector.getClock();
        mPropertyService = wifiInjector.getPropertyService();
        mBuildProperties = wifiInjector.getBuildProperties();
        mContext = context;
        mFacade = facade;
        mWifiNative = wifiNative;
        mBackupManagerProxy = backupManagerProxy;

        // TODO refactor WifiNative use of context out into it's own class
        mWifiNative.initContext(mContext);
        mInterfaceName = mWifiNative.getInterfaceName();
        mNetworkInfo = new NetworkInfo(ConnectivityManager.TYPE_WIFI, 0, NETWORKTYPE, "");
        mBatteryStats = IBatteryStats.Stub.asInterface(mFacade.getService(
                BatteryStats.SERVICE_NAME));

        IBinder b = mFacade.getService(Context.NETWORKMANAGEMENT_SERVICE);
        mNwService = INetworkManagementService.Stub.asInterface(b);

        mP2pSupported = mContext.getPackageManager().hasSystemFeature(
                PackageManager.FEATURE_WIFI_DIRECT);
        mNanSupported = mContext.getPackageManager()
                .hasSystemFeature(PackageManager.FEATURE_WIFI_NAN);

        mWifiConfigManager = mWifiInjector.getWifiConfigManager();
        mWifiSupplicantControl = mWifiInjector.getWifiSupplicantControl();

        mWifiMonitor = WifiMonitor.getInstance();
        mWifiDiagnostics = mWifiInjector.makeWifiDiagnostics(mWifiNative);

        mWifiInfo = new WifiInfo();
        mWifiQualifiedNetworkSelector = new WifiQualifiedNetworkSelector(mWifiConfigManager,
                mContext, mWifiInfo, mWifiInjector.getClock());
        mSupplicantStateTracker =
                mFacade.makeSupplicantStateTracker(context, mWifiConfigManager, getHandler());

        mLinkProperties = new LinkProperties();

        IBinder s1 = mFacade.getService(Context.WIFI_P2P_SERVICE);
        mWifiP2pServiceImpl = (WifiP2pServiceImpl) IWifiP2pManager.Stub.asInterface(s1);

        if (mNanSupported) {
            mWifiNanManager = mContext.getSystemService(WifiNanManager.class);
        }

        mNetworkInfo.setIsAvailable(false);
        mLastBssid = null;
        mLastNetworkId = WifiConfiguration.INVALID_NETWORK_ID;
        mLastSignalLevel = -1;

        mIpManager = mFacade.makeIpManager(mContext, mInterfaceName, new IpManagerCallback());
        mIpManager.setMulticastFilter(true);

        mNoNetworksPeriodicScan = mContext.getResources().getInteger(
                R.integer.config_wifi_no_network_periodic_scan_interval);

        // TODO: remove these settings from the config file since we no longer obey them
        // mContext.getResources().getInteger(R.integer.config_wifi_framework_scan_interval);
        // mContext.getResources().getBoolean(R.bool.config_wifi_background_scan_support);

        mPrimaryDeviceType = mContext.getResources().getString(
                R.string.config_wifi_p2p_device_type);

        mCountryCode = countryCode;

        mWifiScoreReport = new WifiScoreReport(mContext, mWifiConfigManager);

        mUserWantsSuspendOpt.set(mFacade.getIntegerSetting(mContext,
                Settings.Global.WIFI_SUSPEND_OPTIMIZATIONS_ENABLED, 1) == 1);

        mNetworkCapabilitiesFilter.addTransportType(NetworkCapabilities.TRANSPORT_WIFI);
        mNetworkCapabilitiesFilter.addCapability(NetworkCapabilities.NET_CAPABILITY_INTERNET);
        mNetworkCapabilitiesFilter.addCapability(NetworkCapabilities.NET_CAPABILITY_NOT_METERED);
        mNetworkCapabilitiesFilter.addCapability(NetworkCapabilities.NET_CAPABILITY_NOT_RESTRICTED);
        mNetworkCapabilitiesFilter.setLinkUpstreamBandwidthKbps(1024 * 1024);
        mNetworkCapabilitiesFilter.setLinkDownstreamBandwidthKbps(1024 * 1024);
        // TODO - needs to be a bit more dynamic
        mDfltNetworkCapabilities = new NetworkCapabilities(mNetworkCapabilitiesFilter);

        IntentFilter filter = new IntentFilter();
        filter.addAction(Intent.ACTION_SCREEN_ON);
        filter.addAction(Intent.ACTION_SCREEN_OFF);
        mContext.registerReceiver(
                new BroadcastReceiver() {
                    @Override
                    public void onReceive(Context context, Intent intent) {
                        String action = intent.getAction();

                        if (action.equals(Intent.ACTION_SCREEN_ON)) {
                            sendMessage(CMD_SCREEN_STATE_CHANGED, 1);
                        } else if (action.equals(Intent.ACTION_SCREEN_OFF)) {
                            sendMessage(CMD_SCREEN_STATE_CHANGED, 0);
                        }
                    }
                }, filter);

        mContext.getContentResolver().registerContentObserver(Settings.Global.getUriFor(
                        Settings.Global.WIFI_SUSPEND_OPTIMIZATIONS_ENABLED), false,
                new ContentObserver(getHandler()) {
                    @Override
                    public void onChange(boolean selfChange) {
                        mUserWantsSuspendOpt.set(mFacade.getIntegerSetting(mContext,
                                Settings.Global.WIFI_SUSPEND_OPTIMIZATIONS_ENABLED, 1) == 1);
                    }
                });

        mContext.registerReceiver(
                new BroadcastReceiver() {
                    @Override
                    public void onReceive(Context context, Intent intent) {
                        sendMessage(CMD_BOOT_COMPLETED);
                    }
                },
                new IntentFilter(Intent.ACTION_BOOT_COMPLETED));

        PowerManager powerManager = (PowerManager) mContext.getSystemService(Context.POWER_SERVICE);
        mWakeLock = powerManager.newWakeLock(PowerManager.PARTIAL_WAKE_LOCK, getName());

        mSuspendWakeLock = powerManager.newWakeLock(PowerManager.PARTIAL_WAKE_LOCK, "WifiSuspend");
        mSuspendWakeLock.setReferenceCounted(false);

        mTcpBufferSizes = mContext.getResources().getString(
                com.android.internal.R.string.config_wifi_tcp_buffers);

        // Load Device configs
        mEnableAutoJoinWhenAssociated = context.getResources().getBoolean(
                R.bool.config_wifi_framework_enable_associated_network_selection);
        mThresholdQualifiedRssi24 = context.getResources().getInteger(
                R.integer.config_wifi_framework_wifi_score_low_rssi_threshold_24GHz);
        mThresholdQualifiedRssi5 = context.getResources().getInteger(
                R.integer.config_wifi_framework_wifi_score_low_rssi_threshold_5GHz);
        mThresholdSaturatedRssi24 = context.getResources().getInteger(
                R.integer.config_wifi_framework_wifi_score_good_rssi_threshold_24GHz);
        mThresholdSaturatedRssi5 = context.getResources().getInteger(
                R.integer.config_wifi_framework_wifi_score_good_rssi_threshold_5GHz);
        mThresholdMinimumRssi5 = context.getResources().getInteger(
                R.integer.config_wifi_framework_wifi_score_bad_rssi_threshold_5GHz);
        mThresholdMinimumRssi24 = context.getResources().getInteger(
                R.integer.config_wifi_framework_wifi_score_bad_rssi_threshold_24GHz);
        mEnableLinkDebouncing = mContext.getResources().getBoolean(
                R.bool.config_wifi_enable_disconnection_debounce);
        mEnableChipWakeUpWhenAssociated = true;
        mEnableRssiPollWhenAssociated = true;

        // CHECKSTYLE:OFF IndentationCheck
        addState(mDefaultState);
            addState(mInitialState, mDefaultState);
            addState(mSupplicantStartingState, mDefaultState);
            addState(mSupplicantStartedState, mDefaultState);
                    addState(mScanModeState, mSupplicantStartedState);
                    addState(mConnectModeState, mSupplicantStartedState);
                        addState(mL2ConnectedState, mConnectModeState);
                            addState(mObtainingIpState, mL2ConnectedState);
                            addState(mConnectedState, mL2ConnectedState);
                            addState(mRoamingState, mL2ConnectedState);
                        addState(mDisconnectingState, mConnectModeState);
                        addState(mDisconnectedState, mConnectModeState);
                        addState(mWpsRunningState, mConnectModeState);
                addState(mWaitForP2pDisableState, mSupplicantStartedState);
            addState(mSupplicantStoppingState, mDefaultState);
            addState(mSoftApState, mDefaultState);
        // CHECKSTYLE:ON IndentationCheck

        setInitialState(mInitialState);

        setLogRecSize(NUM_LOG_RECS_NORMAL);
        setLogOnlyTransitions(false);

        //start the state machine
        start();

        mWifiMonitor.registerHandler(mInterfaceName, CMD_TARGET_BSSID, getHandler());
        mWifiMonitor.registerHandler(mInterfaceName, CMD_ASSOCIATED_BSSID, getHandler());
        mWifiMonitor.registerHandler(mInterfaceName, WifiMonitor.ANQP_DONE_EVENT, getHandler());
        mWifiMonitor.registerHandler(mInterfaceName, WifiMonitor.ASSOCIATION_REJECTION_EVENT,
                getHandler());
        mWifiMonitor.registerHandler(mInterfaceName, WifiMonitor.AUTHENTICATION_FAILURE_EVENT,
                getHandler());
        mWifiMonitor.registerHandler(mInterfaceName, WifiMonitor.DRIVER_HUNG_EVENT, getHandler());
        mWifiMonitor.registerHandler(mInterfaceName, WifiMonitor.GAS_QUERY_DONE_EVENT, getHandler());
        mWifiMonitor.registerHandler(mInterfaceName, WifiMonitor.GAS_QUERY_START_EVENT,
                getHandler());
        mWifiMonitor.registerHandler(mInterfaceName, WifiMonitor.HS20_REMEDIATION_EVENT,
                getHandler());
        mWifiMonitor.registerHandler(mInterfaceName, WifiMonitor.NETWORK_CONNECTION_EVENT,
                getHandler());
        mWifiMonitor.registerHandler(mInterfaceName, WifiMonitor.NETWORK_DISCONNECTION_EVENT,
                getHandler());
        mWifiMonitor.registerHandler(mInterfaceName, WifiMonitor.RX_HS20_ANQP_ICON_EVENT,
                getHandler());
        mWifiMonitor.registerHandler(mInterfaceName, WifiMonitor.SCAN_FAILED_EVENT, getHandler());
        mWifiMonitor.registerHandler(mInterfaceName, WifiMonitor.SCAN_RESULTS_EVENT, getHandler());
        mWifiMonitor.registerHandler(mInterfaceName, WifiMonitor.SSID_REENABLED, getHandler());
        mWifiMonitor.registerHandler(mInterfaceName, WifiMonitor.SSID_TEMP_DISABLED, getHandler());
        mWifiMonitor.registerHandler(mInterfaceName, WifiMonitor.SUP_CONNECTION_EVENT, getHandler());
        mWifiMonitor.registerHandler(mInterfaceName, WifiMonitor.SUP_DISCONNECTION_EVENT,
                getHandler());
        mWifiMonitor.registerHandler(mInterfaceName, WifiMonitor.SUPPLICANT_STATE_CHANGE_EVENT,
                getHandler());
        mWifiMonitor.registerHandler(mInterfaceName, WifiMonitor.SUP_REQUEST_IDENTITY, getHandler());
        mWifiMonitor.registerHandler(mInterfaceName, WifiMonitor.SUP_REQUEST_SIM_AUTH, getHandler());
        mWifiMonitor.registerHandler(mInterfaceName, WifiMonitor.WPS_FAIL_EVENT, getHandler());
        mWifiMonitor.registerHandler(mInterfaceName, WifiMonitor.WPS_OVERLAP_EVENT, getHandler());
        mWifiMonitor.registerHandler(mInterfaceName, WifiMonitor.WPS_SUCCESS_EVENT, getHandler());
        mWifiMonitor.registerHandler(mInterfaceName, WifiMonitor.WPS_TIMEOUT_EVENT, getHandler());

        final Intent intent = new Intent(WifiManager.WIFI_SCAN_AVAILABLE);
        intent.addFlags(Intent.FLAG_RECEIVER_REGISTERED_ONLY_BEFORE_BOOT);
        intent.putExtra(WifiManager.EXTRA_SCAN_AVAILABLE, WIFI_STATE_DISABLED);
        mContext.sendStickyBroadcastAsUser(intent, UserHandle.ALL);
    }

    class IpManagerCallback extends IpManager.Callback {
        @Override
        public void onPreDhcpAction() {
            sendMessage(DhcpClient.CMD_PRE_DHCP_ACTION);
        }

        @Override
        public void onPostDhcpAction() {
            sendMessage(DhcpClient.CMD_POST_DHCP_ACTION);
        }

        @Override
        public void onNewDhcpResults(DhcpResults dhcpResults) {
            if (dhcpResults != null) {
                sendMessage(CMD_IPV4_PROVISIONING_SUCCESS, dhcpResults);
            } else {
                sendMessage(CMD_IPV4_PROVISIONING_FAILURE);
                mWifiInjector.getWifiLastResortWatchdog().noteConnectionFailureAndTriggerIfNeeded(
                        getTargetSsid(), mTargetRoamBSSID,
                        WifiLastResortWatchdog.FAILURE_CODE_DHCP);
            }
        }

        @Override
        public void onProvisioningSuccess(LinkProperties newLp) {
            sendMessage(CMD_UPDATE_LINKPROPERTIES, newLp);
            sendMessage(CMD_IP_CONFIGURATION_SUCCESSFUL);
        }

        @Override
        public void onProvisioningFailure(LinkProperties newLp) {
            sendMessage(CMD_IP_CONFIGURATION_LOST);
        }

        @Override
        public void onLinkPropertiesChange(LinkProperties newLp) {
            sendMessage(CMD_UPDATE_LINKPROPERTIES, newLp);
        }

        @Override
        public void onReachabilityLost(String logMsg) {
            sendMessage(CMD_IP_REACHABILITY_LOST, logMsg);
        }

        @Override
        public void installPacketFilter(byte[] filter) {
            sendMessage(CMD_INSTALL_PACKET_FILTER, filter);
        }

        @Override
        public void setFallbackMulticastFilter(boolean enabled) {
            sendMessage(CMD_SET_FALLBACK_PACKET_FILTERING, enabled);
        }

        @Override
        public void setNeighborDiscoveryOffload(boolean enabled) {
            sendMessage(CMD_CONFIG_ND_OFFLOAD, (enabled ? 1 : 0));
        }
    }

    private void stopIpManager() {
        /* Restore power save and suspend optimizations */
        handlePostDhcpSetup();
        mIpManager.stop();
    }

    PendingIntent getPrivateBroadcast(String action, int requestCode) {
        Intent intent = new Intent(action, null);
        intent.addFlags(Intent.FLAG_RECEIVER_REGISTERED_ONLY_BEFORE_BOOT);
        intent.setPackage("android");
        return mFacade.getBroadcast(mContext, requestCode, intent, 0);
    }

    /**
     * Set wpa_supplicant log level using |mVerboseLoggingLevel| flag.
     */
    void setSupplicantLogLevel() {
        if (mVerboseLoggingEnabled) {
            mWifiNative.setSupplicantLogLevel("DEBUG");
        } else {
            mWifiNative.setSupplicantLogLevel("INFO");
        }
    }

    void enableVerboseLogging(int verbose) {
        if (verbose > 0) {
            mVerboseLoggingEnabled = true;
            setLogRecSize(ActivityManager.isLowRamDeviceStatic()
                    ? NUM_LOG_RECS_VERBOSE_LOW_MEMORY : NUM_LOG_RECS_VERBOSE);
        } else {
            mVerboseLoggingEnabled = false;
            setLogRecSize(NUM_LOG_RECS_NORMAL);
        }
        configureVerboseHalLogging(mVerboseLoggingEnabled);
        setSupplicantLogLevel();
        mCountryCode.enableVerboseLogging(verbose);
        mWifiScoreReport.enableVerboseLogging(mVerboseLoggingEnabled);
        mWifiDiagnostics.startLogging(mVerboseLoggingEnabled);
        mWifiMonitor.enableVerboseLogging(verbose);
        mWifiNative.enableVerboseLogging(verbose);
        mWifiConfigManager.enableVerboseLogging(verbose);
        mSupplicantStateTracker.enableVerboseLogging(verbose);
        mWifiQualifiedNetworkSelector.enableVerboseLogging(verbose);
        if (mWifiConnectivityManager != null) {
            mWifiConnectivityManager.enableVerboseLogging(verbose);
        }
    }

    private static final String SYSTEM_PROPERTY_LOG_CONTROL_WIFIHAL = "log.tag.WifiHAL";
    private static final String LOGD_LEVEL_DEBUG = "D";
    private static final String LOGD_LEVEL_VERBOSE = "V";
    private void configureVerboseHalLogging(boolean enableVerbose) {
        if (mBuildProperties.isUserBuild()) {  // Verbose HAL logging not supported on user builds.
            return;
        }
        mPropertyService.set(SYSTEM_PROPERTY_LOG_CONTROL_WIFIHAL,
                enableVerbose ? LOGD_LEVEL_VERBOSE : LOGD_LEVEL_DEBUG);
    }

    private int mAggressiveHandover = 0;

    int getAggressiveHandover() {
        return mAggressiveHandover;
    }

    void enableAggressiveHandover(int enabled) {
        mAggressiveHandover = enabled;
    }

    public void clearANQPCache() {
        // TODO(b/31065385)
        // mWifiConfigManager.trimANQPCache(true);
    }

    public void setAllowScansWithTraffic(int enabled) {
        mAlwaysEnableScansWhileAssociated = enabled;
    }

    public int getAllowScansWithTraffic() {
        return mAlwaysEnableScansWhileAssociated;
    }

    /*
     * Dynamically turn on/off if switching networks while connected is allowd.
     */
    public boolean setEnableAutoJoinWhenAssociated(boolean enabled) {
        sendMessage(CMD_ENABLE_AUTOJOIN_WHEN_ASSOCIATED, enabled ? 1 : 0);
        return true;
    }

    public boolean getEnableAutoJoinWhenAssociated() {
        return mEnableAutoJoinWhenAssociated;
    }

    private boolean setRandomMacOui() {
        String oui = mContext.getResources().getString(R.string.config_wifi_random_mac_oui);
        if (TextUtils.isEmpty(oui)) {
            oui = GOOGLE_OUI;
        }
        String[] ouiParts = oui.split("-");
        byte[] ouiBytes = new byte[3];
        ouiBytes[0] = (byte) (Integer.parseInt(ouiParts[0], 16) & 0xFF);
        ouiBytes[1] = (byte) (Integer.parseInt(ouiParts[1], 16) & 0xFF);
        ouiBytes[2] = (byte) (Integer.parseInt(ouiParts[2], 16) & 0xFF);

        logd("Setting OUI to " + oui);
        return mWifiNative.setScanningMacOui(ouiBytes);
    }

    /**
     * Helper method to lookup the framework network ID of the network currently configured in
     * wpa_supplicant using the provided supplicant network ID. This is needed for translating the
     * networkID received from all {@link WifiMonitor} events.
     *
     * @param supplicantNetworkId Network ID of network in wpa_supplicant.
     * @return Corresponding Internal configured network ID
     * TODO(b/31080843): This is ugly! We need to hide this translation of networkId's. This will
     * be handled once we move all of this connection logic to wificond.
     */
    private int lookupFrameworkNetworkId(int supplicantNetworkId) {
        return mWifiSupplicantControl.getFrameworkNetworkId(supplicantNetworkId);
    }

    /**
     * Initiates connection to a network specified by the user/app. This method checks if the
     * requesting app holds the WIFI_CONFIG_OVERRIDE permission.
     * a) If yes, we start a new connection attempt to the specified network.
     * b) if no, then we ask connectivity manager to start a new scan and trigger network selection.
     */
    private boolean connectToUserSelectNetwork(int netId, int uid) {
        if (!mWifiConfigManager.enableNetwork(netId, true, uid)) {
            loge("connectToUserSelectNetwork uid " + uid
                    + " did not have the permissions to enable=" + netId);
            return false;
        }
        if (!mWifiConfigManager.checkAndUpdateLastConnectUid(netId, uid)) {
            loge("connectToUserSelectNetwork uid " + uid
                    + " did not have the permissions to connect=" + netId);
            // App does not have the permission to force a connection. But, we should still
            // reconsider this newly enabled network for network selection.
            mWifiConnectivityManager.forceConnectivityScan();
        } else {
            // Trigger an immediate connection to the specified network. We're also noting the user
            // connect choice here, so that it will be considered in the next network selection.
            mWifiConnectivityManager.setUserConnectChoice(netId);
            startConnectToNetwork(netId, SUPPLICANT_BSSID_ANY);
        }
        return true;
    }

    /**
     * ******************************************************
     * Methods exposed for public use
     * ******************************************************
     */

    public Messenger getMessenger() {
        return new Messenger(getHandler());
    }

    /**
     * TODO: doc
     */
    public boolean syncPingSupplicant(AsyncChannel channel) {
        Message resultMsg = channel.sendMessageSynchronously(CMD_PING_SUPPLICANT);
        boolean result = (resultMsg.arg1 != FAILURE);
        resultMsg.recycle();
        return result;
    }

    /**
     * Initiate a wifi scan. If workSource is not null, blame is given to it, otherwise blame is
     * given to callingUid.
     *
     * @param callingUid The uid initiating the wifi scan. Blame will be given here unless
     *                   workSource is specified.
     * @param workSource If not null, blame is given to workSource.
     * @param settings   Scan settings, see {@link ScanSettings}.
     */
    public void startScan(int callingUid, int scanCounter,
                          ScanSettings settings, WorkSource workSource) {
        Bundle bundle = new Bundle();
        bundle.putParcelable(CUSTOMIZED_SCAN_SETTING, settings);
        bundle.putParcelable(CUSTOMIZED_SCAN_WORKSOURCE, workSource);
        bundle.putLong(SCAN_REQUEST_TIME, mClock.getWallClockMillis());
        sendMessage(CMD_START_SCAN, callingUid, scanCounter, bundle);
    }

    private long mDisconnectedTimeStamp = 0;

    public long getDisconnectedTimeMilli() {
        if (getCurrentState() == mDisconnectedState
                && mDisconnectedTimeStamp != 0) {
            long now_ms = mClock.getWallClockMillis();
            return now_ms - mDisconnectedTimeStamp;
        }
        return 0;
    }

    // Last connect attempt is used to prevent scan requests:
    //  - for a period of 10 seconds after attempting to connect
    private long lastConnectAttemptTimestamp = 0;
    private Set<Integer> lastScanFreqs = null;

    // For debugging, keep track of last message status handling
    // TODO, find an equivalent mechanism as part of parent class
    private static int MESSAGE_HANDLING_STATUS_PROCESSED = 2;
    private static int MESSAGE_HANDLING_STATUS_OK = 1;
    private static int MESSAGE_HANDLING_STATUS_UNKNOWN = 0;
    private static int MESSAGE_HANDLING_STATUS_REFUSED = -1;
    private static int MESSAGE_HANDLING_STATUS_FAIL = -2;
    private static int MESSAGE_HANDLING_STATUS_OBSOLETE = -3;
    private static int MESSAGE_HANDLING_STATUS_DEFERRED = -4;
    private static int MESSAGE_HANDLING_STATUS_DISCARD = -5;
    private static int MESSAGE_HANDLING_STATUS_LOOPED = -6;
    private static int MESSAGE_HANDLING_STATUS_HANDLING_ERROR = -7;

    private int messageHandlingStatus = 0;

    //TODO: this is used only to track connection attempts, however the link state and packet per
    //TODO: second logic should be folded into that
    private boolean checkOrDeferScanAllowed(Message msg) {
        long now = mClock.getWallClockMillis();
        if (lastConnectAttemptTimestamp != 0 && (now - lastConnectAttemptTimestamp) < 10000) {
            Message dmsg = Message.obtain(msg);
            sendMessageDelayed(dmsg, 11000 - (now - lastConnectAttemptTimestamp));
            return false;
        }
        return true;
    }

    private int mOnTime = 0;
    private int mTxTime = 0;
    private int mRxTime = 0;

    private int mOnTimeScreenStateChange = 0;
    private long lastOntimeReportTimeStamp = 0;
    private long lastScreenStateChangeTimeStamp = 0;
    private int mOnTimeLastReport = 0;
    private int mTxTimeLastReport = 0;
    private int mRxTimeLastReport = 0;

    private long lastLinkLayerStatsUpdate = 0;

    String reportOnTime() {
        long now = mClock.getWallClockMillis();
        StringBuilder sb = new StringBuilder();
        // Report stats since last report
        int on = mOnTime - mOnTimeLastReport;
        mOnTimeLastReport = mOnTime;
        int tx = mTxTime - mTxTimeLastReport;
        mTxTimeLastReport = mTxTime;
        int rx = mRxTime - mRxTimeLastReport;
        mRxTimeLastReport = mRxTime;
        int period = (int) (now - lastOntimeReportTimeStamp);
        lastOntimeReportTimeStamp = now;
        sb.append(String.format("[on:%d tx:%d rx:%d period:%d]", on, tx, rx, period));
        // Report stats since Screen State Changed
        on = mOnTime - mOnTimeScreenStateChange;
        period = (int) (now - lastScreenStateChangeTimeStamp);
        sb.append(String.format(" from screen [on:%d period:%d]", on, period));
        return sb.toString();
    }

    WifiLinkLayerStats getWifiLinkLayerStats() {
        WifiLinkLayerStats stats = null;
        if (mWifiLinkLayerStatsSupported > 0) {
            String name = "wlan0";
            stats = mWifiNative.getWifiLinkLayerStats(name);
            if (name != null && stats == null && mWifiLinkLayerStatsSupported > 0) {
                mWifiLinkLayerStatsSupported -= 1;
            } else if (stats != null) {
                lastLinkLayerStatsUpdate = mClock.getWallClockMillis();
                mOnTime = stats.on_time;
                mTxTime = stats.tx_time;
                mRxTime = stats.rx_time;
                mRunningBeaconCount = stats.beacon_rx;
            }
        }
        if (stats == null || mWifiLinkLayerStatsSupported <= 0) {
            long mTxPkts = mFacade.getTxPackets(mInterfaceName);
            long mRxPkts = mFacade.getRxPackets(mInterfaceName);
            mWifiInfo.updatePacketRates(mTxPkts, mRxPkts);
        } else {
            mWifiInfo.updatePacketRates(stats);
        }
        return stats;
    }

    int startWifiIPPacketOffload(int slot, KeepalivePacketData packetData, int intervalSeconds) {
        int ret = mWifiNative.startSendingOffloadedPacket(slot, packetData, intervalSeconds * 1000);
        if (ret != 0) {
            loge("startWifiIPPacketOffload(" + slot + ", " + intervalSeconds +
                    "): hardware error " + ret);
            return ConnectivityManager.PacketKeepalive.ERROR_HARDWARE_ERROR;
        } else {
            return ConnectivityManager.PacketKeepalive.SUCCESS;
        }
    }

    int stopWifiIPPacketOffload(int slot) {
        int ret = mWifiNative.stopSendingOffloadedPacket(slot);
        if (ret != 0) {
            loge("stopWifiIPPacketOffload(" + slot + "): hardware error " + ret);
            return ConnectivityManager.PacketKeepalive.ERROR_HARDWARE_ERROR;
        } else {
            return ConnectivityManager.PacketKeepalive.SUCCESS;
        }
    }

    int startRssiMonitoringOffload(byte maxRssi, byte minRssi) {
        return mWifiNative.startRssiMonitoring(maxRssi, minRssi, WifiStateMachine.this);
    }

    int stopRssiMonitoringOffload() {
        return mWifiNative.stopRssiMonitoring();
    }

    private void handleScanRequest(Message message) {
        ScanSettings settings = null;
        WorkSource workSource = null;

        // unbundle parameters
        Bundle bundle = (Bundle) message.obj;

        if (bundle != null) {
            settings = bundle.getParcelable(CUSTOMIZED_SCAN_SETTING);
            workSource = bundle.getParcelable(CUSTOMIZED_SCAN_WORKSOURCE);
        }

        Set<Integer> freqs = null;
        if (settings != null && settings.channelSet != null) {
            freqs = new HashSet<>();
            for (WifiChannel channel : settings.channelSet) {
                freqs.add(channel.freqMHz);
            }
        }

        // Retrieve the list of hidden networkId's to scan for.
        // TODO(b/29503772)
        Set<Integer> hiddenNetworkIds = new HashSet<>();

        // call wifi native to start the scan
        if (startScanNative(freqs, hiddenNetworkIds, workSource)) {
            // a full scan covers everything, clearing scan request buffer
            if (freqs == null)
                mBufferedScanMsg.clear();
            messageHandlingStatus = MESSAGE_HANDLING_STATUS_OK;
            if (workSource != null) {
                // External worksource was passed along the scan request,
                // hence always send a broadcast
                mSendScanResultsBroadcast = true;
            }
            return;
        }

        // if reach here, scan request is rejected

        if (!mIsScanOngoing) {
            // if rejection is NOT due to ongoing scan (e.g. bad scan parameters),

            // discard this request and pop up the next one
            if (mBufferedScanMsg.size() > 0) {
                sendMessage(mBufferedScanMsg.remove());
            }
            messageHandlingStatus = MESSAGE_HANDLING_STATUS_DISCARD;
        } else if (!mIsFullScanOngoing) {
            // if rejection is due to an ongoing scan, and the ongoing one is NOT a full scan,
            // buffer the scan request to make sure specified channels will be scanned eventually
            if (freqs == null)
                mBufferedScanMsg.clear();
            if (mBufferedScanMsg.size() < SCAN_REQUEST_BUFFER_MAX_SIZE) {
                Message msg = obtainMessage(CMD_START_SCAN,
                        message.arg1, message.arg2, bundle);
                mBufferedScanMsg.add(msg);
            } else {
                // if too many requests in buffer, combine them into a single full scan
                bundle = new Bundle();
                bundle.putParcelable(CUSTOMIZED_SCAN_SETTING, null);
                bundle.putParcelable(CUSTOMIZED_SCAN_WORKSOURCE, workSource);
                Message msg = obtainMessage(CMD_START_SCAN, message.arg1, message.arg2, bundle);
                mBufferedScanMsg.clear();
                mBufferedScanMsg.add(msg);
            }
            messageHandlingStatus = MESSAGE_HANDLING_STATUS_LOOPED;
        } else {
            // mIsScanOngoing and mIsFullScanOngoing
            messageHandlingStatus = MESSAGE_HANDLING_STATUS_FAIL;
        }
    }


    // TODO this is a temporary measure to bridge between WifiScanner and WifiStateMachine until
    // scan functionality is refactored out of WifiStateMachine.
    /**
     * return true iff scan request is accepted
     */
    private boolean startScanNative(final Set<Integer> freqs, Set<Integer> hiddenNetworkIds,
            WorkSource workSource) {
        WifiScanner.ScanSettings settings = new WifiScanner.ScanSettings();
        if (freqs == null) {
            settings.band = WifiScanner.WIFI_BAND_BOTH_WITH_DFS;
        } else {
            settings.band = WifiScanner.WIFI_BAND_UNSPECIFIED;
            int index = 0;
            settings.channels = new WifiScanner.ChannelSpec[freqs.size()];
            for (Integer freq : freqs) {
                settings.channels[index++] = new WifiScanner.ChannelSpec(freq);
            }
        }
        settings.reportEvents = WifiScanner.REPORT_EVENT_AFTER_EACH_SCAN
                | WifiScanner.REPORT_EVENT_FULL_SCAN_RESULT;
        if (hiddenNetworkIds != null && hiddenNetworkIds.size() > 0) {
            int i = 0;
            settings.hiddenNetworkIds = new int[hiddenNetworkIds.size()];
            for (Integer netId : hiddenNetworkIds) {
                settings.hiddenNetworkIds[i++] = netId;
            }
        }
        WifiScanner.ScanListener nativeScanListener = new WifiScanner.ScanListener() {
                // ignore all events since WifiStateMachine is registered for the supplicant events
                @Override
                public void onSuccess() {
                }
                @Override
                public void onFailure(int reason, String description) {
                    mIsScanOngoing = false;
                    mIsFullScanOngoing = false;
                }
                @Override
                public void onResults(WifiScanner.ScanData[] results) {
                }
                @Override
                public void onFullResult(ScanResult fullScanResult) {
                }
                @Override
                public void onPeriodChanged(int periodInMs) {
                }
            };
        mWifiScanner.startScan(settings, nativeScanListener, workSource);
        mIsScanOngoing = true;
        mIsFullScanOngoing = (freqs == null);
        lastScanFreqs = freqs;
        return true;
    }

    /**
     * TODO: doc
     */
    public void setSupplicantRunning(boolean enable) {
        if (enable) {
            sendMessage(CMD_START_SUPPLICANT);
        } else {
            sendMessage(CMD_STOP_SUPPLICANT);
        }
    }

    /**
     * TODO: doc
     */
    public void setHostApRunning(WifiConfiguration wifiConfig, boolean enable) {
        if (enable) {
            sendMessage(CMD_START_AP, wifiConfig);
        } else {
            sendMessage(CMD_STOP_AP);
        }
    }

    public void setWifiApConfiguration(WifiConfiguration config) {
        mWifiApConfigStore.setApConfiguration(config);
    }

    public WifiConfiguration syncGetWifiApConfiguration() {
        return mWifiApConfigStore.getApConfiguration();
    }

    /**
     * TODO: doc
     */
    public int syncGetWifiState() {
        return mWifiState.get();
    }

    /**
     * TODO: doc
     */
    public String syncGetWifiStateByName() {
        switch (mWifiState.get()) {
            case WIFI_STATE_DISABLING:
                return "disabling";
            case WIFI_STATE_DISABLED:
                return "disabled";
            case WIFI_STATE_ENABLING:
                return "enabling";
            case WIFI_STATE_ENABLED:
                return "enabled";
            case WIFI_STATE_UNKNOWN:
                return "unknown state";
            default:
                return "[invalid state]";
        }
    }

    /**
     * TODO: doc
     */
    public int syncGetWifiApState() {
        return mWifiApState.get();
    }

    /**
     * TODO: doc
     */
    public String syncGetWifiApStateByName() {
        switch (mWifiApState.get()) {
            case WIFI_AP_STATE_DISABLING:
                return "disabling";
            case WIFI_AP_STATE_DISABLED:
                return "disabled";
            case WIFI_AP_STATE_ENABLING:
                return "enabling";
            case WIFI_AP_STATE_ENABLED:
                return "enabled";
            case WIFI_AP_STATE_FAILED:
                return "failed";
            default:
                return "[invalid state]";
        }
    }

    public boolean isConnected() {
        return getCurrentState() == mConnectedState;
    }

    public boolean isDisconnected() {
        return getCurrentState() == mDisconnectedState;
    }

    public boolean isSupplicantTransientState() {
        SupplicantState supplicantState = mWifiInfo.getSupplicantState();
        if (supplicantState == SupplicantState.ASSOCIATING
                || supplicantState == SupplicantState.AUTHENTICATING
                || supplicantState == SupplicantState.FOUR_WAY_HANDSHAKE
                || supplicantState == SupplicantState.GROUP_HANDSHAKE) {

            if (mVerboseLoggingEnabled) {
                Log.d(TAG, "Supplicant is under transient state: " + supplicantState);
            }
            return true;
        } else {
            if (mVerboseLoggingEnabled) {
                Log.d(TAG, "Supplicant is under steady state: " + supplicantState);
            }
        }

        return false;
    }

    public boolean isLinkDebouncing() {
        return mIsLinkDebouncing;
    }

    /**
     * Get status information for the current connection, if any.
     *
     * @return a {@link WifiInfo} object containing information about the current connection
     */
    public WifiInfo syncRequestConnectionInfo() {
        return getWiFiInfoForUid(Binder.getCallingUid());
    }

    public WifiInfo getWifiInfo() {
        return mWifiInfo;
    }

    public DhcpResults syncGetDhcpResults() {
        synchronized (mDhcpResultsLock) {
            return new DhcpResults(mDhcpResults);
        }
    }

    /**
     * TODO: doc
     */
    public void setOperationalMode(int mode) {
        if (mVerboseLoggingEnabled) log("setting operational mode to " + String.valueOf(mode));
        sendMessage(CMD_SET_OPERATIONAL_MODE, mode, 0);
    }

    /**
     * Allow tests to confirm the operational mode for WSM.
     */
    @VisibleForTesting
    protected int getOperationalModeForTest() {
        return mOperationalMode;
    }

    /**
     * TODO: doc
     */
    public List<ScanResult> syncGetScanResultsList() {
        synchronized (mScanResultsLock) {
            List<ScanResult> scanList = new ArrayList<>();
            for (ScanDetail result : mScanResults) {
                scanList.add(new ScanResult(result.getScanResult()));
            }
            return scanList;
        }
    }

    public int syncAddPasspointManagementObject(AsyncChannel channel, String managementObject) {
        Message resultMsg =
                channel.sendMessageSynchronously(CMD_ADD_PASSPOINT_MO, managementObject);
        int result = resultMsg.arg1;
        resultMsg.recycle();
        return result;
    }

    public int syncModifyPasspointManagementObject(AsyncChannel channel, String fqdn,
                                                   List<PasspointManagementObjectDefinition>
                                                           managementObjectDefinitions) {
        Bundle bundle = new Bundle();
        bundle.putString("FQDN", fqdn);
        bundle.putParcelableList("MOS", managementObjectDefinitions);
        Message resultMsg = channel.sendMessageSynchronously(CMD_MODIFY_PASSPOINT_MO, bundle);
        int result = resultMsg.arg1;
        resultMsg.recycle();
        return result;
    }

    public boolean syncQueryPasspointIcon(AsyncChannel channel, long bssid, String fileName) {
        Bundle bundle = new Bundle();
        bundle.putLong("BSSID", bssid);
        bundle.putString("FILENAME", fileName);
        Message resultMsg = channel.sendMessageSynchronously(CMD_QUERY_OSU_ICON, bundle);
        int result = resultMsg.arg1;
        resultMsg.recycle();
        return result == 1;
    }

    public int matchProviderWithCurrentNetwork(AsyncChannel channel, String fqdn) {
        Message resultMsg = channel.sendMessageSynchronously(CMD_MATCH_PROVIDER_NETWORK, fqdn);
        int result = resultMsg.arg1;
        resultMsg.recycle();
        return result;
    }

    /**
     * Deauthenticate and set the re-authentication hold off time for the current network
     * @param holdoff hold off time in milliseconds
     * @param ess set if the hold off pertains to an ESS rather than a BSS
     */
    public void deauthenticateNetwork(AsyncChannel channel, long holdoff, boolean ess) {
        // TODO: This needs an implementation
    }

    public void disableEphemeralNetwork(String SSID) {
        if (SSID != null) {
            sendMessage(CMD_DISABLE_EPHEMERAL_NETWORK, SSID);
        }
    }

    /**
     * Disconnect from Access Point
     */
    public void disconnectCommand() {
        sendMessage(CMD_DISCONNECT);
    }

    public void disconnectCommand(int uid, int reason) {
        sendMessage(CMD_DISCONNECT, uid, reason);
    }

    /**
     * Initiate a reconnection to AP
     */
    public void reconnectCommand() {
        sendMessage(CMD_RECONNECT);
    }

    /**
     * Initiate a re-association to AP
     */
    public void reassociateCommand() {
        sendMessage(CMD_REASSOCIATE);
    }

    /**
     * Reload networks and then reconnect; helps load correct data for TLS networks
     */

    public void reloadTlsNetworksAndReconnect() {
        sendMessage(CMD_RELOAD_TLS_AND_RECONNECT);
    }

    /**
     * Add a network synchronously
     *
     * @return network id of the new network
     */
    public int syncAddOrUpdateNetwork(AsyncChannel channel, WifiConfiguration config) {
        Message resultMsg = channel.sendMessageSynchronously(CMD_ADD_OR_UPDATE_NETWORK, config);
        int result = resultMsg.arg1;
        resultMsg.recycle();
        return result;
    }

    /**
     * Get configured networks synchronously
     *
     * @param channel
     * @return
     */

    public List<WifiConfiguration> syncGetConfiguredNetworks(int uuid, AsyncChannel channel) {
        Message resultMsg = channel.sendMessageSynchronously(CMD_GET_CONFIGURED_NETWORKS, uuid);
        List<WifiConfiguration> result = (List<WifiConfiguration>) resultMsg.obj;
        resultMsg.recycle();
        return result;
    }

    public List<WifiConfiguration> syncGetPrivilegedConfiguredNetwork(AsyncChannel channel) {
        Message resultMsg = channel.sendMessageSynchronously(
                CMD_GET_PRIVILEGED_CONFIGURED_NETWORKS);
        List<WifiConfiguration> result = (List<WifiConfiguration>) resultMsg.obj;
        resultMsg.recycle();
        return result;
    }

    public WifiConfiguration syncGetMatchingWifiConfig(ScanResult scanResult, AsyncChannel channel) {
        Message resultMsg = channel.sendMessageSynchronously(CMD_GET_MATCHING_CONFIG, scanResult);
        return (WifiConfiguration) resultMsg.obj;
    }

    /**
     * Get connection statistics synchronously
     *
     * @param channel
     * @return
     */

    public WifiConnectionStatistics syncGetConnectionStatistics(AsyncChannel channel) {
        Message resultMsg = channel.sendMessageSynchronously(CMD_GET_CONNECTION_STATISTICS);
        WifiConnectionStatistics result = (WifiConnectionStatistics) resultMsg.obj;
        resultMsg.recycle();
        return result;
    }

    /**
     * Get adaptors synchronously
     */

    public int syncGetSupportedFeatures(AsyncChannel channel) {
        Message resultMsg = channel.sendMessageSynchronously(CMD_GET_SUPPORTED_FEATURES);
        int supportedFeatureSet = resultMsg.arg1;
        resultMsg.recycle();
        return supportedFeatureSet;
    }

    /**
     * Get link layers stats for adapter synchronously
     */
    public WifiLinkLayerStats syncGetLinkLayerStats(AsyncChannel channel) {
        Message resultMsg = channel.sendMessageSynchronously(CMD_GET_LINK_LAYER_STATS);
        WifiLinkLayerStats result = (WifiLinkLayerStats) resultMsg.obj;
        resultMsg.recycle();
        return result;
    }

    /**
     * Delete a network
     *
     * @param networkId id of the network to be removed
     */
    public boolean syncRemoveNetwork(AsyncChannel channel, int networkId) {
        Message resultMsg = channel.sendMessageSynchronously(CMD_REMOVE_NETWORK, networkId);
        boolean result = (resultMsg.arg1 != FAILURE);
        resultMsg.recycle();
        return result;
    }

    /**
     * Enable a network
     *
     * @param netId         network id of the network
     * @param disableOthers true, if all other networks have to be disabled
     * @return {@code true} if the operation succeeds, {@code false} otherwise
     */
    public boolean syncEnableNetwork(AsyncChannel channel, int netId, boolean disableOthers) {
        Message resultMsg = channel.sendMessageSynchronously(CMD_ENABLE_NETWORK, netId,
                disableOthers ? 1 : 0);
        boolean result = (resultMsg.arg1 != FAILURE);
        resultMsg.recycle();
        return result;
    }

    /**
     * Disable a network
     *
     * @param netId network id of the network
     * @return {@code true} if the operation succeeds, {@code false} otherwise
     */
    public boolean syncDisableNetwork(AsyncChannel channel, int netId) {
        Message resultMsg = channel.sendMessageSynchronously(WifiManager.DISABLE_NETWORK, netId);
        boolean result = (resultMsg.arg1 != WifiManager.DISABLE_NETWORK_FAILED);
        resultMsg.recycle();
        return result;
    }

    /**
     * Retrieves a WPS-NFC configuration token for the specified network
     *
     * @return a hex string representation of the WPS-NFC configuration token
     */
    public String syncGetWpsNfcConfigurationToken(int netId) {
        return mWifiNative.getNfcWpsConfigurationToken(netId);
    }

    public void enableRssiPolling(boolean enabled) {
        sendMessage(CMD_ENABLE_RSSI_POLL, enabled ? 1 : 0, 0);
    }

    /**
     * Start filtering Multicast v4 packets
     */
    public void startFilteringMulticastPackets() {
        mIpManager.setMulticastFilter(true);
    }

    /**
     * Stop filtering Multicast v4 packets
     */
    public void stopFilteringMulticastPackets() {
        mIpManager.setMulticastFilter(false);
    }

    /**
     * Set high performance mode of operation.
     * Enabling would set active power mode and disable suspend optimizations;
     * disabling would set auto power mode and enable suspend optimizations
     *
     * @param enable true if enable, false otherwise
     */
    public void setHighPerfModeEnabled(boolean enable) {
        sendMessage(CMD_SET_HIGH_PERF_MODE, enable ? 1 : 0, 0);
    }


    /**
     * reset cached SIM credential data
     */
    public synchronized void resetSimAuthNetworks(boolean simPresent) {
        sendMessage(CMD_RESET_SIM_NETWORKS, simPresent ? 1 : 0);
    }

    /**
     * Get Network object of current wifi network
     * @return Network object of current wifi network
     */
    public Network getCurrentNetwork() {
        if (mNetworkAgent != null) {
            return new Network(mNetworkAgent.netId);
        } else {
            return null;
        }
    }


    /**
     * Set the operational frequency band
     *
     * @param band
     * @param persist {@code true} if the setting should be remembered.
     */
    public void setFrequencyBand(int band, boolean persist) {
        if (persist) {
            Settings.Global.putInt(mContext.getContentResolver(),
                    Settings.Global.WIFI_FREQUENCY_BAND,
                    band);
        }
        sendMessage(CMD_SET_FREQUENCY_BAND, band, 0);
    }

    /**
     * Enable TDLS for a specific MAC address
     */
    public void enableTdls(String remoteMacAddress, boolean enable) {
        int enabler = enable ? 1 : 0;
        sendMessage(CMD_ENABLE_TDLS, enabler, 0, remoteMacAddress);
    }

    /**
     * Returns the operational frequency band
     */
    public int getFrequencyBand() {
        return mFrequencyBand.get();
    }

    /**
     * Send a message indicating bluetooth adapter connection state changed
     */
    public void sendBluetoothAdapterStateChange(int state) {
        sendMessage(CMD_BLUETOOTH_ADAPTER_STATE_CHANGE, state, 0);
    }

    /**
     * Send a message indicating a package has been uninstalled.
     */
    public void removeAppConfigs(String packageName, int uid) {
        // Build partial AppInfo manually - package may not exist in database any more
        ApplicationInfo ai = new ApplicationInfo();
        ai.packageName = packageName;
        ai.uid = uid;
        sendMessage(CMD_REMOVE_APP_CONFIGURATIONS, ai);
    }

    /**
     * Send a message indicating a user has been removed.
     */
    public void removeUserConfigs(int userId) {
        sendMessage(CMD_REMOVE_USER_CONFIGURATIONS, userId);
    }

    /**
     * Save configuration on supplicant
     *
     * @return {@code true} if the operation succeeds, {@code false} otherwise
     * <p/>
     * TODO: deprecate this
     */
    public boolean syncSaveConfig(AsyncChannel channel) {
        Message resultMsg = channel.sendMessageSynchronously(CMD_SAVE_CONFIG);
        boolean result = (resultMsg.arg1 != FAILURE);
        resultMsg.recycle();
        return result;
    }

    public void updateBatteryWorkSource(WorkSource newSource) {
        synchronized (mRunningWifiUids) {
            try {
                if (newSource != null) {
                    mRunningWifiUids.set(newSource);
                }
                if (mIsRunning) {
                    if (mReportedRunning) {
                        // If the work source has changed since last time, need
                        // to remove old work from battery stats.
                        if (mLastRunningWifiUids.diff(mRunningWifiUids)) {
                            mBatteryStats.noteWifiRunningChanged(mLastRunningWifiUids,
                                    mRunningWifiUids);
                            mLastRunningWifiUids.set(mRunningWifiUids);
                        }
                    } else {
                        // Now being started, report it.
                        mBatteryStats.noteWifiRunning(mRunningWifiUids);
                        mLastRunningWifiUids.set(mRunningWifiUids);
                        mReportedRunning = true;
                    }
                } else {
                    if (mReportedRunning) {
                        // Last reported we were running, time to stop.
                        mBatteryStats.noteWifiStopped(mLastRunningWifiUids);
                        mLastRunningWifiUids.clear();
                        mReportedRunning = false;
                    }
                }
                mWakeLock.setWorkSource(newSource);
            } catch (RemoteException ignore) {
            }
        }
    }

    public void dumpIpManager(FileDescriptor fd, PrintWriter pw, String[] args) {
        mIpManager.dump(fd, pw, args);
    }

    @Override
    public void dump(FileDescriptor fd, PrintWriter pw, String[] args) {
        super.dump(fd, pw, args);
        mSupplicantStateTracker.dump(fd, pw, args);
        pw.println("mLinkProperties " + mLinkProperties);
        pw.println("mWifiInfo " + mWifiInfo);
        pw.println("mDhcpResults " + mDhcpResults);
        pw.println("mNetworkInfo " + mNetworkInfo);
        pw.println("mLastSignalLevel " + mLastSignalLevel);
        pw.println("mLastBssid " + mLastBssid);
        pw.println("mLastNetworkId " + mLastNetworkId);
        pw.println("mOperationalMode " + mOperationalMode);
        pw.println("mUserWantsSuspendOpt " + mUserWantsSuspendOpt);
        pw.println("mSuspendOptNeedsDisabled " + mSuspendOptNeedsDisabled);
        pw.println("Supplicant status " + mWifiNative.status(true));
        if (mCountryCode.getCountryCodeSentToDriver() != null) {
            pw.println("CountryCode sent to driver " + mCountryCode.getCountryCodeSentToDriver());
        } else {
            if (mCountryCode.getCountryCode() != null) {
                pw.println("CountryCode: " +
                        mCountryCode.getCountryCode() + " was not sent to driver");
            } else {
                pw.println("CountryCode was not initialized");
            }
        }
        if (mNetworkFactory != null) {
            mNetworkFactory.dump(fd, pw, args);
        } else {
            pw.println("mNetworkFactory is not initialized");
        }

        if (mUntrustedNetworkFactory != null) {
            mUntrustedNetworkFactory.dump(fd, pw, args);
        } else {
            pw.println("mUntrustedNetworkFactory is not initialized");
        }
        pw.println("Wlan Wake Reasons:" + mWifiNative.getWlanWakeReasonCount());
        pw.println();
        updateWifiMetrics();
        mWifiMetrics.dump(fd, pw, args);
        pw.println();

        mWifiConfigManager.dump(fd, pw, args);
        pw.println();
        mWifiDiagnostics.captureBugReportData(WifiDiagnostics.REPORT_REASON_USER_ACTION);
        mWifiDiagnostics.dump(fd, pw, args);
        mWifiQualifiedNetworkSelector.dump(fd, pw, args);
        dumpIpManager(fd, pw, args);
        if (mWifiConnectivityManager != null) {
            mWifiConnectivityManager.dump(fd, pw, args);
        }
    }

    public void handleUserSwitch(int userId) {
        sendMessage(CMD_USER_SWITCH, userId);
    }

    public void handleUserUnlock(int userId) {
        sendMessage(CMD_USER_UNLOCK, userId);
    }

    public void handleUserStop(int userId) {
        sendMessage(CMD_USER_STOP, userId);
    }

    /**
     * ******************************************************
     * Internal private functions
     * ******************************************************
     */

    private void logStateAndMessage(Message message, State state) {
        messageHandlingStatus = 0;
        if (mVerboseLoggingEnabled) {
            logd(" " + state.getClass().getSimpleName() + " " + getLogRecString(message));
        }
    }

    /**
     * helper, prints the milli time since boot wi and w/o suspended time
     */
    String printTime() {
        StringBuilder sb = new StringBuilder();
        sb.append(" rt=").append(mClock.getUptimeSinceBootMillis());
        sb.append("/").append(mClock.getElapsedSinceBootMillis());
        return sb.toString();
    }

    /**
     * Return the additional string to be logged by LogRec, default
     *
     * @param msg that was processed
     * @return information to be logged as a String
     */
    @Override
    protected String getLogRecString(Message msg) {
        WifiConfiguration config;
        Long now;
        String report;
        String key;
        StringBuilder sb = new StringBuilder();
        if (mScreenOn) {
            sb.append("!");
        }
        if (messageHandlingStatus != MESSAGE_HANDLING_STATUS_UNKNOWN) {
            sb.append("(").append(messageHandlingStatus).append(")");
        }
        sb.append(smToString(msg));
        if (msg.sendingUid > 0 && msg.sendingUid != Process.WIFI_UID) {
            sb.append(" uid=" + msg.sendingUid);
        }
        sb.append(" ").append(printTime());
        switch (msg.what) {
            case CMD_START_SCAN:
                now = mClock.getWallClockMillis();
                sb.append(" ");
                sb.append(Integer.toString(msg.arg1));
                sb.append(" ");
                sb.append(Integer.toString(msg.arg2));
                sb.append(" ic=");
                sb.append(Integer.toString(sScanAlarmIntentCount));
                if (msg.obj != null) {
                    Bundle bundle = (Bundle) msg.obj;
                    Long request = bundle.getLong(SCAN_REQUEST_TIME, 0);
                    if (request != 0) {
                        sb.append(" proc(ms):").append(now - request);
                    }
                }
                if (mIsScanOngoing) sb.append(" onGoing");
                if (mIsFullScanOngoing) sb.append(" full");
                sb.append(" rssi=").append(mWifiInfo.getRssi());
                sb.append(" f=").append(mWifiInfo.getFrequency());
                sb.append(" sc=").append(mWifiInfo.score);
                sb.append(" link=").append(mWifiInfo.getLinkSpeed());
                sb.append(String.format(" tx=%.1f,", mWifiInfo.txSuccessRate));
                sb.append(String.format(" %.1f,", mWifiInfo.txRetriesRate));
                sb.append(String.format(" %.1f ", mWifiInfo.txBadRate));
                sb.append(String.format(" rx=%.1f", mWifiInfo.rxSuccessRate));
                if (lastScanFreqs != null) {
                    sb.append(" list=");
                    for(int freq : lastScanFreqs) {
                        sb.append(freq).append(",");
                    }
                }
                report = reportOnTime();
                if (report != null) {
                    sb.append(" ").append(report);
                }
                break;
            case WifiMonitor.SUPPLICANT_STATE_CHANGE_EVENT:
                sb.append(" ");
                sb.append(Integer.toString(msg.arg1));
                sb.append(" ");
                sb.append(Integer.toString(msg.arg2));
                StateChangeResult stateChangeResult = (StateChangeResult) msg.obj;
                if (stateChangeResult != null) {
                    sb.append(stateChangeResult.toString());
                }
                break;
            case WifiManager.SAVE_NETWORK:
                sb.append(" ");
                sb.append(Integer.toString(msg.arg1));
                sb.append(" ");
                sb.append(Integer.toString(msg.arg2));
                config = (WifiConfiguration) msg.obj;
                if (config != null) {
                    sb.append(" ").append(config.configKey());
                    sb.append(" nid=").append(config.networkId);
                    if (config.hiddenSSID) {
                        sb.append(" hidden");
                    }
                    if (config.preSharedKey != null
                            && !config.preSharedKey.equals("*")) {
                        sb.append(" hasPSK");
                    }
                    if (config.ephemeral) {
                        sb.append(" ephemeral");
                    }
                    if (config.selfAdded) {
                        sb.append(" selfAdded");
                    }
                    sb.append(" cuid=").append(config.creatorUid);
                    sb.append(" suid=").append(config.lastUpdateUid);
                }
                break;
            case WifiManager.FORGET_NETWORK:
                sb.append(" ");
                sb.append(Integer.toString(msg.arg1));
                sb.append(" ");
                sb.append(Integer.toString(msg.arg2));
                config = (WifiConfiguration) msg.obj;
                if (config != null) {
                    sb.append(" ").append(config.configKey());
                    sb.append(" nid=").append(config.networkId);
                    if (config.hiddenSSID) {
                        sb.append(" hidden");
                    }
                    if (config.preSharedKey != null) {
                        sb.append(" hasPSK");
                    }
                    if (config.ephemeral) {
                        sb.append(" ephemeral");
                    }
                    if (config.selfAdded) {
                        sb.append(" selfAdded");
                    }
                    sb.append(" cuid=").append(config.creatorUid);
                    sb.append(" suid=").append(config.lastUpdateUid);
                    WifiConfiguration.NetworkSelectionStatus netWorkSelectionStatus =
                            config.getNetworkSelectionStatus();
                    sb.append(" ajst=").append(
                            netWorkSelectionStatus.getNetworkStatusString());
                }
                break;
            case WifiMonitor.ASSOCIATION_REJECTION_EVENT:
                sb.append(" ");
                sb.append(Integer.toString(msg.arg1));
                sb.append(" ");
                sb.append(Integer.toString(msg.arg2));
                String bssid = (String) msg.obj;
                if (bssid != null && bssid.length() > 0) {
                    sb.append(" ");
                    sb.append(bssid);
                }
                sb.append(" blacklist=" + Boolean.toString(didBlackListBSSID));
                break;
            case WifiMonitor.SCAN_RESULTS_EVENT:
                sb.append(" ");
                sb.append(Integer.toString(msg.arg1));
                sb.append(" ");
                sb.append(Integer.toString(msg.arg2));
                if (mScanResults != null) {
                    sb.append(" found=");
                    sb.append(mScanResults.size());
                }
                sb.append(" known=").append(mNumScanResultsKnown);
                sb.append(" got=").append(mNumScanResultsReturned);
                sb.append(String.format(" bcn=%d", mRunningBeaconCount));
                sb.append(String.format(" con=%d", mConnectionReqCount));
                sb.append(String.format(" untrustedcn=%d", mUntrustedReqCount));
                key = mWifiConfigManager.getLastSelectedNetworkConfigKey();
                if (key != null) {
                    sb.append(" last=").append(key);
                }
                break;
            case WifiMonitor.SCAN_FAILED_EVENT:
                break;
            case WifiMonitor.NETWORK_CONNECTION_EVENT:
                sb.append(" ");
                sb.append(Integer.toString(msg.arg1));
                sb.append(" ");
                sb.append(Integer.toString(msg.arg2));
                sb.append(" ").append(mLastBssid);
                sb.append(" nid=").append(mLastNetworkId);
                config = getCurrentWifiConfiguration();
                if (config != null) {
                    sb.append(" ").append(config.configKey());
                }
                key = mWifiConfigManager.getLastSelectedNetworkConfigKey();
                if (key != null) {
                    sb.append(" last=").append(key);
                }
                break;
            case CMD_TARGET_BSSID:
            case CMD_ASSOCIATED_BSSID:
                sb.append(" ");
                sb.append(Integer.toString(msg.arg1));
                sb.append(" ");
                sb.append(Integer.toString(msg.arg2));
                if (msg.obj != null) {
                    sb.append(" BSSID=").append((String) msg.obj);
                }
                if (mTargetRoamBSSID != null) {
                    sb.append(" Target=").append(mTargetRoamBSSID);
                }
                sb.append(" roam=").append(Boolean.toString(mAutoRoaming));
                break;
            case WifiMonitor.NETWORK_DISCONNECTION_EVENT:
                if (msg.obj != null) {
                    sb.append(" ").append((String) msg.obj);
                }
                sb.append(" nid=").append(msg.arg1);
                sb.append(" reason=").append(msg.arg2);
                if (mLastBssid != null) {
                    sb.append(" lastbssid=").append(mLastBssid);
                }
                if (mWifiInfo.getFrequency() != -1) {
                    sb.append(" freq=").append(mWifiInfo.getFrequency());
                    sb.append(" rssi=").append(mWifiInfo.getRssi());
                }
                if (isLinkDebouncing()) {
                    sb.append(" debounce");
                }
                break;
            case WifiMonitor.SSID_TEMP_DISABLED:
            case WifiMonitor.SSID_REENABLED:
                sb.append(" nid=").append(msg.arg1);
                if (msg.obj != null) {
                    sb.append(" ").append((String) msg.obj);
                }
                config = getCurrentWifiConfiguration();
                if (config != null) {
                    WifiConfiguration.NetworkSelectionStatus netWorkSelectionStatus =
                            config.getNetworkSelectionStatus();
                    sb.append(" cur=").append(config.configKey());
                    sb.append(" ajst=").append(netWorkSelectionStatus.getNetworkStatusString());
                    if (config.selfAdded) {
                        sb.append(" selfAdded");
                    }
                    if (config.status != 0) {
                        sb.append(" st=").append(config.status);
                        sb.append(" rs=").append(
                                netWorkSelectionStatus.getNetworkDisableReasonString());
                    }
                    if (config.lastConnected != 0) {
                        now = mClock.getWallClockMillis();
                        sb.append(" lastconn=").append(now - config.lastConnected).append("(ms)");
                    }
                    if (mLastBssid != null) {
                        sb.append(" lastbssid=").append(mLastBssid);
                    }
                    if (mWifiInfo.getFrequency() != -1) {
                        sb.append(" freq=").append(mWifiInfo.getFrequency());
                        sb.append(" rssi=").append(mWifiInfo.getRssi());
                        sb.append(" bssid=").append(mWifiInfo.getBSSID());
                    }
                }
                break;
            case CMD_RSSI_POLL:
            case CMD_UNWANTED_NETWORK:
            case WifiManager.RSSI_PKTCNT_FETCH:
                sb.append(" ");
                sb.append(Integer.toString(msg.arg1));
                sb.append(" ");
                sb.append(Integer.toString(msg.arg2));
                if (mWifiInfo.getSSID() != null)
                    if (mWifiInfo.getSSID() != null)
                        sb.append(" ").append(mWifiInfo.getSSID());
                if (mWifiInfo.getBSSID() != null)
                    sb.append(" ").append(mWifiInfo.getBSSID());
                sb.append(" rssi=").append(mWifiInfo.getRssi());
                sb.append(" f=").append(mWifiInfo.getFrequency());
                sb.append(" sc=").append(mWifiInfo.score);
                sb.append(" link=").append(mWifiInfo.getLinkSpeed());
                sb.append(String.format(" tx=%.1f,", mWifiInfo.txSuccessRate));
                sb.append(String.format(" %.1f,", mWifiInfo.txRetriesRate));
                sb.append(String.format(" %.1f ", mWifiInfo.txBadRate));
                sb.append(String.format(" rx=%.1f", mWifiInfo.rxSuccessRate));
                sb.append(String.format(" bcn=%d", mRunningBeaconCount));
                report = reportOnTime();
                if (report != null) {
                    sb.append(" ").append(report);
                }
                if (mWifiScoreReport.isLastReportValid()) {
                    sb.append(mWifiScoreReport.getLastReport());
                }
                break;
            case CMD_START_CONNECT:
            case WifiManager.CONNECT_NETWORK:
                sb.append(" ");
                sb.append(Integer.toString(msg.arg1));
                sb.append(" ");
                sb.append(Integer.toString(msg.arg2));
                config = mWifiConfigManager.getConfiguredNetwork(msg.arg1);
                if (config != null) {
                    sb.append(" ").append(config.configKey());
                    if (config.visibility != null) {
                        sb.append(" ").append(config.visibility.toString());
                    }
                }
                if (mTargetRoamBSSID != null) {
                    sb.append(" ").append(mTargetRoamBSSID);
                }
                sb.append(" roam=").append(Boolean.toString(mAutoRoaming));
                config = getCurrentWifiConfiguration();
                if (config != null) {
                    sb.append(config.configKey());
                    if (config.visibility != null) {
                        sb.append(" ").append(config.visibility.toString());
                    }
                }
                break;
            case CMD_START_ROAM:
                sb.append(" ");
                sb.append(Integer.toString(msg.arg1));
                sb.append(" ");
                sb.append(Integer.toString(msg.arg2));
                ScanResult result = (ScanResult) msg.obj;
                if (result != null) {
                    now = mClock.getWallClockMillis();
                    sb.append(" bssid=").append(result.BSSID);
                    sb.append(" rssi=").append(result.level);
                    sb.append(" freq=").append(result.frequency);
                    if (result.seen > 0 && result.seen < now) {
                        sb.append(" seen=").append(now - result.seen);
                    } else {
                        // Somehow the timestamp for this scan result is inconsistent
                        sb.append(" !seen=").append(result.seen);
                    }
                }
                if (mTargetRoamBSSID != null) {
                    sb.append(" ").append(mTargetRoamBSSID);
                }
                sb.append(" roam=").append(Boolean.toString(mAutoRoaming));
                sb.append(" fail count=").append(Integer.toString(mRoamFailCount));
                break;
            case CMD_ADD_OR_UPDATE_NETWORK:
                sb.append(" ");
                sb.append(Integer.toString(msg.arg1));
                sb.append(" ");
                sb.append(Integer.toString(msg.arg2));
                if (msg.obj != null) {
                    config = (WifiConfiguration) msg.obj;
                    sb.append(" ").append(config.configKey());
                    sb.append(" prio=").append(config.priority);
                    sb.append(" status=").append(config.status);
                    if (config.BSSID != null) {
                        sb.append(" ").append(config.BSSID);
                    }
                    WifiConfiguration curConfig = getCurrentWifiConfiguration();
                    if (curConfig != null) {
                        if (curConfig.configKey().equals(config.configKey())) {
                            sb.append(" is current");
                        } else {
                            sb.append(" current=").append(curConfig.configKey());
                            sb.append(" prio=").append(curConfig.priority);
                            sb.append(" status=").append(curConfig.status);
                        }
                    }
                }
                break;
            case WifiManager.DISABLE_NETWORK:
            case CMD_ENABLE_NETWORK:
                sb.append(" ");
                sb.append(Integer.toString(msg.arg1));
                sb.append(" ");
                sb.append(Integer.toString(msg.arg2));
                key = mWifiConfigManager.getLastSelectedNetworkConfigKey();
                if (key != null) {
                    sb.append(" last=").append(key);
                }
                config = mWifiConfigManager.getConfiguredNetwork(msg.arg1);
                if (config != null && (key == null || !config.configKey().equals(key))) {
                    sb.append(" target=").append(key);
                }
                break;
            case CMD_GET_CONFIGURED_NETWORKS:
                sb.append(" ");
                sb.append(Integer.toString(msg.arg1));
                sb.append(" ");
                sb.append(Integer.toString(msg.arg2));
                sb.append(" num=").append(mWifiConfigManager.getConfiguredNetworks().size());
                break;
            case DhcpClient.CMD_PRE_DHCP_ACTION:
                sb.append(" ");
                sb.append(Integer.toString(msg.arg1));
                sb.append(" ");
                sb.append(Integer.toString(msg.arg2));
                sb.append(" txpkts=").append(mWifiInfo.txSuccess);
                sb.append(",").append(mWifiInfo.txBad);
                sb.append(",").append(mWifiInfo.txRetries);
                break;
            case DhcpClient.CMD_POST_DHCP_ACTION:
                sb.append(" ");
                sb.append(Integer.toString(msg.arg1));
                sb.append(" ");
                sb.append(Integer.toString(msg.arg2));
                if (msg.arg1 == DhcpClient.DHCP_SUCCESS) {
                    sb.append(" OK ");
                } else if (msg.arg1 == DhcpClient.DHCP_FAILURE) {
                    sb.append(" FAIL ");
                }
                if (mLinkProperties != null) {
                    sb.append(" ");
                    sb.append(getLinkPropertiesSummary(mLinkProperties));
                }
                break;
            case WifiP2pServiceImpl.P2P_CONNECTION_CHANGED:
                sb.append(" ");
                sb.append(Integer.toString(msg.arg1));
                sb.append(" ");
                sb.append(Integer.toString(msg.arg2));
                if (msg.obj != null) {
                    NetworkInfo info = (NetworkInfo) msg.obj;
                    NetworkInfo.State state = info.getState();
                    NetworkInfo.DetailedState detailedState = info.getDetailedState();
                    if (state != null) {
                        sb.append(" st=").append(state);
                    }
                    if (detailedState != null) {
                        sb.append("/").append(detailedState);
                    }
                }
                break;
            case CMD_IP_CONFIGURATION_LOST:
                int count = -1;
                WifiConfiguration c = getCurrentWifiConfiguration();
                if (c != null) {
                    count = c.getNetworkSelectionStatus().getDisableReasonCounter(
                            WifiConfiguration.NetworkSelectionStatus.DISABLED_DHCP_FAILURE);
                }
                sb.append(" ");
                sb.append(Integer.toString(msg.arg1));
                sb.append(" ");
                sb.append(Integer.toString(msg.arg2));
                sb.append(" failures: ");
                sb.append(Integer.toString(count));
                sb.append("/");
                sb.append(Integer.toString(mFacade.getIntegerSetting(
                        mContext, Settings.Global.WIFI_MAX_DHCP_RETRY_COUNT, 0)));
                if (mWifiInfo.getBSSID() != null) {
                    sb.append(" ").append(mWifiInfo.getBSSID());
                }
                sb.append(String.format(" bcn=%d", mRunningBeaconCount));
                break;
            case CMD_UPDATE_LINKPROPERTIES:
                sb.append(" ");
                sb.append(Integer.toString(msg.arg1));
                sb.append(" ");
                sb.append(Integer.toString(msg.arg2));
                if (mLinkProperties != null) {
                    sb.append(" ");
                    sb.append(getLinkPropertiesSummary(mLinkProperties));
                }
                break;
            case CMD_IP_REACHABILITY_LOST:
                if (msg.obj != null) {
                    sb.append(" ").append((String) msg.obj);
                }
                break;
            case CMD_INSTALL_PACKET_FILTER:
                sb.append(" len=" + ((byte[])msg.obj).length);
                break;
            case CMD_SET_FALLBACK_PACKET_FILTERING:
                sb.append(" enabled=" + (boolean)msg.obj);
                break;
            case CMD_ROAM_WATCHDOG_TIMER:
                sb.append(" ");
                sb.append(Integer.toString(msg.arg1));
                sb.append(" ");
                sb.append(Integer.toString(msg.arg2));
                sb.append(" cur=").append(roamWatchdogCount);
                break;
            case CMD_DISCONNECTING_WATCHDOG_TIMER:
                sb.append(" ");
                sb.append(Integer.toString(msg.arg1));
                sb.append(" ");
                sb.append(Integer.toString(msg.arg2));
                sb.append(" cur=").append(disconnectingWatchdogCount);
                break;
            case CMD_START_RSSI_MONITORING_OFFLOAD:
            case CMD_STOP_RSSI_MONITORING_OFFLOAD:
            case CMD_RSSI_THRESHOLD_BREACH:
                sb.append(" rssi=");
                sb.append(Integer.toString(msg.arg1));
                sb.append(" thresholds=");
                sb.append(Arrays.toString(mRssiRanges));
                break;
            case CMD_USER_SWITCH:
                sb.append(" userId=");
                sb.append(Integer.toString(msg.arg1));
                break;
            case CMD_IPV4_PROVISIONING_SUCCESS:
                sb.append(" ");
                if (msg.arg1 == DhcpClient.DHCP_SUCCESS) {
                    sb.append("DHCP_OK");
                } else if (msg.arg1 == CMD_STATIC_IP_SUCCESS) {
                    sb.append("STATIC_OK");
                } else {
                    sb.append(Integer.toString(msg.arg1));
                }
                break;
            case CMD_IPV4_PROVISIONING_FAILURE:
                sb.append(" ");
                if (msg.arg1 == DhcpClient.DHCP_FAILURE) {
                    sb.append("DHCP_FAIL");
                } else if (msg.arg1 == CMD_STATIC_IP_FAILURE) {
                    sb.append("STATIC_FAIL");
                } else {
                    sb.append(Integer.toString(msg.arg1));
                }
                break;
            default:
                sb.append(" ");
                sb.append(Integer.toString(msg.arg1));
                sb.append(" ");
                sb.append(Integer.toString(msg.arg2));
                break;
        }

        return sb.toString();
    }

    private void handleScreenStateChanged(boolean screenOn) {
        mScreenOn = screenOn;
        if (mVerboseLoggingEnabled) {
            logd(" handleScreenStateChanged Enter: screenOn=" + screenOn
                    + " mUserWantsSuspendOpt=" + mUserWantsSuspendOpt
                    + " state " + getCurrentState().getName()
                    + " suppState:" + mSupplicantStateTracker.getSupplicantStateName());
        }
        enableRssiPolling(screenOn);
        if (mUserWantsSuspendOpt.get()) {
            int shouldReleaseWakeLock = 0;
            if (screenOn) {
                sendMessage(CMD_SET_SUSPEND_OPT_ENABLED, 0, shouldReleaseWakeLock);
            } else {
                if (isConnected()) {
                    // Allow 2s for suspend optimizations to be set
                    mSuspendWakeLock.acquire(2000);
                    shouldReleaseWakeLock = 1;
                }
                sendMessage(CMD_SET_SUSPEND_OPT_ENABLED, 1, shouldReleaseWakeLock);
            }
        }
        mScreenBroadcastReceived.set(true);

        getWifiLinkLayerStats();
        mOnTimeScreenStateChange = mOnTime;
        lastScreenStateChangeTimeStamp = lastLinkLayerStatsUpdate;

        mWifiMetrics.setScreenState(screenOn);

        if (mWifiConnectivityManager != null) {
            mWifiConnectivityManager.handleScreenStateChanged(screenOn);
        }

        if (mVerboseLoggingEnabled) log("handleScreenStateChanged Exit: " + screenOn);
    }

    private void checkAndSetConnectivityInstance() {
        if (mCm == null) {
            mCm = (ConnectivityManager) mContext.getSystemService(Context.CONNECTIVITY_SERVICE);
        }
    }


    /**
     * Set the frequency band from the system setting value, if any.
     */
    private void setFrequencyBand() {
        int band = WifiManager.WIFI_FREQUENCY_BAND_AUTO;

        if (mWifiNative.setBand(band)) {
            mFrequencyBand.set(band);
            if (mWifiConnectivityManager != null) {
                mWifiConnectivityManager.setUserPreferredBand(band);
            }
            if (mVerboseLoggingEnabled) {
                logd("done set frequency band " + band);
            }
        } else {
            loge("Failed to set frequency band " + band);
        }
    }

    private void setSuspendOptimizationsNative(int reason, boolean enabled) {
        if (mVerboseLoggingEnabled) {
            log("setSuspendOptimizationsNative: " + reason + " " + enabled
                    + " -want " + mUserWantsSuspendOpt.get()
                    + " stack:" + Thread.currentThread().getStackTrace()[2].getMethodName()
                    + " - " + Thread.currentThread().getStackTrace()[3].getMethodName()
                    + " - " + Thread.currentThread().getStackTrace()[4].getMethodName()
                    + " - " + Thread.currentThread().getStackTrace()[5].getMethodName());
        }
        //mWifiNative.setSuspendOptimizations(enabled);

        if (enabled) {
            mSuspendOptNeedsDisabled &= ~reason;
            /* None of dhcp, screen or highperf need it disabled and user wants it enabled */
            if (mSuspendOptNeedsDisabled == 0 && mUserWantsSuspendOpt.get()) {
                if (mVerboseLoggingEnabled) {
                    log("setSuspendOptimizationsNative do it " + reason + " " + enabled
                            + " stack:" + Thread.currentThread().getStackTrace()[2].getMethodName()
                            + " - " + Thread.currentThread().getStackTrace()[3].getMethodName()
                            + " - " + Thread.currentThread().getStackTrace()[4].getMethodName()
                            + " - " + Thread.currentThread().getStackTrace()[5].getMethodName());
                }
                mWifiNative.setSuspendOptimizations(true);
            }
        } else {
            mSuspendOptNeedsDisabled |= reason;
            mWifiNative.setSuspendOptimizations(false);
        }
    }

    private void setSuspendOptimizations(int reason, boolean enabled) {
        if (mVerboseLoggingEnabled) log("setSuspendOptimizations: " + reason + " " + enabled);
        if (enabled) {
            mSuspendOptNeedsDisabled &= ~reason;
        } else {
            mSuspendOptNeedsDisabled |= reason;
        }
        if (mVerboseLoggingEnabled) log("mSuspendOptNeedsDisabled " + mSuspendOptNeedsDisabled);
    }

    private void setWifiState(int wifiState) {
        final int previousWifiState = mWifiState.get();

        try {
            if (wifiState == WIFI_STATE_ENABLED) {
                mBatteryStats.noteWifiOn();
            } else if (wifiState == WIFI_STATE_DISABLED) {
                mBatteryStats.noteWifiOff();
            }
        } catch (RemoteException e) {
            loge("Failed to note battery stats in wifi");
        }

        mWifiState.set(wifiState);

        if (mVerboseLoggingEnabled) log("setWifiState: " + syncGetWifiStateByName());

        final Intent intent = new Intent(WifiManager.WIFI_STATE_CHANGED_ACTION);
        intent.addFlags(Intent.FLAG_RECEIVER_REGISTERED_ONLY_BEFORE_BOOT);
        intent.putExtra(WifiManager.EXTRA_WIFI_STATE, wifiState);
        intent.putExtra(WifiManager.EXTRA_PREVIOUS_WIFI_STATE, previousWifiState);
        mContext.sendStickyBroadcastAsUser(intent, UserHandle.ALL);
    }

    private void setWifiApState(int wifiApState, int reason) {
        final int previousWifiApState = mWifiApState.get();

        try {
            if (wifiApState == WIFI_AP_STATE_ENABLED) {
                mBatteryStats.noteWifiOn();
            } else if (wifiApState == WIFI_AP_STATE_DISABLED) {
                mBatteryStats.noteWifiOff();
            }
        } catch (RemoteException e) {
            loge("Failed to note battery stats in wifi");
        }

        // Update state
        mWifiApState.set(wifiApState);

        if (mVerboseLoggingEnabled) log("setWifiApState: " + syncGetWifiApStateByName());

        final Intent intent = new Intent(WifiManager.WIFI_AP_STATE_CHANGED_ACTION);
        intent.addFlags(Intent.FLAG_RECEIVER_REGISTERED_ONLY_BEFORE_BOOT);
        intent.putExtra(WifiManager.EXTRA_WIFI_AP_STATE, wifiApState);
        intent.putExtra(WifiManager.EXTRA_PREVIOUS_WIFI_AP_STATE, previousWifiApState);
        if (wifiApState == WifiManager.WIFI_AP_STATE_FAILED) {
            //only set reason number when softAP start failed
            intent.putExtra(WifiManager.EXTRA_WIFI_AP_FAILURE_REASON, reason);
        }

        mContext.sendStickyBroadcastAsUser(intent, UserHandle.ALL);
    }

    private void setScanResults() {
        mNumScanResultsKnown = 0;
        mNumScanResultsReturned = 0;

        ArrayList<ScanDetail> scanResults = mWifiNative.getScanResults();

        if (scanResults.isEmpty()) {
            mScanResults = new ArrayList<>();
            return;
        }

        // TODO(b/31065385): mWifiConfigManager.trimANQPCache(false);

        boolean connected = mLastBssid != null;
        long activeBssid = 0L;
        if (connected) {
            try {
                activeBssid = Utils.parseMac(mLastBssid);
            } catch (IllegalArgumentException iae) {
                connected = false;
            }
        }

        synchronized (mScanResultsLock) {
            mScanResults = scanResults;
            mNumScanResultsReturned = mScanResults.size();
        }

        if (isLinkDebouncing()) {
            // If debouncing, we dont re-select a SSID or BSSID hence
            // there is no need to call the network selection code
            // in WifiAutoJoinController, instead,
            // just try to reconnect to the same SSID by triggering a roam
            // The third parameter 1 means roam not from network selection but debouncing
            sendMessage(CMD_START_ROAM, mLastNetworkId, 1, null);
        }
    }

    /*
     * Fetch RSSI, linkspeed, and frequency on current connection
     */
    private void fetchRssiLinkSpeedAndFrequencyNative() {
        Integer newRssi = null;
        Integer newLinkSpeed = null;
        Integer newFrequency = null;

        String signalPoll = mWifiNative.signalPoll();

        if (signalPoll != null) {
            String[] lines = signalPoll.split("\n");
            for (String line : lines) {
                String[] prop = line.split("=");
                if (prop.length < 2) continue;
                try {
                    if (prop[0].equals("RSSI")) {
                        newRssi = Integer.parseInt(prop[1]);
                    } else if (prop[0].equals("LINKSPEED")) {
                        newLinkSpeed = Integer.parseInt(prop[1]);
                    } else if (prop[0].equals("FREQUENCY")) {
                        newFrequency = Integer.parseInt(prop[1]);
                    }
                } catch (NumberFormatException e) {
                    //Ignore, defaults on rssi and linkspeed are assigned
                }
            }
        }

        if (mVerboseLoggingEnabled) {
            logd("fetchRssiLinkSpeedAndFrequencyNative rssi=" + newRssi +
                 " linkspeed=" + newLinkSpeed + " freq=" + newFrequency);
        }

        if (newRssi != null && newRssi > WifiInfo.INVALID_RSSI && newRssi < WifiInfo.MAX_RSSI) {
            // screen out invalid values
            /* some implementations avoid negative values by adding 256
             * so we need to adjust for that here.
             */
            if (newRssi > 0) newRssi -= 256;
            mWifiInfo.setRssi(newRssi);
            /*
             * Log the rssi poll value in metrics
             */
            mWifiMetrics.incrementRssiPollRssiCount(newRssi);
            /*
             * Rather then sending the raw RSSI out every time it
             * changes, we precalculate the signal level that would
             * be displayed in the status bar, and only send the
             * broadcast if that much more coarse-grained number
             * changes. This cuts down greatly on the number of
             * broadcasts, at the cost of not informing others
             * interested in RSSI of all the changes in signal
             * level.
             */
            int newSignalLevel = WifiManager.calculateSignalLevel(newRssi, WifiManager.RSSI_LEVELS);
            if (newSignalLevel != mLastSignalLevel) {
                updateCapabilities(getCurrentWifiConfiguration());
                sendRssiChangeBroadcast(newRssi);
            }
            mLastSignalLevel = newSignalLevel;
        } else {
            mWifiInfo.setRssi(WifiInfo.INVALID_RSSI);
            updateCapabilities(getCurrentWifiConfiguration());
        }

        if (newLinkSpeed != null) {
            mWifiInfo.setLinkSpeed(newLinkSpeed);
        }
        if (newFrequency != null && newFrequency > 0) {
            if (ScanResult.is5GHz(newFrequency)) {
                mWifiConnectionStatistics.num5GhzConnected++;
            }
            if (ScanResult.is24GHz(newFrequency)) {
                mWifiConnectionStatistics.num24GhzConnected++;
            }
            mWifiInfo.setFrequency(newFrequency);
        }
        mWifiConfigManager.updateScanDetailCacheFromWifiInfo(mWifiInfo);
    }

    // Polling has completed, hence we wont have a score anymore
    private void cleanWifiScore() {
        mWifiInfo.txBadRate = 0;
        mWifiInfo.txSuccessRate = 0;
        mWifiInfo.txRetriesRate = 0;
        mWifiInfo.rxSuccessRate = 0;
        mWifiScoreReport.reset();
    }

    public double getTxPacketRate() {
        return mWifiInfo.txSuccessRate;
    }

    public double getRxPacketRate() {
        return mWifiInfo.rxSuccessRate;
    }

    /**
     * Fetch TX packet counters on current connection
     */
    private void fetchPktcntNative(RssiPacketCountInfo info) {
        String pktcntPoll = mWifiNative.pktcntPoll();

        if (pktcntPoll != null) {
            String[] lines = pktcntPoll.split("\n");
            for (String line : lines) {
                String[] prop = line.split("=");
                if (prop.length < 2) continue;
                try {
                    if (prop[0].equals("TXGOOD")) {
                        info.txgood = Integer.parseInt(prop[1]);
                    } else if (prop[0].equals("TXBAD")) {
                        info.txbad = Integer.parseInt(prop[1]);
                    }
                } catch (NumberFormatException e) {
                    // Ignore
                }
            }
        }
    }

    private void updateLinkProperties(LinkProperties newLp) {
        if (mVerboseLoggingEnabled) {
            log("Link configuration changed for netId: " + mLastNetworkId
                    + " old: " + mLinkProperties + " new: " + newLp);
        }
        // We own this instance of LinkProperties because IpManager passes us a copy.
        mLinkProperties = newLp;
        if (mNetworkAgent != null) {
            mNetworkAgent.sendLinkProperties(mLinkProperties);
        }

        if (getNetworkDetailedState() == DetailedState.CONNECTED) {
            // If anything has changed and we're already connected, send out a notification.
            // TODO: Update all callers to use NetworkCallbacks and delete this.
            sendLinkConfigurationChangedBroadcast();
        }

        if (mVerboseLoggingEnabled) {
            StringBuilder sb = new StringBuilder();
            sb.append("updateLinkProperties nid: " + mLastNetworkId);
            sb.append(" state: " + getNetworkDetailedState());

            if (mLinkProperties != null) {
                sb.append(" ");
                sb.append(getLinkPropertiesSummary(mLinkProperties));
            }
            logd(sb.toString());
        }
    }

    /**
     * Clears all our link properties.
     */
    private void clearLinkProperties() {
        // Clear the link properties obtained from DHCP. The only caller of this
        // function has already called IpManager#stop(), which clears its state.
        synchronized (mDhcpResultsLock) {
            if (mDhcpResults != null) {
                mDhcpResults.clear();
            }
        }

        // Now clear the merged link properties.
        mLinkProperties.clear();
        if (mNetworkAgent != null) mNetworkAgent.sendLinkProperties(mLinkProperties);
    }

    /**
     * try to update default route MAC address.
     */
    private String updateDefaultRouteMacAddress(int timeout) {
        String address = null;
        for (RouteInfo route : mLinkProperties.getRoutes()) {
            if (route.isDefaultRoute() && route.hasGateway()) {
                InetAddress gateway = route.getGateway();
                if (gateway instanceof Inet4Address) {
                    if (mVerboseLoggingEnabled) {
                        logd("updateDefaultRouteMacAddress found Ipv4 default :"
                                + gateway.getHostAddress());
                    }
                    address = macAddressFromRoute(gateway.getHostAddress());
                    /* The gateway's MAC address is known */
                    if ((address == null) && (timeout > 0)) {
                        boolean reachable = false;
                        try {
                            reachable = gateway.isReachable(timeout);
                        } catch (Exception e) {
                            loge("updateDefaultRouteMacAddress exception reaching :"
                                    + gateway.getHostAddress());

                        } finally {
                            if (reachable == true) {

                                address = macAddressFromRoute(gateway.getHostAddress());
                                if (mVerboseLoggingEnabled) {
                                    logd("updateDefaultRouteMacAddress reachable (tried again) :"
                                            + gateway.getHostAddress() + " found " + address);
                                }
                            }
                        }
                    }
                    if (address != null) {
                        mWifiConfigManager.setNetworkDefaultGwMacAddress(mLastNetworkId, address);
                    }
                }
            }
        }
        return address;
    }

    void sendScanResultsAvailableBroadcast(boolean scanSucceeded) {
        Intent intent = new Intent(WifiManager.SCAN_RESULTS_AVAILABLE_ACTION);
        intent.addFlags(Intent.FLAG_RECEIVER_REGISTERED_ONLY_BEFORE_BOOT);
        intent.putExtra(WifiManager.EXTRA_RESULTS_UPDATED, scanSucceeded);
        mContext.sendBroadcastAsUser(intent, UserHandle.ALL);
    }

    private void sendRssiChangeBroadcast(final int newRssi) {
        try {
            mBatteryStats.noteWifiRssiChanged(newRssi);
        } catch (RemoteException e) {
            // Won't happen.
        }
        Intent intent = new Intent(WifiManager.RSSI_CHANGED_ACTION);
        intent.addFlags(Intent.FLAG_RECEIVER_REGISTERED_ONLY_BEFORE_BOOT);
        intent.putExtra(WifiManager.EXTRA_NEW_RSSI, newRssi);
        mContext.sendStickyBroadcastAsUser(intent, UserHandle.ALL);
    }

    private void sendNetworkStateChangeBroadcast(String bssid) {
        Intent intent = new Intent(WifiManager.NETWORK_STATE_CHANGED_ACTION);
        intent.addFlags(Intent.FLAG_RECEIVER_REGISTERED_ONLY_BEFORE_BOOT);
        intent.putExtra(WifiManager.EXTRA_NETWORK_INFO, new NetworkInfo(mNetworkInfo));
        intent.putExtra(WifiManager.EXTRA_LINK_PROPERTIES, new LinkProperties(mLinkProperties));
        if (bssid != null)
            intent.putExtra(WifiManager.EXTRA_BSSID, bssid);
        if (mNetworkInfo.getDetailedState() == DetailedState.VERIFYING_POOR_LINK ||
                mNetworkInfo.getDetailedState() == DetailedState.CONNECTED) {
            // We no longer report MAC address to third-parties and our code does
            // not rely on this broadcast, so just send the default MAC address.
            fetchRssiLinkSpeedAndFrequencyNative();
            WifiInfo sentWifiInfo = new WifiInfo(mWifiInfo);
            sentWifiInfo.setMacAddress(WifiInfo.DEFAULT_MAC_ADDRESS);
            intent.putExtra(WifiManager.EXTRA_WIFI_INFO, sentWifiInfo);
        }
        mContext.sendStickyBroadcastAsUser(intent, UserHandle.ALL);
    }

    private WifiInfo getWiFiInfoForUid(int uid) {
        if (Binder.getCallingUid() == Process.myUid()) {
            return mWifiInfo;
        }

        WifiInfo result = new WifiInfo(mWifiInfo);
        result.setMacAddress(WifiInfo.DEFAULT_MAC_ADDRESS);

        IBinder binder = mFacade.getService("package");
        IPackageManager packageManager = IPackageManager.Stub.asInterface(binder);

        try {
            if (packageManager.checkUidPermission(Manifest.permission.LOCAL_MAC_ADDRESS,
                    uid) == PackageManager.PERMISSION_GRANTED) {
                result.setMacAddress(mWifiInfo.getMacAddress());
            }
        } catch (RemoteException e) {
            Log.e(TAG, "Error checking receiver permission", e);
        }

        return result;
    }

    private void sendLinkConfigurationChangedBroadcast() {
        Intent intent = new Intent(WifiManager.LINK_CONFIGURATION_CHANGED_ACTION);
        intent.addFlags(Intent.FLAG_RECEIVER_REGISTERED_ONLY_BEFORE_BOOT);
        intent.putExtra(WifiManager.EXTRA_LINK_PROPERTIES, new LinkProperties(mLinkProperties));
        mContext.sendBroadcastAsUser(intent, UserHandle.ALL);
    }

    private void sendSupplicantConnectionChangedBroadcast(boolean connected) {
        Intent intent = new Intent(WifiManager.SUPPLICANT_CONNECTION_CHANGE_ACTION);
        intent.addFlags(Intent.FLAG_RECEIVER_REGISTERED_ONLY_BEFORE_BOOT);
        intent.putExtra(WifiManager.EXTRA_SUPPLICANT_CONNECTED, connected);
        mContext.sendBroadcastAsUser(intent, UserHandle.ALL);
    }

    /**
     * Record the detailed state of a network.
     *
     * @param state the new {@code DetailedState}
     */
    private boolean setNetworkDetailedState(NetworkInfo.DetailedState state) {
        boolean hidden = false;

        if (isLinkDebouncing() || isRoaming()) {
            // There is generally a confusion in the system about colluding
            // WiFi Layer 2 state (as reported by supplicant) and the Network state
            // which leads to multiple confusion.
            //
            // If link is de-bouncing or roaming, we already have an IP address
            // as well we were connected and are doing L2 cycles of
            // reconnecting or renewing IP address to check that we still have it
            // This L2 link flapping should ne be reflected into the Network state
            // which is the state of the WiFi Network visible to Layer 3 and applications
            // Note that once debouncing and roaming are completed, we will
            // set the Network state to where it should be, or leave it as unchanged
            //
            hidden = true;
        }
        if (mVerboseLoggingEnabled) {
            log("setDetailed state, old ="
                    + mNetworkInfo.getDetailedState() + " and new state=" + state
                    + " hidden=" + hidden);
        }
        if (mNetworkInfo.getExtraInfo() != null && mWifiInfo.getSSID() != null
                && !mWifiInfo.getSSID().equals(WifiSsid.NONE)) {
            // Always indicate that SSID has changed
            if (!mNetworkInfo.getExtraInfo().equals(mWifiInfo.getSSID())) {
                if (mVerboseLoggingEnabled) {
                    log("setDetailed state send new extra info" + mWifiInfo.getSSID());
                }
                mNetworkInfo.setExtraInfo(mWifiInfo.getSSID());
                sendNetworkStateChangeBroadcast(null);
            }
        }
        if (hidden == true) {
            return false;
        }

        if (state != mNetworkInfo.getDetailedState()) {
            mNetworkInfo.setDetailedState(state, null, mWifiInfo.getSSID());
            if (mNetworkAgent != null) {
                mNetworkAgent.sendNetworkInfo(mNetworkInfo);
            }
            sendNetworkStateChangeBroadcast(null);
            return true;
        }
        return false;
    }

    private DetailedState getNetworkDetailedState() {
        return mNetworkInfo.getDetailedState();
    }

    private SupplicantState handleSupplicantStateChange(Message message) {
        StateChangeResult stateChangeResult = (StateChangeResult) message.obj;
        SupplicantState state = stateChangeResult.state;
        // Supplicant state change
        // [31-13] Reserved for future use
        // [8 - 0] Supplicant state (as defined in SupplicantState.java)
        // 50023 supplicant_state_changed (custom|1|5)
        mWifiInfo.setSupplicantState(state);
        // If we receive a supplicant state change with an empty SSID,
        // this implies that wpa_supplicant is already disconnected.
        // We should pretend we are still connected when linkDebouncing is on.
        if ((stateChangeResult.wifiSsid == null
                || stateChangeResult.wifiSsid.toString().isEmpty()) && isLinkDebouncing()) {
            return state;
        }
        // Network id is only valid when we start connecting
        if (SupplicantState.isConnecting(state)) {
            mWifiInfo.setNetworkId(lookupFrameworkNetworkId(stateChangeResult.networkId));
        } else {
            mWifiInfo.setNetworkId(WifiConfiguration.INVALID_NETWORK_ID);
        }

        mWifiInfo.setBSSID(stateChangeResult.BSSID);

        mWifiInfo.setSSID(stateChangeResult.wifiSsid);
        WifiConfiguration config = getCurrentWifiConfiguration();
        if (config != null) {
            mWifiInfo.setEphemeral(config.ephemeral);
            if (!mWifiInfo.getMeteredHint()) { // don't override the value if already set.
                mWifiInfo.setMeteredHint(config.meteredHint);
            }
        }

        mSupplicantStateTracker.sendMessage(Message.obtain(message));

        return state;
    }

    /**
     * Resets the Wi-Fi Connections by clearing any state, resetting any sockets
     * using the interface, stopping DHCP & disabling interface
     */
    private void handleNetworkDisconnect() {
        if (mVerboseLoggingEnabled) {
            log("handleNetworkDisconnect: Stopping DHCP and clearing IP"
                    + " stack:" + Thread.currentThread().getStackTrace()[2].getMethodName()
                    + " - " + Thread.currentThread().getStackTrace()[3].getMethodName()
                    + " - " + Thread.currentThread().getStackTrace()[4].getMethodName()
                    + " - " + Thread.currentThread().getStackTrace()[5].getMethodName());
        }

        stopRssiMonitoringOffload();

        clearTargetBssid("handleNetworkDisconnect");

        stopIpManager();

        /* Reset data structures */
        mWifiScoreReport.reset();
        mWifiInfo.reset();
        mIsLinkDebouncing = false;
        /* Reset roaming parameters */
        mAutoRoaming = false;

        setNetworkDetailedState(DetailedState.DISCONNECTED);
        if (mNetworkAgent != null) {
            mNetworkAgent.sendNetworkInfo(mNetworkInfo);
            mNetworkAgent = null;
        }

        /* Clear network properties */
        clearLinkProperties();

        /* Cend event to CM & network change broadcast */
        sendNetworkStateChangeBroadcast(mLastBssid);

        mLastBssid = null;
        registerDisconnected();
        mLastNetworkId = WifiConfiguration.INVALID_NETWORK_ID;
    }

    private void handleSupplicantConnectionLoss(boolean killSupplicant) {
        /* Socket connection can be lost when we do a graceful shutdown
        * or when the driver is hung. Ensure supplicant is stopped here.
        */
        if (killSupplicant) {
            mWifiMonitor.stopAllMonitoring();
            try {
                if (!mClientInterface.disableSupplicant()) {
                    loge("Failed to disable supplicant after connection loss");
                }
            } catch (RemoteException e) {
                // Remote interface has died, there is no cleanup we can do.
            }
        }
        mWifiNative.closeSupplicantConnection();
        sendSupplicantConnectionChangedBroadcast(false);
        setWifiState(WIFI_STATE_DISABLED);
    }

    void handlePreDhcpSetup() {
        if (!mBluetoothConnectionActive) {
            /*
             * There are problems setting the Wi-Fi driver's power
             * mode to active when bluetooth coexistence mode is
             * enabled or sense.
             * <p>
             * We set Wi-Fi to active mode when
             * obtaining an IP address because we've found
             * compatibility issues with some routers with low power
             * mode.
             * <p>
             * In order for this active power mode to properly be set,
             * we disable coexistence mode until we're done with
             * obtaining an IP address.  One exception is if we
             * are currently connected to a headset, since disabling
             * coexistence would interrupt that connection.
             */
            // Disable the coexistence mode
            mWifiNative.setBluetoothCoexistenceMode(
                    WifiNative.BLUETOOTH_COEXISTENCE_MODE_DISABLED);
        }

        // Disable power save and suspend optimizations during DHCP
        // Note: The order here is important for now. Brcm driver changes
        // power settings when we control suspend mode optimizations.
        // TODO: Remove this comment when the driver is fixed.
        setSuspendOptimizationsNative(SUSPEND_DUE_TO_DHCP, false);
        mWifiNative.setPowerSave(false);

        // Update link layer stats
        getWifiLinkLayerStats();

        if (mWifiP2pChannel != null) {
            /* P2p discovery breaks dhcp, shut it down in order to get through this */
            Message msg = new Message();
            msg.what = WifiP2pServiceImpl.BLOCK_DISCOVERY;
            msg.arg1 = WifiP2pServiceImpl.ENABLED;
            msg.arg2 = DhcpClient.CMD_PRE_DHCP_ACTION_COMPLETE;
            msg.obj = WifiStateMachine.this;
            mWifiP2pChannel.sendMessage(msg);
        }
    }

    void handlePostDhcpSetup() {
        /* Restore power save and suspend optimizations */
        setSuspendOptimizationsNative(SUSPEND_DUE_TO_DHCP, true);
        mWifiNative.setPowerSave(true);

        p2pSendMessage(WifiP2pServiceImpl.BLOCK_DISCOVERY, WifiP2pServiceImpl.DISABLED);

        // Set the coexistence mode back to its default value
        mWifiNative.setBluetoothCoexistenceMode(
                WifiNative.BLUETOOTH_COEXISTENCE_MODE_SENSE);
    }

    /**
     * Inform other components (WifiMetrics, WifiDiagnostics, etc.) that the current connection attempt
     * has concluded.
     */
    private void reportConnectionAttemptEnd(int level2FailureCode, int connectivityFailureCode) {
        mWifiMetrics.endConnectionEvent(level2FailureCode, connectivityFailureCode);
        switch (level2FailureCode) {
            case WifiMetrics.ConnectionEvent.FAILURE_NONE:
            case WifiMetrics.ConnectionEvent.FAILURE_REDUNDANT_CONNECTION_ATTEMPT:
            case WifiMetrics.ConnectionEvent.FAILURE_CONNECT_NETWORK_FAILED:
                // WifiDiagnostics doesn't care about success, or pre-empted connections.
                break;
            default:
                mWifiDiagnostics.reportConnectionFailure();
        }
    }

    private void handleIPv4Success(DhcpResults dhcpResults) {
        if (mVerboseLoggingEnabled) {
            logd("handleIPv4Success <" + dhcpResults.toString() + ">");
            logd("link address " + dhcpResults.ipAddress);
        }

        Inet4Address addr;
        synchronized (mDhcpResultsLock) {
            mDhcpResults = dhcpResults;
            addr = (Inet4Address) dhcpResults.ipAddress.getAddress();
        }

        if (isRoaming()) {
            int previousAddress = mWifiInfo.getIpAddress();
            int newAddress = NetworkUtils.inetAddressToInt(addr);
            if (previousAddress != newAddress) {
                logd("handleIPv4Success, roaming and address changed" +
                        mWifiInfo + " got: " + addr);
            }
        }
        mWifiInfo.setInetAddress(addr);
        if (!mWifiInfo.getMeteredHint()) { // don't override the value if already set.
            mWifiInfo.setMeteredHint(dhcpResults.hasMeteredHint());
            updateCapabilities(getCurrentWifiConfiguration());
        }
    }

    private void handleSuccessfulIpConfiguration() {
        mLastSignalLevel = -1; // Force update of signal strength
        WifiConfiguration c = getCurrentWifiConfiguration();
        if (c != null) {
            // Reset IP failure tracking
            c.getNetworkSelectionStatus().clearDisableReasonCounter(
                    WifiConfiguration.NetworkSelectionStatus.DISABLED_DHCP_FAILURE);

            // Tell the framework whether the newly connected network is trusted or untrusted.
            updateCapabilities(c);
        }
        if (c != null) {
            ScanResult result = getCurrentScanResult();
            if (result == null) {
                logd("WifiStateMachine: handleSuccessfulIpConfiguration and no scan results" +
                        c.configKey());
            } else {
                // Clear the per BSSID failure count
                result.numIpConfigFailures = 0;
            }
        }
    }

    private void handleIPv4Failure() {
        // TODO: Move this to provisioning failure, not DHCP failure.
        // DHCPv4 failure is expected on an IPv6-only network.
        mWifiDiagnostics.captureBugReportData(WifiDiagnostics.REPORT_REASON_DHCP_FAILURE);
        if (mVerboseLoggingEnabled) {
            int count = -1;
            WifiConfiguration config = getCurrentWifiConfiguration();
            if (config != null) {
                count = config.getNetworkSelectionStatus().getDisableReasonCounter(
                        WifiConfiguration.NetworkSelectionStatus.DISABLED_DHCP_FAILURE);
            }
            log("DHCP failure count=" + count);
        }
        reportConnectionAttemptEnd(
                WifiMetrics.ConnectionEvent.FAILURE_DHCP,
                WifiMetricsProto.ConnectionEvent.HLF_DHCP);
        synchronized(mDhcpResultsLock) {
             if (mDhcpResults != null) {
                 mDhcpResults.clear();
             }
        }
        if (mVerboseLoggingEnabled) {
            logd("handleIPv4Failure");
        }
    }

    private void handleIpConfigurationLost() {
        mWifiInfo.setInetAddress(null);
        mWifiInfo.setMeteredHint(false);

        mWifiConfigManager.updateNetworkSelectionStatus(mLastNetworkId,
                WifiConfiguration.NetworkSelectionStatus.DISABLED_DHCP_FAILURE);

        /* DHCP times out after about 30 seconds, we do a
         * disconnect thru supplicant, we will let autojoin retry connecting to the network
         */
        mWifiNative.disconnect();
    }

    // TODO: De-duplicated this and handleIpConfigurationLost().
    private void handleIpReachabilityLost() {
        mWifiInfo.setInetAddress(null);
        mWifiInfo.setMeteredHint(false);

        // TODO: Determine whether to call some form of mWifiConfigManager.handleSSIDStateChange().

        // Disconnect via supplicant, and let autojoin retry connecting to the network.
        mWifiNative.disconnect();
    }

    private static IClientInterface setupDriverForClientMode(IWificond wificond) {
        if (wificond == null) {
            Log.e(TAG, "Failed to get reference to wificond");
            return null;
        }

        IClientInterface clientInterface = null;
        try {
            clientInterface = wificond.createClientInterface();
        } catch (RemoteException e1) { }

        if (clientInterface == null) {
            Log.e(TAG, "Could not get IClientInterface instance from wificond");
            return null;
        }

        return clientInterface;
    }

    private IApInterface setupDriverForSoftAp() {
        if (mWificond == null) {
            Log.e(TAG, "Failed to get reference to wificond");
            return null;
        }

        IApInterface apInterface = null;
        try {
            apInterface = mWificond.createApInterface();
        } catch (RemoteException e1) { }

        if (apInterface == null) {
            Log.e(TAG, "Could not get IApInterface instance from wificond");
            return null;
        }

        if (!mWifiNative.startHal()) {
            //  starting HAL is optional
            Log.e(TAG, "Failed to start HAL for AP mode");
        }
        return apInterface;
    }

    private byte[] macAddressFromString(String macString) {
        String[] macBytes = macString.split(":");
        if (macBytes.length != 6) {
            throw new IllegalArgumentException("MAC address should be 6 bytes long!");
        }
        byte[] mac = new byte[6];
        for (int i = 0; i < macBytes.length; i++) {
            Integer hexVal = Integer.parseInt(macBytes[i], 16);
            mac[i] = hexVal.byteValue();
        }
        return mac;
    }

    /*
     * Read a MAC address in /proc/arp/table, used by WifistateMachine
     * so as to record MAC address of default gateway.
     **/
    private String macAddressFromRoute(String ipAddress) {
        String macAddress = null;
        BufferedReader reader = null;
        try {
            reader = new BufferedReader(new FileReader("/proc/net/arp"));

            // Skip over the line bearing colum titles
            String line = reader.readLine();

            while ((line = reader.readLine()) != null) {
                String[] tokens = line.split("[ ]+");
                if (tokens.length < 6) {
                    continue;
                }

                // ARP column format is
                // Address HWType HWAddress Flags Mask IFace
                String ip = tokens[0];
                String mac = tokens[3];

                if (ipAddress.equals(ip)) {
                    macAddress = mac;
                    break;
                }
            }

            if (macAddress == null) {
                loge("Did not find remoteAddress {" + ipAddress + "} in " +
                        "/proc/net/arp");
            }

        } catch (FileNotFoundException e) {
            loge("Could not open /proc/net/arp to lookup mac address");
        } catch (IOException e) {
            loge("Could not read /proc/net/arp to lookup mac address");
        } finally {
            try {
                if (reader != null) {
                    reader.close();
                }
            } catch (IOException e) {
                // Do nothing
            }
        }
        return macAddress;

    }

    private class WifiNetworkFactory extends NetworkFactory {
        public WifiNetworkFactory(Looper l, Context c, String TAG, NetworkCapabilities f) {
            super(l, c, TAG, f);
        }

        @Override
        protected void needNetworkFor(NetworkRequest networkRequest, int score) {
            synchronized (mWifiReqCountLock) {
                if (++mConnectionReqCount == 1) {
                    if (mWifiConnectivityManager != null && mUntrustedReqCount == 0) {
                        mWifiConnectivityManager.enable(true);
                    }
                }
            }
        }

        @Override
        protected void releaseNetworkFor(NetworkRequest networkRequest) {
            synchronized (mWifiReqCountLock) {
                if (--mConnectionReqCount == 0) {
                    if (mWifiConnectivityManager != null && mUntrustedReqCount == 0) {
                        mWifiConnectivityManager.enable(false);
                    }
                }
            }
        }

        @Override
        public void dump(FileDescriptor fd, PrintWriter pw, String[] args) {
            pw.println("mConnectionReqCount " + mConnectionReqCount);
        }

    }

    private class UntrustedWifiNetworkFactory extends NetworkFactory {
        public UntrustedWifiNetworkFactory(Looper l, Context c, String tag, NetworkCapabilities f) {
            super(l, c, tag, f);
        }

        @Override
        protected void needNetworkFor(NetworkRequest networkRequest, int score) {
            if (!networkRequest.networkCapabilities.hasCapability(
                    NetworkCapabilities.NET_CAPABILITY_TRUSTED)) {
                synchronized (mWifiReqCountLock) {
                    if (++mUntrustedReqCount == 1) {
                        if (mWifiConnectivityManager != null) {
                            if (mConnectionReqCount == 0) {
                                mWifiConnectivityManager.enable(true);
                            }
                            mWifiConnectivityManager.setUntrustedConnectionAllowed(true);
                        }
                    }
                }
            }
        }

        @Override
        protected void releaseNetworkFor(NetworkRequest networkRequest) {
            if (!networkRequest.networkCapabilities.hasCapability(
                    NetworkCapabilities.NET_CAPABILITY_TRUSTED)) {
                synchronized (mWifiReqCountLock) {
                    if (--mUntrustedReqCount == 0) {
                        if (mWifiConnectivityManager != null) {
                            mWifiConnectivityManager.setUntrustedConnectionAllowed(false);
                            if (mConnectionReqCount == 0) {
                                mWifiConnectivityManager.enable(false);
                            }
                        }
                    }
                }
            }
        }

        @Override
        public void dump(FileDescriptor fd, PrintWriter pw, String[] args) {
            pw.println("mUntrustedReqCount " + mUntrustedReqCount);
        }
    }

    void maybeRegisterNetworkFactory() {
        if (mNetworkFactory == null) {
            checkAndSetConnectivityInstance();
            if (mCm != null) {
                mNetworkFactory = new WifiNetworkFactory(getHandler().getLooper(), mContext,
                        NETWORKTYPE, mNetworkCapabilitiesFilter);
                mNetworkFactory.setScoreFilter(60);
                mNetworkFactory.register();

                // We can't filter untrusted network in the capabilities filter because a trusted
                // network would still satisfy a request that accepts untrusted ones.
                mUntrustedNetworkFactory = new UntrustedWifiNetworkFactory(getHandler().getLooper(),
                        mContext, NETWORKTYPE_UNTRUSTED, mNetworkCapabilitiesFilter);
                mUntrustedNetworkFactory.setScoreFilter(Integer.MAX_VALUE);
                mUntrustedNetworkFactory.register();
            }
        }
    }

    /********************************************************
     * HSM states
     *******************************************************/

    class DefaultState extends State {

        @Override
        public boolean processMessage(Message message) {
            logStateAndMessage(message, this);

            switch (message.what) {
                case AsyncChannel.CMD_CHANNEL_HALF_CONNECTED: {
                    AsyncChannel ac = (AsyncChannel) message.obj;
                    if (ac == mWifiP2pChannel) {
                        if (message.arg1 == AsyncChannel.STATUS_SUCCESSFUL) {
                            p2pSendMessage(AsyncChannel.CMD_CHANNEL_FULL_CONNECTION);
                        } else {
                            loge("WifiP2pService connection failure, error=" + message.arg1);
                        }
                    } else {
                        loge("got HALF_CONNECTED for unknown channel");
                    }
                    break;
                }
                case AsyncChannel.CMD_CHANNEL_DISCONNECTED: {
                    AsyncChannel ac = (AsyncChannel) message.obj;
                    if (ac == mWifiP2pChannel) {
                        loge("WifiP2pService channel lost, message.arg1 =" + message.arg1);
                        //TODO: Re-establish connection to state machine after a delay
                        // mWifiP2pChannel.connect(mContext, getHandler(),
                        // mWifiP2pManager.getMessenger());
                    }
                    break;
                }
                case CMD_BLUETOOTH_ADAPTER_STATE_CHANGE:
                    mBluetoothConnectionActive = (message.arg1 !=
                            BluetoothAdapter.STATE_DISCONNECTED);
                    break;
                    /* Synchronous call returns */
                case CMD_PING_SUPPLICANT:
                case CMD_ENABLE_NETWORK:
                case CMD_ADD_OR_UPDATE_NETWORK:
                case CMD_REMOVE_NETWORK:
                case CMD_SAVE_CONFIG:
                    replyToMessage(message, message.what, FAILURE);
                    break;
                case CMD_GET_CAPABILITY_FREQ:
                    replyToMessage(message, message.what, null);
                    break;
                case CMD_GET_CONFIGURED_NETWORKS:
                    replyToMessage(message, message.what, (List<WifiConfiguration>) null);
                    break;
                case CMD_GET_PRIVILEGED_CONFIGURED_NETWORKS:
                    replyToMessage(message, message.what, (List<WifiConfiguration>) null);
                    break;
                case CMD_ENABLE_RSSI_POLL:
                    mEnableRssiPolling = (message.arg1 == 1);
                    break;
                case CMD_SET_HIGH_PERF_MODE:
                    if (message.arg1 == 1) {
                        setSuspendOptimizations(SUSPEND_DUE_TO_HIGH_PERF, false);
                    } else {
                        setSuspendOptimizations(SUSPEND_DUE_TO_HIGH_PERF, true);
                    }
                    break;
                case CMD_BOOT_COMPLETED:
                    maybeRegisterNetworkFactory();
                    break;
                case CMD_SCREEN_STATE_CHANGED:
                    handleScreenStateChanged(message.arg1 != 0);
                    break;
                    /* Discard */
                case CMD_START_SCAN:
                    messageHandlingStatus = MESSAGE_HANDLING_STATUS_DISCARD;
                    break;
                case CMD_START_SUPPLICANT:
                case CMD_STOP_SUPPLICANT:
                case CMD_STOP_SUPPLICANT_FAILED:
                case CMD_DRIVER_START_TIMED_OUT:
                case CMD_START_AP:
                case CMD_START_AP_FAILURE:
                case CMD_STOP_AP:
                case CMD_AP_STOPPED:
                case CMD_DISCONNECT:
                case CMD_RECONNECT:
                case CMD_REASSOCIATE:
                case CMD_RELOAD_TLS_AND_RECONNECT:
                case WifiMonitor.SUP_CONNECTION_EVENT:
                case WifiMonitor.SUP_DISCONNECTION_EVENT:
                case WifiMonitor.NETWORK_CONNECTION_EVENT:
                case WifiMonitor.NETWORK_DISCONNECTION_EVENT:
                case WifiMonitor.SCAN_RESULTS_EVENT:
                case WifiMonitor.SCAN_FAILED_EVENT:
                case WifiMonitor.SUPPLICANT_STATE_CHANGE_EVENT:
                case WifiMonitor.AUTHENTICATION_FAILURE_EVENT:
                case WifiMonitor.ASSOCIATION_REJECTION_EVENT:
                case WifiMonitor.WPS_OVERLAP_EVENT:
                case CMD_SET_OPERATIONAL_MODE:
                case CMD_SET_FREQUENCY_BAND:
                case CMD_RSSI_POLL:
                case DhcpClient.CMD_PRE_DHCP_ACTION:
                case DhcpClient.CMD_PRE_DHCP_ACTION_COMPLETE:
                case DhcpClient.CMD_POST_DHCP_ACTION:
                case CMD_NO_NETWORKS_PERIODIC_SCAN:
                case CMD_DISABLE_P2P_RSP:
                case WifiMonitor.SUP_REQUEST_IDENTITY:
                case CMD_TEST_NETWORK_DISCONNECT:
                case WifiMonitor.SUP_REQUEST_SIM_AUTH:
                case CMD_TARGET_BSSID:
                case CMD_START_CONNECT:
                case CMD_START_ROAM:
                case CMD_ASSOCIATED_BSSID:
                case CMD_UNWANTED_NETWORK:
                case CMD_DISCONNECTING_WATCHDOG_TIMER:
                case CMD_ROAM_WATCHDOG_TIMER:
                case CMD_DISABLE_EPHEMERAL_NETWORK:
                    messageHandlingStatus = MESSAGE_HANDLING_STATUS_DISCARD;
                    break;
                case CMD_SET_SUSPEND_OPT_ENABLED:
                    if (message.arg1 == 1) {
                        if (message.arg2 == 1) {
                            mSuspendWakeLock.release();
                        }
                        setSuspendOptimizations(SUSPEND_DUE_TO_SCREEN, true);
                    } else {
                        setSuspendOptimizations(SUSPEND_DUE_TO_SCREEN, false);
                    }
                    break;
                case WifiMonitor.DRIVER_HUNG_EVENT:
                    setSupplicantRunning(false);
                    setSupplicantRunning(true);
                    break;
                case WifiManager.CONNECT_NETWORK:
                    replyToMessage(message, WifiManager.CONNECT_NETWORK_FAILED,
                            WifiManager.BUSY);
                    break;
                case WifiManager.FORGET_NETWORK:
                    replyToMessage(message, WifiManager.FORGET_NETWORK_FAILED,
                            WifiManager.BUSY);
                    break;
                case WifiManager.SAVE_NETWORK:
                    messageHandlingStatus = MESSAGE_HANDLING_STATUS_FAIL;
                    replyToMessage(message, WifiManager.SAVE_NETWORK_FAILED,
                            WifiManager.BUSY);
                    break;
                case WifiManager.START_WPS:
                    replyToMessage(message, WifiManager.WPS_FAILED,
                            WifiManager.BUSY);
                    break;
                case WifiManager.CANCEL_WPS:
                    replyToMessage(message, WifiManager.CANCEL_WPS_FAILED,
                            WifiManager.BUSY);
                    break;
                case WifiManager.DISABLE_NETWORK:
                    replyToMessage(message, WifiManager.DISABLE_NETWORK_FAILED,
                            WifiManager.BUSY);
                    break;
                case WifiManager.RSSI_PKTCNT_FETCH:
                    replyToMessage(message, WifiManager.RSSI_PKTCNT_FETCH_FAILED,
                            WifiManager.BUSY);
                    break;
                case CMD_GET_SUPPORTED_FEATURES:
                    int featureSet = mWifiNative.getSupportedFeatureSet();
                    replyToMessage(message, message.what, featureSet);
                    break;
                case CMD_FIRMWARE_ALERT:
                    if (mWifiDiagnostics != null) {
                        byte[] buffer = (byte[])message.obj;
                        int alertReason = message.arg1;
                        mWifiDiagnostics.captureAlertData(alertReason, buffer);
                        mWifiMetrics.incrementAlertReasonCount(alertReason);
                    }
                    break;
                case CMD_GET_LINK_LAYER_STATS:
                    // Not supported hence reply with error message
                    replyToMessage(message, message.what, null);
                    break;
                case WifiP2pServiceImpl.P2P_CONNECTION_CHANGED:
                    NetworkInfo info = (NetworkInfo) message.obj;
                    mP2pConnected.set(info.isConnected());
                    break;
                case WifiP2pServiceImpl.DISCONNECT_WIFI_REQUEST:
                    mTemporarilyDisconnectWifi = (message.arg1 == 1);
                    replyToMessage(message, WifiP2pServiceImpl.DISCONNECT_WIFI_RESPONSE);
                    break;
                /* Link configuration (IP address, DNS, ...) changes notified via netlink */
                case CMD_UPDATE_LINKPROPERTIES:
                    updateLinkProperties((LinkProperties) message.obj);
                    break;
                case CMD_GET_MATCHING_CONFIG:
                    replyToMessage(message, message.what);
                    break;
                case CMD_IP_CONFIGURATION_SUCCESSFUL:
                case CMD_IP_CONFIGURATION_LOST:
                case CMD_IP_REACHABILITY_LOST:
                    messageHandlingStatus = MESSAGE_HANDLING_STATUS_DISCARD;
                    break;
                case CMD_GET_CONNECTION_STATISTICS:
                    replyToMessage(message, message.what, mWifiConnectionStatistics);
                    break;
                case CMD_REMOVE_APP_CONFIGURATIONS:
                    deferMessage(message);
                    break;
                case CMD_REMOVE_USER_CONFIGURATIONS:
                    deferMessage(message);
                    break;
                case CMD_START_IP_PACKET_OFFLOAD:
                    if (mNetworkAgent != null) mNetworkAgent.onPacketKeepaliveEvent(
                            message.arg1,
                            ConnectivityManager.PacketKeepalive.ERROR_INVALID_NETWORK);
                    break;
                case CMD_STOP_IP_PACKET_OFFLOAD:
                    if (mNetworkAgent != null) mNetworkAgent.onPacketKeepaliveEvent(
                            message.arg1,
                            ConnectivityManager.PacketKeepalive.ERROR_INVALID_NETWORK);
                    break;
                case CMD_START_RSSI_MONITORING_OFFLOAD:
                    messageHandlingStatus = MESSAGE_HANDLING_STATUS_DISCARD;
                    break;
                case CMD_STOP_RSSI_MONITORING_OFFLOAD:
                    messageHandlingStatus = MESSAGE_HANDLING_STATUS_DISCARD;
                    break;
                case CMD_USER_SWITCH:
                    mWifiConfigManager.handleUserSwitch(message.arg1);
                    break;
                case CMD_USER_UNLOCK:
                    mWifiConfigManager.handleUserUnlock(message.arg1);
                    break;
                case CMD_USER_STOP:
                    mWifiConfigManager.handleUserStop(message.arg1);
                    break;
                case CMD_ADD_PASSPOINT_MO:
                case CMD_MODIFY_PASSPOINT_MO:
                case CMD_QUERY_OSU_ICON:
                case CMD_MATCH_PROVIDER_NETWORK:
                    /* reply with arg1 = 0 - it returns API failure to the calling app
                     * (message.what is not looked at)
                     */
                    replyToMessage(message, message.what);
                    break;
                case CMD_RESET_SIM_NETWORKS:
                    /* Defer this message until supplicant is started. */
                    messageHandlingStatus = MESSAGE_HANDLING_STATUS_DEFERRED;
                    deferMessage(message);
                    break;
                case CMD_INSTALL_PACKET_FILTER:
                    mWifiNative.installPacketFilter((byte[]) message.obj);
                    break;
                case CMD_SET_FALLBACK_PACKET_FILTERING:
                    if ((boolean) message.obj) {
                        mWifiNative.startFilteringMulticastV4Packets();
                    } else {
                        mWifiNative.stopFilteringMulticastV4Packets();
                    }
                    break;
                case CMD_CLIENT_INTERFACE_BINDER_DEATH:
                    // We have lost contact with a client interface, which means that we cannot
                    // trust that the driver is up or that the interface is ready.  We are fit
                    // for no WiFi related work.
                    transitionTo(mInitialState);
                    break;
                default:
                    loge("Error! unhandled message" + message);
                    break;
            }
            return HANDLED;
        }
    }

    class InitialState extends State {

        private void cleanup() {
            // Tearing down the client interfaces below is going to stop our supplicant.
            mWifiMonitor.stopAllMonitoring();

            mDeathRecipient.unlinkToDeath();
            if (mWificond != null) {
                try {
                    mWificond.tearDownInterfaces();
                } catch (RemoteException e) {
                    // There is very little we can do here
                    Log.e(TAG, "Failed to tear down interfaces via wificond");
                }
                mWificond = null;
            }
            mWifiNative.stopHal();
        }

        @Override
        public void enter() {
            cleanup();
            if (mWifiP2pChannel == null && mWifiP2pServiceImpl != null) {
                mWifiP2pChannel = new AsyncChannel();
                mWifiP2pChannel.connect(mContext, getHandler(),
                    mWifiP2pServiceImpl.getP2pStateMachineMessenger());
            }

            if (mWifiApConfigStore == null) {
                mWifiApConfigStore =
                        mFacade.makeApConfigStore(mContext, mBackupManagerProxy);
            }
        }
        @Override
        public boolean processMessage(Message message) {
            logStateAndMessage(message, this);
            switch (message.what) {
                case CMD_START_SUPPLICANT:
                    // Refresh our reference to wificond.  This allows us to tolerate restarts.
                    mWificond = mWifiInjector.makeWificond();
                    mClientInterface = setupDriverForClientMode(mWificond);
                    if (mClientInterface == null ||
                            !mDeathRecipient.linkToDeath(mClientInterface.asBinder())) {
                        setWifiState(WifiManager.WIFI_STATE_UNKNOWN);
                        cleanup();
                        break;
                    }

                    try {
                        // A runtime crash can leave the interface up and
                        // IP addresses configured, and this affects
                        // connectivity when supplicant starts up.
                        // Ensure interface is down and we have no IP
                        // addresses before a supplicant start.
                        mNwService.setInterfaceDown(mInterfaceName);
                        mNwService.clearInterfaceAddresses(mInterfaceName);

                        // Set privacy extensions
                        mNwService.setInterfaceIpv6PrivacyExtensions(mInterfaceName, true);

                        // IPv6 is enabled only as long as access point is connected since:
                        // - IPv6 addresses and routes stick around after disconnection
                        // - kernel is unaware when connected and fails to start IPv6 negotiation
                        // - kernel can start autoconfiguration when 802.1x is not complete
                        mNwService.disableIpv6(mInterfaceName);
                    } catch (RemoteException re) {
                        loge("Unable to change interface settings: " + re);
                    } catch (IllegalStateException ie) {
                        loge("Unable to change interface settings: " + ie);
                    }

                    if (!mWifiNative.startHal()) {
                        // starting HAL is optional
                        Log.e(TAG, "Failed to start HAL for client mode");
                    }

                    try {
                        if (!mClientInterface.enableSupplicant()) {
                            loge("Failed to start supplicant!");
                            setWifiState(WifiManager.WIFI_STATE_UNKNOWN);
                            cleanup();
                            break;
                        }
                    } catch (RemoteException e) {
                        cleanup();
                        break;
                    }
                    setSupplicantLogLevel();
                    setWifiState(WIFI_STATE_ENABLING);
                    if (mVerboseLoggingEnabled) log("Supplicant start successful");
                    mWifiMonitor.startMonitoring(mInterfaceName);
                    transitionTo(mSupplicantStartingState);
                    break;
                case CMD_START_AP:
                    // Refresh our reference to wificond.  This allows us to tolerate restarts.
                    mWificond = mWifiInjector.makeWificond();
                    transitionTo(mSoftApState);
                    break;
                case CMD_SET_OPERATIONAL_MODE:
                    mOperationalMode = message.arg1;
                    if (mOperationalMode != DISABLED_MODE) {
                        sendMessage(CMD_START_SUPPLICANT);
                    }
                    break;
                default:
                    return NOT_HANDLED;
            }
            return HANDLED;
        }
    }

    class SupplicantStartingState extends State {
        private void initializeWpsDetails() {
            String detail;
            detail = mPropertyService.get("ro.product.name", "");
            if (!mWifiNative.setDeviceName(detail)) {
                loge("Failed to set device name " +  detail);
            }
            detail = mPropertyService.get("ro.product.manufacturer", "");
            if (!mWifiNative.setManufacturer(detail)) {
                loge("Failed to set manufacturer " + detail);
            }
            detail = mPropertyService.get("ro.product.model", "");
            if (!mWifiNative.setModelName(detail)) {
                loge("Failed to set model name " + detail);
            }
            detail = mPropertyService.get("ro.product.model", "");
            if (!mWifiNative.setModelNumber(detail)) {
                loge("Failed to set model number " + detail);
            }
            detail = mPropertyService.get("ro.serialno", "");
            if (!mWifiNative.setSerialNumber(detail)) {
                loge("Failed to set serial number " + detail);
            }
            if (!mWifiNative.setConfigMethods("physical_display virtual_push_button")) {
                loge("Failed to set WPS config methods");
            }
            if (!mWifiNative.setDeviceType(mPrimaryDeviceType)) {
                loge("Failed to set primary device type " + mPrimaryDeviceType);
            }
        }

        @Override
        public boolean processMessage(Message message) {
            logStateAndMessage(message, this);

            switch(message.what) {
                case WifiMonitor.SUP_CONNECTION_EVENT:
                    if (mVerboseLoggingEnabled) log("Supplicant connection established");
                    setWifiState(WIFI_STATE_ENABLED);
                    mSupplicantRestartCount = 0;
                    /* Reset the supplicant state to indicate the supplicant
                     * state is not known at this time */
                    mSupplicantStateTracker.sendMessage(CMD_RESET_SUPPLICANT_STATE);
                    /* Initialize data structures */
                    mLastBssid = null;
                    mLastNetworkId = WifiConfiguration.INVALID_NETWORK_ID;
                    mLastSignalLevel = -1;

                    mWifiInfo.setMacAddress(mWifiNative.getMacAddress());
                    /* set frequency band of operation */
                    setFrequencyBand();
                    mWifiConfigManager.loadFromStore();
                    initializeWpsDetails();
                    sendSupplicantConnectionChangedBroadcast(true);
                    transitionTo(mSupplicantStartedState);
                    break;
                case WifiMonitor.SUP_DISCONNECTION_EVENT:
                    if (++mSupplicantRestartCount <= SUPPLICANT_RESTART_TRIES) {
                        loge("Failed to setup control channel, restart supplicant");
                        mWifiMonitor.stopAllMonitoring();
                        try {
                            mClientInterface.disableSupplicant();
                        } catch (RemoteException e) {
                            // The client interface is dead, there is nothing more we can do.
                        }
                        transitionTo(mInitialState);
                        sendMessageDelayed(CMD_START_SUPPLICANT, SUPPLICANT_RESTART_INTERVAL_MSECS);
                    } else {
                        loge("Failed " + mSupplicantRestartCount +
                                " times to start supplicant, unload driver");
                        mSupplicantRestartCount = 0;
                        setWifiState(WIFI_STATE_UNKNOWN);
                        transitionTo(mInitialState);
                    }
                    break;
                case CMD_START_SUPPLICANT:
                case CMD_STOP_SUPPLICANT:
                case CMD_START_AP:
                case CMD_STOP_AP:
                case CMD_SET_OPERATIONAL_MODE:
                case CMD_SET_FREQUENCY_BAND:
                    messageHandlingStatus = MESSAGE_HANDLING_STATUS_DEFERRED;
                    deferMessage(message);
                    break;
                default:
                    return NOT_HANDLED;
            }
            return HANDLED;
        }
    }

    class SupplicantStartedState extends State {
        @Override
        public void enter() {
            if (mVerboseLoggingEnabled) {
                logd("SupplicantStartedState enter");
            }

            /* Wifi is available as long as we have a connection to supplicant */
            mNetworkInfo.setIsAvailable(true);
            if (mNetworkAgent != null) mNetworkAgent.sendNetworkInfo(mNetworkInfo);

            int defaultInterval = mContext.getResources().getInteger(
                    R.integer.config_wifi_supplicant_scan_interval);

            mSupplicantScanIntervalMs = mFacade.getLongSetting(mContext,
                    Settings.Global.WIFI_SUPPLICANT_SCAN_INTERVAL_MS,
                    defaultInterval);

            mWifiNative.setScanInterval((int)mSupplicantScanIntervalMs / 1000);
            mWifiNative.setExternalSim(true);

            /* turn on use of DFS channels */
            mWifiNative.setDfsFlag(true);

            setRandomMacOui();
            mWifiNative.enableAutoConnect(false);
            mCountryCode.setReadyForChange(true);

            // We can't do this in the constructor because WifiStateMachine is created before the
            // wifi scanning service is initialized
            if (mWifiScanner == null) {
                mWifiScanner = mWifiInjector.getWifiScanner();

                synchronized (mWifiReqCountLock) {
                    mWifiConnectivityManager = new WifiConnectivityManager(mContext,
                        WifiStateMachine.this, mWifiScanner, mWifiConfigManager, mWifiInfo,
                        mWifiQualifiedNetworkSelector, mWifiInjector,
                        getHandler().getLooper(), hasConnectionRequests());
                    mWifiConnectivityManager.setUntrustedConnectionAllowed(mUntrustedReqCount > 0);
                }
            }

            mWifiDiagnostics.startLogging(mVerboseLoggingEnabled);
            mIsRunning = true;
            updateBatteryWorkSource(null);
            /**
             * Enable bluetooth coexistence scan mode when bluetooth connection is active.
             * When this mode is on, some of the low-level scan parameters used by the
             * driver are changed to reduce interference with bluetooth
             */
            mWifiNative.setBluetoothCoexistenceScanMode(mBluetoothConnectionActive);
            /* initialize network state */
            setNetworkDetailedState(DetailedState.DISCONNECTED);

            // Disable legacy multicast filtering, which on some chipsets defaults to enabled.
            // Legacy IPv6 multicast filtering blocks ICMPv6 router advertisements which breaks IPv6
            // provisioning. Legacy IPv4 multicast filtering may be re-enabled later via
            // IpManager.Callback.setFallbackMulticastFilter()
            mWifiNative.stopFilteringMulticastV4Packets();
            mWifiNative.stopFilteringMulticastV6Packets();

            if (mOperationalMode == SCAN_ONLY_MODE ||
                    mOperationalMode == SCAN_ONLY_WITH_WIFI_OFF_MODE) {
                mWifiNative.disconnect();
                if (mOperationalMode == SCAN_ONLY_WITH_WIFI_OFF_MODE) {
                    setWifiState(WIFI_STATE_DISABLED);
                }
                transitionTo(mScanModeState);
            } else if (mOperationalMode == CONNECT_MODE){

                // Status pulls in the current supplicant state and network connection state
                // events over the monitor connection. This helps framework sync up with
                // current supplicant state
                // TODO: actually check the supplicant status string and make sure the supplicant
                // is in disconnecte4d state.
                mWifiNative.status();
                // Transitioning to Disconnected state will trigger a scan and subsequently AutoJoin
                transitionTo(mDisconnectedState);
            } else if (mOperationalMode == DISABLED_MODE) {
                transitionTo(mSupplicantStoppingState);
            }

            // We may have missed screen update at boot
            if (mScreenBroadcastReceived.get() == false) {
                PowerManager powerManager = (PowerManager)mContext.getSystemService(
                        Context.POWER_SERVICE);
                handleScreenStateChanged(powerManager.isInteractive());
            } else {
                // Set the right suspend mode settings
                mWifiNative.setSuspendOptimizations(mSuspendOptNeedsDisabled == 0
                        && mUserWantsSuspendOpt.get());

                // Inform WifiConnectivtyManager the screen state in case
                // WifiConnectivityManager missed the last screen update because
                // it was not started yet.
                mWifiConnectivityManager.handleScreenStateChanged(mScreenOn);
            }
            mWifiNative.setPowerSave(true);

            if (mP2pSupported) {
                if (mOperationalMode == CONNECT_MODE) {
                    p2pSendMessage(WifiStateMachine.CMD_ENABLE_P2P);
                } else {
                    // P2P state machine starts in disabled state, and is not enabled until
                    // CMD_ENABLE_P2P is sent from here; so, nothing needs to be done to
                    // keep it disabled.
                }
            }

            if (mNanSupported && mWifiNanManager != null) {
                if (mOperationalMode == CONNECT_MODE) {
                    mWifiNanManager.enableUsage();
                } else {
                    /*
                     * NAN state machine starts in disabled state. Nothing
                     * needed to keep it disabled.
                     */
                }
            }

            final Intent intent = new Intent(WifiManager.WIFI_SCAN_AVAILABLE);
            intent.addFlags(Intent.FLAG_RECEIVER_REGISTERED_ONLY_BEFORE_BOOT);
            intent.putExtra(WifiManager.EXTRA_SCAN_AVAILABLE, WIFI_STATE_ENABLED);
            mContext.sendStickyBroadcastAsUser(intent, UserHandle.ALL);

            // Enable link layer stats gathering
            mWifiNative.setWifiLinkLayerStats("wlan0", 1);
        }

        @Override
        public boolean processMessage(Message message) {
            logStateAndMessage(message, this);

            switch(message.what) {
                case CMD_STOP_SUPPLICANT:   /* Supplicant stopped by user */
                    if (mP2pSupported) {
                        transitionTo(mWaitForP2pDisableState);
                    } else {
                        transitionTo(mSupplicantStoppingState);
                    }
                    break;
                case WifiMonitor.SUP_DISCONNECTION_EVENT:  /* Supplicant connection lost */
                    loge("Connection lost, restart supplicant");
                    handleSupplicantConnectionLoss(true);
                    handleNetworkDisconnect();
                    mSupplicantStateTracker.sendMessage(CMD_RESET_SUPPLICANT_STATE);
                    if (mP2pSupported) {
                        transitionTo(mWaitForP2pDisableState);
                    } else {
                        transitionTo(mInitialState);
                    }
                    sendMessageDelayed(CMD_START_SUPPLICANT, SUPPLICANT_RESTART_INTERVAL_MSECS);
                    break;
                case CMD_START_SCAN:
                    handleScanRequest(message);
                    break;
                case WifiMonitor.SCAN_RESULTS_EVENT:
                case WifiMonitor.SCAN_FAILED_EVENT:
                    maybeRegisterNetworkFactory(); // Make sure our NetworkFactory is registered
                    setScanResults();
                    if (mIsFullScanOngoing || mSendScanResultsBroadcast) {
                        /* Just updated results from full scan, let apps know about this */
                        boolean scanSucceeded = message.what == WifiMonitor.SCAN_RESULTS_EVENT;
                        sendScanResultsAvailableBroadcast(scanSucceeded);
                    }
                    mSendScanResultsBroadcast = false;
                    mIsScanOngoing = false;
                    mIsFullScanOngoing = false;
                    if (mBufferedScanMsg.size() > 0)
                        sendMessage(mBufferedScanMsg.remove());
                    break;
                case CMD_PING_SUPPLICANT:
                    boolean ok = mWifiNative.ping();
                    replyToMessage(message, message.what, ok ? SUCCESS : FAILURE);
                    break;
                case CMD_SET_FREQUENCY_BAND:
                    int band =  message.arg1;
                    if (mVerboseLoggingEnabled) log("set frequency band " + band);
                    if (mWifiNative.setBand(band)) {

                        if (mVerboseLoggingEnabled)  logd("did set frequency band " + band);

                        mFrequencyBand.set(band);
                        // Flush old data - like scan results
                        mWifiNative.bssFlush();

                        if (mVerboseLoggingEnabled)  logd("done set frequency band " + band);

                    } else {
                        loge("Failed to set frequency band " + band);
                    }
                    break;
                case CMD_GET_CAPABILITY_FREQ:
                    String freqs = mWifiNative.getFreqCapability();
                    replyToMessage(message, message.what, freqs);
                    break;
                case CMD_START_AP:
                    /* Cannot start soft AP while in client mode */
                    loge("Failed to start soft AP with a running supplicant");
                    setWifiApState(WIFI_AP_STATE_FAILED, WifiManager.SAP_START_FAILURE_GENERAL);
                    break;
                case CMD_SET_OPERATIONAL_MODE:
                    mOperationalMode = message.arg1;
                    if (mOperationalMode == DISABLED_MODE) {
                        transitionTo(mSupplicantStoppingState);
                    }
                    break;
                case CMD_TARGET_BSSID:
                    // Trying to associate to this BSSID
                    if (message.obj != null) {
                        mTargetRoamBSSID = (String) message.obj;
                    }
                    break;
                case CMD_GET_LINK_LAYER_STATS:
                    WifiLinkLayerStats stats = getWifiLinkLayerStats();
                    replyToMessage(message, message.what, stats);
                    break;
                case CMD_RESET_SIM_NETWORKS:
                    log("resetting EAP-SIM/AKA/AKA' networks since SIM was changed");
                    mWifiConfigManager.resetSimNetworks();
                    break;
                case CMD_BLUETOOTH_ADAPTER_STATE_CHANGE:
                    mBluetoothConnectionActive = (message.arg1 !=
                            BluetoothAdapter.STATE_DISCONNECTED);
                    mWifiNative.setBluetoothCoexistenceScanMode(mBluetoothConnectionActive);
                    break;
                case CMD_SET_SUSPEND_OPT_ENABLED:
                    if (message.arg1 == 1) {
                        setSuspendOptimizationsNative(SUSPEND_DUE_TO_SCREEN, true);
                        if (message.arg2 == 1) {
                            mSuspendWakeLock.release();
                        }
                    } else {
                        setSuspendOptimizationsNative(SUSPEND_DUE_TO_SCREEN, false);
                    }
                    break;
                case CMD_SET_HIGH_PERF_MODE:
                    if (message.arg1 == 1) {
                        setSuspendOptimizationsNative(SUSPEND_DUE_TO_HIGH_PERF, false);
                    } else {
                        setSuspendOptimizationsNative(SUSPEND_DUE_TO_HIGH_PERF, true);
                    }
                    break;
                case CMD_ENABLE_TDLS:
                    if (message.obj != null) {
                        String remoteAddress = (String) message.obj;
                        boolean enable = (message.arg1 == 1);
                        mWifiNative.startTdls(remoteAddress, enable);
                    }
                    break;
                case WifiMonitor.ANQP_DONE_EVENT:
                    // TODO(b/31065385)
                    break;
                case CMD_STOP_IP_PACKET_OFFLOAD: {
                    int slot = message.arg1;
                    int ret = stopWifiIPPacketOffload(slot);
                    if (mNetworkAgent != null) {
                        mNetworkAgent.onPacketKeepaliveEvent(slot, ret);
                    }
                    break;
                }
                case WifiMonitor.RX_HS20_ANQP_ICON_EVENT:
                    // TODO(b/31065385)
                    break;
                case WifiMonitor.HS20_REMEDIATION_EVENT:
                    // TODO(b/31065385)
                    break;
                case CMD_CONFIG_ND_OFFLOAD:
                    final boolean enabled = (message.arg1 > 0);
                    mWifiNative.configureNeighborDiscoveryOffload(enabled);
                    break;
                case CMD_ENABLE_WIFI_CONNECTIVITY_MANAGER:
                    if (mWifiConnectivityManager != null) {
                        mWifiConnectivityManager.enable(message.arg1 == 1 ? true : false);
                    }
                    break;
                case CMD_ENABLE_AUTOJOIN_WHEN_ASSOCIATED:
                    final boolean allowed = (message.arg1 > 0);
                    boolean old_state = mEnableAutoJoinWhenAssociated;
                    mEnableAutoJoinWhenAssociated = allowed;
                    if (!old_state && allowed && mScreenOn
                            && getCurrentState() == mConnectedState) {
                        if (mWifiConnectivityManager != null) {
                            mWifiConnectivityManager.forceConnectivityScan();
                        }
                    }
                    break;
                default:
                    return NOT_HANDLED;
            }
            return HANDLED;
        }

        @Override
        public void exit() {
            mWifiDiagnostics.stopLogging();

            mIsRunning = false;
            updateBatteryWorkSource(null);
            mScanResults = new ArrayList<>();

            final Intent intent = new Intent(WifiManager.WIFI_SCAN_AVAILABLE);
            intent.addFlags(Intent.FLAG_RECEIVER_REGISTERED_ONLY_BEFORE_BOOT);
            intent.putExtra(WifiManager.EXTRA_SCAN_AVAILABLE, WIFI_STATE_DISABLED);
            mContext.sendStickyBroadcastAsUser(intent, UserHandle.ALL);
            mBufferedScanMsg.clear();

            if (mNanSupported && mWifiNanManager != null) {
                mWifiNanManager.disableUsage();
            }

            mNetworkInfo.setIsAvailable(false);
            if (mNetworkAgent != null) mNetworkAgent.sendNetworkInfo(mNetworkInfo);
            mCountryCode.setReadyForChange(false);
        }
    }

    class SupplicantStoppingState extends State {
        @Override
        public void enter() {
            /* Send any reset commands to supplicant before shutting it down */
            handleNetworkDisconnect();

            String suppState = System.getProperty("init.svc.wpa_supplicant");
            if (suppState == null) suppState = "unknown";

            logd("SupplicantStoppingState: stopSupplicant "
                    + " init.svc.wpa_supplicant=" + suppState);
            mWifiMonitor.stopSupplicant();

            /* Send ourselves a delayed message to indicate failure after a wait time */
            sendMessageDelayed(obtainMessage(CMD_STOP_SUPPLICANT_FAILED,
                    ++mSupplicantStopFailureToken, 0), SUPPLICANT_RESTART_INTERVAL_MSECS);
            setWifiState(WIFI_STATE_DISABLING);
            mSupplicantStateTracker.sendMessage(CMD_RESET_SUPPLICANT_STATE);
        }
        @Override
        public boolean processMessage(Message message) {
            logStateAndMessage(message, this);

            switch(message.what) {
                case WifiMonitor.SUP_CONNECTION_EVENT:
                    loge("Supplicant connection received while stopping");
                    break;
                case WifiMonitor.SUP_DISCONNECTION_EVENT:
                    if (mVerboseLoggingEnabled) log("Supplicant connection lost");
                    handleSupplicantConnectionLoss(false);
                    transitionTo(mInitialState);
                    break;
                case CMD_STOP_SUPPLICANT_FAILED:
                    if (message.arg1 == mSupplicantStopFailureToken) {
                        loge("Timed out on a supplicant stop, kill and proceed");
                        handleSupplicantConnectionLoss(true);
                        transitionTo(mInitialState);
                    }
                    break;
                case CMD_START_SUPPLICANT:
                case CMD_STOP_SUPPLICANT:
                case CMD_START_AP:
                case CMD_STOP_AP:
                case CMD_SET_OPERATIONAL_MODE:
                case CMD_SET_FREQUENCY_BAND:
                    deferMessage(message);
                    break;
                default:
                    return NOT_HANDLED;
            }
            return HANDLED;
        }
    }

    class WaitForP2pDisableState extends State {
        private State mTransitionToState;
        @Override
        public void enter() {
            switch (getCurrentMessage().what) {
                case WifiMonitor.SUP_DISCONNECTION_EVENT:
                    mTransitionToState = mInitialState;
                    break;
                case CMD_STOP_SUPPLICANT:
                default:
                    mTransitionToState = mSupplicantStoppingState;
                    break;
            }
            p2pSendMessage(WifiStateMachine.CMD_DISABLE_P2P_REQ);
        }
        @Override
        public boolean processMessage(Message message) {
            logStateAndMessage(message, this);

            switch(message.what) {
                case WifiStateMachine.CMD_DISABLE_P2P_RSP:
                    transitionTo(mTransitionToState);
                    break;
                /* Defer wifi start/shut and driver commands */
                case WifiMonitor.SUPPLICANT_STATE_CHANGE_EVENT:
                case CMD_START_SUPPLICANT:
                case CMD_STOP_SUPPLICANT:
                case CMD_START_AP:
                case CMD_STOP_AP:
                case CMD_SET_OPERATIONAL_MODE:
                case CMD_SET_FREQUENCY_BAND:
                case CMD_START_SCAN:
                case CMD_DISCONNECT:
                case CMD_REASSOCIATE:
                case CMD_RECONNECT:
                    messageHandlingStatus = MESSAGE_HANDLING_STATUS_DEFERRED;
                    deferMessage(message);
                    break;
                default:
                    return NOT_HANDLED;
            }
            return HANDLED;
        }
    }

    class ScanModeState extends State {
        private int mLastOperationMode;
        @Override
        public void enter() {
            mLastOperationMode = mOperationalMode;
        }
        @Override
        public boolean processMessage(Message message) {
            logStateAndMessage(message, this);

            switch(message.what) {
                case CMD_SET_OPERATIONAL_MODE:
                    if (message.arg1 == CONNECT_MODE) {
                        if (mLastOperationMode == SCAN_ONLY_WITH_WIFI_OFF_MODE) {
                            setWifiState(WIFI_STATE_ENABLED);
                            // Load and re-enable networks when going back to enabled state
                            // This is essential for networks to show up after restore
                            mWifiConfigManager.loadFromStore();
                            p2pSendMessage(CMD_ENABLE_P2P);
                        }
                        mOperationalMode = CONNECT_MODE;
                        transitionTo(mDisconnectedState);
                    } else if (message.arg1 == DISABLED_MODE) {
                        transitionTo(mSupplicantStoppingState);
                    }
                    // Nothing to do
                    break;
                // Handle scan. All the connection related commands are
                // handled only in ConnectModeState
                case CMD_START_SCAN:
                    handleScanRequest(message);
                    break;
                case WifiMonitor.SUPPLICANT_STATE_CHANGE_EVENT:
                    SupplicantState state = handleSupplicantStateChange(message);
                    if (mVerboseLoggingEnabled) log("SupplicantState= " + state);
                    break;
                default:
                    return NOT_HANDLED;
            }
            return HANDLED;
        }
    }


    String smToString(Message message) {
        return smToString(message.what);
    }

    String smToString(int what) {
        String s = sSmToString.get(what);
        if (s != null) {
            return s;
        }
        switch (what) {
            case WifiMonitor.DRIVER_HUNG_EVENT:
                s = "DRIVER_HUNG_EVENT";
                break;
            case AsyncChannel.CMD_CHANNEL_HALF_CONNECTED:
                s = "AsyncChannel.CMD_CHANNEL_HALF_CONNECTED";
                break;
            case AsyncChannel.CMD_CHANNEL_DISCONNECTED:
                s = "AsyncChannel.CMD_CHANNEL_DISCONNECTED";
                break;
            case WifiP2pServiceImpl.DISCONNECT_WIFI_REQUEST:
                s = "WifiP2pServiceImpl.DISCONNECT_WIFI_REQUEST";
                break;
            case WifiManager.DISABLE_NETWORK:
                s = "WifiManager.DISABLE_NETWORK";
                break;
            case WifiManager.CONNECT_NETWORK:
                s = "CONNECT_NETWORK";
                break;
            case WifiManager.SAVE_NETWORK:
                s = "SAVE_NETWORK";
                break;
            case WifiManager.FORGET_NETWORK:
                s = "FORGET_NETWORK";
                break;
            case WifiMonitor.SUP_CONNECTION_EVENT:
                s = "SUP_CONNECTION_EVENT";
                break;
            case WifiMonitor.SUP_DISCONNECTION_EVENT:
                s = "SUP_DISCONNECTION_EVENT";
                break;
            case WifiMonitor.SCAN_RESULTS_EVENT:
                s = "SCAN_RESULTS_EVENT";
                break;
            case WifiMonitor.SCAN_FAILED_EVENT:
                s = "SCAN_FAILED_EVENT";
                break;
            case WifiMonitor.SUPPLICANT_STATE_CHANGE_EVENT:
                s = "SUPPLICANT_STATE_CHANGE_EVENT";
                break;
            case WifiMonitor.AUTHENTICATION_FAILURE_EVENT:
                s = "AUTHENTICATION_FAILURE_EVENT";
                break;
            case WifiMonitor.SSID_TEMP_DISABLED:
                s = "SSID_TEMP_DISABLED";
                break;
            case WifiMonitor.SSID_REENABLED:
                s = "SSID_REENABLED";
                break;
            case WifiMonitor.WPS_SUCCESS_EVENT:
                s = "WPS_SUCCESS_EVENT";
                break;
            case WifiMonitor.WPS_FAIL_EVENT:
                s = "WPS_FAIL_EVENT";
                break;
            case WifiMonitor.SUP_REQUEST_IDENTITY:
                s = "SUP_REQUEST_IDENTITY";
                break;
            case WifiMonitor.NETWORK_CONNECTION_EVENT:
                s = "NETWORK_CONNECTION_EVENT";
                break;
            case WifiMonitor.NETWORK_DISCONNECTION_EVENT:
                s = "NETWORK_DISCONNECTION_EVENT";
                break;
            case WifiMonitor.ASSOCIATION_REJECTION_EVENT:
                s = "ASSOCIATION_REJECTION_EVENT";
                break;
            case WifiMonitor.ANQP_DONE_EVENT:
                s = "WifiMonitor.ANQP_DONE_EVENT";
                break;
            case WifiMonitor.RX_HS20_ANQP_ICON_EVENT:
                s = "WifiMonitor.RX_HS20_ANQP_ICON_EVENT";
                break;
            case WifiMonitor.GAS_QUERY_DONE_EVENT:
                s = "WifiMonitor.GAS_QUERY_DONE_EVENT";
                break;
            case WifiMonitor.HS20_REMEDIATION_EVENT:
                s = "WifiMonitor.HS20_REMEDIATION_EVENT";
                break;
            case WifiMonitor.GAS_QUERY_START_EVENT:
                s = "WifiMonitor.GAS_QUERY_START_EVENT";
                break;
            case WifiP2pServiceImpl.GROUP_CREATING_TIMED_OUT:
                s = "GROUP_CREATING_TIMED_OUT";
                break;
            case WifiP2pServiceImpl.P2P_CONNECTION_CHANGED:
                s = "P2P_CONNECTION_CHANGED";
                break;
            case WifiP2pServiceImpl.DISCONNECT_WIFI_RESPONSE:
                s = "P2P.DISCONNECT_WIFI_RESPONSE";
                break;
            case WifiP2pServiceImpl.SET_MIRACAST_MODE:
                s = "P2P.SET_MIRACAST_MODE";
                break;
            case WifiP2pServiceImpl.BLOCK_DISCOVERY:
                s = "P2P.BLOCK_DISCOVERY";
                break;
            case WifiManager.CANCEL_WPS:
                s = "CANCEL_WPS";
                break;
            case WifiManager.CANCEL_WPS_FAILED:
                s = "CANCEL_WPS_FAILED";
                break;
            case WifiManager.CANCEL_WPS_SUCCEDED:
                s = "CANCEL_WPS_SUCCEDED";
                break;
            case WifiManager.START_WPS:
                s = "START_WPS";
                break;
            case WifiManager.START_WPS_SUCCEEDED:
                s = "START_WPS_SUCCEEDED";
                break;
            case WifiManager.WPS_FAILED:
                s = "WPS_FAILED";
                break;
            case WifiManager.WPS_COMPLETED:
                s = "WPS_COMPLETED";
                break;
            case WifiManager.RSSI_PKTCNT_FETCH:
                s = "RSSI_PKTCNT_FETCH";
                break;
            default:
                s = "what:" + Integer.toString(what);
                break;
        }
        return s;
    }

    void registerConnected() {
        if (mLastNetworkId != WifiConfiguration.INVALID_NETWORK_ID) {
            mWifiConfigManager.updateNetworkAfterConnect(mLastNetworkId);
            // On connect, reset wifiScoreReport
            mWifiScoreReport.reset();
       }
    }

    void registerDisconnected() {
        if (mLastNetworkId != WifiConfiguration.INVALID_NETWORK_ID) {
            mWifiConfigManager.updateNetworkAfterDisconnect(mLastNetworkId);
            // We are switching away from this configuration,
            // hence record the time we were connected last
            WifiConfiguration config = mWifiConfigManager.getConfiguredNetwork(mLastNetworkId);
            if (config != null) {
                if (config.ephemeral) {
                    // Remove ephemeral WifiConfigurations from file
                    mWifiConfigManager.removeNetwork(mLastNetworkId, Process.WIFI_UID);
                }
            }
        }
    }

    void noteWifiDisabledWhileAssociated() {
        // We got disabled by user while we were associated, make note of it
        int rssi = mWifiInfo.getRssi();
        WifiConfiguration config = getCurrentWifiConfiguration();
        if (getCurrentState() == mConnectedState
                && rssi != WifiInfo.INVALID_RSSI
                && config != null) {
            boolean is24GHz = mWifiInfo.is24GHz();
            boolean isBadRSSI = (is24GHz && rssi < mThresholdMinimumRssi24)
                    || (!is24GHz && rssi < mThresholdMinimumRssi5);
            boolean isLowRSSI =
                    (is24GHz && rssi < mThresholdQualifiedRssi24)
                            || (!is24GHz && mWifiInfo.getRssi() < mThresholdQualifiedRssi5);
            boolean isHighRSSI = (is24GHz && rssi >= mThresholdSaturatedRssi24)
                    || (!is24GHz && mWifiInfo.getRssi() >= mThresholdSaturatedRssi5);
            if (isBadRSSI) {
                // Take note that we got disabled while RSSI was Bad
                config.numUserTriggeredWifiDisableLowRSSI++;
            } else if (isLowRSSI) {
                // Take note that we got disabled while RSSI was Low
                config.numUserTriggeredWifiDisableBadRSSI++;
            } else if (!isHighRSSI) {
                // Take note that we got disabled while RSSI was Not high
                config.numUserTriggeredWifiDisableNotHighRSSI++;
            }
            mWifiConfigManager.setNetworkRSSIStats(
                    config.networkId,
                    config.numUserTriggeredWifiDisableLowRSSI,
                    config.numUserTriggeredWifiDisableBadRSSI,
                    config.numUserTriggeredWifiDisableNotHighRSSI,
                    config.numTicksAtLowRSSI,
                    config.numTicksAtBadRSSI,
                    config.numTicksAtNotHighRSSI);
        }
    }

    /**
     * Returns Wificonfiguration object correponding to the currently connected network, null if
     * not connected.
     */
    public WifiConfiguration getCurrentWifiConfiguration() {
        if (mLastNetworkId == WifiConfiguration.INVALID_NETWORK_ID) {
            return null;
        }
        return mWifiConfigManager.getConfiguredNetwork(mLastNetworkId);
    }

    ScanResult getCurrentScanResult() {
        WifiConfiguration config = getCurrentWifiConfiguration();
        if (config == null) {
            return null;
        }
        String BSSID = mWifiInfo.getBSSID();
        if (BSSID == null) {
            BSSID = mTargetRoamBSSID;
        }
        ScanDetailCache scanDetailCache =
                mWifiConfigManager.getScanDetailCacheForNetwork(config.networkId);

        if (scanDetailCache == null) {
            return null;
        }

        return scanDetailCache.get(BSSID);
    }

    String getCurrentBSSID() {
        if (isLinkDebouncing()) {
            return null;
        }
        return mLastBssid;
    }

    class ConnectModeState extends State {

        @Override
        public void enter() {
            // Inform WifiConnectivityManager that Wifi is enabled
            if (mWifiConnectivityManager != null) {
                mWifiConnectivityManager.setWifiEnabled(true);
            }
            // Inform metrics that Wifi is Enabled (but not yet connected)
            mWifiMetrics.setWifiState(WifiMetricsProto.WifiLog.WIFI_DISCONNECTED);
        }

        @Override
        public void exit() {
            // Inform WifiConnectivityManager that Wifi is disabled
            if (mWifiConnectivityManager != null) {
                mWifiConnectivityManager.setWifiEnabled(false);
            }
            // Inform metrics that Wifi is being disabled (Toggled, airplane enabled, etc)
            mWifiMetrics.setWifiState(WifiMetricsProto.WifiLog.WIFI_DISABLED);
        }

        @Override
        public boolean processMessage(Message message) {
            WifiConfiguration config;
            int netId;
            boolean ok;
            boolean didDisconnect;
            String bssid;
            String ssid;
            NetworkUpdateResult result;
            logStateAndMessage(message, this);

            switch (message.what) {
                case WifiMonitor.ASSOCIATION_REJECTION_EVENT:
                    mWifiDiagnostics.captureBugReportData(
                            WifiDiagnostics.REPORT_REASON_ASSOC_FAILURE);
                    didBlackListBSSID = false;
                    bssid = (String) message.obj;
                    if (bssid == null || TextUtils.isEmpty(bssid)) {
                        // If BSSID is null, use the target roam BSSID
                        bssid = mTargetRoamBSSID;
                    }
                    if (bssid != null) {
                        // If we have a BSSID, tell configStore to black list it
                        if (mWifiConnectivityManager != null) {
                            didBlackListBSSID = mWifiConnectivityManager.trackBssid(bssid,
                                    false);
                        }
                    }
                    mWifiConfigManager.updateNetworkSelectionStatus(mTargetNetworkId,
                            WifiConfiguration.NetworkSelectionStatus
                            .DISABLED_ASSOCIATION_REJECTION);
                    mSupplicantStateTracker.sendMessage(WifiMonitor.ASSOCIATION_REJECTION_EVENT);
                    //If rejection occurred while Metrics is tracking a ConnnectionEvent, end it.
                    reportConnectionAttemptEnd(
                            WifiMetrics.ConnectionEvent.FAILURE_ASSOCIATION_REJECTION,
                            WifiMetricsProto.ConnectionEvent.HLF_NONE);
                    mWifiInjector.getWifiLastResortWatchdog()
                            .noteConnectionFailureAndTriggerIfNeeded(
                                    getTargetSsid(), bssid,
                                    WifiLastResortWatchdog.FAILURE_CODE_ASSOCIATION);
                    break;
                case WifiMonitor.AUTHENTICATION_FAILURE_EVENT:
                    mWifiDiagnostics.captureBugReportData(
                            WifiDiagnostics.REPORT_REASON_AUTH_FAILURE);
                    mSupplicantStateTracker.sendMessage(WifiMonitor.AUTHENTICATION_FAILURE_EVENT);
                    if (mTargetNetworkId != WifiConfiguration.INVALID_NETWORK_ID) {
                        mWifiConfigManager.updateNetworkSelectionStatus(mTargetNetworkId,
                                WifiConfiguration.NetworkSelectionStatus
                                        .DISABLED_AUTHENTICATION_FAILURE);
                    }
                    //If failure occurred while Metrics is tracking a ConnnectionEvent, end it.
                    reportConnectionAttemptEnd(
                            WifiMetrics.ConnectionEvent.FAILURE_AUTHENTICATION_FAILURE,
                            WifiMetricsProto.ConnectionEvent.HLF_NONE);
                    mWifiInjector.getWifiLastResortWatchdog()
                            .noteConnectionFailureAndTriggerIfNeeded(
                                    getTargetSsid(), mTargetRoamBSSID,
                                    WifiLastResortWatchdog.FAILURE_CODE_AUTHENTICATION);
                    break;
                case WifiMonitor.SSID_TEMP_DISABLED:
                    netId = lookupFrameworkNetworkId(message.arg1);
                    Log.e(TAG, "Supplicant SSID temporary disabled:"
                            + mWifiConfigManager.getConfiguredNetwork(netId));
                    mWifiConfigManager.updateNetworkSelectionStatus(
                            netId,
                            WifiConfiguration.NetworkSelectionStatus
                            .DISABLED_AUTHENTICATION_FAILURE);
                    reportConnectionAttemptEnd(
                            WifiMetrics.ConnectionEvent.FAILURE_SSID_TEMP_DISABLED,
                            WifiMetricsProto.ConnectionEvent.HLF_NONE);
                    mWifiInjector.getWifiLastResortWatchdog()
                            .noteConnectionFailureAndTriggerIfNeeded(
                                    getTargetSsid(), mTargetRoamBSSID,
                                    WifiLastResortWatchdog.FAILURE_CODE_AUTHENTICATION);
                    break;
                case WifiMonitor.SSID_REENABLED:
                    netId = lookupFrameworkNetworkId(message.arg1);
                    Log.d(TAG, "Supplicant SSID reenable:"
                            + mWifiConfigManager.getConfiguredNetwork(netId));
                    // Do not re-enable it in Quality Network Selection since framework has its own
                    // Algorithm of disable/enable
                    break;
                case WifiMonitor.SUPPLICANT_STATE_CHANGE_EVENT:
                    SupplicantState state = handleSupplicantStateChange(message);
                    // A driver/firmware hang can now put the interface in a down state.
                    // We detect the interface going down and recover from it
                    if (!SupplicantState.isDriverActive(state)) {
                        if (mNetworkInfo.getState() != NetworkInfo.State.DISCONNECTED) {
                            handleNetworkDisconnect();
                        }
                        log("Detected an interface down, restart driver");
                        // Rely on the fact that this will force us into killing supplicant and then
                        // restart supplicant from a clean state.
                        transitionTo(mSupplicantStoppingState);
                        sendMessage(CMD_START_SUPPLICANT);
                        break;
                    }

                    // Supplicant can fail to report a NETWORK_DISCONNECTION_EVENT
                    // when authentication times out after a successful connection,
                    // we can figure this from the supplicant state. If supplicant
                    // state is DISCONNECTED, but the mNetworkInfo says we are not
                    // disconnected, we need to handle a disconnection
                    if (!isLinkDebouncing() && state == SupplicantState.DISCONNECTED &&
                            mNetworkInfo.getState() != NetworkInfo.State.DISCONNECTED) {
                        if (mVerboseLoggingEnabled) {
                            log("Missed CTRL-EVENT-DISCONNECTED, disconnect");
                        }
                        handleNetworkDisconnect();
                        transitionTo(mDisconnectedState);
                    }

                    // If we have COMPLETED a connection to a BSSID, start doing
                    // DNAv4/DNAv6 -style probing for on-link neighbors of
                    // interest (e.g. routers); harmless if none are configured.
                    if (state == SupplicantState.COMPLETED) {
                        mIpManager.confirmConfiguration();
                    }
                    break;
                case WifiP2pServiceImpl.DISCONNECT_WIFI_REQUEST:
                    if (message.arg1 == 1) {
                        mWifiNative.disconnect();
                        mTemporarilyDisconnectWifi = true;
                    } else {
                        mWifiNative.reconnect();
                        mTemporarilyDisconnectWifi = false;
                    }
                    break;
                case CMD_ADD_OR_UPDATE_NETWORK:
                    config = (WifiConfiguration) message.obj;
                    result = mWifiConfigManager.addOrUpdateNetwork(config, message.sendingUid);
                    if (!result.isSuccess()) {
                        messageHandlingStatus = MESSAGE_HANDLING_STATUS_FAIL;
                    }
                    replyToMessage(message, message.what, result.getNetworkId());
                    break;
                case CMD_REMOVE_NETWORK:
                    netId = message.arg1;
                    ok = mWifiConfigManager.removeNetwork(message.arg1, message.sendingUid);
                    if (!ok) {
                        messageHandlingStatus = MESSAGE_HANDLING_STATUS_FAIL;
                    } else if (netId == mTargetNetworkId || netId == mLastNetworkId) {
                        // Disconnect and let autojoin reselect a new network
                        sendMessage(CMD_DISCONNECT);
                    }
                    replyToMessage(message, message.what, ok ? SUCCESS : FAILURE);
                    break;
                case CMD_ENABLE_NETWORK:
                    boolean disableOthers = message.arg2 == 1;
                    netId = message.arg1;
                    if (disableOthers) {
                        // If the app has all the necessary permissions, this will trigger a connect
                        // attempt.
                        ok = connectToUserSelectNetwork(netId, message.sendingUid);
                    } else {
                        ok = mWifiConfigManager.enableNetwork(netId, false, message.sendingUid);
                    }
                    if (!ok) {
                        messageHandlingStatus = MESSAGE_HANDLING_STATUS_FAIL;
                    }
                    replyToMessage(message, message.what, ok ? SUCCESS : FAILURE);
                    break;
                case WifiManager.DISABLE_NETWORK:
                    netId = message.arg1;
                    if (mWifiConfigManager.disableNetwork(netId, message.sendingUid)) {
                        replyToMessage(message, WifiManager.DISABLE_NETWORK_SUCCEEDED);
                        if (netId == mTargetNetworkId || netId == mLastNetworkId) {
                            // Disconnect and let autojoin reselect a new network
                            sendMessage(CMD_DISCONNECT);
                        }
                    } else {
                        loge("Failed to remove network");
                        messageHandlingStatus = MESSAGE_HANDLING_STATUS_FAIL;
                        replyToMessage(message, WifiManager.DISABLE_NETWORK_FAILED,
                                WifiManager.ERROR);
                    }
                    break;
                case CMD_DISABLE_EPHEMERAL_NETWORK:
                    config = mWifiConfigManager.disableEphemeralNetwork((String)message.obj);
                    if (config != null) {
                        if (config.networkId == mTargetNetworkId
                                || config.networkId == mLastNetworkId) {
                            // Disconnect and let autojoin reselect a new network
                            sendMessage(CMD_DISCONNECT);
                        }
                    }
                    break;
                case CMD_SAVE_CONFIG:
                    ok = mWifiConfigManager.saveToStore(true);
                    replyToMessage(message, CMD_SAVE_CONFIG, ok ? SUCCESS : FAILURE);
                    // Inform the backup manager about a data change
                    mBackupManagerProxy.notifyDataChanged();
                    break;
                case CMD_GET_CONFIGURED_NETWORKS:
                    replyToMessage(message, message.what,
                            mWifiConfigManager.getSavedNetworks());
                    break;
                case WifiMonitor.SUP_REQUEST_IDENTITY:
                    int supplicantNetworkId = message.arg2;
                    netId = lookupFrameworkNetworkId(supplicantNetworkId);
                    boolean identitySent = false;
                    int eapMethod = WifiEnterpriseConfig.Eap.NONE;
                    if (targetWificonfiguration != null
                            && targetWificonfiguration.enterpriseConfig != null) {
                        eapMethod = targetWificonfiguration.enterpriseConfig.getEapMethod();
                    }
                    // For SIM & AKA/AKA' EAP method Only, get identity from ICC
                    if (targetWificonfiguration != null
                            && targetWificonfiguration.networkId == netId
                            && (targetWificonfiguration.allowedKeyManagement
                                    .get(WifiConfiguration.KeyMgmt.WPA_EAP)
                            || targetWificonfiguration.allowedKeyManagement
                                    .get(WifiConfiguration.KeyMgmt.IEEE8021X))
                            && TelephonyUtil.isSimEapMethod(eapMethod)) {
                        String identity =
                                TelephonyUtil.getSimIdentity(getTelephonyManager(), eapMethod);
                        if (identity != null) {
                            mWifiNative.simIdentityResponse(supplicantNetworkId, identity);
                            identitySent = true;
                        }
                    }
                    if (!identitySent) {
                        // Supplicant lacks credentials to connect to that network, hence black list
                        ssid = (String) message.obj;
                        if (targetWificonfiguration != null && ssid != null
                                && targetWificonfiguration.SSID != null
                                && targetWificonfiguration.SSID.equals("\"" + ssid + "\"")) {
                            mWifiConfigManager.updateNetworkSelectionStatus(
                                    targetWificonfiguration.networkId,
                                    WifiConfiguration.NetworkSelectionStatus
                                            .DISABLED_AUTHENTICATION_NO_CREDENTIALS);
                        }
                        mWifiNative.disconnect();
                    }
                    break;
                case WifiMonitor.SUP_REQUEST_SIM_AUTH:
                    logd("Received SUP_REQUEST_SIM_AUTH");
                    SimAuthRequestData requestData = (SimAuthRequestData) message.obj;
                    if (requestData != null) {
                        if (requestData.protocol == WifiEnterpriseConfig.Eap.SIM) {
                            handleGsmAuthRequest(requestData);
                        } else if (requestData.protocol == WifiEnterpriseConfig.Eap.AKA
                            || requestData.protocol == WifiEnterpriseConfig.Eap.AKA_PRIME) {
                            handle3GAuthRequest(requestData);
                        }
                    } else {
                        loge("Invalid sim auth request");
                    }
                    break;
                case CMD_GET_PRIVILEGED_CONFIGURED_NETWORKS:
                    replyToMessage(message, message.what,
                            mWifiConfigManager.getConfiguredNetworksWithPasswords());
                    break;
                case CMD_GET_MATCHING_CONFIG:
                    // TODO(b/31065385)
                    replyToMessage(message, message.what, null);
                    break;
                case CMD_RECONNECT:
                    if (mWifiConnectivityManager != null) {
                        mWifiConnectivityManager.forceConnectivityScan();
                    }
                    break;
                case CMD_REASSOCIATE:
                    lastConnectAttemptTimestamp = mClock.getWallClockMillis();
                    mWifiNative.reassociate();
                    break;
                case CMD_RELOAD_TLS_AND_RECONNECT:
                    if (mWifiConfigManager.needsUnlockedKeyStore()) {
                        logd("Reconnecting to give a chance to un-connected TLS networks");
                        mWifiNative.disconnect();
                        lastConnectAttemptTimestamp = mClock.getWallClockMillis();
                        mWifiNative.reconnect();
                    }
                    break;
                case CMD_START_ROAM:
                    messageHandlingStatus = MESSAGE_HANDLING_STATUS_DISCARD;
                    return HANDLED;
                case CMD_START_CONNECT:
                    /* connect command coming from auto-join */
                    netId = message.arg1;
                    bssid = (String) message.obj;
                    config = mWifiConfigManager.getConfiguredNetworkWithPassword(netId);
                    logd("CMD_START_CONNECT sup state "
                            + mSupplicantStateTracker.getSupplicantStateName()
                            + " my state " + getCurrentState().getName()
                            + " nid=" + Integer.toString(netId)
                            + " roam=" + Boolean.toString(mAutoRoaming));
                    if (config == null) {
                        loge("CMD_START_CONNECT and no config, bail out...");
                        break;
                    }
                    mTargetNetworkId = netId;
                    setTargetBssid(config, bssid);

                    mWifiMetrics.startConnectionEvent(config, mTargetRoamBSSID,
                            WifiMetricsProto.ConnectionEvent.ROAM_UNRELATED);
                    boolean shouldDisconnect = (getCurrentState() != mDisconnectedState);
                    if (mWifiSupplicantControl.connectToNetwork(config, shouldDisconnect)) {
                        lastConnectAttemptTimestamp = mClock.getWallClockMillis();
                        targetWificonfiguration = config;
                        mAutoRoaming = false;
                        if (isRoaming() || isLinkDebouncing()) {
                            transitionTo(mRoamingState);
                        } else if (shouldDisconnect) {
                            transitionTo(mDisconnectingState);
                        } else {
                            transitionTo(mDisconnectedState);
                        }
                    } else {
                        loge("CMD_START_CONNECT Failed to start connection to network " + config);
                        reportConnectionAttemptEnd(
                                WifiMetrics.ConnectionEvent.FAILURE_CONNECT_NETWORK_FAILED,
                                WifiMetricsProto.ConnectionEvent.HLF_NONE);
                        replyToMessage(message, WifiManager.CONNECT_NETWORK_FAILED,
                                WifiManager.ERROR);
                        break;
                    }
                    break;
                case CMD_REMOVE_APP_CONFIGURATIONS:
                    mWifiConfigManager.removeNetworksForApp((ApplicationInfo) message.obj);
                    break;
                case CMD_REMOVE_USER_CONFIGURATIONS:
                    mWifiConfigManager.removeNetworksForUser(message.arg1);
                    break;
                case WifiManager.CONNECT_NETWORK:
                    /**
                     * The connect message can contain a network id passed as arg1 on message or
                     * or a config passed as obj on message.
                     * For a new network, a config is passed to create and connect.
                     * For an existing network, a network id is passed
                     */
                    netId = message.arg1;
                    config = (WifiConfiguration) message.obj;
                    mWifiConnectionStatistics.numWifiManagerJoinAttempt++;
                    // New network addition.
                    if (config != null) {
                        result = mWifiConfigManager.addOrUpdateNetwork(config, message.sendingUid);
                        if (!result.isSuccess()) {
                            loge("CONNECT_NETWORK adding/updating config=" + config + " failed");
                            messageHandlingStatus = MESSAGE_HANDLING_STATUS_FAIL;
                            replyToMessage(message, WifiManager.CONNECT_NETWORK_FAILED,
                                    WifiManager.ERROR);
                            break;
                        }
                        netId = result.getNetworkId();
                    }
                    if (!connectToUserSelectNetwork(netId, message.sendingUid)) {
                        messageHandlingStatus = MESSAGE_HANDLING_STATUS_FAIL;
                        replyToMessage(message, WifiManager.CONNECT_NETWORK_FAILED,
                                WifiManager.NOT_AUTHORIZED);
                        break;
                    }
                    broadcastWifiCredentialChanged(WifiManager.WIFI_CREDENTIAL_SAVED, config);
                    replyToMessage(message, WifiManager.CONNECT_NETWORK_SUCCEEDED);
                    break;
                case WifiManager.SAVE_NETWORK:
                    config = (WifiConfiguration) message.obj;
                    mWifiConnectionStatistics.numWifiManagerJoinAttempt++;
                    if (config == null) {
                        loge("SAVE_NETWORK with null configuration"
                                + mSupplicantStateTracker.getSupplicantStateName()
                                + " my state " + getCurrentState().getName());
                        messageHandlingStatus = MESSAGE_HANDLING_STATUS_FAIL;
                        replyToMessage(message, WifiManager.SAVE_NETWORK_FAILED,
                                WifiManager.ERROR);
                        break;
                    }
                    result = mWifiConfigManager.addOrUpdateNetwork(config, message.sendingUid);
                    if (!result.isSuccess()) {
                        loge("SAVE_NETWORK adding/updating config=" + config + " failed");
                        messageHandlingStatus = MESSAGE_HANDLING_STATUS_FAIL;
                        replyToMessage(message, WifiManager.SAVE_NETWORK_FAILED,
                                WifiManager.ERROR);
                        break;
                    }
                    netId = result.getNetworkId();
                    if (mWifiInfo.getNetworkId() == netId) {
                        if (result.hasIpChanged()) {
                            // The currently connection configuration was changed
                            // We switched from DHCP to static or from static to DHCP, or the
                            // static IP address has changed.
                            log("Reconfiguring IP on connection");
                            // TODO: clear addresses and disable IPv6
                            // to simplify obtainingIpState.
                            transitionTo(mObtainingIpState);
                        }
                        if (result.hasProxyChanged()) {
                            log("Reconfiguring proxy on connection");
                            mIpManager.setHttpProxy(
                                    getCurrentWifiConfiguration().getHttpProxy());
                        }
                    } else {
                        if (!connectToUserSelectNetwork(netId, message.sendingUid)) {
                            messageHandlingStatus = MESSAGE_HANDLING_STATUS_FAIL;
                            replyToMessage(message, WifiManager.SAVE_NETWORK_FAILED,
                                    WifiManager.NOT_AUTHORIZED);
                            break;
                        }
                    }
                    broadcastWifiCredentialChanged(WifiManager.WIFI_CREDENTIAL_SAVED, config);
                    replyToMessage(message, WifiManager.SAVE_NETWORK_SUCCEEDED);
                    break;
                case WifiManager.FORGET_NETWORK:
                    netId = message.arg1;
                    if (mWifiConfigManager.removeNetwork(netId, message.sendingUid)) {
                        replyToMessage(message, WifiManager.FORGET_NETWORK_SUCCEEDED);
                        broadcastWifiCredentialChanged(WifiManager.WIFI_CREDENTIAL_FORGOT,
                                (WifiConfiguration) message.obj);
                        if (netId == mTargetNetworkId || netId == mLastNetworkId) {
                            // Disconnect and let autojoin reselect a new network
                            sendMessage(CMD_DISCONNECT);
                        }
                    } else {
                        loge("Failed to forget network");
                        replyToMessage(message, WifiManager.FORGET_NETWORK_FAILED,
                                WifiManager.ERROR);
                    }
                    break;
                case WifiManager.START_WPS:
                    WpsInfo wpsInfo = (WpsInfo) message.obj;
                    WpsResult wpsResult;
                    switch (wpsInfo.setup) {
                        case WpsInfo.PBC:
                            wpsResult = mWifiSupplicantControl.startWpsPbc(wpsInfo);
                            break;
                        case WpsInfo.KEYPAD:
                            wpsResult =
                                    mWifiSupplicantControl.startWpsWithPinFromAccessPoint(wpsInfo);
                            break;
                        case WpsInfo.DISPLAY:
                            wpsResult = mWifiSupplicantControl.startWpsWithPinFromDevice(wpsInfo);
                            break;
                        default:
                            wpsResult = new WpsResult(Status.FAILURE);
                            loge("Invalid setup for WPS");
                            break;
                    }
                    if (wpsResult.status == Status.SUCCESS) {
                        replyToMessage(message, WifiManager.START_WPS_SUCCEEDED, wpsResult);
                        transitionTo(mWpsRunningState);
                    } else {
                        loge("Failed to start WPS with config " + wpsInfo.toString());
                        replyToMessage(message, WifiManager.WPS_FAILED, WifiManager.ERROR);
                    }
                    break;
                case CMD_ASSOCIATED_BSSID:
                    // This is where we can confirm the connection BSSID. Use it to find the
                    // right ScanDetail to populate metrics.
                    String someBssid = (String) message.obj;
                    if (someBssid != null) {
                        // Get the ScanDetail associated with this BSSID.
                        ScanDetailCache scanDetailCache =
                                mWifiConfigManager.getScanDetailCacheForNetwork(mTargetNetworkId);
                        if (scanDetailCache != null) {
                            mWifiMetrics.setConnectionScanDetail(scanDetailCache.getScanDetail(
                                    someBssid));
                        }
                    }
                    return NOT_HANDLED;
                case WifiMonitor.NETWORK_CONNECTION_EVENT:
                    if (mVerboseLoggingEnabled) log("Network connection established");
                    mLastNetworkId = lookupFrameworkNetworkId(message.arg1);
                    mLastBssid = (String) message.obj;

                    mWifiInfo.setBSSID(mLastBssid);
                    mWifiInfo.setNetworkId(mLastNetworkId);
                    if (mWifiConnectivityManager != null) {
                        mWifiConnectivityManager.trackBssid(mLastBssid, true);
                    }
                    sendNetworkStateChangeBroadcast(mLastBssid);
                    transitionTo(mObtainingIpState);
                    break;
                case WifiMonitor.NETWORK_DISCONNECTION_EVENT:
                    // Calling handleNetworkDisconnect here is redundant because we might already
                    // have called it when leaving L2ConnectedState to go to disconnecting state
                    // or thru other path
                    // We should normally check the mWifiInfo or mLastNetworkId so as to check
                    // if they are valid, and only in this case call handleNEtworkDisconnect,
                    // TODO: this should be fixed for a L MR release
                    // The side effect of calling handleNetworkDisconnect twice is that a bunch of
                    // idempotent commands are executed twice (stopping Dhcp, enabling the SPS mode
                    // at the chip etc...
                    if (mVerboseLoggingEnabled) log("ConnectModeState: Network connection lost ");
                    handleNetworkDisconnect();
                    transitionTo(mDisconnectedState);
                    break;
                case CMD_ADD_PASSPOINT_MO:
                    // TODO(b/31065385): Passpoint config management.
                    replyToMessage(message, message.what, 0);
                    break;
                case CMD_MODIFY_PASSPOINT_MO:
                    // TODO(b/31065385): Passpoint config management.
                    replyToMessage(message, message.what, 0);
                    break;
                case CMD_QUERY_OSU_ICON:
                    // TODO(b/31065385): Passpoint config management.
                    replyToMessage(message, message.what, 0);
                    break;
                case CMD_MATCH_PROVIDER_NETWORK:
                    // TODO(b/31065385): Passpoint config management.
                    replyToMessage(message, message.what, 0);
                    break;
                default:
                    return NOT_HANDLED;
            }
            return HANDLED;
        }
    }

    private void updateCapabilities(WifiConfiguration config) {
        NetworkCapabilities networkCapabilities = new NetworkCapabilities(mDfltNetworkCapabilities);
        if (config != null) {
            if (config.ephemeral) {
                networkCapabilities.removeCapability(
                        NetworkCapabilities.NET_CAPABILITY_TRUSTED);
            } else {
                networkCapabilities.addCapability(
                        NetworkCapabilities.NET_CAPABILITY_TRUSTED);
            }

            networkCapabilities.setSignalStrength(
                    (mWifiInfo.getRssi() != WifiInfo.INVALID_RSSI)
                    ? mWifiInfo.getRssi()
                    : NetworkCapabilities.SIGNAL_STRENGTH_UNSPECIFIED);
        }

        if (mWifiInfo.getMeteredHint()) {
            networkCapabilities.removeCapability(NetworkCapabilities.NET_CAPABILITY_NOT_METERED);
        }

        mNetworkAgent.sendNetworkCapabilities(networkCapabilities);
    }

    private class WifiNetworkAgent extends NetworkAgent {
        public WifiNetworkAgent(Looper l, Context c, String TAG, NetworkInfo ni,
                NetworkCapabilities nc, LinkProperties lp, int score, NetworkMisc misc) {
            super(l, c, TAG, ni, nc, lp, score, misc);
        }

        @Override
        protected void unwanted() {
            // Ignore if we're not the current networkAgent.
            if (this != mNetworkAgent) return;
            if (mVerboseLoggingEnabled) {
                log("WifiNetworkAgent -> Wifi unwanted score " + Integer.toString(mWifiInfo.score));
            }
            unwantedNetwork(NETWORK_STATUS_UNWANTED_DISCONNECT);
        }

        @Override
        protected void networkStatus(int status, String redirectUrl) {
            if (this != mNetworkAgent) return;
            if (status == NetworkAgent.INVALID_NETWORK) {
                if (mVerboseLoggingEnabled) {
                    log("WifiNetworkAgent -> Wifi networkStatus invalid, score="
                            + Integer.toString(mWifiInfo.score));
                }
                unwantedNetwork(NETWORK_STATUS_UNWANTED_VALIDATION_FAILED);
            } else if (status == NetworkAgent.VALID_NETWORK) {
                if (mVerboseLoggingEnabled) {
                    log("WifiNetworkAgent -> Wifi networkStatus valid, score= "
                            + Integer.toString(mWifiInfo.score));
                }
                doNetworkStatus(status);
            }
        }

        @Override
        protected void saveAcceptUnvalidated(boolean accept) {
            if (this != mNetworkAgent) return;
            WifiStateMachine.this.sendMessage(CMD_ACCEPT_UNVALIDATED, accept ? 1 : 0);
        }

        @Override
        protected void startPacketKeepalive(Message msg) {
            WifiStateMachine.this.sendMessage(
                    CMD_START_IP_PACKET_OFFLOAD, msg.arg1, msg.arg2, msg.obj);
        }

        @Override
        protected void stopPacketKeepalive(Message msg) {
            WifiStateMachine.this.sendMessage(
                    CMD_STOP_IP_PACKET_OFFLOAD, msg.arg1, msg.arg2, msg.obj);
        }

        @Override
        protected void setSignalStrengthThresholds(int[] thresholds) {
            // 0. If there are no thresholds, or if the thresholds are invalid, stop RSSI monitoring.
            // 1. Tell the hardware to start RSSI monitoring here, possibly adding MIN_VALUE and
            //    MAX_VALUE at the start/end of the thresholds array if necessary.
            // 2. Ensure that when the hardware event fires, we fetch the RSSI from the hardware
            //    event, call mWifiInfo.setRssi() with it, and call updateCapabilities(), and then
            //    re-arm the hardware event. This needs to be done on the state machine thread to
            //    avoid race conditions. The RSSI used to re-arm the event (and perhaps also the one
            //    sent in the NetworkCapabilities) must be the one received from the hardware event
            //    received, or we might skip callbacks.
            // 3. Ensure that when we disconnect, RSSI monitoring is stopped.
            log("Received signal strength thresholds: " + Arrays.toString(thresholds));
            if (thresholds.length == 0) {
                WifiStateMachine.this.sendMessage(CMD_STOP_RSSI_MONITORING_OFFLOAD,
                        mWifiInfo.getRssi());
                return;
            }
            int [] rssiVals = Arrays.copyOf(thresholds, thresholds.length + 2);
            rssiVals[rssiVals.length - 2] = Byte.MIN_VALUE;
            rssiVals[rssiVals.length - 1] = Byte.MAX_VALUE;
            Arrays.sort(rssiVals);
            byte[] rssiRange = new byte[rssiVals.length];
            for (int i = 0; i < rssiVals.length; i++) {
                int val = rssiVals[i];
                if (val <= Byte.MAX_VALUE && val >= Byte.MIN_VALUE) {
                    rssiRange[i] = (byte) val;
                } else {
                    Log.e(TAG, "Illegal value " + val + " for RSSI thresholds: "
                            + Arrays.toString(rssiVals));
                    WifiStateMachine.this.sendMessage(CMD_STOP_RSSI_MONITORING_OFFLOAD,
                            mWifiInfo.getRssi());
                    return;
                }
            }
            // TODO: Do we quash rssi values in this sorted array which are very close?
            mRssiRanges = rssiRange;
            WifiStateMachine.this.sendMessage(CMD_START_RSSI_MONITORING_OFFLOAD,
                    mWifiInfo.getRssi());
        }

        @Override
        protected void preventAutomaticReconnect() {
            if (this != mNetworkAgent) return;
            unwantedNetwork(NETWORK_STATUS_UNWANTED_DISABLE_AUTOJOIN);
        }
    }

    void unwantedNetwork(int reason) {
        sendMessage(CMD_UNWANTED_NETWORK, reason);
    }

    void doNetworkStatus(int status) {
        sendMessage(CMD_NETWORK_STATUS, status);
    }

    // rfc4186 & rfc4187:
    // create Permanent Identity base on IMSI,
    // identity = usernam@realm
    // with username = prefix | IMSI
    // and realm is derived MMC/MNC tuple according 3GGP spec(TS23.003)
    private String buildIdentity(int eapMethod, String imsi, String mccMnc) {
        String mcc;
        String mnc;
        String prefix;

        if (imsi == null || imsi.isEmpty())
            return "";

        if (eapMethod == WifiEnterpriseConfig.Eap.SIM)
            prefix = "1";
        else if (eapMethod == WifiEnterpriseConfig.Eap.AKA)
            prefix = "0";
        else if (eapMethod == WifiEnterpriseConfig.Eap.AKA_PRIME)
            prefix = "6";
        else  // not a valide EapMethod
            return "";

        /* extract mcc & mnc from mccMnc */
        if (mccMnc != null && !mccMnc.isEmpty()) {
            mcc = mccMnc.substring(0, 3);
            mnc = mccMnc.substring(3);
            if (mnc.length() == 2)
                mnc = "0" + mnc;
        } else {
            // extract mcc & mnc from IMSI, assume mnc size is 3
            mcc = imsi.substring(0, 3);
            mnc = imsi.substring(3, 6);
        }

        return prefix + imsi + "@wlan.mnc" + mnc + ".mcc" + mcc + ".3gppnetwork.org";
    }

    boolean startScanForConfiguration(WifiConfiguration config) {
        if (config == null)
            return false;

        // We are still seeing a fairly high power consumption triggered by autojoin scans
        // Hence do partial scans only for PSK configuration that are roamable since the
        // primary purpose of the partial scans is roaming.
        // Full badn scans with exponential backoff for the purpose or extended roaming and
        // network switching are performed unconditionally.
        ScanDetailCache scanDetailCache =
                mWifiConfigManager.getScanDetailCacheForNetwork(config.networkId);
        if (scanDetailCache == null
                || !config.allowedKeyManagement.get(WifiConfiguration.KeyMgmt.WPA_PSK)
                || scanDetailCache.size() > 6) {
            //return true but to not trigger the scan
            return true;
        }
        Set<Integer> freqs =
                mWifiConfigManager.fetchChannelSetForNetworkForPartialScan(
                        config.networkId, ONE_HOUR_MILLI);
        if (freqs != null && freqs.size() != 0) {
            //if (mVerboseLoggingEnabled) {
            logd("starting scan for " + config.configKey() + " with " + freqs);
            //}
            Set<Integer> hiddenNetworkIds = new HashSet<>();
            if (config.hiddenSSID) {
                hiddenNetworkIds.add(config.networkId);
            }
            // Call wifi native to start the scan
            if (startScanNative(freqs, hiddenNetworkIds, WIFI_WORK_SOURCE)) {
                messageHandlingStatus = MESSAGE_HANDLING_STATUS_OK;
            } else {
                // used for debug only, mark scan as failed
                messageHandlingStatus = MESSAGE_HANDLING_STATUS_HANDLING_ERROR;
            }
            return true;
        } else {
            if (mVerboseLoggingEnabled) logd("no channels for " + config.configKey());
            return false;
        }
    }

    class L2ConnectedState extends State {
        @Override
        public void enter() {
            mRssiPollToken++;
            if (mEnableRssiPolling) {
                sendMessage(CMD_RSSI_POLL, mRssiPollToken, 0);
            }
            if (mNetworkAgent != null) {
                loge("Have NetworkAgent when entering L2Connected");
                setNetworkDetailedState(DetailedState.DISCONNECTED);
            }
            setNetworkDetailedState(DetailedState.CONNECTING);

            mNetworkAgent = new WifiNetworkAgent(getHandler().getLooper(), mContext,
                    "WifiNetworkAgent", mNetworkInfo, mNetworkCapabilitiesFilter,
                    mLinkProperties, 60, mNetworkMisc);

            // We must clear the config BSSID, as the wifi chipset may decide to roam
            // from this point on and having the BSSID specified in the network block would
            // cause the roam to faile and the device to disconnect
            clearTargetBssid("L2ConnectedState");
            mCountryCode.setReadyForChange(false);
            mWifiMetrics.setWifiState(WifiMetricsProto.WifiLog.WIFI_ASSOCIATED);
        }

        @Override
        public void exit() {
            mIpManager.stop();

            // This is handled by receiving a NETWORK_DISCONNECTION_EVENT in ConnectModeState
            // Bug: 15347363
            // For paranoia's sake, call handleNetworkDisconnect
            // only if BSSID is null or last networkId
            // is not invalid.
            if (mVerboseLoggingEnabled) {
                StringBuilder sb = new StringBuilder();
                sb.append("leaving L2ConnectedState state nid=" + Integer.toString(mLastNetworkId));
                if (mLastBssid !=null) {
                    sb.append(" ").append(mLastBssid);
                }
            }
            if (mLastBssid != null || mLastNetworkId != WifiConfiguration.INVALID_NETWORK_ID) {
                handleNetworkDisconnect();
            }
            mCountryCode.setReadyForChange(true);
            mWifiMetrics.setWifiState(WifiMetricsProto.WifiLog.WIFI_DISCONNECTED);
        }

        @Override
        public boolean processMessage(Message message) {
            logStateAndMessage(message, this);

            switch (message.what) {
                case DhcpClient.CMD_PRE_DHCP_ACTION:
                    handlePreDhcpSetup();
                    break;
                case DhcpClient.CMD_PRE_DHCP_ACTION_COMPLETE:
                    mIpManager.completedPreDhcpAction();
                    break;
                case DhcpClient.CMD_POST_DHCP_ACTION:
                    handlePostDhcpSetup();
                    // We advance to mConnectedState because IpManager will also send a
                    // CMD_IPV4_PROVISIONING_SUCCESS message, which calls handleIPv4Success(),
                    // which calls updateLinkProperties, which then sends
                    // CMD_IP_CONFIGURATION_SUCCESSFUL.
                    //
                    // In the event of failure, we transition to mDisconnectingState
                    // similarly--via messages sent back from IpManager.
                    break;
                case CMD_IPV4_PROVISIONING_SUCCESS: {
                    handleIPv4Success((DhcpResults) message.obj);
                    sendNetworkStateChangeBroadcast(mLastBssid);
                    break;
                }
                case CMD_IPV4_PROVISIONING_FAILURE: {
                    handleIPv4Failure();
                    break;
                }
                case CMD_IP_CONFIGURATION_SUCCESSFUL:
                    handleSuccessfulIpConfiguration();
                    reportConnectionAttemptEnd(
                            WifiMetrics.ConnectionEvent.FAILURE_NONE,
                            WifiMetricsProto.ConnectionEvent.HLF_NONE);
                    sendConnectedState();
                    transitionTo(mConnectedState);
                    break;
                case CMD_IP_CONFIGURATION_LOST:
                    // Get Link layer stats so that we get fresh tx packet counters.
                    getWifiLinkLayerStats();
                    handleIpConfigurationLost();
                    reportConnectionAttemptEnd(
                            WifiMetrics.ConnectionEvent.FAILURE_DHCP,
                            WifiMetricsProto.ConnectionEvent.HLF_NONE);
                    transitionTo(mDisconnectingState);
                    break;
                case CMD_IP_REACHABILITY_LOST:
                    if (mVerboseLoggingEnabled && message.obj != null) log((String) message.obj);
                    handleIpReachabilityLost();
                    transitionTo(mDisconnectingState);
                    break;
                case CMD_DISCONNECT:
                    mWifiNative.disconnect();
                    transitionTo(mDisconnectingState);
                    break;
                case WifiP2pServiceImpl.DISCONNECT_WIFI_REQUEST:
                    if (message.arg1 == 1) {
                        mWifiNative.disconnect();
                        mTemporarilyDisconnectWifi = true;
                        transitionTo(mDisconnectingState);
                    }
                    break;
                case CMD_SET_OPERATIONAL_MODE:
                    if (message.arg1 != CONNECT_MODE) {
                        sendMessage(CMD_DISCONNECT);
                        deferMessage(message);
                        if (message.arg1 == SCAN_ONLY_WITH_WIFI_OFF_MODE ||
                                message.arg1 == DISABLED_MODE) {
                            noteWifiDisabledWhileAssociated();
                        }
                    }
                    break;
                    /* Ignore connection to same network */
                case WifiManager.CONNECT_NETWORK:
                    int netId = message.arg1;
                    if (mWifiInfo.getNetworkId() == netId) {
                        break;
                    }
                    return NOT_HANDLED;
                case WifiMonitor.NETWORK_CONNECTION_EVENT:
                    mWifiInfo.setBSSID((String) message.obj);
                    mLastNetworkId = lookupFrameworkNetworkId(message.arg1);
                    mWifiInfo.setNetworkId(mLastNetworkId);
                    if(!mLastBssid.equals(message.obj)) {
                        mLastBssid = (String) message.obj;
                        sendNetworkStateChangeBroadcast(mLastBssid);
                    }
                    break;
                case CMD_RSSI_POLL:
                    if (message.arg1 == mRssiPollToken) {
                        if (mEnableChipWakeUpWhenAssociated) {
                            if (mVerboseLoggingEnabled) {
                                log(" get link layer stats " + mWifiLinkLayerStatsSupported);
                            }
                            WifiLinkLayerStats stats = getWifiLinkLayerStats();
                            if (stats != null) {
                                // Sanity check the results provided by driver
                                if (mWifiInfo.getRssi() != WifiInfo.INVALID_RSSI
                                        && (stats.rssi_mgmt == 0
                                        || stats.beacon_rx == 0)) {
                                    stats = null;
                                }
                            }
                            // Get Info and continue polling
                            fetchRssiLinkSpeedAndFrequencyNative();
                            // Send the update score to network agent.
                            mWifiScoreReport.calculateAndReportScore(
                                    mWifiInfo, mNetworkAgent, mAggressiveHandover,
                                    mWifiMetrics);
                        }
                        sendMessageDelayed(obtainMessage(CMD_RSSI_POLL,
                                mRssiPollToken, 0), POLL_RSSI_INTERVAL_MSECS);
                        if (mVerboseLoggingEnabled) sendRssiChangeBroadcast(mWifiInfo.getRssi());
                    } else {
                        // Polling has completed
                    }
                    break;
                case CMD_ENABLE_RSSI_POLL:
                    cleanWifiScore();
                    if (mEnableRssiPollWhenAssociated) {
                        mEnableRssiPolling = (message.arg1 == 1);
                    } else {
                        mEnableRssiPolling = false;
                    }
                    mRssiPollToken++;
                    if (mEnableRssiPolling) {
                        // First poll
                        fetchRssiLinkSpeedAndFrequencyNative();
                        sendMessageDelayed(obtainMessage(CMD_RSSI_POLL,
                                mRssiPollToken, 0), POLL_RSSI_INTERVAL_MSECS);
                    }
                    break;
                case WifiManager.RSSI_PKTCNT_FETCH:
                    RssiPacketCountInfo info = new RssiPacketCountInfo();
                    fetchRssiLinkSpeedAndFrequencyNative();
                    info.rssi = mWifiInfo.getRssi();
                    fetchPktcntNative(info);
                    replyToMessage(message, WifiManager.RSSI_PKTCNT_FETCH_SUCCEEDED, info);
                    break;
                case CMD_DELAYED_NETWORK_DISCONNECT:
                    if (!isLinkDebouncing()) {

                        // Ignore if we are not debouncing
                        logd("CMD_DELAYED_NETWORK_DISCONNECT and not debouncing - ignore "
                                + message.arg1);
                        return HANDLED;
                    } else {
                        logd("CMD_DELAYED_NETWORK_DISCONNECT and debouncing - disconnect "
                                + message.arg1);

                        mIsLinkDebouncing = false;
                        // If we are still debouncing while this message comes,
                        // it means we were not able to reconnect within the alloted time
                        // = LINK_FLAPPING_DEBOUNCE_MSEC
                        // and thus, trigger a real disconnect
                        handleNetworkDisconnect();
                        transitionTo(mDisconnectedState);
                    }
                    break;
                case CMD_ASSOCIATED_BSSID:
                    if ((String) message.obj == null) {
                        logw("Associated command w/o BSSID");
                        break;
                    }
                    mLastBssid = (String) message.obj;
                    if (mLastBssid != null && (mWifiInfo.getBSSID() == null
                            || !mLastBssid.equals(mWifiInfo.getBSSID()))) {
                        mWifiInfo.setBSSID((String) message.obj);
                        sendNetworkStateChangeBroadcast(mLastBssid);
                    }
                    break;
                case CMD_START_RSSI_MONITORING_OFFLOAD:
                case CMD_RSSI_THRESHOLD_BREACH:
                    byte currRssi = (byte) message.arg1;
                    processRssiThreshold(currRssi, message.what);
                    break;
                case CMD_STOP_RSSI_MONITORING_OFFLOAD:
                    stopRssiMonitoringOffload();
                    break;
                case CMD_RESET_SIM_NETWORKS:
                    if (message.arg1 == 0 // sim was removed
                            && mLastNetworkId != WifiConfiguration.INVALID_NETWORK_ID) {
                        WifiConfiguration config =
                                mWifiConfigManager.getConfiguredNetwork(mLastNetworkId);
                        if (TelephonyUtil.isSimConfig(config)) {
                            mWifiNative.disconnect();
                            transitionTo(mDisconnectingState);
                        }
                    }
                    /* allow parent state to reset data for other networks */
                    return NOT_HANDLED;
                default:
                    return NOT_HANDLED;
            }

            return HANDLED;
        }
    }

    class ObtainingIpState extends State {
        @Override
        public void enter() {
            WifiConfiguration currentConfig = getCurrentWifiConfiguration();
            boolean isUsingStaticIp =
                    (currentConfig.getIpAssignment() == IpConfiguration.IpAssignment.STATIC);
            if (mVerboseLoggingEnabled) {
                String key = "";
                if (getCurrentWifiConfiguration() != null) {
                    key = getCurrentWifiConfiguration().configKey();
                }
                log("enter ObtainingIpState netId=" + Integer.toString(mLastNetworkId)
                        + " " + key + " "
                        + " roam=" + mAutoRoaming
                        + " static=" + isUsingStaticIp);
            }

            // Reset link Debouncing, indicating we have successfully re-connected to the AP
            // We might still be roaming
            mIsLinkDebouncing = false;

            // Send event to CM & network change broadcast
            setNetworkDetailedState(DetailedState.OBTAINING_IPADDR);

            // We must clear the config BSSID, as the wifi chipset may decide to roam
            // from this point on and having the BSSID specified in the network block would
            // cause the roam to fail and the device to disconnect.
            clearTargetBssid("ObtainingIpAddress");

            // Stop IpManager in case we're switching from DHCP to static
            // configuration or vice versa.
            //
            // TODO: Only ever enter this state the first time we connect to a
            // network, never on switching between static configuration and
            // DHCP. When we transition from static configuration to DHCP in
            // particular, we must tell ConnectivityService that we're
            // disconnected, because DHCP might take a long time during which
            // connectivity APIs such as getActiveNetworkInfo should not return
            // CONNECTED.
            stopIpManager();

            mIpManager.setHttpProxy(currentConfig.getHttpProxy());
            if (!TextUtils.isEmpty(mTcpBufferSizes)) {
                mIpManager.setTcpBufferSizes(mTcpBufferSizes);
            }

            if (!isUsingStaticIp) {
                final IpManager.ProvisioningConfiguration prov =
                        IpManager.buildProvisioningConfiguration()
                            .withPreDhcpAction()
                            .withApfCapabilities(mWifiNative.getApfCapabilities())
                            .build();
                mIpManager.startProvisioning(prov);
                // Get Link layer stats so as we get fresh tx packet counters
                getWifiLinkLayerStats();
            } else {
                StaticIpConfiguration config = currentConfig.getStaticIpConfiguration();
                if (config.ipAddress == null) {
                    logd("Static IP lacks address");
                    sendMessage(CMD_IPV4_PROVISIONING_FAILURE);
                } else {
                    final IpManager.ProvisioningConfiguration prov =
                            IpManager.buildProvisioningConfiguration()
                                .withStaticConfiguration(config)
                                .withApfCapabilities(mWifiNative.getApfCapabilities())
                                .build();
                    mIpManager.startProvisioning(prov);
                }
            }
        }

        @Override
        public boolean processMessage(Message message) {
            logStateAndMessage(message, this);

            switch(message.what) {
                case CMD_START_CONNECT:
                case CMD_START_ROAM:
                    messageHandlingStatus = MESSAGE_HANDLING_STATUS_DISCARD;
                    break;
                case WifiManager.SAVE_NETWORK:
                    messageHandlingStatus = MESSAGE_HANDLING_STATUS_DEFERRED;
                    deferMessage(message);
                    break;
                case WifiMonitor.NETWORK_DISCONNECTION_EVENT:
                    reportConnectionAttemptEnd(
                            WifiMetrics.ConnectionEvent.FAILURE_NETWORK_DISCONNECTION,
                            WifiMetricsProto.ConnectionEvent.HLF_NONE);
                    return NOT_HANDLED;
                case CMD_SET_HIGH_PERF_MODE:
                    messageHandlingStatus = MESSAGE_HANDLING_STATUS_DEFERRED;
                    deferMessage(message);
                    break;
                    /* Defer scan request since we should not switch to other channels at DHCP */
                case CMD_START_SCAN:
                    messageHandlingStatus = MESSAGE_HANDLING_STATUS_DEFERRED;
                    deferMessage(message);
                    break;
                default:
                    return NOT_HANDLED;
            }
            return HANDLED;
        }
    }

    private void sendConnectedState() {
        // If this network was explicitly selected by the user, evaluate whether to call
        // explicitlySelected() so the system can treat it appropriately.
        WifiConfiguration config = getCurrentWifiConfiguration();
        if (mWifiConfigManager.getLastSelectedNetwork() == config.networkId) {
            boolean prompt =
                    mWifiConfigManager.checkConfigOverridePermission(config.lastConnectUid);
            if (mVerboseLoggingEnabled) {
                log("Network selected by UID " + config.lastConnectUid + " prompt=" + prompt);
            }
            if (prompt) {
                // Selected by the user via Settings or QuickSettings. If this network has Internet
                // access, switch to it. Otherwise, switch to it only if the user confirms that they
                // really want to switch, or has already confirmed and selected "Don't ask again".
                if (mVerboseLoggingEnabled) {
                    log("explictlySelected acceptUnvalidated=" + config.noInternetAccessExpected);
                }
                mNetworkAgent.explicitlySelected(config.noInternetAccessExpected);
            }
        }

        setNetworkDetailedState(DetailedState.CONNECTED);
        mWifiConfigManager.updateNetworkAfterConnect(mLastNetworkId);
        sendNetworkStateChangeBroadcast(mLastBssid);
    }

    class RoamingState extends State {
        boolean mAssociated;
        @Override
        public void enter() {
            if (mVerboseLoggingEnabled) {
                log("RoamingState Enter"
                        + " mScreenOn=" + mScreenOn );
            }

            // Make sure we disconnect if roaming fails
            roamWatchdogCount++;
            logd("Start Roam Watchdog " + roamWatchdogCount);
            sendMessageDelayed(obtainMessage(CMD_ROAM_WATCHDOG_TIMER,
                    roamWatchdogCount, 0), ROAM_GUARD_TIMER_MSEC);
            mAssociated = false;
        }
        @Override
        public boolean processMessage(Message message) {
            logStateAndMessage(message, this);
            WifiConfiguration config;
            switch (message.what) {
                case CMD_IP_CONFIGURATION_LOST:
                    config = getCurrentWifiConfiguration();
                    if (config != null) {
                        mWifiDiagnostics.captureBugReportData(
                                WifiDiagnostics.REPORT_REASON_AUTOROAM_FAILURE);
                    }
                    return NOT_HANDLED;
                case CMD_UNWANTED_NETWORK:
                    if (mVerboseLoggingEnabled) {
                        log("Roaming and CS doesnt want the network -> ignore");
                    }
                    return HANDLED;
                case CMD_SET_OPERATIONAL_MODE:
                    if (message.arg1 != CONNECT_MODE) {
                        deferMessage(message);
                    }
                    break;
                case WifiMonitor.SUPPLICANT_STATE_CHANGE_EVENT:
                    /**
                     * If we get a SUPPLICANT_STATE_CHANGE_EVENT indicating a DISCONNECT
                     * before NETWORK_DISCONNECTION_EVENT
                     * And there is an associated BSSID corresponding to our target BSSID, then
                     * we have missed the network disconnection, transition to mDisconnectedState
                     * and handle the rest of the events there.
                     */
                    StateChangeResult stateChangeResult = (StateChangeResult) message.obj;
                    if (stateChangeResult.state == SupplicantState.DISCONNECTED
                            || stateChangeResult.state == SupplicantState.INACTIVE
                            || stateChangeResult.state == SupplicantState.INTERFACE_DISABLED) {
                        if (mVerboseLoggingEnabled) {
                            log("STATE_CHANGE_EVENT in roaming state "
                                    + stateChangeResult.toString() );
                        }
                        if (stateChangeResult.BSSID != null
                                && stateChangeResult.BSSID.equals(mTargetRoamBSSID)) {
                            handleNetworkDisconnect();
                            transitionTo(mDisconnectedState);
                        }
                    }
                    if (stateChangeResult.state == SupplicantState.ASSOCIATED) {
                        // We completed the layer2 roaming part
                        mAssociated = true;
                        if (stateChangeResult.BSSID != null) {
                            mTargetRoamBSSID = stateChangeResult.BSSID;
                        }
                    }
                    break;
                case CMD_ROAM_WATCHDOG_TIMER:
                    if (roamWatchdogCount == message.arg1) {
                        if (mVerboseLoggingEnabled) log("roaming watchdog! -> disconnect");
                        mWifiMetrics.endConnectionEvent(
                                WifiMetrics.ConnectionEvent.FAILURE_ROAM_TIMEOUT,
                                WifiMetricsProto.ConnectionEvent.HLF_NONE);
                        mRoamFailCount++;
                        handleNetworkDisconnect();
                        mWifiNative.disconnect();
                        transitionTo(mDisconnectedState);
                    }
                    break;
                case WifiMonitor.NETWORK_CONNECTION_EVENT:
                    if (mAssociated) {
                        if (mVerboseLoggingEnabled) {
                            log("roaming and Network connection established");
                        }
                        mLastNetworkId = lookupFrameworkNetworkId(message.arg1);
                        mLastBssid = (String) message.obj;
                        mWifiInfo.setBSSID(mLastBssid);
                        mWifiInfo.setNetworkId(mLastNetworkId);
                        if (mWifiConnectivityManager != null) {
                            mWifiConnectivityManager.trackBssid(mLastBssid, true);
                        }
                        sendNetworkStateChangeBroadcast(mLastBssid);

                        // Successful framework roam! (probably)
                        reportConnectionAttemptEnd(
                                WifiMetrics.ConnectionEvent.FAILURE_NONE,
                                WifiMetricsProto.ConnectionEvent.HLF_NONE);

                        // We must clear the config BSSID, as the wifi chipset may decide to roam
                        // from this point on and having the BSSID specified by QNS would cause
                        // the roam to fail and the device to disconnect.
                        // When transition from RoamingState to DisconnectingState or
                        // DisconnectedState, the config BSSID is cleared by
                        // handleNetworkDisconnect().
                        clearTargetBssid("RoamingCompleted");

                        // We used to transition to ObtainingIpState in an
                        // attempt to do DHCPv4 RENEWs on framework roams.
                        // DHCP can take too long to time out, and we now rely
                        // upon IpManager's use of IpReachabilityMonitor to
                        // confirm our current network configuration.
                        //
                        // mIpManager.confirmConfiguration() is called within
                        // the handling of SupplicantState.COMPLETED.
                        transitionTo(mConnectedState);
                    } else {
                        messageHandlingStatus = MESSAGE_HANDLING_STATUS_DISCARD;
                    }
                    break;
                case WifiMonitor.NETWORK_DISCONNECTION_EVENT:
                    // Throw away but only if it corresponds to the network we're roaming to
                    String bssid = (String) message.obj;
                    if (true) {
                        String target = "";
                        if (mTargetRoamBSSID != null) target = mTargetRoamBSSID;
                        log("NETWORK_DISCONNECTION_EVENT in roaming state"
                                + " BSSID=" + bssid
                                + " target=" + target);
                    }
                    if (bssid != null && bssid.equals(mTargetRoamBSSID)) {
                        handleNetworkDisconnect();
                        transitionTo(mDisconnectedState);
                    }
                    break;
                case WifiMonitor.SSID_TEMP_DISABLED:
                    // Auth error while roaming
                    int netId = lookupFrameworkNetworkId(message.arg1);
                    logd("SSID_TEMP_DISABLED nid=" + Integer.toString(mLastNetworkId)
                            + " id=" + netId
                            + " isRoaming=" + isRoaming()
                            + " roam=" + mAutoRoaming);
                    if (netId == mLastNetworkId) {
                        config = getCurrentWifiConfiguration();
                        if (config != null) {
                            mWifiDiagnostics.captureBugReportData(
                                    WifiDiagnostics.REPORT_REASON_AUTOROAM_FAILURE);
                        }
                        handleNetworkDisconnect();
                        transitionTo(mDisconnectingState);
                    }
                    return NOT_HANDLED;
                case CMD_START_SCAN:
                    deferMessage(message);
                    break;
                default:
                    return NOT_HANDLED;
            }
            return HANDLED;
        }

        @Override
        public void exit() {
            logd("WifiStateMachine: Leaving Roaming state");
        }
    }

    class ConnectedState extends State {
        @Override
        public void enter() {
            updateDefaultRouteMacAddress(1000);
            if (mVerboseLoggingEnabled) {
                log("Enter ConnectedState "
                       + " mScreenOn=" + mScreenOn);
            }

            if (mWifiConnectivityManager != null) {
                mWifiConnectivityManager.handleConnectionStateChanged(
                        WifiConnectivityManager.WIFI_STATE_CONNECTED);
            }
            registerConnected();
            lastConnectAttemptTimestamp = 0;
            targetWificonfiguration = null;
            // Paranoia
            mIsLinkDebouncing = false;

            // Not roaming anymore
            mAutoRoaming = false;

            if (testNetworkDisconnect) {
                testNetworkDisconnectCounter++;
                logd("ConnectedState Enter start disconnect test " +
                        testNetworkDisconnectCounter);
                sendMessageDelayed(obtainMessage(CMD_TEST_NETWORK_DISCONNECT,
                        testNetworkDisconnectCounter, 0), 15000);
            }

            mLastDriverRoamAttempt = 0;
            mTargetNetworkId = WifiConfiguration.INVALID_NETWORK_ID;
            mWifiInjector.getWifiLastResortWatchdog().connectedStateTransition(true);
        }
        @Override
        public boolean processMessage(Message message) {
            WifiConfiguration config = null;
            logStateAndMessage(message, this);

            switch (message.what) {
                case CMD_UNWANTED_NETWORK:
                    if (message.arg1 == NETWORK_STATUS_UNWANTED_DISCONNECT) {
                        mWifiNative.disconnect();
                        transitionTo(mDisconnectingState);
                    } else if (message.arg1 == NETWORK_STATUS_UNWANTED_DISABLE_AUTOJOIN ||
                            message.arg1 == NETWORK_STATUS_UNWANTED_VALIDATION_FAILED) {
                        Log.d(TAG, (message.arg1 == NETWORK_STATUS_UNWANTED_DISABLE_AUTOJOIN
                                ? "NETWORK_STATUS_UNWANTED_DISABLE_AUTOJOIN"
                                : "NETWORK_STATUS_UNWANTED_VALIDATION_FAILED"));
                        config = getCurrentWifiConfiguration();
                        if (config != null) {
                            // Disable autojoin
                            if (message.arg1 == NETWORK_STATUS_UNWANTED_DISABLE_AUTOJOIN) {
                                mWifiConfigManager.setNetworkValidatedInternetAccess(
                                        config.networkId, false);
                                mWifiConfigManager.updateNetworkSelectionStatus(config.networkId,
                                        WifiConfiguration.NetworkSelectionStatus
                                        .DISABLED_NO_INTERNET);
                            }
                            mWifiConfigManager.incrementNetworkNoInternetAccessReports(
                                    config.networkId);
                        }
                    }
                    return HANDLED;
                case CMD_NETWORK_STATUS:
                    if (message.arg1 == NetworkAgent.VALID_NETWORK) {
                        config = getCurrentWifiConfiguration();
                        if (config != null) {
                            // re-enable autojoin
                            mWifiConfigManager.setNetworkValidatedInternetAccess(
                                    config.networkId, true);
                        }
                    }
                    return HANDLED;
                case CMD_ACCEPT_UNVALIDATED:
                    boolean accept = (message.arg1 != 0);
                    mWifiConfigManager.setNetworkNoInternetAccessExpected(mLastNetworkId, accept);
                    return HANDLED;
                case CMD_TEST_NETWORK_DISCONNECT:
                    // Force a disconnect
                    if (message.arg1 == testNetworkDisconnectCounter) {
                        mWifiNative.disconnect();
                    }
                    break;
                case CMD_ASSOCIATED_BSSID:
                    // ASSOCIATING to a new BSSID while already connected, indicates
                    // that driver is roaming
                    mLastDriverRoamAttempt = mClock.getWallClockMillis();
                    return NOT_HANDLED;
                case WifiMonitor.NETWORK_DISCONNECTION_EVENT:
                    long lastRoam = 0;
                    reportConnectionAttemptEnd(
                            WifiMetrics.ConnectionEvent.FAILURE_NETWORK_DISCONNECTION,
                            WifiMetricsProto.ConnectionEvent.HLF_NONE);
                    if (mLastDriverRoamAttempt != 0) {
                        // Calculate time since last driver roam attempt
                        lastRoam = mClock.getWallClockMillis() - mLastDriverRoamAttempt;
                        mLastDriverRoamAttempt = 0;
                    }
                    if (unexpectedDisconnectedReason(message.arg2)) {
                        mWifiDiagnostics.captureBugReportData(
                                WifiDiagnostics.REPORT_REASON_UNEXPECTED_DISCONNECT);
                    }
                    config = getCurrentWifiConfiguration();
                    if (mEnableLinkDebouncing
                            && mScreenOn
                            && !isLinkDebouncing()
                            && config != null
                            && config.getNetworkSelectionStatus().isNetworkEnabled()
                            && config.networkId != mWifiConfigManager.getLastSelectedNetwork()
                            && (message.arg2 != 3 /* reason cannot be 3, i.e. locally generated */
                                || (lastRoam > 0 && lastRoam < 2000) /* unless driver is roaming */)
                            && ((ScanResult.is24GHz(mWifiInfo.getFrequency())
                                    && mWifiInfo.getRssi() >
                                    WifiQualifiedNetworkSelector.QUALIFIED_RSSI_24G_BAND)
                                    || (ScanResult.is5GHz(mWifiInfo.getFrequency())
                                    && mWifiInfo.getRssi() >
                                    mThresholdQualifiedRssi5))) {
                        // Start de-bouncing the L2 disconnection:
                        // this L2 disconnection might be spurious.
                        // Hence we allow 4 seconds for the state machine to try
                        // to reconnect, go thru the
                        // roaming cycle and enter Obtaining IP address
                        // before signalling the disconnect to ConnectivityService and L3
                        startScanForConfiguration(getCurrentWifiConfiguration());
                        mIsLinkDebouncing = true;

                        sendMessageDelayed(obtainMessage(CMD_DELAYED_NETWORK_DISCONNECT,
                                0, mLastNetworkId), LINK_FLAPPING_DEBOUNCE_MSEC);
                        if (mVerboseLoggingEnabled) {
                            log("NETWORK_DISCONNECTION_EVENT in connected state"
                                    + " BSSID=" + mWifiInfo.getBSSID()
                                    + " RSSI=" + mWifiInfo.getRssi()
                                    + " freq=" + mWifiInfo.getFrequency()
                                    + " reason=" + message.arg2
                                    + " -> debounce");
                        }
                        return HANDLED;
                    } else {
                        if (mVerboseLoggingEnabled) {
                            log("NETWORK_DISCONNECTION_EVENT in connected state"
                                    + " BSSID=" + mWifiInfo.getBSSID()
                                    + " RSSI=" + mWifiInfo.getRssi()
                                    + " freq=" + mWifiInfo.getFrequency()
                                    + " was debouncing=" + isLinkDebouncing()
                                    + " reason=" + message.arg2
                                    + " Network Selection Status=" + (config == null ? "Unavailable"
                                    : config.getNetworkSelectionStatus().getNetworkStatusString()));
                        }
                    }
                    break;
                case CMD_START_ROAM:
                    // Clear the driver roam indication since we are attempting a framework roam
                    mLastDriverRoamAttempt = 0;

                    /* Connect command coming from auto-join */
                    int netId = message.arg1;
                    ScanResult candidate = (ScanResult)message.obj;
                    String bssid = SUPPLICANT_BSSID_ANY;
                    if (candidate != null) {
                        bssid = candidate.BSSID;
                    }
                    config = mWifiConfigManager.getConfiguredNetworkWithPassword(netId);
                    if (config == null) {
                        loge("CMD_START_ROAM and no config, bail out...");
                        break;
                    }
<<<<<<< HEAD
                    logd("CMD_START_ROAM sup state "
=======

                    setTargetBssid(config, bssid);
                    mTargetNetworkId = netId;

                    logd("CMD_AUTO_ROAM sup state "
>>>>>>> 7ded02e5
                            + mSupplicantStateTracker.getSupplicantStateName()
                            + " my state " + getCurrentState().getName()
                            + " nid=" + Integer.toString(netId)
                            + " config " + config.configKey()
                            + " targetRoamBSSID " + mTargetRoamBSSID);
<<<<<<< HEAD
                    mTargetNetworkId = netId;
                    setTargetBssid(config, bssid);

                    mWifiMetrics.startConnectionEvent(config, mTargetRoamBSSID,
                            WifiMetricsProto.ConnectionEvent.ROAM_ENTERPRISE);
                    if (mWifiSupplicantControl.roamToNetwork(config)) {
                        lastConnectAttemptTimestamp = mClock.getWallClockMillis();
                        targetWificonfiguration = config;
                        mAutoRoaming = true;
                        transitionTo(mRoamingState);
=======

                    /* Determine if this is a regular roam (between BSSIDs sharing the same SSID),
                       or a DBDC roam (between 2.4 & 5GHz networks on different SSID's, but with
                       matching 16 byte BSSID prefixes):
                     */
                    WifiConfiguration currentConfig = getCurrentWifiConfiguration();
                    if (currentConfig != null && currentConfig.isLinked(config)) {
                        // This is dual band roaming
                        mWifiMetrics.startConnectionEvent(config, mTargetRoamBSSID,
                                WifiMetricsProto.ConnectionEvent.ROAM_DBDC);
>>>>>>> 7ded02e5
                    } else {
                        loge("CMD_START_ROAM Failed to start roaming to network " + config);
                        reportConnectionAttemptEnd(
                                WifiMetrics.ConnectionEvent.FAILURE_CONNECT_NETWORK_FAILED,
                                WifiMetricsProto.ConnectionEvent.HLF_NONE);
                        replyToMessage(message, WifiManager.CONNECT_NETWORK_FAILED,
                                WifiManager.ERROR);
                        messageHandlingStatus = MESSAGE_HANDLING_STATUS_FAIL;
                        break;
                    }
                    break;
                case CMD_START_IP_PACKET_OFFLOAD: {
                        int slot = message.arg1;
                        int intervalSeconds = message.arg2;
                        KeepalivePacketData pkt = (KeepalivePacketData) message.obj;
                        byte[] dstMac;
                        try {
                            InetAddress gateway = RouteInfo.selectBestRoute(
                                    mLinkProperties.getRoutes(), pkt.dstAddress).getGateway();
                            String dstMacStr = macAddressFromRoute(gateway.getHostAddress());
                            dstMac = macAddressFromString(dstMacStr);
                        } catch (NullPointerException|IllegalArgumentException e) {
                            loge("Can't find MAC address for next hop to " + pkt.dstAddress);
                            mNetworkAgent.onPacketKeepaliveEvent(slot,
                                    ConnectivityManager.PacketKeepalive.ERROR_INVALID_IP_ADDRESS);
                            break;
                        }
                        pkt.dstMac = dstMac;
                        int result = startWifiIPPacketOffload(slot, pkt, intervalSeconds);
                        mNetworkAgent.onPacketKeepaliveEvent(slot, result);
                        break;
                    }
                default:
                    return NOT_HANDLED;
            }
            return HANDLED;
        }

        @Override
        public void exit() {
            logd("WifiStateMachine: Leaving Connected state");
            if (mWifiConnectivityManager != null) {
                mWifiConnectivityManager.handleConnectionStateChanged(
                         WifiConnectivityManager.WIFI_STATE_TRANSITIONING);
            }

            mLastDriverRoamAttempt = 0;
            mWifiInjector.getWifiLastResortWatchdog().connectedStateTransition(false);
        }
    }

    class DisconnectingState extends State {

        @Override
        public void enter() {

            if (mVerboseLoggingEnabled) {
                logd(" Enter DisconnectingState State screenOn=" + mScreenOn);
            }

            // Make sure we disconnect: we enter this state prior to connecting to a new
            // network, waiting for either a DISCONNECT event or a SUPPLICANT_STATE_CHANGE
            // event which in this case will be indicating that supplicant started to associate.
            // In some cases supplicant doesn't ignore the connect requests (it might not
            // find the target SSID in its cache),
            // Therefore we end up stuck that state, hence the need for the watchdog.
            disconnectingWatchdogCount++;
            logd("Start Disconnecting Watchdog " + disconnectingWatchdogCount);
            sendMessageDelayed(obtainMessage(CMD_DISCONNECTING_WATCHDOG_TIMER,
                    disconnectingWatchdogCount, 0), DISCONNECTING_GUARD_TIMER_MSEC);
        }

        @Override
        public boolean processMessage(Message message) {
            logStateAndMessage(message, this);
            switch (message.what) {
                case CMD_SET_OPERATIONAL_MODE:
                    if (message.arg1 != CONNECT_MODE) {
                        deferMessage(message);
                    }
                    break;
                case CMD_START_SCAN:
                    deferMessage(message);
                    return HANDLED;
                case CMD_DISCONNECT:
                    if (mVerboseLoggingEnabled) log("Ignore CMD_DISCONNECT when already disconnecting.");
                    break;
                case CMD_DISCONNECTING_WATCHDOG_TIMER:
                    if (disconnectingWatchdogCount == message.arg1) {
                        if (mVerboseLoggingEnabled) log("disconnecting watchdog! -> disconnect");
                        handleNetworkDisconnect();
                        transitionTo(mDisconnectedState);
                    }
                    break;
                case WifiMonitor.SUPPLICANT_STATE_CHANGE_EVENT:
                    /**
                     * If we get a SUPPLICANT_STATE_CHANGE_EVENT before NETWORK_DISCONNECTION_EVENT
                     * we have missed the network disconnection, transition to mDisconnectedState
                     * and handle the rest of the events there
                     */
                    deferMessage(message);
                    handleNetworkDisconnect();
                    transitionTo(mDisconnectedState);
                    break;
                default:
                    return NOT_HANDLED;
            }
            return HANDLED;
        }
    }

    class DisconnectedState extends State {
        @Override
        public void enter() {
            // We dont scan frequently if this is a temporary disconnect
            // due to p2p
            if (mTemporarilyDisconnectWifi) {
                p2pSendMessage(WifiP2pServiceImpl.DISCONNECT_WIFI_RESPONSE);
                return;
            }

            if (mVerboseLoggingEnabled) {
                logd(" Enter DisconnectedState screenOn=" + mScreenOn);
            }

            /** clear the roaming state, if we were roaming, we failed */
            mAutoRoaming = false;

            if (mWifiConnectivityManager != null) {
                mWifiConnectivityManager.handleConnectionStateChanged(
                        WifiConnectivityManager.WIFI_STATE_DISCONNECTED);
            }

            /**
             * If we have no networks saved, the supplicant stops doing the periodic scan.
             * The scans are useful to notify the user of the presence of an open network.
             * Note that these are not wake up scans.
             */
            if (mNoNetworksPeriodicScan != 0 && !mP2pConnected.get()
                    && mWifiConfigManager.getSavedNetworks().size() == 0) {
                sendMessageDelayed(obtainMessage(CMD_NO_NETWORKS_PERIODIC_SCAN,
                        ++mPeriodicScanToken, 0), mNoNetworksPeriodicScan);
            }

            mDisconnectedTimeStamp = mClock.getWallClockMillis();
        }
        @Override
        public boolean processMessage(Message message) {
            boolean ret = HANDLED;

            logStateAndMessage(message, this);

            switch (message.what) {
                case CMD_NO_NETWORKS_PERIODIC_SCAN:
                    if (mP2pConnected.get()) break;
                    if (mNoNetworksPeriodicScan != 0 && message.arg1 == mPeriodicScanToken &&
                            mWifiConfigManager.getSavedNetworks().size() == 0) {
                        startScan(UNKNOWN_SCAN_SOURCE, -1, null, WIFI_WORK_SOURCE);
                        sendMessageDelayed(obtainMessage(CMD_NO_NETWORKS_PERIODIC_SCAN,
                                    ++mPeriodicScanToken, 0), mNoNetworksPeriodicScan);
                    }
                    break;
                case WifiManager.FORGET_NETWORK:
                case CMD_REMOVE_NETWORK:
                case CMD_REMOVE_APP_CONFIGURATIONS:
                case CMD_REMOVE_USER_CONFIGURATIONS:
                    // Set up a delayed message here. After the forget/remove is handled
                    // the handled delayed message will determine if there is a need to
                    // scan and continue
                    sendMessageDelayed(obtainMessage(CMD_NO_NETWORKS_PERIODIC_SCAN,
                                ++mPeriodicScanToken, 0), mNoNetworksPeriodicScan);
                    ret = NOT_HANDLED;
                    break;
                case CMD_SET_OPERATIONAL_MODE:
                    if (message.arg1 != CONNECT_MODE) {
                        mOperationalMode = message.arg1;
                        if (mOperationalMode == DISABLED_MODE) {
                            transitionTo(mSupplicantStoppingState);
                        } else if (mOperationalMode == SCAN_ONLY_WITH_WIFI_OFF_MODE) {
                            p2pSendMessage(CMD_DISABLE_P2P_REQ);
                            setWifiState(WIFI_STATE_DISABLED);
                            transitionTo(mScanModeState);
                        } else if (mOperationalMode == SCAN_ONLY_MODE) {
                            transitionTo(mScanModeState);
                        }
                    }
                    break;
                case CMD_DISCONNECT:
                    if (mVerboseLoggingEnabled) log("Ignore CMD_DISCONNECT when already disconnected.");
                    break;
                /* Ignore network disconnect */
                case WifiMonitor.NETWORK_DISCONNECTION_EVENT:
                    // Interpret this as an L2 connection failure
                    break;
                case WifiMonitor.SUPPLICANT_STATE_CHANGE_EVENT:
                    StateChangeResult stateChangeResult = (StateChangeResult) message.obj;
                    if (mVerboseLoggingEnabled) {
                        logd("SUPPLICANT_STATE_CHANGE_EVENT state=" + stateChangeResult.state +
                                " -> state= " + WifiInfo.getDetailedStateOf(stateChangeResult.state)
                                + " debouncing=" + isLinkDebouncing());
                    }
                    setNetworkDetailedState(WifiInfo.getDetailedStateOf(stateChangeResult.state));
                    /* ConnectModeState does the rest of the handling */
                    ret = NOT_HANDLED;
                    break;
                case CMD_START_SCAN:
                    if (!checkOrDeferScanAllowed(message)) {
                        // The scan request was rescheduled
                        messageHandlingStatus = MESSAGE_HANDLING_STATUS_REFUSED;
                        return HANDLED;
                    }

                    ret = NOT_HANDLED;
                    break;
                case WifiP2pServiceImpl.P2P_CONNECTION_CHANGED:
                    NetworkInfo info = (NetworkInfo) message.obj;
                    mP2pConnected.set(info.isConnected());
                    if (mP2pConnected.get()) {
                        int defaultInterval = mContext.getResources().getInteger(
                                R.integer.config_wifi_scan_interval_p2p_connected);
                        long scanIntervalMs = mFacade.getLongSetting(mContext,
                                Settings.Global.WIFI_SCAN_INTERVAL_WHEN_P2P_CONNECTED_MS,
                                defaultInterval);
                        mWifiNative.setScanInterval((int) scanIntervalMs/1000);
                    } else if (mWifiConfigManager.getSavedNetworks().size() == 0) {
                        if (mVerboseLoggingEnabled) log("Turn on scanning after p2p disconnected");
                        sendMessageDelayed(obtainMessage(CMD_NO_NETWORKS_PERIODIC_SCAN,
                                    ++mPeriodicScanToken, 0), mNoNetworksPeriodicScan);
                    }
                    break;
                case CMD_RECONNECT:
                case CMD_REASSOCIATE:
                    if (mTemporarilyDisconnectWifi) {
                        // Drop a third party reconnect/reassociate if STA is
                        // temporarily disconnected for p2p
                        break;
                    } else {
                        // ConnectModeState handles it
                        ret = NOT_HANDLED;
                    }
                    break;
                case CMD_SCREEN_STATE_CHANGED:
                    handleScreenStateChanged(message.arg1 != 0);
                    break;
                default:
                    ret = NOT_HANDLED;
            }
            return ret;
        }

        @Override
        public void exit() {
            if (mWifiConnectivityManager != null) {
                mWifiConnectivityManager.handleConnectionStateChanged(
                         WifiConnectivityManager.WIFI_STATE_TRANSITIONING);
            }
        }
    }

    class WpsRunningState extends State {
        // Tracks the source to provide a reply
        private Message mSourceMessage;
        @Override
        public void enter() {
            mSourceMessage = Message.obtain(getCurrentMessage());
        }
        @Override
        public boolean processMessage(Message message) {
            logStateAndMessage(message, this);

            switch (message.what) {
                case WifiMonitor.WPS_SUCCESS_EVENT:
                    // Ignore intermediate success, wait for full connection
                    break;
                case WifiMonitor.NETWORK_CONNECTION_EVENT:
                    replyToMessage(mSourceMessage, WifiManager.WPS_COMPLETED);
                    mSourceMessage.recycle();
                    mSourceMessage = null;
                    deferMessage(message);
                    transitionTo(mDisconnectedState);
                    break;
                case WifiMonitor.WPS_OVERLAP_EVENT:
                    replyToMessage(mSourceMessage, WifiManager.WPS_FAILED,
                            WifiManager.WPS_OVERLAP_ERROR);
                    mSourceMessage.recycle();
                    mSourceMessage = null;
                    transitionTo(mDisconnectedState);
                    break;
                case WifiMonitor.WPS_FAIL_EVENT:
                    // Arg1 has the reason for the failure
                    if ((message.arg1 != WifiManager.ERROR) || (message.arg2 != 0)) {
                        replyToMessage(mSourceMessage, WifiManager.WPS_FAILED, message.arg1);
                        mSourceMessage.recycle();
                        mSourceMessage = null;
                        transitionTo(mDisconnectedState);
                    } else {
                        if (mVerboseLoggingEnabled) {
                            log("Ignore unspecified fail event during WPS connection");
                        }
                    }
                    break;
                case WifiMonitor.WPS_TIMEOUT_EVENT:
                    replyToMessage(mSourceMessage, WifiManager.WPS_FAILED,
                            WifiManager.WPS_TIMED_OUT);
                    mSourceMessage.recycle();
                    mSourceMessage = null;
                    transitionTo(mDisconnectedState);
                    break;
                case WifiManager.START_WPS:
                    replyToMessage(message, WifiManager.WPS_FAILED, WifiManager.IN_PROGRESS);
                    break;
                case WifiManager.CANCEL_WPS:
                    if (mWifiNative.cancelWps()) {
                        replyToMessage(message, WifiManager.CANCEL_WPS_SUCCEDED);
                    } else {
                        replyToMessage(message, WifiManager.CANCEL_WPS_FAILED, WifiManager.ERROR);
                    }
                    transitionTo(mDisconnectedState);
                    break;
                /**
                 * Defer all commands that can cause connections to a different network
                 * or put the state machine out of connect mode
                 */
                case CMD_SET_OPERATIONAL_MODE:
                case WifiManager.CONNECT_NETWORK:
                case CMD_ENABLE_NETWORK:
                case CMD_RECONNECT:
                case CMD_REASSOCIATE:
                    deferMessage(message);
                    break;
                case CMD_START_CONNECT:
                case CMD_START_ROAM:
                    messageHandlingStatus = MESSAGE_HANDLING_STATUS_DISCARD;
                    return HANDLED;
                case CMD_START_SCAN:
                    messageHandlingStatus = MESSAGE_HANDLING_STATUS_DISCARD;
                    return HANDLED;
                case WifiMonitor.NETWORK_DISCONNECTION_EVENT:
                    if (mVerboseLoggingEnabled) log("Network connection lost");
                    handleNetworkDisconnect();
                    break;
                case WifiMonitor.ASSOCIATION_REJECTION_EVENT:
                    if (mVerboseLoggingEnabled) {
                        log("Ignore Assoc reject event during WPS Connection");
                    }
                    break;
                case WifiMonitor.AUTHENTICATION_FAILURE_EVENT:
                    // Disregard auth failure events during WPS connection. The
                    // EAP sequence is retried several times, and there might be
                    // failures (especially for wps pin). We will get a WPS_XXX
                    // event at the end of the sequence anyway.
                    if (mVerboseLoggingEnabled) log("Ignore auth failure during WPS connection");
                    break;
                case WifiMonitor.SUPPLICANT_STATE_CHANGE_EVENT:
                    // Throw away supplicant state changes when WPS is running.
                    // We will start getting supplicant state changes once we get
                    // a WPS success or failure
                    break;
                default:
                    return NOT_HANDLED;
            }
            return HANDLED;
        }

        @Override
        public void exit() {
            mWifiConfigManager.loadFromStore();
        }
    }

    class SoftApState extends State {
        private SoftApManager mSoftApManager;

        private class SoftApListener implements SoftApManager.Listener {
            @Override
            public void onStateChanged(int state, int reason) {
                if (state == WIFI_AP_STATE_DISABLED) {
                    sendMessage(CMD_AP_STOPPED);
                } else if (state == WIFI_AP_STATE_FAILED) {
                    sendMessage(CMD_START_AP_FAILURE);
                }

                setWifiApState(state, reason);
            }
        }

        @Override
        public void enter() {
            final Message message = getCurrentMessage();
            if (message.what != CMD_START_AP) {
                throw new RuntimeException("Illegal transition to SoftApState: " + message);
            }

            IApInterface apInterface = setupDriverForSoftAp();
            if (apInterface == null) {
                setWifiApState(WIFI_AP_STATE_FAILED,
                        WifiManager.SAP_START_FAILURE_GENERAL);
                /**
                 * Transition to InitialState to reset the
                 * driver/HAL back to the initial state.
                 */
                transitionTo(mInitialState);
                return;
            }

            WifiConfiguration config = (WifiConfiguration) message.obj;
            if (config == null) {
                /**
                 * Configuration not provided in the command, fallback to use the current
                 * configuration.
                 */
                config = mWifiApConfigStore.getApConfiguration();
            } else {
                /* Update AP configuration. */
                mWifiApConfigStore.setApConfiguration(config);
            }

            checkAndSetConnectivityInstance();
            mSoftApManager = mWifiInjector.makeSoftApManager(
                    mWifiNative, mNwService,
                    mCm, mCountryCode.getCountryCode(),
                    mWifiApConfigStore.getAllowed2GChannel(),
                    new SoftApListener(), apInterface);
            mSoftApManager.start(config);
        }

        @Override
        public void exit() {
            mSoftApManager = null;
        }

        @Override
        public boolean processMessage(Message message) {
            logStateAndMessage(message, this);

            switch(message.what) {
                case CMD_START_AP:
                    /* Ignore start command when it is starting/started. */
                    break;
                case CMD_STOP_AP:
                    mSoftApManager.stop();
                    break;
                case CMD_START_AP_FAILURE:
                    transitionTo(mInitialState);
                    break;
                case CMD_AP_STOPPED:
                    transitionTo(mInitialState);
                    break;
                default:
                    return NOT_HANDLED;
            }
            return HANDLED;
        }
    }

    /**
     * State machine initiated requests can have replyTo set to null indicating
     * there are no recepients, we ignore those reply actions.
     */
    private void replyToMessage(Message msg, int what) {
        if (msg.replyTo == null) return;
        Message dstMsg = obtainMessageWithWhatAndArg2(msg, what);
        mReplyChannel.replyToMessage(msg, dstMsg);
    }

    private void replyToMessage(Message msg, int what, int arg1) {
        if (msg.replyTo == null) return;
        Message dstMsg = obtainMessageWithWhatAndArg2(msg, what);
        dstMsg.arg1 = arg1;
        mReplyChannel.replyToMessage(msg, dstMsg);
    }

    private void replyToMessage(Message msg, int what, Object obj) {
        if (msg.replyTo == null) return;
        Message dstMsg = obtainMessageWithWhatAndArg2(msg, what);
        dstMsg.obj = obj;
        mReplyChannel.replyToMessage(msg, dstMsg);
    }

    /**
     * arg2 on the source message has a unique id that needs to be retained in replies
     * to match the request
     * <p>see WifiManager for details
     */
    private Message obtainMessageWithWhatAndArg2(Message srcMsg, int what) {
        Message msg = Message.obtain();
        msg.what = what;
        msg.arg2 = srcMsg.arg2;
        return msg;
    }

    /**
     * @param wifiCredentialEventType WIFI_CREDENTIAL_SAVED or WIFI_CREDENTIAL_FORGOT
     * @param config Must have a WifiConfiguration object to succeed
     */
    private void broadcastWifiCredentialChanged(int wifiCredentialEventType,
            WifiConfiguration config) {
        if (config != null && config.preSharedKey != null) {
            Intent intent = new Intent(WifiManager.WIFI_CREDENTIAL_CHANGED_ACTION);
            intent.putExtra(WifiManager.EXTRA_WIFI_CREDENTIAL_SSID, config.SSID);
            intent.putExtra(WifiManager.EXTRA_WIFI_CREDENTIAL_EVENT_TYPE,
                    wifiCredentialEventType);
            mContext.sendBroadcastAsUser(intent, UserHandle.CURRENT,
                    android.Manifest.permission.RECEIVE_WIFI_CREDENTIAL_CHANGE);
        }
    }

    void handleGsmAuthRequest(SimAuthRequestData requestData) {
        if (targetWificonfiguration == null
                || targetWificonfiguration.networkId
                == lookupFrameworkNetworkId(requestData.networkId)) {
            logd("id matches targetWifiConfiguration");
        } else {
            logd("id does not match targetWifiConfiguration");
            return;
        }

        String response =
                TelephonyUtil.getGsmSimAuthResponse(requestData.data, getTelephonyManager());
        if (response == null) {
            mWifiNative.simAuthFailedResponse(requestData.networkId);
        } else {
            logv("Supplicant Response -" + response);
            mWifiNative.simAuthResponse(requestData.networkId, "GSM-AUTH", response);
        }
    }

    void handle3GAuthRequest(SimAuthRequestData requestData) {
        if (targetWificonfiguration == null
                || targetWificonfiguration.networkId
                == lookupFrameworkNetworkId(requestData.networkId)) {
            logd("id matches targetWifiConfiguration");
        } else {
            logd("id does not match targetWifiConfiguration");
            return;
        }

        SimAuthResponseData response =
                TelephonyUtil.get3GAuthResponse(requestData, getTelephonyManager());
        if (response != null) {
            mWifiNative.simAuthResponse(requestData.networkId, response.type, response.response);
        } else {
            mWifiNative.umtsAuthFailedResponse(requestData.networkId);
        }
    }

    /**
     * Automatically connect to the network specified
     *
     * @param networkId ID of the network to connect to
     * @param bssid BSSID of the network
     */
    public void startConnectToNetwork(int networkId, String bssid) {
        synchronized (mWifiReqCountLock) {
            if (hasConnectionRequests()) {
                sendMessage(CMD_START_CONNECT, networkId, 0, bssid);
            }
        }
    }

    /**
     * Automatically roam to the network specified
     *
     * @param networkId ID of the network to roam to
     * @param scanResult scan result which identifies the network to roam to
     */
    public void startRoamToNetwork(int networkId, ScanResult scanResult) {
        sendMessage(CMD_START_ROAM, networkId, 0, scanResult);
    }

    /**
     * Dynamically turn on/off WifiConnectivityManager
     *
     * @param enabled true-enable; false-disable
     */
    public void enableWifiConnectivityManager(boolean enabled) {
        sendMessage(CMD_ENABLE_WIFI_CONNECTIVITY_MANAGER, enabled ? 1 : 0);
    }

    /**
     * @param reason reason code from supplicant on network disconnected event
     * @return true if this is a suspicious disconnect
     */
    static boolean unexpectedDisconnectedReason(int reason) {
        return reason == 2              // PREV_AUTH_NOT_VALID
                || reason == 6          // CLASS2_FRAME_FROM_NONAUTH_STA
                || reason == 7          // FRAME_FROM_NONASSOC_STA
                || reason == 8          // STA_HAS_LEFT
                || reason == 9          // STA_REQ_ASSOC_WITHOUT_AUTH
                || reason == 14         // MICHAEL_MIC_FAILURE
                || reason == 15         // 4WAY_HANDSHAKE_TIMEOUT
                || reason == 16         // GROUP_KEY_UPDATE_TIMEOUT
                || reason == 18         // GROUP_CIPHER_NOT_VALID
                || reason == 19         // PAIRWISE_CIPHER_NOT_VALID
                || reason == 23         // IEEE_802_1X_AUTH_FAILED
                || reason == 34;        // DISASSOC_LOW_ACK
    }

    /**
     * Update WifiMetrics before dumping
     */
    void updateWifiMetrics() {
        int numSavedNetworks = mWifiConfigManager.getConfiguredNetworks().size();
        int numOpenNetworks = 0;
        int numPersonalNetworks = 0;
        int numEnterpriseNetworks = 0;
        int numNetworksAddedByUser = 0;
        int numNetworksAddedByApps = 0;
        int numHiddenNetworks = 0;
        int numPasspoint = 0;
        for (WifiConfiguration config : mWifiConfigManager.getSavedNetworks()) {
            if (config.allowedKeyManagement.get(WifiConfiguration.KeyMgmt.NONE)) {
                numOpenNetworks++;
            } else if (config.isEnterprise()) {
                numEnterpriseNetworks++;
            } else {
                numPersonalNetworks++;
            }
            if (config.selfAdded) {
                numNetworksAddedByUser++;
            } else {
                numNetworksAddedByApps++;
            }
            if (config.hiddenSSID) {
                numHiddenNetworks++;
            }
            if (config.isPasspoint()) {
                numPasspoint++;
            }
        }
        mWifiMetrics.setNumSavedNetworks(numSavedNetworks);
        mWifiMetrics.setNumOpenNetworks(numOpenNetworks);
        mWifiMetrics.setNumPersonalNetworks(numPersonalNetworks);
        mWifiMetrics.setNumEnterpriseNetworks(numEnterpriseNetworks);
        mWifiMetrics.setNumNetworksAddedByUser(numNetworksAddedByUser);
        mWifiMetrics.setNumNetworksAddedByApps(numNetworksAddedByApps);
        mWifiMetrics.setNumHiddenNetworks(numHiddenNetworks);
        mWifiMetrics.setNumPasspointNetworks(numPasspoint);
    }

    private static String getLinkPropertiesSummary(LinkProperties lp) {
        List<String> attributes = new ArrayList<>(6);
        if (lp.hasIPv4Address()) {
            attributes.add("v4");
        }
        if (lp.hasIPv4DefaultRoute()) {
            attributes.add("v4r");
        }
        if (lp.hasIPv4DnsServer()) {
            attributes.add("v4dns");
        }
        if (lp.hasGlobalIPv6Address()) {
            attributes.add("v6");
        }
        if (lp.hasIPv6DefaultRoute()) {
            attributes.add("v6r");
        }
        if (lp.hasIPv6DnsServer()) {
            attributes.add("v6dns");
        }

        return TextUtils.join(" ", attributes);
    }

    /**
     * Gets the SSID from the WifiConfiguration pointed at by 'mTargetNetworkId'
     * This should match the network config framework is attempting to connect to.
     */
    private String getTargetSsid() {
        WifiConfiguration currentConfig = mWifiConfigManager.getConfiguredNetwork(mTargetNetworkId);
        if (currentConfig != null) {
            return currentConfig.SSID;
        }
        return null;
    }

    private void p2pSendMessage(int what) {
        if (mWifiP2pChannel != null) {
            mWifiP2pChannel.sendMessage(what);
        }
    }

    private void p2pSendMessage(int what, int arg1) {
        if (mWifiP2pChannel != null) {
            mWifiP2pChannel.sendMessage(what, arg1);
        }
    }

    /**
     * Check if there is any connection request for WiFi network.
     * Note, caller of this helper function must acquire mWifiReqCountLock.
     */
    private boolean hasConnectionRequests() {
        return mConnectionReqCount > 0 || mUntrustedReqCount > 0;
    }
}<|MERGE_RESOLUTION|>--- conflicted
+++ resolved
@@ -6337,23 +6337,16 @@
                         loge("CMD_START_ROAM and no config, bail out...");
                         break;
                     }
-<<<<<<< HEAD
-                    logd("CMD_START_ROAM sup state "
-=======
 
                     setTargetBssid(config, bssid);
                     mTargetNetworkId = netId;
 
-                    logd("CMD_AUTO_ROAM sup state "
->>>>>>> 7ded02e5
+                    logd("CMD_START_ROAM sup state "
                             + mSupplicantStateTracker.getSupplicantStateName()
                             + " my state " + getCurrentState().getName()
                             + " nid=" + Integer.toString(netId)
                             + " config " + config.configKey()
                             + " targetRoamBSSID " + mTargetRoamBSSID);
-<<<<<<< HEAD
-                    mTargetNetworkId = netId;
-                    setTargetBssid(config, bssid);
 
                     mWifiMetrics.startConnectionEvent(config, mTargetRoamBSSID,
                             WifiMetricsProto.ConnectionEvent.ROAM_ENTERPRISE);
@@ -6362,18 +6355,6 @@
                         targetWificonfiguration = config;
                         mAutoRoaming = true;
                         transitionTo(mRoamingState);
-=======
-
-                    /* Determine if this is a regular roam (between BSSIDs sharing the same SSID),
-                       or a DBDC roam (between 2.4 & 5GHz networks on different SSID's, but with
-                       matching 16 byte BSSID prefixes):
-                     */
-                    WifiConfiguration currentConfig = getCurrentWifiConfiguration();
-                    if (currentConfig != null && currentConfig.isLinked(config)) {
-                        // This is dual band roaming
-                        mWifiMetrics.startConnectionEvent(config, mTargetRoamBSSID,
-                                WifiMetricsProto.ConnectionEvent.ROAM_DBDC);
->>>>>>> 7ded02e5
                     } else {
                         loge("CMD_START_ROAM Failed to start roaming to network " + config);
                         reportConnectionAttemptEnd(

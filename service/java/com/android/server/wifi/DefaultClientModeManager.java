/*
 * Copyright (C) 2020 The Android Open Source Project
 *
 * Licensed under the Apache License, Version 2.0 (the "License");
 * you may not use this file except in compliance with the License.
 * You may obtain a copy of the License at
 *
 *      http://www.apache.org/licenses/LICENSE-2.0
 *
 * Unless required by applicable law or agreed to in writing, software
 * distributed under the License is distributed on an "AS IS" BASIS,
 * WITHOUT WARRANTIES OR CONDITIONS OF ANY KIND, either express or implied.
 * See the License for the specific language governing permissions and
 * limitations under the License.
 */

package com.android.server.wifi;

<<<<<<< HEAD
import android.annotation.NonNull;
import android.net.wifi.WifiDppConfig;
=======
>>>>>>> 2e52fd38
import android.net.wifi.WifiManager;
import android.os.WorkSource;

/**
 * This is used for creating a public {@link ClientModeManager} instance when wifi is off.
 */
public class DefaultClientModeManager extends ScanOnlyModeImpl implements ClientModeManager {

    private static final long ID = -1;

    @Override
    public void stop() {
        throw new IllegalStateException();
    }

    @Override
    public Role getRole() {
        return null;
    }

    @Override
    public String getInterfaceName() {
        return null;
    }

    @Override
    public WorkSource getRequestorWs() {
        return null;
    }

    @Override
    public int syncGetWifiState() {
        return WifiManager.WIFI_STATE_DISABLED;
    }

    @Override
<<<<<<< HEAD
    public void setTrafficPoller(WifiTrafficPoller trafficPoller) {}
    @Override
    public String getCapabilities(String capaType) {
        return null;
    }
    @Override
    public int syncDppAddBootstrapQrCode(String uri) {
        return -1;
    }
    @Override
    public int syncDppBootstrapGenerate(WifiDppConfig config) {
        return -1;
    }
    @Override
    public String syncDppGetUri(int bootstrap_id) {
        return null;
    }
    @Override
    public int syncDppBootstrapRemove(int bootstrap_id) {
        return -1;
    }
    @Override
    public int syncDppListen(String frequency, int dpp_role, boolean qr_mutual, boolean netrole_ap) {
        return -1;
    }
    @Override
    public void dppStopListen() {}
    @Override
    public int syncDppConfiguratorAdd(String curve, String key, int expiry) {
        return -1;
    }
    @Override
    public int syncDppConfiguratorRemove(int config_id) {
        return -1;
    }
    @Override
    public int syncDppStartAuth(WifiDppConfig config) {
        return -1;
    }
    @Override
    public String syncDppConfiguratorGetKey(int id) {
        return null;
    }
    @Override
    public String doDriverCmd(String command) {
        return null;
=======
    public long getId() {
        return ID;
    }

    @Override
    public String toString() {
        return "DefaultClientModeManager{id=" + getId()
                + " iface=" + getInterfaceName()
                + " role=" + getRole()
                + "}";
>>>>>>> 2e52fd38
    }
}<|MERGE_RESOLUTION|>--- conflicted
+++ resolved
@@ -16,11 +16,7 @@
 
 package com.android.server.wifi;
 
-<<<<<<< HEAD
-import android.annotation.NonNull;
 import android.net.wifi.WifiDppConfig;
-=======
->>>>>>> 2e52fd38
 import android.net.wifi.WifiManager;
 import android.os.WorkSource;
 
@@ -57,7 +53,19 @@
     }
 
     @Override
-<<<<<<< HEAD
+    public long getId() {
+        return ID;
+    }
+
+    @Override
+    public String toString() {
+        return "DefaultClientModeManager{id=" + getId()
+                + " iface=" + getInterfaceName()
+                + " role=" + getRole()
+                + "}";
+    }
+
+    @Override
     public void setTrafficPoller(WifiTrafficPoller trafficPoller) {}
     @Override
     public String getCapabilities(String capaType) {
@@ -104,17 +112,5 @@
     @Override
     public String doDriverCmd(String command) {
         return null;
-=======
-    public long getId() {
-        return ID;
-    }
-
-    @Override
-    public String toString() {
-        return "DefaultClientModeManager{id=" + getId()
-                + " iface=" + getInterfaceName()
-                + " role=" + getRole()
-                + "}";
->>>>>>> 2e52fd38
     }
 }
/*
 * Copyright (C) 2016 The Android Open Source Project
 *
 * Licensed under the Apache License, Version 2.0 (the "License");
 * you may not use this file except in compliance with the License.
 * You may obtain a copy of the License at
 *
 *      http://www.apache.org/licenses/LICENSE-2.0
 *
 * Unless required by applicable law or agreed to in writing, software
 * distributed under the License is distributed on an "AS IS" BASIS,
 * WITHOUT WARRANTIES OR CONDITIONS OF ANY KIND, either express or implied.
 * See the License for the specific language governing permissions and
 * limitations under the License.
 */

package com.android.server.wifi;

import static com.android.server.wifi.WifiDataStall.INVALID_THROUGHPUT;

<<<<<<< HEAD
=======
import android.content.Context;
import android.database.ContentObserver;
>>>>>>> 4419e593
import android.net.Network;
import android.net.NetworkAgent;
import android.net.Uri;
import android.net.wifi.IScoreUpdateObserver;
import android.net.wifi.IWifiConnectedNetworkScorer;
import android.net.wifi.WifiInfo;
import android.net.wifi.nl80211.WifiNl80211Manager;
import android.os.Handler;
import android.os.IBinder;
import android.os.Looper;
import android.os.RemoteException;
import android.provider.Settings;
import android.util.Log;

import com.android.internal.annotations.VisibleForTesting;
import com.android.wifi.resources.R;

import java.io.FileDescriptor;
import java.io.PrintWriter;
import java.text.SimpleDateFormat;
import java.util.Date;
import java.util.LinkedList;
import java.util.Locale;

/**
 * Class used to calculate scores for connected wifi networks and report it to the associated
 * network agent.
 */
public class WifiScoreReport {
    private static final String TAG = "WifiScoreReport";

    private static final int DUMPSYS_ENTRY_COUNT_LIMIT = 3600; // 3 hours on 3 second poll

    private boolean mVerboseLoggingEnabled = false;
    private static final long FIRST_REASONABLE_WALL_CLOCK = 1490000000000L; // mid-December 2016

    private static final long MIN_TIME_TO_KEEP_BELOW_TRANSITION_SCORE_MILLIS = 9000;
    private long mLastDownwardBreachTimeMillis = 0;

    private static final int WIFI_CONNECTED_NETWORK_SCORER_IDENTIFIER = 0;
    private static final int INVALID_SESSION_ID = -1;
    private static final long MIN_TIME_TO_WAIT_BEFORE_BLOCKLIST_BSSID_MILLIS = 29000;
    private static final long INVALID_WALL_CLOCK_MILLIS = -1;

    /**
     * Copy of the settings string. Can't directly use the constant because it is @hide.
     * See {@link android.provider.Settings.Secure.ADAPTIVE_CONNECTIVITY_ENABLED}.
     * TODO(b/167709538) remove this hardcoded string and create new API in Wifi mainline.
     */
    @VisibleForTesting
    public static final String SETTINGS_SECURE_ADAPTIVE_CONNECTIVITY_ENABLED =
            "adaptive_connectivity_enabled";

    // Cache of the last score
    private int mScore = ConnectedScore.WIFI_MAX_SCORE;

    private final ScoringParams mScoringParams;
    private final Clock mClock;
    private int mSessionNumber = 0; // not to be confused with sessionid, this just counts resets
    private String mInterfaceName;
    private final BssidBlocklistMonitor mBssidBlocklistMonitor;
    private final WifiDataStall mWifiDataStall;
<<<<<<< HEAD
    private long mLastScoreBreachLowTimeMillis = -1;
=======
    private final Context mContext;
    private long mLastScoreBreachLowTimeMillis = INVALID_WALL_CLOCK_MILLIS;
    private long mLastScoreBreachHighTimeMillis = INVALID_WALL_CLOCK_MILLIS;
>>>>>>> 4419e593

    ConnectedScore mAggressiveConnectedScore;
    VelocityBasedConnectedScore mVelocityBasedConnectedScore;

    NetworkAgent mNetworkAgent;
    WifiMetrics mWifiMetrics;
    WifiInfo mWifiInfo;
    WifiNative mWifiNative;
    WifiThreadRunner mWifiThreadRunner;
    DeviceConfigFacade mDeviceConfigFacade;
    Handler mHandler;
    FrameworkFacade mFrameworkFacade;

    /**
     * Callback proxy. See {@link android.net.wifi.WifiManager.ScoreUpdateObserver}.
     */
    private class ScoreUpdateObserverProxy extends IScoreUpdateObserver.Stub {
        @Override
        public void notifyScoreUpdate(int sessionId, int score) {
            mWifiThreadRunner.post(() -> {
                if (mWifiConnectedNetworkScorerHolder == null
                        || sessionId == INVALID_SESSION_ID
                        || sessionId != getCurrentSessionId()) {
                    Log.w(TAG, "Ignoring stale/invalid external score"
                            + " sessionId=" + sessionId
                            + " currentSessionId=" + getCurrentSessionId()
                            + " score=" + score);
                    return;
                }
                long millis = mClock.getWallClockMillis();
                if (score < ConnectedScore.WIFI_TRANSITION_SCORE) {
                    if (mScore >= ConnectedScore.WIFI_TRANSITION_SCORE) {
                        mLastScoreBreachLowTimeMillis = millis;
                    }
                } else {
                    mLastScoreBreachLowTimeMillis = INVALID_WALL_CLOCK_MILLIS;
                }
                if (score > ConnectedScore.WIFI_TRANSITION_SCORE) {
                    if (mScore <= ConnectedScore.WIFI_TRANSITION_SCORE) {
                        mLastScoreBreachHighTimeMillis = millis;
                    }
                } else {
                    mLastScoreBreachHighTimeMillis = INVALID_WALL_CLOCK_MILLIS;
                }
                reportNetworkScoreToConnectivityServiceIfNecessary(score);
                mScore = score;
                updateWifiMetrics(millis, -1, mScore);
            });
        }

        @Override
        public void triggerUpdateOfWifiUsabilityStats(int sessionId) {
            mWifiThreadRunner.post(() -> {
                if (mWifiConnectedNetworkScorerHolder == null
                        || sessionId == INVALID_SESSION_ID
                        || sessionId != getCurrentSessionId()
                        || mInterfaceName == null) {
                    Log.w(TAG, "Ignoring triggerUpdateOfWifiUsabilityStats"
                            + " sessionId=" + sessionId
                            + " currentSessionId=" + getCurrentSessionId()
                            + " interfaceName=" + mInterfaceName);
                    return;
                }
                WifiLinkLayerStats stats = mWifiNative.getWifiLinkLayerStats(mInterfaceName);

                // update mWifiInfo
                // TODO(b/153075963): Better coordinate this class and ClientModeImpl to remove
                // redundant codes below and in ClientModeImpl#fetchRssiLinkSpeedAndFrequencyNative.
                WifiNl80211Manager.SignalPollResult pollResult =
                        mWifiNative.signalPoll(mInterfaceName);
                if (pollResult != null) {
                    int newRssi = pollResult.currentRssiDbm;
                    int newTxLinkSpeed = pollResult.txBitrateMbps;
                    int newFrequency = pollResult.associationFrequencyMHz;
                    int newRxLinkSpeed = pollResult.rxBitrateMbps;

                    if (newRssi > WifiInfo.INVALID_RSSI && newRssi < WifiInfo.MAX_RSSI) {
                        if (newRssi > (WifiInfo.INVALID_RSSI + 256)) {
                            Log.wtf(TAG, "Error! +ve value RSSI: " + newRssi);
                            newRssi -= 256;
                        }
                        mWifiInfo.setRssi(newRssi);
                    } else {
                        mWifiInfo.setRssi(WifiInfo.INVALID_RSSI);
                    }
                    /*
                     * set Tx link speed only if it is valid
                     */
                    if (newTxLinkSpeed > 0) {
                        mWifiInfo.setLinkSpeed(newTxLinkSpeed);
                        mWifiInfo.setTxLinkSpeedMbps(newTxLinkSpeed);
                    }
                    /*
                     * set Rx link speed only if it is valid
                     */
                    if (newRxLinkSpeed > 0) {
                        mWifiInfo.setRxLinkSpeedMbps(newRxLinkSpeed);
                    }
                    if (newFrequency > 0) {
                        mWifiInfo.setFrequency(newFrequency);
                    }
                }

                // TODO(b/153075963): This should not be plumbed through WifiMetrics
                mWifiMetrics.updateWifiUsabilityStatsEntries(mWifiInfo, stats);
            });
        }
    }

    /**
     * Report network score to connectivity service.
     */
    private void reportNetworkScoreToConnectivityServiceIfNecessary(int score) {
        if (mNetworkAgent == null) {
            return;
        }
        if (mWifiConnectedNetworkScorerHolder == null && score == mWifiInfo.getScore()) {
            return;
        }
        if (mWifiConnectedNetworkScorerHolder != null
                && mContext.getResources().getBoolean(
                        R.bool.config_wifiMinConfirmationDurationSendNetworkScoreEnabled)
                /// Turn off hysteresis/dampening for shell commands.
                && !mWifiConnectedNetworkScorerHolder.isShellCommandScorer()) {
            long millis = mClock.getWallClockMillis();
            if (mLastScoreBreachLowTimeMillis != INVALID_WALL_CLOCK_MILLIS) {
                if (mWifiInfo.getRssi()
                        >= mDeviceConfigFacade.getRssiThresholdNotSendLowScoreToCsDbm()) {
                    Log.d(TAG, "Not reporting low score because RSSI is high "
                            + mWifiInfo.getRssi());
                    return;
                }
                if ((millis - mLastScoreBreachLowTimeMillis)
                        < mDeviceConfigFacade.getMinConfirmationDurationSendLowScoreMs()) {
                    Log.d(TAG, "Not reporting low score because elapsed time is shorter than "
                            + "the minimum confirmation duration");
                    return;
                }
            }
            if (mLastScoreBreachHighTimeMillis != INVALID_WALL_CLOCK_MILLIS
                    && (millis - mLastScoreBreachHighTimeMillis)
                            < mDeviceConfigFacade.getMinConfirmationDurationSendHighScoreMs()) {
                Log.d(TAG, "Not reporting high score because elapsed time is shorter than "
                        + "the minimum confirmation duration");
                return;
            }
        }
        // Stay a notch above the transition score if adaptive connectivity is disabled.
        if (!mAdaptiveConnectivityEnabled) {
            score = ConnectedScore.WIFI_TRANSITION_SCORE + 1;
        }
        mNetworkAgent.sendNetworkScore(score);
    }

    /**
     * Container for storing info about external scorer and tracking its death.
     */
    private final class WifiConnectedNetworkScorerHolder implements IBinder.DeathRecipient {
        private final IBinder mBinder;
        private final IWifiConnectedNetworkScorer mScorer;
        private int mSessionId = INVALID_SESSION_ID;

        WifiConnectedNetworkScorerHolder(IBinder binder, IWifiConnectedNetworkScorer scorer) {
            mBinder = binder;
            mScorer = scorer;
        }

        /**
         * Link WiFi connected scorer to death listener.
         */
        public boolean linkScorerToDeath() {
            try {
                mBinder.linkToDeath(this, 0);
            } catch (RemoteException e) {
                Log.e(TAG, "Unable to linkToDeath Wifi connected network scorer " + mScorer, e);
                return false;
            }
            return true;
        }

        /**
         * App hosting the binder has died.
         */
        @Override
        public void binderDied() {
            mWifiThreadRunner.post(() -> revertToDefaultConnectedScorer());
        }

        /**
         * Unlink this object from binder death.
         */
        public void reset() {
            mBinder.unlinkToDeath(this, 0);
        }

        /**
         * Starts a new scoring session.
         */
        public void startSession(int sessionId) {
            if (sessionId == INVALID_SESSION_ID) {
                throw new IllegalArgumentException();
            }
            if (mSessionId != INVALID_SESSION_ID) {
                // This is not expected to happen, log if it does
                Log.e(TAG, "Stopping session " + mSessionId + " before starting " + sessionId);
                stopSession();
            }
            // Bail now if the scorer has gone away
            if (this != mWifiConnectedNetworkScorerHolder) {
                return;
            }
            mSessionId = sessionId;
            try {
                mScorer.onStart(sessionId);
            } catch (RemoteException e) {
                Log.e(TAG, "Unable to start Wifi connected network scorer " + this, e);
                revertToDefaultConnectedScorer();
            }
        }
        public void stopSession() {
            final int sessionId = mSessionId;
            if (sessionId == INVALID_SESSION_ID) return;
            mSessionId = INVALID_SESSION_ID;
            try {
                mScorer.onStop(sessionId);
            } catch (RemoteException e) {
                Log.e(TAG, "Unable to stop Wifi connected network scorer " + this, e);
                revertToDefaultConnectedScorer();
            }
        }

        public boolean isShellCommandScorer() {
            return mScorer instanceof WifiShellCommand.WifiScorer;
        }
    }

    private final ScoreUpdateObserverProxy mScoreUpdateObserver =
            new ScoreUpdateObserverProxy();

    private WifiConnectedNetworkScorerHolder mWifiConnectedNetworkScorerHolder;

    /**
     * Observer for adaptive connectivity enable settings changes.
     * This is enabled by default. Will be toggled off via adb command or a settings
     * toggle by the user to disable adaptive connectivity.
     */
    private class AdaptiveConnectivityEnabledSettingObserver extends ContentObserver {
        AdaptiveConnectivityEnabledSettingObserver(Handler handler) {
            super(handler);
        }

        @Override
        public void onChange(boolean selfChange) {
            super.onChange(selfChange);
            mAdaptiveConnectivityEnabled = getValue();
            Log.d(TAG, "Adaptive connectivity status changed: " + mAdaptiveConnectivityEnabled);
        }

        /**
         * Register settings change observer.
         */
        public void initialize() {
            Uri uri = Settings.Secure.getUriFor(SETTINGS_SECURE_ADAPTIVE_CONNECTIVITY_ENABLED);
            if (uri == null) {
                Log.e(TAG, "Adaptive connectivity user toggle does not exist in Settings");
                return;
            }
            mFrameworkFacade.registerContentObserver(mContext, uri, true, this);
            mAdaptiveConnectivityEnabled = mAdaptiveConnectivityEnabledSettingObserver.getValue();
        }

        public boolean getValue() {
            return mFrameworkFacade.getIntegerSetting(
                    mContext, SETTINGS_SECURE_ADAPTIVE_CONNECTIVITY_ENABLED, 1) == 1;
        }
    }

    private final AdaptiveConnectivityEnabledSettingObserver
            mAdaptiveConnectivityEnabledSettingObserver;
    private boolean mAdaptiveConnectivityEnabled = true;

    WifiScoreReport(ScoringParams scoringParams, Clock clock, WifiMetrics wifiMetrics,
                    WifiInfo wifiInfo, WifiNative wifiNative,
                    BssidBlocklistMonitor bssidBlocklistMonitor,
<<<<<<< HEAD
                    WifiThreadRunner wifiThreadRunner, WifiDataStall wifiDataStall) {
=======
                    WifiThreadRunner wifiThreadRunner, WifiDataStall wifiDataStall,
                    DeviceConfigFacade deviceConfigFacade, Context context, Looper looper,
                    FrameworkFacade frameworkFacade) {
>>>>>>> 4419e593
        mScoringParams = scoringParams;
        mClock = clock;
        mAggressiveConnectedScore = new AggressiveConnectedScore(scoringParams, clock);
        mVelocityBasedConnectedScore = new VelocityBasedConnectedScore(scoringParams, clock);
        mWifiMetrics = wifiMetrics;
        mWifiInfo = wifiInfo;
        mWifiNative = wifiNative;
        mBssidBlocklistMonitor = bssidBlocklistMonitor;
        mWifiThreadRunner = wifiThreadRunner;
        mWifiDataStall = wifiDataStall;
<<<<<<< HEAD
=======
        mDeviceConfigFacade = deviceConfigFacade;
        mContext = context;
        mFrameworkFacade = frameworkFacade;
        mHandler = new Handler(looper);
        mAdaptiveConnectivityEnabledSettingObserver =
                new AdaptiveConnectivityEnabledSettingObserver(mHandler);
        mAdaptiveConnectivityEnabledSettingObserver.initialize();
>>>>>>> 4419e593
    }

    /**
     * Reset the last calculated score.
     */
    public void reset() {
        mSessionNumber++;
        mScore = ConnectedScore.WIFI_MAX_SCORE;
        mLastKnownNudCheckScore = ConnectedScore.WIFI_TRANSITION_SCORE;
        mAggressiveConnectedScore.reset();
        if (mVelocityBasedConnectedScore != null) {
            mVelocityBasedConnectedScore.reset();
        }
        mLastDownwardBreachTimeMillis = 0;
        mLastScoreBreachLowTimeMillis = INVALID_WALL_CLOCK_MILLIS;
        mLastScoreBreachHighTimeMillis = INVALID_WALL_CLOCK_MILLIS;
        if (mVerboseLoggingEnabled) Log.d(TAG, "reset");
    }

    /**
     * Enable/Disable verbose logging in score report generation.
     */
    public void enableVerboseLogging(boolean enable) {
        mVerboseLoggingEnabled = enable;
    }

    /**
     * Calculate wifi network score based on updated link layer stats and send the score to
     * the WifiNetworkAgent.
     *
     * If the score has changed from the previous value, update the WifiNetworkAgent.
     *
     * Called periodically (POLL_RSSI_INTERVAL_MSECS) about every 3 seconds.
     */
    public void calculateAndReportScore() {
        // Bypass AOSP scorer if Wifi connected network scorer is set
        if (mWifiConnectedNetworkScorerHolder != null) {
            return;
        }

        if (mWifiInfo.getRssi() == mWifiInfo.INVALID_RSSI) {
            Log.d(TAG, "Not reporting score because RSSI is invalid");
            return;
        }
        int score;

        long millis = mClock.getWallClockMillis();
        mVelocityBasedConnectedScore.updateUsingWifiInfo(mWifiInfo, millis);

        int s2 = mVelocityBasedConnectedScore.generateScore();
        score = s2;

        if (mWifiInfo.getScore() > ConnectedScore.WIFI_TRANSITION_SCORE
                && score <= ConnectedScore.WIFI_TRANSITION_SCORE
                && mWifiInfo.getSuccessfulTxPacketsPerSecond()
                >= mScoringParams.getYippeeSkippyPacketsPerSecond()
                && mWifiInfo.getSuccessfulRxPacketsPerSecond()
                >= mScoringParams.getYippeeSkippyPacketsPerSecond()
        ) {
            score = ConnectedScore.WIFI_TRANSITION_SCORE + 1;
        }

        if (mWifiInfo.getScore() > ConnectedScore.WIFI_TRANSITION_SCORE
                && score <= ConnectedScore.WIFI_TRANSITION_SCORE) {
            // We don't want to trigger a downward breach unless the rssi is
            // below the entry threshold.  There is noise in the measured rssi, and
            // the kalman-filtered rssi is affected by the trend, so check them both.
            // TODO(b/74613347) skip this if there are other indications to support the low score
            int entry = mScoringParams.getEntryRssi(mWifiInfo.getFrequency());
            if (mVelocityBasedConnectedScore.getFilteredRssi() >= entry
                    || mWifiInfo.getRssi() >= entry) {
                // Stay a notch above the transition score to reduce ambiguity.
                score = ConnectedScore.WIFI_TRANSITION_SCORE + 1;
            }
        }

        if (mWifiInfo.getScore() >= ConnectedScore.WIFI_TRANSITION_SCORE
                && score < ConnectedScore.WIFI_TRANSITION_SCORE) {
            mLastDownwardBreachTimeMillis = millis;
        } else if (mWifiInfo.getScore() < ConnectedScore.WIFI_TRANSITION_SCORE
                && score >= ConnectedScore.WIFI_TRANSITION_SCORE) {
            // Staying at below transition score for a certain period of time
            // to prevent going back to wifi network again in a short time.
            long elapsedMillis = millis - mLastDownwardBreachTimeMillis;
            if (elapsedMillis < MIN_TIME_TO_KEEP_BELOW_TRANSITION_SCORE_MILLIS) {
                score = mWifiInfo.getScore();
            }
        }
        //sanitize boundaries
        if (score > ConnectedScore.WIFI_MAX_SCORE) {
            score = ConnectedScore.WIFI_MAX_SCORE;
        }
        if (score < 0) {
            score = 0;
        }

        //report score
        reportNetworkScoreToConnectivityServiceIfNecessary(score);
        updateWifiMetrics(millis, s2, score);
        mScore = score;
    }

    private int getCurrentNetId() {
        int netId = 0;
        if (mNetworkAgent != null) {
            final Network network = mNetworkAgent.getNetwork();
            if (network != null) {
                netId = network.getNetId();
            }
        }
        return netId;
    }

    private int getCurrentSessionId() {
        return sessionIdFromNetId(getCurrentNetId());
    }

    /**
     * Encodes a network id into a scoring session id.
     *
     * We use a different numeric value for session id and the network id
     * to make it clear that these are not the same thing. However, for
     * easier debugging, the network id can be recovered by dropping the
     * last decimal digit (at least until they get very, very, large).
     */
    public static int sessionIdFromNetId(final int netId) {
        if (netId <= 0) return INVALID_SESSION_ID;
        return (int) (((long) netId * 10 + (8 - (netId % 9))) % Integer.MAX_VALUE + 1);
    }

    private void updateWifiMetrics(long now, int s2, int score) {
        int netId = getCurrentNetId();

        mAggressiveConnectedScore.updateUsingWifiInfo(mWifiInfo, now);
        int s1 = mAggressiveConnectedScore.generateScore();
        logLinkMetrics(now, netId, s1, s2, score);

        if (score != mWifiInfo.getScore()) {
            if (mVerboseLoggingEnabled) {
                Log.d(TAG, "report new wifi score " + score);
            }
            mWifiInfo.setScore(score);
        }
        mWifiMetrics.incrementWifiScoreCount(score);
    }

    private static final double TIME_CONSTANT_MILLIS = 30.0e+3;
    private static final long NUD_THROTTLE_MILLIS = 5000;
    private long mLastKnownNudCheckTimeMillis = 0;
    private int mLastKnownNudCheckScore = ConnectedScore.WIFI_TRANSITION_SCORE;
    private int mNudYes = 0;    // Counts when we voted for a NUD
    private int mNudCount = 0;  // Counts when we were told a NUD was sent

    /**
     * Recommends that a layer 3 check be done
     *
     * The caller can use this to (help) decide that an IP reachability check
     * is desirable. The check is not done here; that is the caller's responsibility.
     *
     * @return true to indicate that an IP reachability check is recommended
     */
    public boolean shouldCheckIpLayer() {
        // Don't recommend if adaptive connectivity is disabled.
        if (!mAdaptiveConnectivityEnabled) {
            return false;
        }
        int nud = mScoringParams.getNudKnob();
        if (nud == 0) {
            return false;
        }
        long millis = mClock.getWallClockMillis();
        long deltaMillis = millis - mLastKnownNudCheckTimeMillis;
        // Don't ever ask back-to-back - allow at least 5 seconds
        // for the previous one to finish.
        if (deltaMillis < NUD_THROTTLE_MILLIS) {
            return false;
        }
        // nextNudBreach is the bar the score needs to cross before we ask for NUD
        double nextNudBreach = ConnectedScore.WIFI_TRANSITION_SCORE;
        if (mWifiConnectedNetworkScorerHolder == null) {
            // nud is between 1 and 10 at this point
            double deltaLevel = 11 - nud;
            // If we were below threshold the last time we checked, then compute a new bar
            // that starts down from there and decays exponentially back up to the steady-state
            // bar. If 5 time constants have passed, we are 99% of the way there, so skip the math.
            if (mLastKnownNudCheckScore < ConnectedScore.WIFI_TRANSITION_SCORE
                    && deltaMillis < 5.0 * TIME_CONSTANT_MILLIS) {
                double a = Math.exp(-deltaMillis / TIME_CONSTANT_MILLIS);
                nextNudBreach =
                        a * (mLastKnownNudCheckScore - deltaLevel) + (1.0 - a) * nextNudBreach;
            }
        }
        if (mScore >= nextNudBreach) {
            return false;
        }
        mNudYes++;
        return true;
    }

    /**
     * Should be called when a reachability check has been issued
     *
     * When the caller has requested an IP reachability check, calling this will
     * help to rate-limit requests via shouldCheckIpLayer()
     */
    public void noteIpCheck() {
        long millis = mClock.getWallClockMillis();
        mLastKnownNudCheckTimeMillis = millis;
        mLastKnownNudCheckScore = mScore;
        mNudCount++;
    }

    /**
     * Data for dumpsys
     *
     * These are stored as csv formatted lines
     */
    private LinkedList<String> mLinkMetricsHistory = new LinkedList<String>();

    /**
     * Data logging for dumpsys
     */
    private void logLinkMetrics(long now, int netId, int s1, int s2, int score) {
        if (now < FIRST_REASONABLE_WALL_CLOCK) return;
        double rssi = mWifiInfo.getRssi();
        double filteredRssi = -1;
        double rssiThreshold = -1;
        if (mWifiConnectedNetworkScorerHolder == null) {
            filteredRssi = mVelocityBasedConnectedScore.getFilteredRssi();
            rssiThreshold = mVelocityBasedConnectedScore.getAdjustedRssiThreshold();
        }
        int freq = mWifiInfo.getFrequency();
        int txLinkSpeed = mWifiInfo.getLinkSpeed();
        int rxLinkSpeed = mWifiInfo.getRxLinkSpeedMbps();
        int txThroughputMbps = convertKbpsToMbps(mWifiDataStall.getTxThroughputKbps());
        int rxThroughputMbps = convertKbpsToMbps(mWifiDataStall.getRxThroughputKbps());
        double txSuccessRate = mWifiInfo.getSuccessfulTxPacketsPerSecond();
        double txRetriesRate = mWifiInfo.getRetriedTxPacketsPerSecond();
        double txBadRate = mWifiInfo.getLostTxPacketsPerSecond();
        double rxSuccessRate = mWifiInfo.getSuccessfulRxPacketsPerSecond();
        String s;
        try {
            String timestamp = new SimpleDateFormat("MM-dd HH:mm:ss.SSS").format(new Date(now));
            s = String.format(Locale.US, // Use US to avoid comma/decimal confusion
                    "%s,%d,%d,%.1f,%.1f,%.1f,%d,%d,%d,%d,%d,%.2f,%.2f,%.2f,%.2f,%d,%d,%d,%d,%d",
                    timestamp, mSessionNumber, netId,
                    rssi, filteredRssi, rssiThreshold, freq, txLinkSpeed, rxLinkSpeed,
                    txThroughputMbps, rxThroughputMbps,
                    txSuccessRate, txRetriesRate, txBadRate, rxSuccessRate,
                    mNudYes, mNudCount,
                    s1, s2, score);

        } catch (Exception e) {
            Log.e(TAG, "format problem", e);
            return;
        }
        synchronized (mLinkMetricsHistory) {
            mLinkMetricsHistory.add(s);
            while (mLinkMetricsHistory.size() > DUMPSYS_ENTRY_COUNT_LIMIT) {
                mLinkMetricsHistory.removeFirst();
            }
        }
    }

    private int convertKbpsToMbps(int throughputKbps) {
        return (throughputKbps == INVALID_THROUGHPUT) ? INVALID_THROUGHPUT : throughputKbps / 1000;
    }

    /**
     * Tag to be used in dumpsys request
     */
    public static final String DUMP_ARG = "WifiScoreReport";

    /**
     * Dump logged signal strength and traffic measurements.
     * @param fd unused
     * @param pw PrintWriter for writing dump to
     * @param args unused
     */
    public void dump(FileDescriptor fd, PrintWriter pw, String[] args) {
        LinkedList<String> history;
        synchronized (mLinkMetricsHistory) {
            history = new LinkedList<>(mLinkMetricsHistory);
        }
        pw.println("time,session,netid,rssi,filtered_rssi,rssi_threshold,freq,txLinkSpeed,"
                + "rxLinkSpeed,txTput,rxTput,tx_good,tx_retry,tx_bad,rx_pps,nudrq,nuds,"
                + "s1,s2,score");
        for (String line : history) {
            pw.println(line);
        }
        history.clear();
    }

    /**
     * Set a scorer for Wi-Fi connected network score handling.
     * @param binder
     * @param scorer
     */
    public boolean setWifiConnectedNetworkScorer(IBinder binder,
            IWifiConnectedNetworkScorer scorer) {
        if (binder == null || scorer == null) return false;
        // Enforce that only a single scorer can be set successfully.
        if (mWifiConnectedNetworkScorerHolder != null) {
            Log.e(TAG, "Failed to set current scorer because one scorer is already set");
            return false;
        }
        WifiConnectedNetworkScorerHolder scorerHolder =
                new WifiConnectedNetworkScorerHolder(binder, scorer);
        if (!scorerHolder.linkScorerToDeath()) {
            return false;
        }
        mWifiConnectedNetworkScorerHolder = scorerHolder;

        try {
            scorer.onSetScoreUpdateObserver(mScoreUpdateObserver);
        } catch (RemoteException e) {
            Log.e(TAG, "Unable to set score update observer " + scorer, e);
            revertToDefaultConnectedScorer();
            return false;
        }
        // Disable AOSP scorer
        mVelocityBasedConnectedScore = null;
        mWifiMetrics.setIsExternalWifiScorerOn(true);
        // If there is already a connection, start a new session
        final int netId = getCurrentNetId();
        if (netId > 0) {
            startConnectedNetworkScorer(netId);
        }
        return true;
    }

    /**
     * Clear an existing scorer for Wi-Fi connected network score handling.
     */
    public void clearWifiConnectedNetworkScorer() {
        if (mWifiConnectedNetworkScorerHolder == null) {
            return;
        }
        mWifiConnectedNetworkScorerHolder.reset();
        revertToDefaultConnectedScorer();
    }

    /**
     * Start the registered Wi-Fi connected network scorer.
     * @param netId identifies the current android.net.Network
     */
    public void startConnectedNetworkScorer(int netId) {
        final int sessionId = getCurrentSessionId();
        if (mWifiConnectedNetworkScorerHolder == null
                || netId != getCurrentNetId()
                || sessionId == INVALID_SESSION_ID) {
            Log.w(TAG, "Cannot start external scoring"
                    + " netId=" + netId
                    + " currentNetId=" + getCurrentNetId()
                    + " sessionId=" + sessionId);
            return;
        }
        mWifiInfo.setScore(ConnectedScore.WIFI_MAX_SCORE);
        mWifiConnectedNetworkScorerHolder.startSession(sessionId);
        mLastScoreBreachLowTimeMillis = INVALID_WALL_CLOCK_MILLIS;
        mLastScoreBreachHighTimeMillis = INVALID_WALL_CLOCK_MILLIS;
    }

    /**
     * Stop the registered Wi-Fi connected network scorer.
     */
    public void stopConnectedNetworkScorer() {
        mNetworkAgent = null;
        if (mWifiConnectedNetworkScorerHolder == null) {
            return;
        }
        mWifiConnectedNetworkScorerHolder.stopSession();

        long millis = mClock.getWallClockMillis();
        // Blocklist the current BSS
        if ((mLastScoreBreachLowTimeMillis != INVALID_WALL_CLOCK_MILLIS)
                && ((millis - mLastScoreBreachLowTimeMillis)
                        >= MIN_TIME_TO_WAIT_BEFORE_BLOCKLIST_BSSID_MILLIS)) {
            mBssidBlocklistMonitor.handleBssidConnectionFailure(mWifiInfo.getBSSID(),
                    mWifiInfo.getSSID(),
<<<<<<< HEAD
                    DURATION_TO_BLOCKLIST_BSSID_AFTER_FIRST_EXITING_MILLIS,
=======
>>>>>>> 4419e593
                    BssidBlocklistMonitor.REASON_FRAMEWORK_DISCONNECT_CONNECTED_SCORE,
                    mWifiInfo.getRssi());
            mLastScoreBreachLowTimeMillis = INVALID_WALL_CLOCK_MILLIS;
        }
    }

    /**
     * Set NetworkAgent
     */
    public void setNetworkAgent(NetworkAgent agent) {
        mNetworkAgent = agent;
    }

    /**
     * Get cached score
     */
    public int getScore() {
        return mScore;
    }

    /**
     * Set interface name
     * @param ifaceName
     */
    public void setInterfaceName(String ifaceName) {
        mInterfaceName = ifaceName;
    }

    private void revertToDefaultConnectedScorer() {
        Log.d(TAG, "Using VelocityBasedConnectedScore");
        mVelocityBasedConnectedScore = new VelocityBasedConnectedScore(mScoringParams, mClock);
        mWifiConnectedNetworkScorerHolder = null;
        mWifiMetrics.setIsExternalWifiScorerOn(false);
    }
}<|MERGE_RESOLUTION|>--- conflicted
+++ resolved
@@ -18,11 +18,8 @@
 
 import static com.android.server.wifi.WifiDataStall.INVALID_THROUGHPUT;
 
-<<<<<<< HEAD
-=======
 import android.content.Context;
 import android.database.ContentObserver;
->>>>>>> 4419e593
 import android.net.Network;
 import android.net.NetworkAgent;
 import android.net.Uri;
@@ -85,13 +82,9 @@
     private String mInterfaceName;
     private final BssidBlocklistMonitor mBssidBlocklistMonitor;
     private final WifiDataStall mWifiDataStall;
-<<<<<<< HEAD
-    private long mLastScoreBreachLowTimeMillis = -1;
-=======
     private final Context mContext;
     private long mLastScoreBreachLowTimeMillis = INVALID_WALL_CLOCK_MILLIS;
     private long mLastScoreBreachHighTimeMillis = INVALID_WALL_CLOCK_MILLIS;
->>>>>>> 4419e593
 
     ConnectedScore mAggressiveConnectedScore;
     VelocityBasedConnectedScore mVelocityBasedConnectedScore;
@@ -376,13 +369,9 @@
     WifiScoreReport(ScoringParams scoringParams, Clock clock, WifiMetrics wifiMetrics,
                     WifiInfo wifiInfo, WifiNative wifiNative,
                     BssidBlocklistMonitor bssidBlocklistMonitor,
-<<<<<<< HEAD
-                    WifiThreadRunner wifiThreadRunner, WifiDataStall wifiDataStall) {
-=======
                     WifiThreadRunner wifiThreadRunner, WifiDataStall wifiDataStall,
                     DeviceConfigFacade deviceConfigFacade, Context context, Looper looper,
                     FrameworkFacade frameworkFacade) {
->>>>>>> 4419e593
         mScoringParams = scoringParams;
         mClock = clock;
         mAggressiveConnectedScore = new AggressiveConnectedScore(scoringParams, clock);
@@ -393,8 +382,6 @@
         mBssidBlocklistMonitor = bssidBlocklistMonitor;
         mWifiThreadRunner = wifiThreadRunner;
         mWifiDataStall = wifiDataStall;
-<<<<<<< HEAD
-=======
         mDeviceConfigFacade = deviceConfigFacade;
         mContext = context;
         mFrameworkFacade = frameworkFacade;
@@ -402,7 +389,6 @@
         mAdaptiveConnectivityEnabledSettingObserver =
                 new AdaptiveConnectivityEnabledSettingObserver(mHandler);
         mAdaptiveConnectivityEnabledSettingObserver.initialize();
->>>>>>> 4419e593
     }
 
     /**
@@ -783,10 +769,6 @@
                         >= MIN_TIME_TO_WAIT_BEFORE_BLOCKLIST_BSSID_MILLIS)) {
             mBssidBlocklistMonitor.handleBssidConnectionFailure(mWifiInfo.getBSSID(),
                     mWifiInfo.getSSID(),
-<<<<<<< HEAD
-                    DURATION_TO_BLOCKLIST_BSSID_AFTER_FIRST_EXITING_MILLIS,
-=======
->>>>>>> 4419e593
                     BssidBlocklistMonitor.REASON_FRAMEWORK_DISCONNECT_CONNECTED_SCORE,
                     mWifiInfo.getRssi());
             mLastScoreBreachLowTimeMillis = INVALID_WALL_CLOCK_MILLIS;

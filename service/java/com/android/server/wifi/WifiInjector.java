/*
 * Copyright (C) 2016 The Android Open Source Project
 *
 * Licensed under the Apache License, Version 2.0 (the "License");
 * you may not use this file except in compliance with the License.
 * You may obtain a copy of the License at
 *
 *      http://www.apache.org/licenses/LICENSE-2.0
 *
 * Unless required by applicable law or agreed to in writing, software
 * distributed under the License is distributed on an "AS IS" BASIS,
 * WITHOUT WARRANTIES OR CONDITIONS OF ANY KIND, either express or implied.
 * See the License for the specific language governing permissions and
 * limitations under the License.
 */

package com.android.server.wifi;

import android.annotation.NonNull;
import android.app.ActivityManager;
import android.app.AlarmManager;
import android.app.AppOpsManager;
import android.content.Context;
import android.hardware.SystemSensorManager;
import android.net.NetworkCapabilities;
import android.net.NetworkKey;
import android.net.NetworkScoreManager;
import android.net.wifi.IWifiScanner;
import android.net.wifi.IWificond;
import android.net.wifi.WifiManager;
import android.net.wifi.WifiNetworkScoreCache;
import android.net.wifi.WifiScanner;
import android.os.BatteryStats;
import android.os.Handler;
import android.os.HandlerThread;
import android.os.IBinder;
import android.os.INetworkManagementService;
import android.os.Looper;
import android.os.ServiceManager;
import android.os.SystemProperties;
import android.os.UserManager;
import android.security.KeyStore;
import android.telephony.TelephonyManager;
import android.util.LocalLog;

import com.android.internal.R;
import com.android.internal.app.IBatteryStats;
import com.android.internal.os.PowerProfile;
import com.android.server.am.ActivityManagerService;
import com.android.server.am.BatteryStatsService;
import com.android.server.net.DelayedDiskWrite;
import com.android.server.net.IpConfigStore;
import com.android.server.wifi.aware.WifiAwareMetrics;
import com.android.server.wifi.hotspot2.LegacyPasspointConfigParser;
import com.android.server.wifi.hotspot2.PasspointManager;
import com.android.server.wifi.hotspot2.PasspointNetworkEvaluator;
import com.android.server.wifi.hotspot2.PasspointObjectFactory;
import com.android.server.wifi.p2p.SupplicantP2pIfaceHal;
import com.android.server.wifi.p2p.WifiP2pMonitor;
import com.android.server.wifi.p2p.WifiP2pNative;
import com.android.server.wifi.rtt.RttMetrics;
import com.android.server.wifi.util.WifiPermissionsUtil;
import com.android.server.wifi.util.WifiPermissionsWrapper;

/**
 *  WiFi dependency injector. To be used for accessing various WiFi class instances and as a
 *  handle for mock injection.
 *
 *  Some WiFi class instances currently depend on having a Looper from a HandlerThread that has
 *  been started. To accommodate this, we have a two-phased approach to initialize and retrieve
 *  an instance of the WifiInjector.
 */
public class WifiInjector {
    private static final String BOOT_DEFAULT_WIFI_COUNTRY_CODE = "ro.boot.wificountrycode";
    private static final String WIFICOND_SERVICE_NAME = "wificond";

    static WifiInjector sWifiInjector = null;

    private final Context mContext;
    private final FrameworkFacade mFrameworkFacade = new FrameworkFacade();
    private final HandlerThread mWifiServiceHandlerThread;
    private final HandlerThread mWifiCoreHandlerThread;
    private final HandlerThread mWifiP2pServiceHandlerThread;
    private final WifiTrafficPoller mWifiTrafficPoller;
    private final WifiCountryCode mCountryCode;
    private final BackupManagerProxy mBackupManagerProxy = new BackupManagerProxy();
    private final WifiApConfigStore mWifiApConfigStore;
    private final WifiNative mWifiNative;
    private final WifiMonitor mWifiMonitor;
    private final WifiP2pNative mWifiP2pNative;
    private final WifiP2pMonitor mWifiP2pMonitor;
    private final SupplicantStaIfaceHal mSupplicantStaIfaceHal;
    private final SupplicantP2pIfaceHal mSupplicantP2pIfaceHal;
    private final HostapdHal mHostapdHal;
    private final WifiVendorHal mWifiVendorHal;
    private final ScoringParams mScoringParams;
    private final ClientModeImpl mClientModeImpl;
    private final ActiveModeWarden mActiveModeWarden;
    private final WifiSettingsStore mSettingsStore;
    private OpenNetworkNotifier mOpenNetworkNotifier;
    private CarrierNetworkNotifier mCarrierNetworkNotifier;
    private final CarrierNetworkConfig mCarrierNetworkConfig;
    private final WifiLockManager mLockManager;
    private final WifiController mWifiController;
    private final WificondControl mWificondControl;
    private final Clock mClock = new Clock();
    private final WifiMetrics mWifiMetrics;
    private WifiLastResortWatchdog mWifiLastResortWatchdog;
    private final PropertyService mPropertyService = new SystemPropertyService();
    private final BuildProperties mBuildProperties = new SystemBuildProperties();
    private final KeyStore mKeyStore = KeyStore.getInstance();
    private final WifiBackupRestore mWifiBackupRestore;
    private final WifiMulticastLockManager mWifiMulticastLockManager;
    private final WifiConfigStore mWifiConfigStore;
    private final WifiKeyStore mWifiKeyStore;
    private final WifiNetworkHistory mWifiNetworkHistory;
    private final IpConfigStore mIpConfigStore;
    private final WifiConfigStoreLegacy mWifiConfigStoreLegacy;
    private final WifiConfigManager mWifiConfigManager;
    private final WifiConnectivityHelper mWifiConnectivityHelper;
    private final LocalLog mConnectivityLocalLog;
    private final WifiNetworkSelector mWifiNetworkSelector;
    private final SavedNetworkEvaluator mSavedNetworkEvaluator;
    private final NetworkSuggestionEvaluator mNetworkSuggestionEvaluator;
    private final PasspointNetworkEvaluator mPasspointNetworkEvaluator;
    private final ScoredNetworkEvaluator mScoredNetworkEvaluator;
    private final WifiNetworkScoreCache mWifiNetworkScoreCache;
    private final NetworkScoreManager mNetworkScoreManager;
    private WifiScanner mWifiScanner;
    private final WifiPermissionsWrapper mWifiPermissionsWrapper;
    private final WifiPermissionsUtil mWifiPermissionsUtil;
    private final PasspointManager mPasspointManager;
    private final SIMAccessor mSimAccessor;
    private HandlerThread mWifiAwareHandlerThread;
    private HandlerThread mRttHandlerThread;
    private HalDeviceManager mHalDeviceManager;
    private final IBatteryStats mBatteryStats;
    private final WifiStateTracker mWifiStateTracker;
    private final SelfRecovery mSelfRecovery;
    private final WakeupController mWakeupController;
    private final INetworkManagementService mNwManagementService;
    private final ScanRequestProxy mScanRequestProxy;
    private final SarManager mSarManager;
    private final BaseWifiDiagnostics mWifiDiagnostics;
    private final WifiDataStall mWifiDataStall;
    private final WifiScoreCard mWifiScoreCard;
    private final WifiNetworkSuggestionsManager mWifiNetworkSuggestionsManager;
    private final DppManager mDppManager;

    public WifiInjector(Context context) {
        if (context == null) {
            throw new IllegalStateException(
                    "WifiInjector should not be initialized with a null Context.");
        }

        if (sWifiInjector != null) {
            throw new IllegalStateException(
                    "WifiInjector was already created, use getInstance instead.");
        }

        sWifiInjector = this;

        mContext = context;
        mSettingsStore = new WifiSettingsStore(mContext);
        mWifiPermissionsWrapper = new WifiPermissionsWrapper(mContext);
        mNetworkScoreManager = mContext.getSystemService(NetworkScoreManager.class);
        mWifiNetworkScoreCache = new WifiNetworkScoreCache(mContext);
        mNetworkScoreManager.registerNetworkScoreCache(NetworkKey.TYPE_WIFI,
                mWifiNetworkScoreCache, NetworkScoreManager.CACHE_FILTER_NONE);
        mWifiPermissionsUtil = new WifiPermissionsUtil(mWifiPermissionsWrapper, mContext,
                UserManager.get(mContext), this);
        mWifiBackupRestore = new WifiBackupRestore(mWifiPermissionsUtil);
        mBatteryStats = IBatteryStats.Stub.asInterface(mFrameworkFacade.getService(
                BatteryStats.SERVICE_NAME));
        mWifiStateTracker = new WifiStateTracker(mBatteryStats);
        // Now create and start handler threads
        mWifiServiceHandlerThread = new HandlerThread("WifiService");
        mWifiServiceHandlerThread.start();
        mWifiCoreHandlerThread = new HandlerThread("ClientModeImpl");
        mWifiCoreHandlerThread.start();
        mWifiP2pServiceHandlerThread = new HandlerThread("WifiP2pService");
        mWifiP2pServiceHandlerThread.start();
        Looper clientModeImplLooper = mWifiCoreHandlerThread.getLooper();
        mCarrierNetworkConfig = new CarrierNetworkConfig(mContext,
                clientModeImplLooper, mFrameworkFacade);
        WifiAwareMetrics awareMetrics = new WifiAwareMetrics(mClock);
        RttMetrics rttMetrics = new RttMetrics(mClock);
        mWifiMetrics = new WifiMetrics(mContext, mFrameworkFacade, mClock, clientModeImplLooper,
                awareMetrics, rttMetrics, new WifiPowerMetrics());
        // Modules interacting with Native.
        mWifiMonitor = new WifiMonitor(this);
        mHalDeviceManager = new HalDeviceManager(mClock);
        mWifiVendorHal =
                new WifiVendorHal(mHalDeviceManager, mWifiCoreHandlerThread.getLooper());
        mSupplicantStaIfaceHal =
                new SupplicantStaIfaceHal(mContext, mWifiMonitor, mPropertyService);
        mHostapdHal = new HostapdHal(mContext);
        mWificondControl = new WificondControl(this, mWifiMonitor, mCarrierNetworkConfig);
        mNwManagementService = INetworkManagementService.Stub.asInterface(
                ServiceManager.getService(Context.NETWORKMANAGEMENT_SERVICE));
        mWifiNative = new WifiNative(
                mWifiVendorHal, mSupplicantStaIfaceHal, mHostapdHal, mWificondControl,
                mWifiMonitor, mNwManagementService, mPropertyService, mWifiMetrics,
                new Handler(mWifiCoreHandlerThread.getLooper()));
        mWifiP2pMonitor = new WifiP2pMonitor(this);
        mSupplicantP2pIfaceHal = new SupplicantP2pIfaceHal(mWifiP2pMonitor);
        mWifiP2pNative = new WifiP2pNative(mSupplicantP2pIfaceHal, mHalDeviceManager);

        // Now get instances of all the objects that depend on the HandlerThreads
<<<<<<< HEAD
        mWifiTrafficPoller = new WifiTrafficPoller(mWifiServiceHandlerThread.getLooper());
        mCountryCode = new WifiCountryCode(mContext, mWifiNative,
=======
        mWifiTrafficPoller = new WifiTrafficPoller(clientModeImplLooper);
        mCountryCode = new WifiCountryCode(mWifiNative,
>>>>>>> e3452aa3
                SystemProperties.get(BOOT_DEFAULT_WIFI_COUNTRY_CODE),
                mContext.getResources()
                        .getBoolean(R.bool.config_wifi_revert_country_code_on_cellular_loss));
        mWifiApConfigStore = new WifiApConfigStore(
                mContext, mWifiCoreHandlerThread.getLooper(), mBackupManagerProxy,
                mFrameworkFacade);

        // WifiConfigManager/Store objects and their dependencies.
        // New config store
        mWifiKeyStore = new WifiKeyStore(mKeyStore);
        mWifiConfigStore = new WifiConfigStore(
                mContext, clientModeImplLooper, mClock,
                WifiConfigStore.createSharedFile());
        // Legacy config store
        DelayedDiskWrite writer = new DelayedDiskWrite();
        mWifiNetworkHistory = new WifiNetworkHistory(mContext, writer);
        mIpConfigStore = new IpConfigStore(writer);
        mWifiConfigStoreLegacy = new WifiConfigStoreLegacy(
                mWifiNetworkHistory, mWifiNative, new WifiConfigStoreLegacy.IpConfigStoreWrapper(),
                new LegacyPasspointConfigParser());
        // Config Manager
        mWifiConfigManager = new WifiConfigManager(mContext, mClock,
                UserManager.get(mContext), TelephonyManager.from(mContext),
                mWifiKeyStore, mWifiConfigStore, mWifiConfigStoreLegacy, mWifiPermissionsUtil,
                mWifiPermissionsWrapper, new NetworkListSharedStoreData(mContext),
                new NetworkListUserStoreData(mContext),
                new DeletedEphemeralSsidsStoreData(), mFrameworkFacade,
                mWifiCoreHandlerThread.getLooper());
        mWifiScoreCard = new WifiScoreCard(mClock, "TODO(b/112196799) seed me properly");
        mWifiMetrics.setWifiConfigManager(mWifiConfigManager);
        mWifiConnectivityHelper = new WifiConnectivityHelper(mWifiNative);
        mConnectivityLocalLog = new LocalLog(ActivityManager.isLowRamDeviceStatic() ? 256 : 512);
        mScoringParams = new ScoringParams(mContext, mFrameworkFacade,
                new Handler(clientModeImplLooper));
        mWifiMetrics.setScoringParams(mScoringParams);
        mWifiNetworkSelector = new WifiNetworkSelector(mContext, mScoringParams,
                mWifiConfigManager, mClock,
                mConnectivityLocalLog);
        mWifiMetrics.setWifiNetworkSelector(mWifiNetworkSelector);
        mSavedNetworkEvaluator = new SavedNetworkEvaluator(mContext, mScoringParams,
                mWifiConfigManager, mClock, mConnectivityLocalLog, mWifiConnectivityHelper);
        mWifiNetworkSuggestionsManager = new WifiNetworkSuggestionsManager(mContext,
                new Handler(mWifiCoreHandlerThread.getLooper()), this,
                mWifiPermissionsUtil, mWifiConfigManager, mWifiConfigStore);
        mNetworkSuggestionEvaluator = new NetworkSuggestionEvaluator(mWifiNetworkSuggestionsManager,
                mWifiConfigManager, mConnectivityLocalLog);
        mScoredNetworkEvaluator = new ScoredNetworkEvaluator(context, clientModeImplLooper,
                mFrameworkFacade, mNetworkScoreManager, mWifiConfigManager, mConnectivityLocalLog,
                mWifiNetworkScoreCache, mWifiPermissionsUtil);
        mSimAccessor = new SIMAccessor(mContext);
        mPasspointManager = new PasspointManager(mContext, mWifiNative, mWifiKeyStore, mClock,
                mSimAccessor, new PasspointObjectFactory(), mWifiConfigManager, mWifiConfigStore,
                mWifiMetrics);
        mPasspointNetworkEvaluator = new PasspointNetworkEvaluator(
                mPasspointManager, mWifiConfigManager, mConnectivityLocalLog);
        mWifiMetrics.setPasspointManager(mPasspointManager);
        mScanRequestProxy = new ScanRequestProxy(mContext,
                (AppOpsManager) mContext.getSystemService(Context.APP_OPS_SERVICE),
                (ActivityManager) mContext.getSystemService(Context.ACTIVITY_SERVICE),
                this, mWifiConfigManager,
                mWifiPermissionsUtil, mWifiMetrics, mClock, mFrameworkFacade,
                new Handler(clientModeImplLooper));
        mSarManager = new SarManager(mContext, makeTelephonyManager(), clientModeImplLooper,
                mWifiNative, new SystemSensorManager(mContext, clientModeImplLooper),
                mWifiMetrics);
        mWifiDiagnostics = new WifiDiagnostics(
                mContext, this, mWifiNative, mBuildProperties,
                new LastMileLogger(this), mClock);
        mWifiDataStall = new WifiDataStall(mContext, mFrameworkFacade, mWifiMetrics);
        mWifiMetrics.setWifiDataStall(mWifiDataStall);
        mClientModeImpl = new ClientModeImpl(mContext, mFrameworkFacade,
                clientModeImplLooper, UserManager.get(mContext),
                this, mBackupManagerProxy, mCountryCode, mWifiNative, mWifiScoreCard,
                new WrongPasswordNotifier(mContext, mFrameworkFacade),
                mSarManager, mWifiTrafficPoller);
        mActiveModeWarden = new ActiveModeWarden(this, mContext, clientModeImplLooper,
                mWifiNative, new DefaultModeManager(mContext, clientModeImplLooper),
                mBatteryStats);

        WakeupNotificationFactory wakeupNotificationFactory =
                new WakeupNotificationFactory(mContext, mFrameworkFacade);
        WakeupOnboarding wakeupOnboarding = new WakeupOnboarding(mContext, mWifiConfigManager,
                mWifiCoreHandlerThread.getLooper(), mFrameworkFacade,
                wakeupNotificationFactory);
        mWakeupController = new WakeupController(mContext,
                mWifiCoreHandlerThread.getLooper(),
                new WakeupLock(mWifiConfigManager, mWifiMetrics.getWakeupMetrics(), mClock),
                WakeupEvaluator.fromContext(mContext), wakeupOnboarding, mWifiConfigManager,
                mWifiConfigStore, mWifiMetrics.getWakeupMetrics(), this, mFrameworkFacade,
                mClock);
        if (mClientModeImpl != null)
            mClientModeImpl.setWifiDiagnostics(mWifiDiagnostics);
        mLockManager = new WifiLockManager(mContext, BatteryStatsService.getService(),
                mClientModeImpl, mFrameworkFacade);
        mWifiController = new WifiController(mContext, mClientModeImpl, clientModeImplLooper,
                mSettingsStore, mWifiServiceHandlerThread.getLooper(), mFrameworkFacade,
                mActiveModeWarden);
        mSelfRecovery = new SelfRecovery(mWifiController, mClock);
        mWifiMulticastLockManager = new WifiMulticastLockManager(
                mClientModeImpl.getMcastLockManagerFilterController(),
                BatteryStatsService.getService());
        mDppManager = new DppManager(mWifiCoreHandlerThread.getLooper(), mWifiNative,
                mWifiConfigManager, mContext);
    }

    /**
     *  Obtain an instance of the WifiInjector class.
     *
     *  This is the generic method to get an instance of the class. The first instance should be
     *  retrieved using the getInstanceWithContext method.
     */
    public static WifiInjector getInstance() {
        if (sWifiInjector == null) {
            throw new IllegalStateException(
                    "Attempted to retrieve a WifiInjector instance before constructor was called.");
        }
        return sWifiInjector;
    }

    /**
     * Enable verbose logging in Injector objects. Called from the WifiServiceImpl (based on
     * binder call).
     */
    public void enableVerboseLogging(int verbose) {
        mWifiLastResortWatchdog.enableVerboseLogging(verbose);
        mWifiBackupRestore.enableVerboseLogging(verbose);
        mHalDeviceManager.enableVerboseLogging(verbose);
        mScanRequestProxy.enableVerboseLogging(verbose);
        mWakeupController.enableVerboseLogging(verbose);
        mCarrierNetworkConfig.enableVerboseLogging(verbose);
        mWifiNetworkSuggestionsManager.enableVerboseLogging(verbose);
        LogcatLog.enableVerboseLogging(verbose);
        mDppManager.enableVerboseLogging(verbose);
    }

    public UserManager getUserManager() {
        return UserManager.get(mContext);
    }

    public WifiMetrics getWifiMetrics() {
        return mWifiMetrics;
    }

    public SupplicantStaIfaceHal getSupplicantStaIfaceHal() {
        return mSupplicantStaIfaceHal;
    }

    public BackupManagerProxy getBackupManagerProxy() {
        return mBackupManagerProxy;
    }

    public FrameworkFacade getFrameworkFacade() {
        return mFrameworkFacade;
    }

    public HandlerThread getWifiServiceHandlerThread() {
        return mWifiServiceHandlerThread;
    }

    public HandlerThread getWifiP2pServiceHandlerThread() {
        return mWifiP2pServiceHandlerThread;
    }

    public HandlerThread getWifiCoreHandlerThread() {
        return mWifiCoreHandlerThread;
    }

    public WifiTrafficPoller getWifiTrafficPoller() {
        return mWifiTrafficPoller;
    }

    public WifiCountryCode getWifiCountryCode() {
        return mCountryCode;
    }

    public WifiApConfigStore getWifiApConfigStore() {
        return mWifiApConfigStore;
    }

    public SarManager getSarManager() {
        return mSarManager;
    }

    public ClientModeImpl getClientModeImpl() {
        return mClientModeImpl;
    }

    public Handler getClientModeImplHandler() {
        return mClientModeImpl.getHandler();
    }

    public ActiveModeWarden getActiveModeWarden() {
        return mActiveModeWarden;
    }

    public WifiSettingsStore getWifiSettingsStore() {
        return mSettingsStore;
    }

    public WifiLockManager getWifiLockManager() {
        return mLockManager;
    }

    public WifiController getWifiController() {
        return mWifiController;
    }

    public WifiLastResortWatchdog getWifiLastResortWatchdog() {
        return mWifiLastResortWatchdog;
    }

    public Clock getClock() {
        return mClock;
    }

    public PropertyService getPropertyService() {
        return mPropertyService;
    }

    public BuildProperties getBuildProperties() {
        return mBuildProperties;
    }

    public KeyStore getKeyStore() {
        return mKeyStore;
    }

    public WifiBackupRestore getWifiBackupRestore() {
        return mWifiBackupRestore;
    }

    public WifiMulticastLockManager getWifiMulticastLockManager() {
        return mWifiMulticastLockManager;
    }

    public WifiConfigManager getWifiConfigManager() {
        return mWifiConfigManager;
    }

    public PasspointManager getPasspointManager() {
        return mPasspointManager;
    }

    public WakeupController getWakeupController() {
        return mWakeupController;
    }

    public ScoringParams getScoringParams() {
        return mScoringParams;
    }

    public WifiScoreCard getWifiScoreCard() {
        return mWifiScoreCard;
    }

    public TelephonyManager makeTelephonyManager() {
        // may not be available when WiFi starts
        return (TelephonyManager) mContext.getSystemService(Context.TELEPHONY_SERVICE);
    }

    public WifiStateTracker getWifiStateTracker() {
        return mWifiStateTracker;
    }

    public DppManager getDppManager() {
        return mDppManager;
    }

    public IWificond makeWificond() {
        // We depend on being able to refresh our binder in ClientModeImpl, so don't cache it.
        IBinder binder = ServiceManager.getService(WIFICOND_SERVICE_NAME);
        return IWificond.Stub.asInterface(binder);
    }

    /**
     * Create a SoftApManager.
     * @param listener listener for SoftApManager
     * @param config SoftApModeConfiguration object holding the config and mode
     * @return an instance of SoftApManager
     */
    public SoftApManager makeSoftApManager(@NonNull WifiManager.SoftApCallback callback,
                                           @NonNull SoftApModeConfiguration config) {
        return new SoftApManager(mContext, mWifiCoreHandlerThread.getLooper(),
                mFrameworkFacade, mWifiNative, mCountryCode.getCountryCode(), callback,
                mWifiApConfigStore, config, mWifiMetrics, mSarManager);
    }

    /**
     * Create a ScanOnlyModeManager
     *
     * @param listener listener for ScanOnlyModeManager state changes
     * @return a new instance of ScanOnlyModeManager
     */
    public ScanOnlyModeManager makeScanOnlyModeManager(
            @NonNull ScanOnlyModeManager.Listener listener) {
        return new ScanOnlyModeManager(mContext, mWifiCoreHandlerThread.getLooper(),
                mWifiNative, listener, mWifiMetrics, mWakeupController,
                mSarManager);
    }

    /**
     * Create a ClientModeManager
     *
     * @param listener listener for ClientModeManager state changes
     * @return a new instance of ClientModeManager
     */
    public ClientModeManager makeClientModeManager(ClientModeManager.Listener listener) {
        return new ClientModeManager(mContext, mWifiCoreHandlerThread.getLooper(),
                mWifiNative, listener, mWifiMetrics, mClientModeImpl);
    }

    /**
     * Create a WifiLog instance.
     * @param tag module name to include in all log messages
     */
    public WifiLog makeLog(String tag) {
        return new LogcatLog(tag);
    }

    public BaseWifiDiagnostics getWifiDiagnostics() {
        return mWifiDiagnostics;
    }

    /**
     * Obtain an instance of WifiScanner.
     * If it was not already created, then obtain an instance.  Note, this must be done lazily since
     * WifiScannerService is separate and created later.
     */
    public synchronized WifiScanner getWifiScanner() {
        if (mWifiScanner == null) {
            mWifiScanner = new WifiScanner(mContext,
                    IWifiScanner.Stub.asInterface(ServiceManager.getService(
                            Context.WIFI_SCANNING_SERVICE)),
                    mWifiCoreHandlerThread.getLooper());
        }
        return mWifiScanner;
    }

    /**
     * Construct a new instance of WifiConnectivityManager & its dependencies.
     *
     * Create and return a new WifiConnectivityManager.
     * @param clientModeImpl Instance of client mode impl.
     * TODO(b/116233964): Remove cyclic dependency between WifiConnectivityManager & ClientModeImpl.
     */
    public WifiConnectivityManager makeWifiConnectivityManager(ClientModeImpl clientModeImpl) {
        mOpenNetworkNotifier = new OpenNetworkNotifier(mContext,
                mWifiCoreHandlerThread.getLooper(), mFrameworkFacade, mClock, mWifiMetrics,
                mWifiConfigManager, mWifiConfigStore, clientModeImpl,
                new ConnectToNetworkNotificationBuilder(mContext, mFrameworkFacade));
        mCarrierNetworkNotifier = new CarrierNetworkNotifier(mContext,
                mWifiCoreHandlerThread.getLooper(), mFrameworkFacade, mClock, mWifiMetrics,
                mWifiConfigManager, mWifiConfigStore, clientModeImpl,
                new ConnectToNetworkNotificationBuilder(mContext, mFrameworkFacade));
        mWifiLastResortWatchdog = new WifiLastResortWatchdog(this, mClock,
                mWifiMetrics, clientModeImpl, clientModeImpl.getHandler().getLooper());
        return new WifiConnectivityManager(mContext, getScoringParams(),
                clientModeImpl, this,
                mWifiConfigManager, clientModeImpl.getWifiInfo(),
                mWifiNetworkSelector, mWifiConnectivityHelper,
                mWifiLastResortWatchdog, mOpenNetworkNotifier, mCarrierNetworkNotifier,
                mCarrierNetworkConfig, mWifiMetrics, mWifiCoreHandlerThread.getLooper(),
                mClock, mConnectivityLocalLog,
                mSavedNetworkEvaluator, mScoredNetworkEvaluator, mPasspointNetworkEvaluator,
                mNetworkSuggestionEvaluator);
    }

    /**
     * Construct a new instance of {@link WifiNetworkFactory}.
     * TODO(b/116233964): Remove cyclic dependency between WifiConnectivityManager & ClientModeImpl.
     */
    public WifiNetworkFactory makeWifiNetworkFactory(
            NetworkCapabilities nc, WifiConnectivityManager wifiConnectivityManager) {
        return new WifiNetworkFactory(
                mWifiCoreHandlerThread.getLooper(), mContext, nc,
                (ActivityManager) mContext.getSystemService(Context.ACTIVITY_SERVICE),
                (AlarmManager) mContext.getSystemService(Context.ALARM_SERVICE),
                mClock, this, wifiConnectivityManager, mWifiConfigManager,
                mWifiPermissionsUtil);
    }

    /**
     * Construct a new instance of {@link UntrustedWifiNetworkFactory}.
     * TODO(b/116233964): Remove cyclic dependency between WifiConnectivityManager & ClientModeImpl.
     */
    public UntrustedWifiNetworkFactory makeUntrustedWifiNetworkFactory(
            NetworkCapabilities nc, WifiConnectivityManager wifiConnectivityManager) {
        return new UntrustedWifiNetworkFactory(
                mWifiCoreHandlerThread.getLooper(), mContext, nc, wifiConnectivityManager);
    }

    /**
     * Construct an instance of {@link NetworkSuggestionStoreData}.
     */
    public NetworkSuggestionStoreData makeNetworkSuggestionStoreData(
            NetworkSuggestionStoreData.DataSource dataSource) {
        return new NetworkSuggestionStoreData(dataSource);
    }

    public WifiPermissionsUtil getWifiPermissionsUtil() {
        return mWifiPermissionsUtil;
    }

    public WifiPermissionsWrapper getWifiPermissionsWrapper() {
        return mWifiPermissionsWrapper;
    }

    /**
     * Returns a singleton instance of a HandlerThread for injection. Uses lazy initialization.
     *
     * TODO: share worker thread with other Wi-Fi handlers (b/27924886)
     */
    public HandlerThread getWifiAwareHandlerThread() {
        if (mWifiAwareHandlerThread == null) { // lazy initialization
            mWifiAwareHandlerThread = new HandlerThread("wifiAwareService");
            mWifiAwareHandlerThread.start();
        }
        return mWifiAwareHandlerThread;
    }

    /**
     * Returns a singleton instance of a HandlerThread for injection. Uses lazy initialization.
     *
     * TODO: share worker thread with other Wi-Fi handlers (b/27924886)
     */
    public HandlerThread getRttHandlerThread() {
        if (mRttHandlerThread == null) { // lazy initialization
            mRttHandlerThread = new HandlerThread("wifiRttService");
            mRttHandlerThread.start();
        }
        return mRttHandlerThread;
    }

    /**
     * Returns a single instance of HalDeviceManager for injection.
     */
    public HalDeviceManager getHalDeviceManager() {
        return mHalDeviceManager;
    }

    public WifiNative getWifiNative() {
        return mWifiNative;
    }

    public WifiMonitor getWifiMonitor() {
        return mWifiMonitor;
    }

    public WifiP2pNative getWifiP2pNative() {
        return mWifiP2pNative;
    }

    public WifiP2pMonitor getWifiP2pMonitor() {
        return mWifiP2pMonitor;
    }

    public SelfRecovery getSelfRecovery() {
        return mSelfRecovery;
    }

    public PowerProfile getPowerProfile() {
        return new PowerProfile(mContext, false);
    }

    public ScanRequestProxy getScanRequestProxy() {
        return mScanRequestProxy;
    }

    public Runtime getJavaRuntime() {
        return Runtime.getRuntime();
    }

    public ActivityManagerService getActivityManagerService() {
        return (ActivityManagerService) ActivityManager.getService();
    }

    public WifiDataStall getWifiDataStall() {
        return mWifiDataStall;
    }

    public WifiNetworkSuggestionsManager getWifiNetworkSuggestionsManager() {
        return mWifiNetworkSuggestionsManager;
    }
}<|MERGE_RESOLUTION|>--- conflicted
+++ resolved
@@ -207,13 +207,8 @@
         mWifiP2pNative = new WifiP2pNative(mSupplicantP2pIfaceHal, mHalDeviceManager);
 
         // Now get instances of all the objects that depend on the HandlerThreads
-<<<<<<< HEAD
-        mWifiTrafficPoller = new WifiTrafficPoller(mWifiServiceHandlerThread.getLooper());
+        mWifiTrafficPoller = new WifiTrafficPoller(clientModeImplLooper);
         mCountryCode = new WifiCountryCode(mContext, mWifiNative,
-=======
-        mWifiTrafficPoller = new WifiTrafficPoller(clientModeImplLooper);
-        mCountryCode = new WifiCountryCode(mWifiNative,
->>>>>>> e3452aa3
                 SystemProperties.get(BOOT_DEFAULT_WIFI_COUNTRY_CODE),
                 mContext.getResources()
                         .getBoolean(R.bool.config_wifi_revert_country_code_on_cellular_loss));

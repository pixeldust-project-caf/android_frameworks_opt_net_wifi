--- conflicted
+++ resolved
@@ -166,11 +166,7 @@
     private WifiScoreCard mWifiScoreCard;
 
     private boolean mDbg = false;
-<<<<<<< HEAD
-    private boolean DBG = false;
-=======
     private boolean mVerboseLoggingEnabled = false;
->>>>>>> 16da592b
     private boolean mWifiEnabled = false;
     private boolean mAutoJoinEnabled = false; // disabled by default, enabled by external triggers
     private boolean mRunning = false;
@@ -226,21 +222,6 @@
     // be retrieved in bugreport.
     private void localLog(String log) {
         mLocalLog.log(log);
-<<<<<<< HEAD
-        if (DBG)
-            Log.d(TAG, log);
-    }
-
-    /**
-     * Enable verbose logging for WifiCountryCode.
-     */
-    public void enableVerboseLogging(int verbose) {
-        if (verbose > 0) {
-            DBG = true;
-        } else {
-            DBG = false;
-        }
-=======
         if (mVerboseLoggingEnabled) Log.v(TAG, log);
     }
 
@@ -249,7 +230,6 @@
      */
     public void enableVerboseLogging(boolean verbose) {
         mVerboseLoggingEnabled = verbose;
->>>>>>> 16da592b
     }
 
     // A periodic/PNO scan will be rescheduled up to MAX_SCAN_RESTART_ALLOWED times

--- conflicted
+++ resolved
@@ -317,12 +317,8 @@
 
         // Check if any blocklisted BSSIDs can be freed.
         mBssidBlocklistMonitor.tryEnablingBlockedBssids(scanDetails);
-<<<<<<< HEAD
-        Set<String> bssidBlocklist = mBssidBlocklistMonitor.updateAndGetBssidBlocklist();
-=======
         Set<String> bssidBlocklist = mBssidBlocklistMonitor.updateAndGetBssidBlocklistForSsid(
                 mWifiInfo.getSSID());
->>>>>>> 4419e593
 
         if (clientModeManager.isSupplicantTransientState()) {
             localLog(listenerName
@@ -1031,10 +1027,7 @@
         String currentAssociationId = (currentConnectedNetwork == null) ? "Disconnected" :
                 (currentConnectedNetwork.SSID + " : " + getClientModeManager().getConnectedBssid());
 
-<<<<<<< HEAD
-=======
         localLog("Current Network: " + currentConnectedNetwork + ", Target Network: " + candidate);
->>>>>>> 4419e593
         ClientModeManager clientModeManager = getClientModeManager();
         if (currentConnectedNetwork != null
                 && (currentConnectedNetwork.networkId == targetNetworkId
@@ -1045,11 +1038,7 @@
             if (!mConnectivityHelper.isFirmwareRoamingSupported()) {
                 localLog("connectToNetwork: Roaming to " + targetAssociationId + " from "
                         + currentAssociationId);
-<<<<<<< HEAD
-                clientModeManager.startRoamToNetwork(candidate.networkId, scanResultCandidate);
-=======
                 clientModeManager.startRoamToNetwork(targetNetworkId, scanResultCandidate);
->>>>>>> 4419e593
             }
         } else {
             // Framework specifies the connection target BSSID if firmware doesn't support
@@ -1065,11 +1054,7 @@
                         + currentAssociationId);
             }
             clientModeManager.startConnectToNetwork(
-<<<<<<< HEAD
-                    candidate.networkId, Process.WIFI_UID, targetBssid);
-=======
                     targetNetworkId, Process.WIFI_UID, targetBssid);
->>>>>>> 4419e593
         }
     }
 
@@ -1094,11 +1079,7 @@
     private boolean setScanChannels(ScanSettings settings) {
         Set<Integer> freqs;
 
-<<<<<<< HEAD
-        WifiConfiguration config = getClientModeManager().getCurrentWifiConfiguration();
-=======
         WifiConfiguration config = getClientModeManager().getConnectedWifiConfiguration();
->>>>>>> 4419e593
         if (config == null) {
             long ageInMillis = 1000 * 60 * mContext.getResources().getInteger(
                     R.integer.config_wifiInitialPartialScanChannelCacheAgeMins);
@@ -1765,11 +1746,7 @@
      * 2. The device is connected to that network.
      */
     private boolean useSingleSavedNetworkSchedule() {
-<<<<<<< HEAD
-        WifiConfiguration currentNetwork = getClientModeManager().getCurrentWifiConfiguration();
-=======
         WifiConfiguration currentNetwork = getClientModeManager().getConnectedWifiConfiguration();
->>>>>>> 4419e593
         if (currentNetwork == null) {
             localLog("Current network is missing, may caused by remove network and disconnecting ");
             return false;

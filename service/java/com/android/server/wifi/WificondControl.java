/*
 * Copyright (C) 2017 The Android Open Source Project
 *
 * Licensed under the Apache License, Version 2.0 (the "License");
 * you may not use this file except in compliance with the License.
 * You may obtain a copy of the License at
 *
 *      http://www.apache.org/licenses/LICENSE-2.0
 *
 * Unless required by applicable law or agreed to in writing, software
 * distributed under the License is distributed on an "AS IS" BASIS,
 * WITHOUT WARRANTIES OR CONDITIONS OF ANY KIND, either express or implied.
 * See the License for the specific language governing permissions and
 * limitations under the License.
 */

package com.android.server.wifi;

import android.annotation.NonNull;
import android.net.MacAddress;
import android.net.wifi.IApInterface;
import android.net.wifi.IApInterfaceEventCallback;
import android.net.wifi.IClientInterface;
import android.net.wifi.IPnoScanEvent;
import android.net.wifi.IScanEvent;
import android.net.wifi.IWifiScannerImpl;
import android.net.wifi.IWificond;
import android.net.wifi.ScanResult;
import android.net.wifi.WifiScanner;
import android.net.wifi.WifiSsid;
import android.os.Binder;
import android.os.IBinder;
import android.os.RemoteException;
import android.util.Log;

import com.android.server.wifi.WifiNative.SoftApListener;
import com.android.server.wifi.hotspot2.NetworkDetail;
import com.android.server.wifi.util.InformationElementUtil;
import com.android.server.wifi.util.NativeUtil;
import com.android.server.wifi.util.ScanResultUtil;
import com.android.server.wifi.wificond.ChannelSettings;
import com.android.server.wifi.wificond.HiddenNetwork;
import com.android.server.wifi.wificond.NativeScanResult;
import com.android.server.wifi.wificond.PnoNetwork;
import com.android.server.wifi.wificond.PnoSettings;
import com.android.server.wifi.wificond.RadioChainInfo;
import com.android.server.wifi.wificond.SingleScanSettings;

import java.util.ArrayList;
import java.util.HashMap;
import java.util.Map;
import java.util.Set;

/**
 * This class provides methods for WifiNative to send control commands to wificond.
 * NOTE: This class should only be used from WifiNative.
 */
public class WificondControl implements IBinder.DeathRecipient {
    private boolean mVerboseLoggingEnabled = false;

    private static final String TAG = "WificondControl";

    /* Get scan results for a single scan */
    public static final int SCAN_TYPE_SINGLE_SCAN = 0;

    /* Get scan results for Pno Scan */
    public static final int SCAN_TYPE_PNO_SCAN = 1;

    private WifiInjector mWifiInjector;
    private WifiMonitor mWifiMonitor;
    private final CarrierNetworkConfig mCarrierNetworkConfig;

    // Cached wificond binder handlers.
    private IWificond mWificond;
    private HashMap<String, IClientInterface> mClientInterfaces = new HashMap<>();
    private HashMap<String, IApInterface> mApInterfaces = new HashMap<>();
    private HashMap<String, IWifiScannerImpl> mWificondScanners = new HashMap<>();
    private HashMap<String, IScanEvent> mScanEventHandlers = new HashMap<>();
    private HashMap<String, IPnoScanEvent> mPnoScanEventHandlers = new HashMap<>();
    private HashMap<String, IApInterfaceEventCallback> mApInterfaceListeners = new HashMap<>();
    private WifiNative.WificondDeathEventHandler mDeathEventHandler;
    private static final int MAX_SSID_LEN = 32;

    private class ScanEventHandler extends IScanEvent.Stub {
        private String mIfaceName;

        ScanEventHandler(@NonNull String ifaceName) {
            mIfaceName = ifaceName;
        }

        @Override
        public void OnScanResultReady() {
            Log.d(TAG, "Scan result ready event");
            mWifiMonitor.broadcastScanResultEvent(mIfaceName);
        }

        @Override
        public void OnScanFailed() {
            Log.d(TAG, "Scan failed event");
            mWifiMonitor.broadcastScanFailedEvent(mIfaceName);
        }
    }

    WificondControl(WifiInjector wifiInjector, WifiMonitor wifiMonitor,
            CarrierNetworkConfig carrierNetworkConfig) {
        mWifiInjector = wifiInjector;
        mWifiMonitor = wifiMonitor;
        mCarrierNetworkConfig = carrierNetworkConfig;
    }

    private class PnoScanEventHandler extends IPnoScanEvent.Stub {
        private String mIfaceName;

        PnoScanEventHandler(@NonNull String ifaceName) {
            mIfaceName = ifaceName;
        }

        @Override
        public void OnPnoNetworkFound() {
            Log.d(TAG, "Pno scan result event");
            mWifiMonitor.broadcastPnoScanResultEvent(mIfaceName);
            mWifiInjector.getWifiMetrics().incrementPnoFoundNetworkEventCount();
        }

        @Override
        public void OnPnoScanFailed() {
            Log.d(TAG, "Pno Scan failed event");
            mWifiInjector.getWifiMetrics().incrementPnoScanFailedCount();
        }

        @Override
        public void OnPnoScanOverOffloadStarted() {
            Log.d(TAG, "Pno scan over offload started");
            mWifiInjector.getWifiMetrics().incrementPnoScanStartedOverOffloadCount();
        }

        @Override
        public void OnPnoScanOverOffloadFailed(int reason) {
            Log.d(TAG, "Pno scan over offload failed");
            mWifiInjector.getWifiMetrics().incrementPnoScanFailedOverOffloadCount();
        }
    }

    /**
     * Listener for AP Interface events.
     */
    private class ApInterfaceEventCallback extends IApInterfaceEventCallback.Stub {
        private SoftApListener mSoftApListener;

        ApInterfaceEventCallback(SoftApListener listener) {
            mSoftApListener = listener;
        }

        @Override
        public void onNumAssociatedStationsChanged(int numStations) {
            mSoftApListener.onNumAssociatedStationsChanged(numStations);
        }

        @Override
        public void onSoftApChannelSwitched(int frequency, int bandwidth) {
            mSoftApListener.onSoftApChannelSwitched(frequency, bandwidth);
        }
    }

    /**
     * Called by the binder subsystem upon remote object death.
     * Invoke all the register death handlers and clear state.
     */
    @Override
    public void binderDied() {
        Log.e(TAG, "Wificond died!");
        clearState();
        // Invalidate the global wificond handle on death. Will be refreshed
        // on the next setup call.
        mWificond = null;
        if (mDeathEventHandler != null) {
            mDeathEventHandler.onDeath();
        }
    }

    /** Enable or disable verbose logging of WificondControl.
     *  @param enable True to enable verbose logging. False to disable verbose logging.
     */
    public void enableVerboseLogging(boolean enable) {
        mVerboseLoggingEnabled = enable;
    }

    /**
     * Initializes wificond & registers a death notification for wificond.
     * This method clears any existing state in wificond daemon.
     *
     * @return Returns true on success.
     */
    public boolean initialize(@NonNull WifiNative.WificondDeathEventHandler handler) {
        if (mDeathEventHandler != null) {
            Log.e(TAG, "Death handler already present");
        }
        mDeathEventHandler = handler;
        disableHostapd();
        tearDownInterfaces();
        return true;
    }

    /**
     * Helper method to retrieve the global wificond handle and register for
     * death notifications.
     */
    private boolean retrieveWificondAndRegisterForDeath() {
        if (mWificond != null) {
            if (mVerboseLoggingEnabled) {
                Log.d(TAG, "Wificond handle already retrieved");
            }
            // We already have a wificond handle.
            return true;
        }
        mWificond = mWifiInjector.makeWificond();
        if (mWificond == null) {
            Log.e(TAG, "Failed to get reference to wificond");
            return false;
        }
        try {
            mWificond.asBinder().linkToDeath(this, 0);
        } catch (RemoteException e) {
            Log.e(TAG, "Failed to register death notification for wificond");
            // The remote has already died.
            return false;
        }
        return true;
    }

    /**
    * Setup interface for client mode via wificond.
    * @return An IClientInterface as wificond client interface binder handler.
    * Returns null on failure.
    */
    public IClientInterface setupInterfaceForClientMode(@NonNull String ifaceName) {
        Log.d(TAG, "Setting up interface for client mode");
        if (!retrieveWificondAndRegisterForDeath()) {
            return null;
        }

        IClientInterface clientInterface = null;
        try {
            clientInterface = mWificond.createClientInterface(ifaceName);
        } catch (RemoteException e1) {
            Log.e(TAG, "Failed to get IClientInterface due to remote exception");
            return null;
        }

        if (clientInterface == null) {
            Log.e(TAG, "Could not get IClientInterface instance from wificond");
            return null;
        }
        Binder.allowBlocking(clientInterface.asBinder());

        // Refresh Handlers
        mClientInterfaces.put(ifaceName, clientInterface);
        try {
            IWifiScannerImpl wificondScanner = clientInterface.getWifiScannerImpl();
            if (wificondScanner == null) {
                Log.e(TAG, "Failed to get WificondScannerImpl");
                return null;
            }
            mWificondScanners.put(ifaceName, wificondScanner);
            Binder.allowBlocking(wificondScanner.asBinder());
            ScanEventHandler scanEventHandler = new ScanEventHandler(ifaceName);
            mScanEventHandlers.put(ifaceName,  scanEventHandler);
            wificondScanner.subscribeScanEvents(scanEventHandler);
            PnoScanEventHandler pnoScanEventHandler = new PnoScanEventHandler(ifaceName);
            mPnoScanEventHandlers.put(ifaceName,  pnoScanEventHandler);
            wificondScanner.subscribePnoScanEvents(pnoScanEventHandler);
        } catch (RemoteException e) {
            Log.e(TAG, "Failed to refresh wificond scanner due to remote exception");
        }

        return clientInterface;
    }

    /**
     * Teardown a specific STA interface configured in wificond.
     *
     * @return Returns true on success.
     */
    public boolean tearDownClientInterface(@NonNull String ifaceName) {
        if (getClientInterface(ifaceName) == null) {
            Log.e(TAG, "No valid wificond client interface handler");
            return false;
        }
        try {
            IWifiScannerImpl scannerImpl = mWificondScanners.get(ifaceName);
            if (scannerImpl != null) {
                scannerImpl.unsubscribeScanEvents();
                scannerImpl.unsubscribePnoScanEvents();
            }
        } catch (RemoteException e) {
            Log.e(TAG, "Failed to unsubscribe wificond scanner due to remote exception");
            return false;
        }

        boolean success;
        try {
            success = mWificond.tearDownClientInterface(ifaceName);
        } catch (RemoteException e1) {
            Log.e(TAG, "Failed to teardown client interface due to remote exception");
            return false;
        }
        if (!success) {
            Log.e(TAG, "Failed to teardown client interface");
            return false;
        }

        mClientInterfaces.remove(ifaceName);
        mWificondScanners.remove(ifaceName);
        mScanEventHandlers.remove(ifaceName);
        mPnoScanEventHandlers.remove(ifaceName);
        return true;
    }

    /**
    * Setup interface for softAp mode via wificond.
    * @return An IApInterface as wificond Ap interface binder handler.
    * Returns null on failure.
    */
    public IApInterface setupInterfaceForSoftApMode(@NonNull String ifaceName) {
        Log.d(TAG, "Setting up interface for soft ap mode");
        if (!retrieveWificondAndRegisterForDeath()) {
            return null;
        }

        IApInterface apInterface = null;
        try {
            apInterface = mWificond.createApInterface(ifaceName);
        } catch (RemoteException e1) {
            Log.e(TAG, "Failed to get IApInterface due to remote exception");
            return null;
        }

        if (apInterface == null) {
            Log.e(TAG, "Could not get IApInterface instance from wificond");
            return null;
        }
        Binder.allowBlocking(apInterface.asBinder());

        // Refresh Handlers
        mApInterfaces.put(ifaceName, apInterface);
        return apInterface;
    }

    /**
     * Teardown a specific AP interface configured in wificond.
     *
     * @return Returns true on success.
     */
    public boolean tearDownSoftApInterface(@NonNull String ifaceName) {
        if (getApInterface(ifaceName) == null) {
            Log.e(TAG, "No valid wificond ap interface handler");
            return false;
        }
        boolean success;
        try {
            success = mWificond.tearDownApInterface(ifaceName);
        } catch (RemoteException e1) {
            Log.e(TAG, "Failed to teardown AP interface due to remote exception");
            return false;
        }
        if (!success) {
            Log.e(TAG, "Failed to teardown AP interface");
            return false;
        }
        mApInterfaces.remove(ifaceName);
        mApInterfaceListeners.remove(ifaceName);
        return true;
    }

    /**
    * Teardown all interfaces configured in wificond.
    * @return Returns true on success.
    */
    public boolean tearDownInterfaces() {
        Log.d(TAG, "tearing down interfaces in wificond");
        // Explicitly refresh the wificodn handler because |tearDownInterfaces()|
        // could be used to cleanup before we setup any interfaces.
        if (!retrieveWificondAndRegisterForDeath()) {
            return false;
        }

        try {
            for (Map.Entry<String, IWifiScannerImpl> entry : mWificondScanners.entrySet()) {
                entry.getValue().unsubscribeScanEvents();
                entry.getValue().unsubscribePnoScanEvents();
            }
            mWificond.tearDownInterfaces();
            clearState();
            return true;
        } catch (RemoteException e) {
            Log.e(TAG, "Failed to tear down interfaces due to remote exception");
        }

        return false;
    }

    /** Helper function to look up the interface handle using name */
    private IClientInterface getClientInterface(@NonNull String ifaceName) {
        return mClientInterfaces.get(ifaceName);
    }

    /**
<<<<<<< HEAD
=======
    * Disable hostapd via wificond.
    * @return Returns true on success.
    */
    public boolean disableHostapd() {
        if (!retrieveWificondAndRegisterForDeath()) {
            return false;
        }
        try {
            return mWificond.disableHostapd();
        } catch (RemoteException e) {
            Log.e(TAG, "Failed to disable hostapd due to remote exception");
        }
        return false;
    }


    /**
    * Disable wpa_supplicant via wificond.
    * @return Returns true on success.
    */
    public boolean disableSupplicant() {
        if (!retrieveWificondAndRegisterForDeath()) {
            return false;
        }
        try {
            return mWificond.disableSupplicant();
        } catch (RemoteException e) {
            Log.e(TAG, "Failed to disable supplicant due to remote exception");
        }
        return false;
    }

    /**
    * Enable wpa_supplicant via wificond.
    * @return Returns true on success.
    */
    public boolean enableSupplicant() {
        if (!retrieveWificondAndRegisterForDeath()) {
            return false;
        }
        try {
            return mWificond.enableSupplicant();
        } catch (RemoteException e) {
            Log.e(TAG, "Failed to enable supplicant due to remote exception");
        }
        return false;
    }

    /**
>>>>>>> 84cd96ed
     * Request signal polling to wificond.
     * @param ifaceName Name of the interface.
     * Returns an SignalPollResult object.
     * Returns null on failure.
     */
    public WifiNative.SignalPollResult signalPoll(@NonNull String ifaceName) {
        IClientInterface iface = getClientInterface(ifaceName);
        if (iface == null) {
            Log.e(TAG, "No valid wificond client interface handler");
            return null;
        }

        int[] resultArray;
        try {
            resultArray = iface.signalPoll();
            if (resultArray == null || resultArray.length != 3) {
                Log.e(TAG, "Invalid signal poll result from wificond");
                return null;
            }
        } catch (RemoteException e) {
            Log.e(TAG, "Failed to do signal polling due to remote exception");
            return null;
        }
        WifiNative.SignalPollResult pollResult = new WifiNative.SignalPollResult();
        pollResult.currentRssi = resultArray[0];
        pollResult.txBitrate = resultArray[1];
        pollResult.associationFrequency = resultArray[2];
        return pollResult;
    }

    /**
     * Fetch TX packet counters on current connection from wificond.
     * @param ifaceName Name of the interface.
     * Returns an TxPacketCounters object.
     * Returns null on failure.
     */
    public WifiNative.TxPacketCounters getTxPacketCounters(@NonNull String ifaceName) {
        IClientInterface iface = getClientInterface(ifaceName);
        if (iface == null) {
            Log.e(TAG, "No valid wificond client interface handler");
            return null;
        }

        int[] resultArray;
        try {
            resultArray = iface.getPacketCounters();
            if (resultArray == null || resultArray.length != 2) {
                Log.e(TAG, "Invalid signal poll result from wificond");
                return null;
            }
        } catch (RemoteException e) {
            Log.e(TAG, "Failed to do signal polling due to remote exception");
            return null;
        }
        WifiNative.TxPacketCounters counters = new WifiNative.TxPacketCounters();
        counters.txSucceeded = resultArray[0];
        counters.txFailed = resultArray[1];
        return counters;
    }

    /** Helper function to look up the scanner impl handle using name */
    private IWifiScannerImpl getScannerImpl(@NonNull String ifaceName) {
        return mWificondScanners.get(ifaceName);
    }

    /**
    * Fetch the latest scan result from kernel via wificond.
    * @param ifaceName Name of the interface.
    * @return Returns an ArrayList of ScanDetail.
    * Returns an empty ArrayList on failure.
    */
    public ArrayList<ScanDetail> getScanResults(@NonNull String ifaceName, int scanType) {
        ArrayList<ScanDetail> results = new ArrayList<>();
        IWifiScannerImpl scannerImpl = getScannerImpl(ifaceName);
        if (scannerImpl == null) {
            Log.e(TAG, "No valid wificond scanner interface handler");
            return results;
        }
        try {
            NativeScanResult[] nativeResults;
            if (scanType == SCAN_TYPE_SINGLE_SCAN) {
                nativeResults = scannerImpl.getScanResults();
            } else {
                nativeResults = scannerImpl.getPnoScanResults();
            }
            for (NativeScanResult result : nativeResults) {
                WifiSsid wifiSsid = WifiSsid.createFromByteArray(result.ssid);
                String bssid;
                try {
                    bssid = NativeUtil.macAddressFromByteArray(result.bssid);
                } catch (IllegalArgumentException e) {
                    Log.e(TAG, "Illegal argument " + result.bssid, e);
                    continue;
                }
                if (bssid == null) {
                    Log.e(TAG, "Illegal null bssid");
                    continue;
                }
                ScanResult.InformationElement[] ies =
                        InformationElementUtil.parseInformationElements(result.infoElement);
                InformationElementUtil.Capabilities capabilities =
                        new InformationElementUtil.Capabilities();
                capabilities.from(ies, result.capability);
                String flags = capabilities.generateCapabilitiesString();
                NetworkDetail networkDetail;
                try {
                    networkDetail = new NetworkDetail(bssid, ies, null, result.frequency);
                } catch (IllegalArgumentException e) {
                    Log.e(TAG, "Illegal argument for scan result with bssid: " + bssid, e);
                    continue;
                }

                ScanDetail scanDetail = new ScanDetail(networkDetail, wifiSsid, bssid, flags,
                        result.signalMbm / 100, result.frequency, result.tsf, ies, null);
                ScanResult scanResult = scanDetail.getScanResult();
                // Update carrier network info if this AP's SSID is associated with a carrier Wi-Fi
                // network and it uses EAP.
                if (ScanResultUtil.isScanResultForEapNetwork(scanDetail.getScanResult())
                        && mCarrierNetworkConfig.isCarrierNetwork(wifiSsid.toString())) {
                    scanResult.isCarrierAp = true;
                    scanResult.carrierApEapType =
                            mCarrierNetworkConfig.getNetworkEapType(wifiSsid.toString());
                    scanResult.carrierName =
                            mCarrierNetworkConfig.getCarrierName(wifiSsid.toString());
                }
                // Fill up the radio chain info.
                if (result.radioChainInfos != null) {
                    scanResult.radioChainInfos =
                        new ScanResult.RadioChainInfo[result.radioChainInfos.size()];
                    int idx = 0;
                    for (RadioChainInfo nativeRadioChainInfo : result.radioChainInfos) {
                        scanResult.radioChainInfos[idx] = new ScanResult.RadioChainInfo();
                        scanResult.radioChainInfos[idx].id = nativeRadioChainInfo.chainId;
                        scanResult.radioChainInfos[idx].level = nativeRadioChainInfo.level;
                        idx++;
                    }
                }
                results.add(scanDetail);
            }
        } catch (RemoteException e1) {
            Log.e(TAG, "Failed to create ScanDetail ArrayList");
        }
        if (mVerboseLoggingEnabled) {
            Log.d(TAG, "get " + results.size() + " scan results from wificond");
        }

        return results;
    }

    /**
     * Return scan type for the parcelable {@link SingleScanSettings}
     */
    private static int getScanType(int scanType) {
        switch (scanType) {
            case WifiNative.SCAN_TYPE_LOW_LATENCY:
                return IWifiScannerImpl.SCAN_TYPE_LOW_SPAN;
            case WifiNative.SCAN_TYPE_LOW_POWER:
                return IWifiScannerImpl.SCAN_TYPE_LOW_POWER;
            case WifiNative.SCAN_TYPE_HIGH_ACCURACY:
                return IWifiScannerImpl.SCAN_TYPE_HIGH_ACCURACY;
            default:
                throw new IllegalArgumentException("Invalid scan type " + scanType);
        }
    }

    /**
     * Start a scan using wificond for the given parameters.
     * @param ifaceName Name of the interface.
     * @param scanType Type of scan to perform.
     * @param freqs list of frequencies to scan for, if null scan all supported channels.
     * @param hiddenNetworkSSIDs List of hidden networks to be scanned for.
     * @return Returns true on success.
     */
    public boolean scan(@NonNull String ifaceName,
                        int scanType,
                        Set<Integer> freqs,
                        Set<String> hiddenNetworkSSIDs) {
        IWifiScannerImpl scannerImpl = getScannerImpl(ifaceName);
        if (scannerImpl == null) {
            Log.e(TAG, "No valid wificond scanner interface handler");
            return false;
        }
        SingleScanSettings settings = new SingleScanSettings();
        try {
            settings.scanType = getScanType(scanType);
        } catch (IllegalArgumentException e) {
            Log.e(TAG, "Invalid scan type ", e);
            return false;
        }
        settings.channelSettings  = new ArrayList<>();
        settings.hiddenNetworks  = new ArrayList<>();

        if (freqs != null) {
            for (Integer freq : freqs) {
                ChannelSettings channel = new ChannelSettings();
                channel.frequency = freq;
                settings.channelSettings.add(channel);
            }
        }
        if (hiddenNetworkSSIDs != null) {
            for (String ssid : hiddenNetworkSSIDs) {
                HiddenNetwork network = new HiddenNetwork();
                try {
                    network.ssid = WifiGbk.getRandUtfOrGbkBytes(ssid); // wifigbk++
                } catch (IllegalArgumentException e) {
                    Log.e(TAG, "Illegal argument " + ssid, e);
                    continue;
                }
                if (network.ssid.length > MAX_SSID_LEN) {
                    Log.e(TAG, "SSID is too long after conversion, skipping this ssid! SSID = " +
                                network.ssid + " , network.ssid.size = " + network.ssid.length);
                    continue;
                }
                settings.hiddenNetworks.add(network);
            }
        }

        try {
            return scannerImpl.scan(settings);
        } catch (RemoteException e1) {
            Log.e(TAG, "Failed to request scan due to remote exception");
        }
        return false;
    }

    /**
     * Start PNO scan.
     * @param ifaceName Name of the interface.
     * @param pnoSettings Pno scan configuration.
     * @return true on success.
     */
    public boolean startPnoScan(@NonNull String ifaceName, WifiNative.PnoSettings pnoSettings) {
        IWifiScannerImpl scannerImpl = getScannerImpl(ifaceName);
        if (scannerImpl == null) {
            Log.e(TAG, "No valid wificond scanner interface handler");
            return false;
        }
        PnoSettings settings = new PnoSettings();
        settings.pnoNetworks  = new ArrayList<>();
        settings.intervalMs = pnoSettings.periodInMs;
        settings.min2gRssi = pnoSettings.min24GHzRssi;
        settings.min5gRssi = pnoSettings.min5GHzRssi;
        if (pnoSettings.networkList != null) {
            for (WifiNative.PnoNetwork network : pnoSettings.networkList) {
                PnoNetwork condNetwork = new PnoNetwork();
                condNetwork.isHidden = (network.flags
                        & WifiScanner.PnoSettings.PnoNetwork.FLAG_DIRECTED_SCAN) != 0;
                try {
                    condNetwork.ssid =
                            NativeUtil.byteArrayFromArrayList(NativeUtil.decodeSsid(network.ssid));
                } catch (IllegalArgumentException e) {
                    Log.e(TAG, "Illegal argument " + network.ssid, e);
                    continue;
                }
                if (condNetwork.ssid.length <= WifiGbk.MAX_SSID_LENGTH) { //wifigbk++
                    settings.pnoNetworks.add(condNetwork);
                }
                //wifigbk++
                if (!WifiGbk.isAllAscii(condNetwork.ssid)) {
                    PnoNetwork condNetwork2 = new PnoNetwork();
                    condNetwork2.isHidden = condNetwork.isHidden;
                    condNetwork2.ssid = WifiGbk.toGbk(condNetwork.ssid);
                    if (condNetwork2.ssid != null) {
                        settings.pnoNetworks.add(condNetwork2);
                        Log.i(TAG, "WifiGbk - pnoScan add extra Gbk ssid for " + network.ssid);
                    }
                }
                //wifigbk--
            }
        }

        try {
            boolean success = scannerImpl.startPnoScan(settings);
            mWifiInjector.getWifiMetrics().incrementPnoScanStartAttempCount();
            if (!success) {
                mWifiInjector.getWifiMetrics().incrementPnoScanFailedCount();
            }
            return success;
        } catch (RemoteException e1) {
            Log.e(TAG, "Failed to start pno scan due to remote exception");
        }
        return false;
    }

    /**
     * Stop PNO scan.
     * @param ifaceName Name of the interface.
     * @return true on success.
     */
    public boolean stopPnoScan(@NonNull String ifaceName) {
        IWifiScannerImpl scannerImpl = getScannerImpl(ifaceName);
        if (scannerImpl == null) {
            Log.e(TAG, "No valid wificond scanner interface handler");
            return false;
        }
        try {
            return scannerImpl.stopPnoScan();
        } catch (RemoteException e1) {
            Log.e(TAG, "Failed to stop pno scan due to remote exception");
        }
        return false;
    }

    /**
     * Abort ongoing single scan.
     * @param ifaceName Name of the interface.
     */
    public void abortScan(@NonNull String ifaceName) {
        IWifiScannerImpl scannerImpl = getScannerImpl(ifaceName);
        if (scannerImpl == null) {
            Log.e(TAG, "No valid wificond scanner interface handler");
            return;
        }
        try {
            scannerImpl.abortScan();
        } catch (RemoteException e1) {
            Log.e(TAG, "Failed to request abortScan due to remote exception");
        }
    }

    /**
     * Query the list of valid frequencies for the provided band.
     * The result depends on the on the country code that has been set.
     *
     * @param band as specified by one of the WifiScanner.WIFI_BAND_* constants.
     * The following bands are supported:
     * WifiScanner.WIFI_BAND_24_GHZ
     * WifiScanner.WIFI_BAND_5_GHZ
     * WifiScanner.WIFI_BAND_5_GHZ_DFS_ONLY
     * @return frequencies vector of valid frequencies (MHz), or null for error.
     * @throws IllegalArgumentException if band is not recognized.
     */
    public int [] getChannelsForBand(int band) {
        if (mWificond == null) {
            Log.e(TAG, "No valid wificond scanner interface handler");
            return null;
        }
        try {
            switch (band) {
                case WifiScanner.WIFI_BAND_24_GHZ:
                    return mWificond.getAvailable2gChannels();
                case WifiScanner.WIFI_BAND_5_GHZ:
                    return mWificond.getAvailable5gNonDFSChannels();
                case WifiScanner.WIFI_BAND_5_GHZ_DFS_ONLY:
                    return mWificond.getAvailableDFSChannels();
                default:
                    throw new IllegalArgumentException("unsupported band " + band);
            }
        } catch (RemoteException e1) {
            Log.e(TAG, "Failed to request getChannelsForBand due to remote exception");
        }
        return null;
    }

    /** Helper function to look up the interface handle using name */
    private IApInterface getApInterface(@NonNull String ifaceName) {
        return mApInterfaces.get(ifaceName);
    }

    /**
     * Register the provided listener for SoftAp events.
     *
     * @param ifaceName Name of the interface.
     * @param listener Callback for AP events.
     * @return true on success, false otherwise.
     */
    public boolean registerApListener(@NonNull String ifaceName, SoftApListener listener) {
        IApInterface iface = getApInterface(ifaceName);
        if (iface == null) {
            Log.e(TAG, "No valid ap interface handler");
            return false;
        }
        try {
            IApInterfaceEventCallback  callback = new ApInterfaceEventCallback(listener);
            mApInterfaceListeners.put(ifaceName, callback);
            boolean success = iface.registerCallback(callback);
            if (!success) {
                Log.e(TAG, "Failed to register ap callback.");
                return false;
            }
        } catch (RemoteException e) {
            Log.e(TAG, "Exception in registering AP callback: " + e);
            return false;
        }
        return true;
    }

    /**
     * Set Mac address on the given interface
     * @param interfaceName Name of the interface.
     * @param mac Mac address to change into
     * @return true on success, false otherwise.
     */
    public boolean setMacAddress(@NonNull String interfaceName, @NonNull MacAddress mac) {
        IClientInterface mClientInterface = getClientInterface(interfaceName);
        if (mClientInterface == null) {
            Log.e(TAG, "No valid wificond client interface handler");
            return false;
        }
        byte[] macByteArray = mac.toByteArray();

        try {
            mClientInterface.setMacAddress(macByteArray);
        } catch (RemoteException e) {
            Log.e(TAG, "Failed to setMacAddress due to remote exception");
            return false;
        }
        return true;
    }

    /**
     * Clear all internal handles.
     */
    private void clearState() {
        // Refresh handlers
        mClientInterfaces.clear();
        mWificondScanners.clear();
        mPnoScanEventHandlers.clear();
        mScanEventHandlers.clear();
        mApInterfaces.clear();
        mApInterfaceListeners.clear();
    }
}<|MERGE_RESOLUTION|>--- conflicted
+++ resolved
@@ -405,8 +405,6 @@
     }
 
     /**
-<<<<<<< HEAD
-=======
     * Disable hostapd via wificond.
     * @return Returns true on success.
     */
@@ -424,39 +422,6 @@
 
 
     /**
-    * Disable wpa_supplicant via wificond.
-    * @return Returns true on success.
-    */
-    public boolean disableSupplicant() {
-        if (!retrieveWificondAndRegisterForDeath()) {
-            return false;
-        }
-        try {
-            return mWificond.disableSupplicant();
-        } catch (RemoteException e) {
-            Log.e(TAG, "Failed to disable supplicant due to remote exception");
-        }
-        return false;
-    }
-
-    /**
-    * Enable wpa_supplicant via wificond.
-    * @return Returns true on success.
-    */
-    public boolean enableSupplicant() {
-        if (!retrieveWificondAndRegisterForDeath()) {
-            return false;
-        }
-        try {
-            return mWificond.enableSupplicant();
-        } catch (RemoteException e) {
-            Log.e(TAG, "Failed to enable supplicant due to remote exception");
-        }
-        return false;
-    }
-
-    /**
->>>>>>> 84cd96ed
      * Request signal polling to wificond.
      * @param ifaceName Name of the interface.
      * Returns an SignalPollResult object.

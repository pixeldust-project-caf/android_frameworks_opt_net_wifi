/*
 * Copyright (C) 2017 The Android Open Source Project
 *
 * Licensed under the Apache License, Version 2.0 (the "License");
 * you may not use this file except in compliance with the License.
 * You may obtain a copy of the License at
 *
 *      http://www.apache.org/licenses/LICENSE-2.0
 *
 * Unless required by applicable law or agreed to in writing, software
 * distributed under the License is distributed on an "AS IS" BASIS,
 * WITHOUT WARRANTIES OR CONDITIONS OF ANY KIND, either express or implied.
 * See the License for the specific language governing permissions and
 * limitations under the License.
 */

package com.android.server.wifi;

import static android.net.wifi.WifiManager.WIFI_FEATURE_OWE;

import android.annotation.NonNull;
import android.app.AlarmManager;
import android.net.wifi.ScanResult;
import android.net.wifi.WifiScanner;
import android.net.wifi.WifiSsid;
import android.os.Binder;
import android.os.Handler;
import android.os.IBinder;
import android.os.RemoteException;
import android.util.Log;

import com.android.server.wifi.WifiNative.SendMgmtFrameCallback;
import com.android.server.wifi.WifiNative.SoftApListener;
import com.android.server.wifi.hotspot2.NetworkDetail;
import com.android.server.wifi.util.InformationElementUtil;
import com.android.server.wifi.util.NativeUtil;
import com.android.server.wifi.util.ScanResultUtil;
import com.android.server.wifi.wificond.ChannelSettings;
import com.android.server.wifi.wificond.HiddenNetwork;
import com.android.server.wifi.wificond.IApInterface;
import com.android.server.wifi.wificond.IApInterfaceEventCallback;
import com.android.server.wifi.wificond.IClientInterface;
import com.android.server.wifi.wificond.IPnoScanEvent;
import com.android.server.wifi.wificond.IScanEvent;
import com.android.server.wifi.wificond.ISendMgmtFrameEvent;
import com.android.server.wifi.wificond.IWifiScannerImpl;
import com.android.server.wifi.wificond.IWificond;
import com.android.server.wifi.wificond.NativeScanResult;
import com.android.server.wifi.wificond.PnoNetwork;
import com.android.server.wifi.wificond.PnoSettings;
import com.android.server.wifi.wificond.RadioChainInfo;
import com.android.server.wifi.wificond.SingleScanSettings;

import java.util.ArrayList;
import java.util.Arrays;
import java.util.BitSet;
import java.util.HashMap;
import java.util.List;
import java.util.Map;
import java.util.Set;
import java.util.concurrent.atomic.AtomicBoolean;
import java.util.stream.Stream;

/**
 * This class provides methods for WifiNative to send control commands to wificond.
 * NOTE: This class should only be used from WifiNative.
 */
public class WificondControl implements IBinder.DeathRecipient {
    private boolean mVerboseLoggingEnabled = false;

    /**
     * The {@link #sendMgmtFrame(String, byte[], SendMgmtFrameCallback, int) sendMgmtFrame()}
     * timeout, in milliseconds, after which
     * {@link SendMgmtFrameCallback#onFailure(int)} will be called with reason
     * {@link WifiNative#SEND_MGMT_FRAME_ERROR_TIMEOUT}.
     */
    public static final int SEND_MGMT_FRAME_TIMEOUT_MS = 1000;

    private static final String TAG = "WificondControl";

    private static final String TIMEOUT_ALARM_TAG = TAG + " Send Management Frame Timeout";

    /* Get scan results for a single scan */
    public static final int SCAN_TYPE_SINGLE_SCAN = 0;

    /* Get scan results for Pno Scan */
    public static final int SCAN_TYPE_PNO_SCAN = 1;

    private WifiInjector mWifiInjector;
    private WifiMonitor mWifiMonitor;
    private final CarrierNetworkConfig mCarrierNetworkConfig;
    private AlarmManager mAlarmManager;
    private Handler mEventHandler;
    private Clock mClock;
    private WifiNative mWifiNative = null;

    // Cached wificond binder handlers.
    private IWificond mWificond;
    private HashMap<String, IClientInterface> mClientInterfaces = new HashMap<>();
    private HashMap<String, IApInterface> mApInterfaces = new HashMap<>();
    private HashMap<String, IWifiScannerImpl> mWificondScanners = new HashMap<>();
    private HashMap<String, IScanEvent> mScanEventHandlers = new HashMap<>();
    private HashMap<String, IPnoScanEvent> mPnoScanEventHandlers = new HashMap<>();
    private HashMap<String, IApInterfaceEventCallback> mApInterfaceListeners = new HashMap<>();
    private WifiNative.WificondDeathEventHandler mDeathEventHandler;
    /**
     * Ensures that no more than one sendMgmtFrame operation runs concurrently.
     */
    private AtomicBoolean mSendMgmtFrameInProgress = new AtomicBoolean(false);
    private boolean mIsEnhancedOpenSupportedInitialized = false;
    private boolean mIsEnhancedOpenSupported;

    private static final int MAX_SSID_LEN = 32;

    private class ScanEventHandler extends IScanEvent.Stub {
        private String mIfaceName;

        ScanEventHandler(@NonNull String ifaceName) {
            mIfaceName = ifaceName;
        }

        @Override
        public void OnScanResultReady() {
            Log.d(TAG, "Scan result ready event");
            mWifiMonitor.broadcastScanResultEvent(mIfaceName);
        }

        @Override
        public void OnScanFailed() {
            Log.d(TAG, "Scan failed event");
            mWifiMonitor.broadcastScanFailedEvent(mIfaceName);
        }
    }

    WificondControl(WifiInjector wifiInjector, WifiMonitor wifiMonitor,
            CarrierNetworkConfig carrierNetworkConfig, AlarmManager alarmManager, Handler handler,
            Clock clock) {
        mWifiInjector = wifiInjector;
        mWifiMonitor = wifiMonitor;
        mCarrierNetworkConfig = carrierNetworkConfig;
        mAlarmManager = alarmManager;
        mEventHandler = handler;
        mClock = clock;
    }

    private class PnoScanEventHandler extends IPnoScanEvent.Stub {
        private String mIfaceName;

        PnoScanEventHandler(@NonNull String ifaceName) {
            mIfaceName = ifaceName;
        }

        @Override
        public void OnPnoNetworkFound() {
            Log.d(TAG, "Pno scan result event");
            mWifiMonitor.broadcastPnoScanResultEvent(mIfaceName);
            mWifiInjector.getWifiMetrics().incrementPnoFoundNetworkEventCount();
        }

        @Override
        public void OnPnoScanFailed() {
            Log.d(TAG, "Pno Scan failed event");
            mWifiInjector.getWifiMetrics().incrementPnoScanFailedCount();
        }
    }

    /**
     * Listener for AP Interface events.
     */
    private class ApInterfaceEventCallback extends IApInterfaceEventCallback.Stub {
        private SoftApListener mSoftApListener;

        ApInterfaceEventCallback(SoftApListener listener) {
            mSoftApListener = listener;
        }

        @Override
        public void onNumAssociatedStationsChanged(int numStations) {
            mSoftApListener.onNumAssociatedStationsChanged(numStations);
        }

        @Override
        public void onSoftApChannelSwitched(int frequency, int bandwidth) {
            mSoftApListener.onSoftApChannelSwitched(frequency, bandwidth);
        }
    }

    /**
     * Callback triggered by wificond.
     */
    private class SendMgmtFrameEvent extends ISendMgmtFrameEvent.Stub {
        private SendMgmtFrameCallback mCallback;
        private AlarmManager.OnAlarmListener mTimeoutCallback;
        /**
         * ensures that mCallback is only called once
         */
        private boolean mWasCalled;

        private void runIfFirstCall(Runnable r) {
            if (mWasCalled) return;
            mWasCalled = true;

            mSendMgmtFrameInProgress.set(false);
            r.run();
        }

        SendMgmtFrameEvent(@NonNull SendMgmtFrameCallback callback) {
            mCallback = callback;
            // called in main thread
            mTimeoutCallback = () -> runIfFirstCall(() -> {
                if (mVerboseLoggingEnabled) {
                    Log.e(TAG, "Timed out waiting for ACK");
                }
                mCallback.onFailure(WifiNative.SEND_MGMT_FRAME_ERROR_TIMEOUT);
            });
            mWasCalled = false;

            mAlarmManager.set(AlarmManager.ELAPSED_REALTIME_WAKEUP,
                    mClock.getElapsedSinceBootMillis() + SEND_MGMT_FRAME_TIMEOUT_MS,
                    TIMEOUT_ALARM_TAG, mTimeoutCallback, mEventHandler);
        }

        // called in binder thread
        @Override
        public void OnAck(int elapsedTimeMs) {
            // post to main thread
            mEventHandler.post(() -> runIfFirstCall(() -> {
                mAlarmManager.cancel(mTimeoutCallback);
                mCallback.onAck(elapsedTimeMs);
            }));
        }

        // called in binder thread
        @Override
        public void OnFailure(int reason) {
            // post to main thread
            mEventHandler.post(() -> runIfFirstCall(() -> {
                mAlarmManager.cancel(mTimeoutCallback);
                mCallback.onFailure(reason);
            }));
        }
    }

    /**
     * Called by the binder subsystem upon remote object death.
     * Invoke all the register death handlers and clear state.
     */
    @Override
    public void binderDied() {
        mEventHandler.post(() -> {
            Log.e(TAG, "Wificond died!");
            clearState();
            // Invalidate the global wificond handle on death. Will be refreshed
            // on the next setup call.
            mWificond = null;
            if (mDeathEventHandler != null) {
                mDeathEventHandler.onDeath();
            }
        });
    }

    /** Enable or disable verbose logging of WificondControl.
     *  @param enable True to enable verbose logging. False to disable verbose logging.
     */
    public void enableVerboseLogging(boolean enable) {
        mVerboseLoggingEnabled = enable;
    }

    /**
    * Disable hostapd via Property Service.
    */
    public void disableHostapd() {
        Log.i(TAG, "Terminate hostapd/hostapd_fst service if the service is running");
        mWifiInjector.getPropertyService().set("ctl.stop", "hostapd");
        mWifiInjector.getPropertyService().set("ctl.stop", "hostapd_fst");
    }


    /**
     * Initializes wificond & registers a death notification for wificond.
     * This method clears any existing state in wificond daemon.
     *
     * @return Returns true on success.
     */
    public boolean initialize(@NonNull WifiNative.WificondDeathEventHandler handler) {
        if (mDeathEventHandler != null) {
            Log.e(TAG, "Death handler already present");
        }
        mDeathEventHandler = handler;
        Log.i(TAG, "Make sure hostapd service is stopped to avoid failure on first SoftAP start");
        disableHostapd();
        tearDownInterfaces();
        return true;
    }

    /**
     * Helper method to retrieve the global wificond handle and register for
     * death notifications.
     */
    private boolean retrieveWificondAndRegisterForDeath() {
        if (mWificond != null) {
            if (mVerboseLoggingEnabled) {
                Log.d(TAG, "Wificond handle already retrieved");
            }
            // We already have a wificond handle.
            return true;
        }
        mWificond = mWifiInjector.makeWificond();
        if (mWificond == null) {
            Log.e(TAG, "Failed to get reference to wificond");
            return false;
        }
        try {
            mWificond.asBinder().linkToDeath(this, 0);
        } catch (RemoteException e) {
            Log.e(TAG, "Failed to register death notification for wificond");
            // The remote has already died.
            return false;
        }
        return true;
    }

    /**
    * Setup interface for client mode via wificond.
    * @return An IClientInterface as wificond client interface binder handler.
    * Returns null on failure.
    */
    public IClientInterface setupInterfaceForClientMode(@NonNull String ifaceName) {
        Log.d(TAG, "Setting up interface for client mode");
        if (!retrieveWificondAndRegisterForDeath()) {
            return null;
        }

        IClientInterface clientInterface = null;
        try {
            clientInterface = mWificond.createClientInterface(ifaceName);
        } catch (RemoteException e1) {
            Log.e(TAG, "Failed to get IClientInterface due to remote exception");
            return null;
        }

        if (clientInterface == null) {
            Log.e(TAG, "Could not get IClientInterface instance from wificond");
            return null;
        }
        Binder.allowBlocking(clientInterface.asBinder());

        // Refresh Handlers
        mClientInterfaces.put(ifaceName, clientInterface);
        try {
            IWifiScannerImpl wificondScanner = clientInterface.getWifiScannerImpl();
            if (wificondScanner == null) {
                Log.e(TAG, "Failed to get WificondScannerImpl");
                return null;
            }
            mWificondScanners.put(ifaceName, wificondScanner);
            Binder.allowBlocking(wificondScanner.asBinder());
            ScanEventHandler scanEventHandler = new ScanEventHandler(ifaceName);
            mScanEventHandlers.put(ifaceName,  scanEventHandler);
            wificondScanner.subscribeScanEvents(scanEventHandler);
            PnoScanEventHandler pnoScanEventHandler = new PnoScanEventHandler(ifaceName);
            mPnoScanEventHandlers.put(ifaceName,  pnoScanEventHandler);
            wificondScanner.subscribePnoScanEvents(pnoScanEventHandler);
        } catch (RemoteException e) {
            Log.e(TAG, "Failed to refresh wificond scanner due to remote exception");
        }

        return clientInterface;
    }

    /**
     * Unsubscribe scan for specific STA interface configured in wificond.
     * Additionally, trigger stopPnoScan() before invalidating wificond scanner object.
     *
     * @return Returns true on success.
     */
    public boolean unsubscribeScan(@NonNull String ifaceName) {
        if (getClientInterface(ifaceName) == null) {
            Log.e(TAG, "No valid wificond client interface handler");
            return false;
        }

        // stop any active pno scan
        stopPnoScan(ifaceName);

        try {
            IWifiScannerImpl scannerImpl = mWificondScanners.get(ifaceName);
            if (scannerImpl != null) {
                scannerImpl.unsubscribeScanEvents();
                scannerImpl.unsubscribePnoScanEvents();
            }
        } catch (RemoteException e) {
            Log.e(TAG, "Failed to unsubscribe wificond scanner due to remote exception");
            return false;
        }

        mWificondScanners.remove(ifaceName);
        mScanEventHandlers.remove(ifaceName);
        mPnoScanEventHandlers.remove(ifaceName);
        return true;
    }

    /**
     * Teardown a specific STA interface configured in wificond.
     *
     * @return Returns true on success.
     */
    public boolean tearDownClientInterface(@NonNull String ifaceName) {
        if (getClientInterface(ifaceName) == null) {
            Log.e(TAG, "No valid wificond client interface handler");
            return false;
        }
        try {
            IWifiScannerImpl scannerImpl = mWificondScanners.get(ifaceName);
            if (scannerImpl != null) {
                scannerImpl.unsubscribeScanEvents();
                scannerImpl.unsubscribePnoScanEvents();
            }
        } catch (RemoteException e) {
            Log.e(TAG, "Failed to unsubscribe wificond scanner due to remote exception");
            return false;
        }

        boolean success;
        try {
            success = mWificond.tearDownClientInterface(ifaceName);
        } catch (RemoteException e1) {
            Log.e(TAG, "Failed to teardown client interface due to remote exception");
            return false;
        }
        if (!success) {
            Log.e(TAG, "Failed to teardown client interface");
            return false;
        }

        mClientInterfaces.remove(ifaceName);
        mWificondScanners.remove(ifaceName);
        mScanEventHandlers.remove(ifaceName);
        mPnoScanEventHandlers.remove(ifaceName);
        return true;
    }

    /**
    * Setup interface for softAp mode via wificond.
    * @return An IApInterface as wificond Ap interface binder handler.
    * Returns null on failure.
    */
    public IApInterface setupInterfaceForSoftApMode(@NonNull String ifaceName) {
        Log.d(TAG, "Setting up interface for soft ap mode");
        if (!retrieveWificondAndRegisterForDeath()) {
            return null;
        }

        IApInterface apInterface = null;
        try {
            apInterface = mWificond.createApInterface(ifaceName);
        } catch (RemoteException e1) {
            Log.e(TAG, "Failed to get IApInterface due to remote exception");
            return null;
        }

        if (apInterface == null) {
            Log.e(TAG, "Could not get IApInterface instance from wificond");
            return null;
        }
        Binder.allowBlocking(apInterface.asBinder());

        // Refresh Handlers
        mApInterfaces.put(ifaceName, apInterface);
        return apInterface;
    }

    /**
     * Teardown a specific AP interface configured in wificond.
     *
     * @return Returns true on success.
     */
    public boolean tearDownSoftApInterface(@NonNull String ifaceName) {
        if (getApInterface(ifaceName) == null) {
            Log.e(TAG, "No valid wificond ap interface handler");
            return false;
        }
        boolean success;
        try {
            success = mWificond.tearDownApInterface(ifaceName);
        } catch (RemoteException e1) {
            Log.e(TAG, "Failed to teardown AP interface due to remote exception");
            return false;
        }
        if (!success) {
            Log.e(TAG, "Failed to teardown AP interface");
            return false;
        }
        mApInterfaces.remove(ifaceName);
        mApInterfaceListeners.remove(ifaceName);
        return true;
    }

    /**
    * Teardown all interfaces configured in wificond.
    * @return Returns true on success.
    */
    public boolean tearDownInterfaces() {
        Log.d(TAG, "tearing down interfaces in wificond");
        // Explicitly refresh the wificodn handler because |tearDownInterfaces()|
        // could be used to cleanup before we setup any interfaces.
        if (!retrieveWificondAndRegisterForDeath()) {
            return false;
        }

        try {
            for (Map.Entry<String, IWifiScannerImpl> entry : mWificondScanners.entrySet()) {
                entry.getValue().unsubscribeScanEvents();
                entry.getValue().unsubscribePnoScanEvents();
            }
            mWificond.tearDownInterfaces();
            clearState();
            return true;
        } catch (RemoteException e) {
            Log.e(TAG, "Failed to tear down interfaces due to remote exception");
        }

        return false;
    }

    /** Helper function to look up the interface handle using name */
    private IClientInterface getClientInterface(@NonNull String ifaceName) {
        return mClientInterfaces.get(ifaceName);
    }

    /**
     * Request signal polling to wificond.
     * @param ifaceName Name of the interface.
     * Returns an SignalPollResult object.
     * Returns null on failure.
     */
    public WifiNative.SignalPollResult signalPoll(@NonNull String ifaceName) {
        IClientInterface iface = getClientInterface(ifaceName);
        if (iface == null) {
            Log.e(TAG, "No valid wificond client interface handler");
            return null;
        }

        int[] resultArray;
        try {
            resultArray = iface.signalPoll();
            if (resultArray == null || resultArray.length != 4) {
                Log.e(TAG, "Invalid signal poll result from wificond");
                return null;
            }
        } catch (RemoteException e) {
            Log.e(TAG, "Failed to do signal polling due to remote exception");
            return null;
        }
        WifiNative.SignalPollResult pollResult = new WifiNative.SignalPollResult();
        pollResult.currentRssi = resultArray[0];
        pollResult.txBitrate = resultArray[1];
        pollResult.associationFrequency = resultArray[2];
        pollResult.rxBitrate = resultArray[3];
        return pollResult;
    }

    /**
     * Fetch TX packet counters on current connection from wificond.
     * @param ifaceName Name of the interface.
     * Returns an TxPacketCounters object.
     * Returns null on failure.
     */
    public WifiNative.TxPacketCounters getTxPacketCounters(@NonNull String ifaceName) {
        IClientInterface iface = getClientInterface(ifaceName);
        if (iface == null) {
            Log.e(TAG, "No valid wificond client interface handler");
            return null;
        }

        int[] resultArray;
        try {
            resultArray = iface.getPacketCounters();
            if (resultArray == null || resultArray.length != 2) {
                Log.e(TAG, "Invalid signal poll result from wificond");
                return null;
            }
        } catch (RemoteException e) {
            Log.e(TAG, "Failed to do signal polling due to remote exception");
            return null;
        }
        WifiNative.TxPacketCounters counters = new WifiNative.TxPacketCounters();
        counters.txSucceeded = resultArray[0];
        counters.txFailed = resultArray[1];
        return counters;
    }

    /** Helper function to look up the scanner impl handle using name */
    private IWifiScannerImpl getScannerImpl(@NonNull String ifaceName) {
        return mWificondScanners.get(ifaceName);
    }

    private static final int CAPABILITY_SIZE = 16;

    private static BitSet capabilityIntToBitset(int capabilityInt) {
        BitSet capabilityBitSet = new BitSet(CAPABILITY_SIZE);
        for (int i = 0; i < CAPABILITY_SIZE; i++) {
            if ((capabilityInt & (1 << i)) != 0) {
                capabilityBitSet.set(i);
            }
        }
        return capabilityBitSet;
    }

    /**
    * Fetch the latest scan result from kernel via wificond.
    * @param ifaceName Name of the interface.
    * @return Returns an ArrayList of ScanDetail.
    * Returns an empty ArrayList on failure.
    */
    public ArrayList<ScanDetail> getScanResults(@NonNull String ifaceName, int scanType) {
        ArrayList<ScanDetail> results = new ArrayList<>();
        IWifiScannerImpl scannerImpl = getScannerImpl(ifaceName);
        if (scannerImpl == null) {
            Log.e(TAG, "No valid wificond scanner interface handler");
            return results;
        }
        try {
            NativeScanResult[] nativeResults;
            if (scanType == SCAN_TYPE_SINGLE_SCAN) {
                nativeResults = scannerImpl.getScanResults();
            } else {
                nativeResults = scannerImpl.getPnoScanResults();
            }
            WifiNative.WifiGenerationCapabilities wifiGenerationCapa = getWifiGenerationCapabilities();
            for (NativeScanResult result : nativeResults) {
                WifiSsid wifiSsid = WifiSsid.createFromByteArray(result.ssid);
                String bssid;
                try {
                    bssid = NativeUtil.macAddressFromByteArray(result.bssid);
                } catch (IllegalArgumentException e) {
                    Log.e(TAG, "Illegal argument " + result.bssid, e);
                    continue;
                }
                if (bssid == null) {
                    Log.e(TAG, "Illegal null bssid");
                    continue;
                }
                ScanResult.InformationElement[] ies =
                        InformationElementUtil.parseInformationElements(result.infoElement);
                InformationElementUtil.Capabilities capabilities =
                        new InformationElementUtil.Capabilities();
<<<<<<< HEAD
                if (wifiGenerationCapa != null && result.frequency < 3000) {
                    capabilities.reportHt = wifiGenerationCapa.htSupport2g;
                    capabilities.reportVht = wifiGenerationCapa.vhtSupport2g;
                    capabilities.reportHe = wifiGenerationCapa.staHeSupport2g;
                } else if (wifiGenerationCapa != null) {
                    capabilities.reportHt = wifiGenerationCapa.htSupport5g;
                    capabilities.reportVht = wifiGenerationCapa.vhtSupport5g;
                    capabilities.reportHe = wifiGenerationCapa.staHeSupport5g;
                }
                capabilities.from(ies, result.capability, isEnhancedOpenSupported());
=======
                capabilities.from(ies, capabilityIntToBitset(result.capability),
                        isEnhancedOpenSupported());
>>>>>>> 0c2733fe
                String flags = capabilities.generateCapabilitiesString();
                NetworkDetail networkDetail;
                try {
                    networkDetail = new NetworkDetail(bssid, ies, null, result.frequency);
                } catch (IllegalArgumentException e) {
                    Log.e(TAG, "Illegal argument for scan result with bssid: " + bssid, e);
                    continue;
                }

                ScanDetail scanDetail = new ScanDetail(networkDetail, wifiSsid, bssid, flags,
                        result.signalMbm / 100, result.frequency, result.tsf, ies, null,
                        result.infoElement);
                ScanResult scanResult = scanDetail.getScanResult();
                // Update carrier network info if this AP's SSID is associated with a carrier Wi-Fi
                // network and it uses EAP.
                if (ScanResultUtil.isScanResultForEapNetwork(scanDetail.getScanResult())
                        && mCarrierNetworkConfig.isCarrierNetwork(wifiSsid.toString())) {
                    scanResult.isCarrierAp = true;
                    scanResult.carrierApEapType =
                            mCarrierNetworkConfig.getNetworkEapType(wifiSsid.toString());
                    scanResult.carrierName =
                            mCarrierNetworkConfig.getCarrierName(wifiSsid.toString());
                }
                // Fill up the radio chain info.
                if (result.radioChainInfos != null) {
                    scanResult.radioChainInfos =
                        new ScanResult.RadioChainInfo[result.radioChainInfos.length];
                    int idx = 0;
                    for (RadioChainInfo nativeRadioChainInfo : result.radioChainInfos) {
                        scanResult.radioChainInfos[idx] = new ScanResult.RadioChainInfo();
                        scanResult.radioChainInfos[idx].id = nativeRadioChainInfo.chainId;
                        scanResult.radioChainInfos[idx].level = nativeRadioChainInfo.level;
                        idx++;
                    }
                }
                results.add(scanDetail);
            }
        } catch (RemoteException e1) {
            Log.e(TAG, "Failed to create ScanDetail ArrayList");
        }
        if (mVerboseLoggingEnabled) {
            Log.d(TAG, "get " + results.size() + " scan results from wificond");
        }

        return results;
    }

    /**
     * Return scan type for the parcelable {@link SingleScanSettings}
     */
    private static int getScanType(int scanType) {
        switch (scanType) {
            case WifiNative.SCAN_TYPE_LOW_LATENCY:
                return IWifiScannerImpl.SCAN_TYPE_LOW_SPAN;
            case WifiNative.SCAN_TYPE_LOW_POWER:
                return IWifiScannerImpl.SCAN_TYPE_LOW_POWER;
            case WifiNative.SCAN_TYPE_HIGH_ACCURACY:
                return IWifiScannerImpl.SCAN_TYPE_HIGH_ACCURACY;
            default:
                throw new IllegalArgumentException("Invalid scan type " + scanType);
        }
    }

    /**
     * HiddenNetwork is an AIDL generated classes, create a wrapper around it to implement a custom
     * equals() method.
     */
    private static final class HiddenNetworkWrapper {
        HiddenNetwork mHiddenNetwork;

        HiddenNetworkWrapper(HiddenNetwork hiddenNetwork) {
            mHiddenNetwork = hiddenNetwork;
        }

        @Override
        public boolean equals(Object o) {
            if (o instanceof HiddenNetworkWrapper) {
                HiddenNetworkWrapper that = (HiddenNetworkWrapper) o;
                return Arrays.equals(this.mHiddenNetwork.ssid, that.mHiddenNetwork.ssid);
            } else {
                return false;
            }
        }

        @Override
        public int hashCode() {
            return Arrays.hashCode(mHiddenNetwork.ssid);
        }
    }

    /**
     * Start a scan using wificond for the given parameters.
     * @param ifaceName Name of the interface.
     * @param scanType Type of scan to perform.
     * @param freqs list of frequencies to scan for, if null scan all supported channels.
     * @param hiddenNetworkSSIDs List of hidden networks to be scanned for.
     * @return Returns true on success.
     */
    public boolean scan(@NonNull String ifaceName,
                        int scanType,
                        Set<Integer> freqs,
                        List<String> hiddenNetworkSSIDs) {
        IWifiScannerImpl scannerImpl = getScannerImpl(ifaceName);
        if (scannerImpl == null) {
            Log.e(TAG, "No valid wificond scanner interface handler");
            return false;
        }
        SingleScanSettings settings = new SingleScanSettings();
        try {
            settings.scanType = getScanType(scanType);
        } catch (IllegalArgumentException e) {
            Log.e(TAG, "Invalid scan type ", e);
            return false;
        }

<<<<<<< HEAD
        if (freqs != null) {
            for (Integer freq : freqs) {
                ChannelSettings channel = new ChannelSettings();
                channel.frequency = freq;
                settings.channelSettings.add(channel);
            }
        }
        if (hiddenNetworkSSIDs != null) {
            for (String ssid : hiddenNetworkSSIDs) {
                HiddenNetwork network = new HiddenNetwork();
                try {
                    network.ssid = WifiGbk.getRandUtfOrGbkBytes(ssid); // wifigbk++
                } catch (IllegalArgumentException e) {
                    Log.e(TAG, "Illegal argument " + ssid, e);
                    continue;
                }
                if (network.ssid.length > MAX_SSID_LEN) {
                    Log.e(TAG, "SSID is too long after conversion, skipping this ssid! SSID = " +
                                network.ssid + " , network.ssid.size = " + network.ssid.length);
                    continue;
                }
                // settings.hiddenNetworks is expected to be very small, so this shouldn't cause
                // any performance issues.
                if (!settings.hiddenNetworks.contains(network)) {
                    settings.hiddenNetworks.add(network);
                }
            }
=======
        if (freqs == null) {
            settings.channelSettings = new ChannelSettings[0];
        } else {
            settings.channelSettings = freqs.stream()
                    .map(freq -> {
                        ChannelSettings channel = new ChannelSettings();
                        channel.frequency = freq;
                        return channel;
                    })
                    .toArray(ChannelSettings[]::new);
        }

        if (hiddenNetworkSSIDs == null) {
            settings.hiddenNetworks = new HiddenNetwork[0];
        } else {
            settings.hiddenNetworks = hiddenNetworkSSIDs.stream()
                    .flatMap(ssid -> {
                        HiddenNetwork network = new HiddenNetwork();
                        try {
                            network.ssid = NativeUtil.byteArrayFromArrayList(
                                    NativeUtil.decodeSsid(ssid));
                        } catch (IllegalArgumentException e) {
                            Log.e(TAG, "Illegal argument " + ssid, e);
                            return Stream.empty();
                        }
                        // wrap so that we can use custom equals() method
                        HiddenNetworkWrapper wrapper = new HiddenNetworkWrapper(network);
                        return Stream.of(wrapper);
                    })
                    .distinct() // use custom equals() method to dedupe
                    .map(wrapper -> wrapper.mHiddenNetwork) // unwrap
                    .toArray(HiddenNetwork[]::new);
>>>>>>> 0c2733fe
        }

        try {
            return scannerImpl.scan(settings);
        } catch (RemoteException e1) {
            Log.e(TAG, "Failed to request scan due to remote exception");
        }
        return false;
    }

    /**
     * Start PNO scan.
     * @param ifaceName Name of the interface.
     * @param pnoSettings Pno scan configuration.
     * @return true on success.
     */
    public boolean startPnoScan(@NonNull String ifaceName, WifiNative.PnoSettings pnoSettings) {
        IWifiScannerImpl scannerImpl = getScannerImpl(ifaceName);
        if (scannerImpl == null) {
            Log.e(TAG, "No valid wificond scanner interface handler");
            return false;
        }
        PnoSettings settings = new PnoSettings();
        settings.intervalMs = pnoSettings.periodInMs;
        settings.min2gRssi = pnoSettings.min24GHzRssi;
        settings.min5gRssi = pnoSettings.min5GHzRssi;
<<<<<<< HEAD
        if (pnoSettings.networkList != null) {
            for (WifiNative.PnoNetwork network : pnoSettings.networkList) {
                PnoNetwork condNetwork = new PnoNetwork();
                condNetwork.isHidden = (network.flags
                        & WifiScanner.PnoSettings.PnoNetwork.FLAG_DIRECTED_SCAN) != 0;
                try {
                    condNetwork.ssid =
                            NativeUtil.byteArrayFromArrayList(NativeUtil.decodeSsid(network.ssid));
                } catch (IllegalArgumentException e) {
                    Log.e(TAG, "Illegal argument " + network.ssid, e);
                    continue;
                }
                condNetwork.frequencies = network.frequencies;
                if (condNetwork.ssid.length <= WifiGbk.MAX_SSID_LENGTH) { //wifigbk++
                    settings.pnoNetworks.add(condNetwork);
                }
                //wifigbk++
                if (!WifiGbk.isAllAscii(condNetwork.ssid)) {
                    PnoNetwork condNetwork2 = new PnoNetwork();
                    condNetwork2.isHidden = condNetwork.isHidden;
                    condNetwork2.ssid = WifiGbk.toGbk(condNetwork.ssid);
                    condNetwork2.frequencies = condNetwork.frequencies;
                    if (condNetwork2.ssid != null) {
                        settings.pnoNetworks.add(condNetwork2);
                        Log.i(TAG, "WifiGbk fixed - pnoScan add extra Gbk ssid for " + network.ssid);
                    }
                }
                //wifigbk--
            }
=======
        if (pnoSettings.networkList == null) {
            settings.pnoNetworks = new PnoNetwork[0];
        } else {
            settings.pnoNetworks = Arrays.stream(pnoSettings.networkList)
                    .flatMap(network -> {
                        PnoNetwork condNetwork = new PnoNetwork();
                        condNetwork.isHidden = (network.flags
                                & WifiScanner.PnoSettings.PnoNetwork.FLAG_DIRECTED_SCAN) != 0;
                        try {
                            condNetwork.ssid = NativeUtil.byteArrayFromArrayList(
                                    NativeUtil.decodeSsid(network.ssid));
                        } catch (IllegalArgumentException e) {
                            Log.e(TAG, "Illegal argument " + network.ssid, e);
                            return Stream.empty();
                        }
                        condNetwork.frequencies = network.frequencies;
                        return Stream.of(condNetwork);
                    })
                    .toArray(PnoNetwork[]::new);
>>>>>>> 0c2733fe
        }

        try {
            boolean success = scannerImpl.startPnoScan(settings);
            mWifiInjector.getWifiMetrics().incrementPnoScanStartAttempCount();
            if (!success) {
                mWifiInjector.getWifiMetrics().incrementPnoScanFailedCount();
            }
            return success;
        } catch (RemoteException e1) {
            Log.e(TAG, "Failed to start pno scan due to remote exception");
        }
        return false;
    }

    /**
     * Stop PNO scan.
     * @param ifaceName Name of the interface.
     * @return true on success.
     */
    public boolean stopPnoScan(@NonNull String ifaceName) {
        IWifiScannerImpl scannerImpl = getScannerImpl(ifaceName);
        if (scannerImpl == null) {
            Log.e(TAG, "No valid wificond scanner interface handler");
            return false;
        }
        try {
            return scannerImpl.stopPnoScan();
        } catch (RemoteException e1) {
            Log.e(TAG, "Failed to stop pno scan due to remote exception");
        }
        return false;
    }

    /**
     * Abort ongoing single scan.
     * @param ifaceName Name of the interface.
     */
    public void abortScan(@NonNull String ifaceName) {
        IWifiScannerImpl scannerImpl = getScannerImpl(ifaceName);
        if (scannerImpl == null) {
            Log.e(TAG, "No valid wificond scanner interface handler");
            return;
        }
        try {
            scannerImpl.abortScan();
        } catch (RemoteException e1) {
            Log.e(TAG, "Failed to request abortScan due to remote exception");
        }
    }

    /**
     * Query the list of valid frequencies for the provided band.
     * The result depends on the on the country code that has been set.
     *
     * @param band as specified by one of the WifiScanner.WIFI_BAND_* constants.
     * The following bands are supported:
     * WifiScanner.WIFI_BAND_24_GHZ
     * WifiScanner.WIFI_BAND_5_GHZ
     * WifiScanner.WIFI_BAND_5_GHZ_DFS_ONLY
     * @return frequencies vector of valid frequencies (MHz), or null for error.
     * @throws IllegalArgumentException if band is not recognized.
     */
    public int [] getChannelsForBand(int band) {
        if (mWificond == null) {
            Log.e(TAG, "No valid wificond scanner interface handler");
            return null;
        }
        try {
            switch (band) {
                case WifiScanner.WIFI_BAND_24_GHZ:
                    return mWificond.getAvailable2gChannels();
                case WifiScanner.WIFI_BAND_5_GHZ:
                    return mWificond.getAvailable5gNonDFSChannels();
                case WifiScanner.WIFI_BAND_5_GHZ_DFS_ONLY:
                    return mWificond.getAvailableDFSChannels();
                default:
                    throw new IllegalArgumentException("unsupported band " + band);
            }
        } catch (RemoteException e1) {
            Log.e(TAG, "Failed to request getChannelsForBand due to remote exception");
        }
        return null;
    }

    /** Helper function to look up the interface handle using name */
    private IApInterface getApInterface(@NonNull String ifaceName) {
        return mApInterfaces.get(ifaceName);
    }

    /**
     * Register the provided listener for SoftAp events.
     *
     * @param ifaceName Name of the interface.
     * @param listener Callback for AP events.
     * @return true on success, false otherwise.
     */
    public boolean registerApListener(@NonNull String ifaceName, SoftApListener listener) {
        IApInterface iface = getApInterface(ifaceName);
        if (iface == null) {
            Log.e(TAG, "No valid ap interface handler");
            return false;
        }
        try {
            IApInterfaceEventCallback  callback = new ApInterfaceEventCallback(listener);
            mApInterfaceListeners.put(ifaceName, callback);
            boolean success = iface.registerCallback(callback);
            if (!success) {
                Log.e(TAG, "Failed to register ap callback.");
                return false;
            }
        } catch (RemoteException e) {
            Log.e(TAG, "Exception in registering AP callback: " + e);
            return false;
        }
        return true;
    }

    /**
     * See {@link WifiNative#sendMgmtFrame(String, byte[], SendMgmtFrameCallback, int)}
     */
    public void sendMgmtFrame(@NonNull String ifaceName, @NonNull byte[] frame,
            @NonNull SendMgmtFrameCallback callback, int mcs) {

        if (callback == null) {
            Log.e(TAG, "callback cannot be null!");
            return;
        }

        if (frame == null) {
            Log.e(TAG, "frame cannot be null!");
            callback.onFailure(WifiNative.SEND_MGMT_FRAME_ERROR_UNKNOWN);
            return;
        }

        // TODO (b/112029045) validate mcs
        IClientInterface clientInterface = getClientInterface(ifaceName);
        if (clientInterface == null) {
            Log.e(TAG, "No valid wificond client interface handler");
            callback.onFailure(WifiNative.SEND_MGMT_FRAME_ERROR_UNKNOWN);
            return;
        }

        if (!mSendMgmtFrameInProgress.compareAndSet(false, true)) {
            Log.e(TAG, "An existing management frame transmission is in progress!");
            callback.onFailure(WifiNative.SEND_MGMT_FRAME_ERROR_ALREADY_STARTED);
            return;
        }

        SendMgmtFrameEvent sendMgmtFrameEvent = new SendMgmtFrameEvent(callback);
        try {
            clientInterface.SendMgmtFrame(frame, sendMgmtFrameEvent, mcs);
        } catch (RemoteException e) {
            Log.e(TAG, "Exception while starting link probe: " + e);
            // Call sendMgmtFrameEvent.OnFailure() instead of callback.onFailure() so that
            // sendMgmtFrameEvent can clean up internal state, such as cancelling the timer.
            sendMgmtFrameEvent.OnFailure(WifiNative.SEND_MGMT_FRAME_ERROR_UNKNOWN);
        }
    }

    /**
     * Clear all internal handles.
     */
    private void clearState() {
        // Refresh handlers
        mClientInterfaces.clear();
        mWificondScanners.clear();
        mPnoScanEventHandlers.clear();
        mScanEventHandlers.clear();
        mApInterfaces.clear();
        mApInterfaceListeners.clear();
        mSendMgmtFrameInProgress.set(false);
    }

    /**
     * Check if OWE (Enhanced Open) is supported on the device
     *
     * @return true if OWE is supported
     */
    private boolean isEnhancedOpenSupported() {
        if (mIsEnhancedOpenSupportedInitialized) {
            return mIsEnhancedOpenSupported;
        }

        // WifiNative handle might be null, check this here
        if (mWifiNative == null) {
            mWifiNative = mWifiInjector.getWifiNative();
            if (mWifiNative == null) {
                return false;
            }
        }

        String iface = mWifiNative.getClientInterfaceName();
        if (iface == null) {
            // Client interface might not be initialized during boot or Wi-Fi off
            return false;
        }

        mIsEnhancedOpenSupportedInitialized = true;
        mIsEnhancedOpenSupported = (mWifiNative.getSupportedFeatureSet(iface)
                & WIFI_FEATURE_OWE) != 0;
        return mIsEnhancedOpenSupported;
    }

    /**
     * Query the Wi-Fi generation capabilities for 2G and 5G bands.
     *
     * @return WifiNative.WifiGenerationCapabilities object, or null for error.
     */
    public WifiNative.WifiGenerationCapabilities getWifiGenerationCapabilities() {
        if (!retrieveWificondAndRegisterForDeath()) {
            return null;
        }

        int wifiGenerationCapaMask = 0;
        try {
            wifiGenerationCapaMask = mWificond.QcGetWifiGenerationCapabilities();
        } catch (RemoteException e1) {
            Log.e(TAG, "Failed to request getWifiGenerationCapabilities due to remote exception");
            return null;
        }

        if (wifiGenerationCapaMask == -1) {
            Log.e(TAG, "Failed to get Wifi generation capabilities.");
            return null;
        }

	WifiNative.WifiGenerationCapabilities wifiGenerationCapa = new WifiNative.WifiGenerationCapabilities();

        if ((wifiGenerationCapaMask & (1 << IWificond.QC_2G_HT_SUPPORT)) != 0) {
            wifiGenerationCapa.htSupport2g = true;
        }
        if ((wifiGenerationCapaMask & (1 << IWificond.QC_2G_VHT_SUPPORT)) != 0) {
            wifiGenerationCapa.vhtSupport2g = true;
        }
        if ((wifiGenerationCapaMask & (1 << IWificond.QC_2G_STA_HE_SUPPORT)) != 0) {
            wifiGenerationCapa.staHeSupport2g = true;
        }
        if ((wifiGenerationCapaMask & (1 << IWificond.QC_2G_SAP_HE_SUPPORT)) != 0) {
            wifiGenerationCapa.sapHeSupport2g = true;
        }
        if ((wifiGenerationCapaMask & (1 << IWificond.QC_5G_HT_SUPPORT)) != 0) {
            wifiGenerationCapa.htSupport5g = true;
        }
        if ((wifiGenerationCapaMask & (1 << IWificond.QC_5G_VHT_SUPPORT)) != 0) {
            wifiGenerationCapa.vhtSupport5g = true;
        }
        if ((wifiGenerationCapaMask & (1 << IWificond.QC_5G_STA_HE_SUPPORT)) != 0) {
            wifiGenerationCapa.staHeSupport5g = true;
        }
        if ((wifiGenerationCapaMask & (1 << IWificond.QC_5G_SAP_HE_SUPPORT)) != 0) {
            wifiGenerationCapa.sapHeSupport5g = true;
        }

        return wifiGenerationCapa;
    }
}<|MERGE_RESOLUTION|>--- conflicted
+++ resolved
@@ -645,7 +645,6 @@
                         InformationElementUtil.parseInformationElements(result.infoElement);
                 InformationElementUtil.Capabilities capabilities =
                         new InformationElementUtil.Capabilities();
-<<<<<<< HEAD
                 if (wifiGenerationCapa != null && result.frequency < 3000) {
                     capabilities.reportHt = wifiGenerationCapa.htSupport2g;
                     capabilities.reportVht = wifiGenerationCapa.vhtSupport2g;
@@ -655,11 +654,8 @@
                     capabilities.reportVht = wifiGenerationCapa.vhtSupport5g;
                     capabilities.reportHe = wifiGenerationCapa.staHeSupport5g;
                 }
-                capabilities.from(ies, result.capability, isEnhancedOpenSupported());
-=======
                 capabilities.from(ies, capabilityIntToBitset(result.capability),
                         isEnhancedOpenSupported());
->>>>>>> 0c2733fe
                 String flags = capabilities.generateCapabilitiesString();
                 NetworkDetail networkDetail;
                 try {
@@ -775,35 +771,6 @@
             return false;
         }
 
-<<<<<<< HEAD
-        if (freqs != null) {
-            for (Integer freq : freqs) {
-                ChannelSettings channel = new ChannelSettings();
-                channel.frequency = freq;
-                settings.channelSettings.add(channel);
-            }
-        }
-        if (hiddenNetworkSSIDs != null) {
-            for (String ssid : hiddenNetworkSSIDs) {
-                HiddenNetwork network = new HiddenNetwork();
-                try {
-                    network.ssid = WifiGbk.getRandUtfOrGbkBytes(ssid); // wifigbk++
-                } catch (IllegalArgumentException e) {
-                    Log.e(TAG, "Illegal argument " + ssid, e);
-                    continue;
-                }
-                if (network.ssid.length > MAX_SSID_LEN) {
-                    Log.e(TAG, "SSID is too long after conversion, skipping this ssid! SSID = " +
-                                network.ssid + " , network.ssid.size = " + network.ssid.length);
-                    continue;
-                }
-                // settings.hiddenNetworks is expected to be very small, so this shouldn't cause
-                // any performance issues.
-                if (!settings.hiddenNetworks.contains(network)) {
-                    settings.hiddenNetworks.add(network);
-                }
-            }
-=======
         if (freqs == null) {
             settings.channelSettings = new ChannelSettings[0];
         } else {
@@ -829,6 +796,11 @@
                             Log.e(TAG, "Illegal argument " + ssid, e);
                             return Stream.empty();
                         }
+                        if (network.ssid.length > MAX_SSID_LEN) {
+                            Log.e(TAG, "SSID is too long after conversion, skipping this ssid! SSID = " +
+                                        network.ssid + " , network.ssid.size = " + network.ssid.length);
+                            return Stream.empty();
+                        }
                         // wrap so that we can use custom equals() method
                         HiddenNetworkWrapper wrapper = new HiddenNetworkWrapper(network);
                         return Stream.of(wrapper);
@@ -836,7 +808,6 @@
                     .distinct() // use custom equals() method to dedupe
                     .map(wrapper -> wrapper.mHiddenNetwork) // unwrap
                     .toArray(HiddenNetwork[]::new);
->>>>>>> 0c2733fe
         }
 
         try {
@@ -863,37 +834,6 @@
         settings.intervalMs = pnoSettings.periodInMs;
         settings.min2gRssi = pnoSettings.min24GHzRssi;
         settings.min5gRssi = pnoSettings.min5GHzRssi;
-<<<<<<< HEAD
-        if (pnoSettings.networkList != null) {
-            for (WifiNative.PnoNetwork network : pnoSettings.networkList) {
-                PnoNetwork condNetwork = new PnoNetwork();
-                condNetwork.isHidden = (network.flags
-                        & WifiScanner.PnoSettings.PnoNetwork.FLAG_DIRECTED_SCAN) != 0;
-                try {
-                    condNetwork.ssid =
-                            NativeUtil.byteArrayFromArrayList(NativeUtil.decodeSsid(network.ssid));
-                } catch (IllegalArgumentException e) {
-                    Log.e(TAG, "Illegal argument " + network.ssid, e);
-                    continue;
-                }
-                condNetwork.frequencies = network.frequencies;
-                if (condNetwork.ssid.length <= WifiGbk.MAX_SSID_LENGTH) { //wifigbk++
-                    settings.pnoNetworks.add(condNetwork);
-                }
-                //wifigbk++
-                if (!WifiGbk.isAllAscii(condNetwork.ssid)) {
-                    PnoNetwork condNetwork2 = new PnoNetwork();
-                    condNetwork2.isHidden = condNetwork.isHidden;
-                    condNetwork2.ssid = WifiGbk.toGbk(condNetwork.ssid);
-                    condNetwork2.frequencies = condNetwork.frequencies;
-                    if (condNetwork2.ssid != null) {
-                        settings.pnoNetworks.add(condNetwork2);
-                        Log.i(TAG, "WifiGbk fixed - pnoScan add extra Gbk ssid for " + network.ssid);
-                    }
-                }
-                //wifigbk--
-            }
-=======
         if (pnoSettings.networkList == null) {
             settings.pnoNetworks = new PnoNetwork[0];
         } else {
@@ -910,10 +850,25 @@
                             return Stream.empty();
                         }
                         condNetwork.frequencies = network.frequencies;
-                        return Stream.of(condNetwork);
+                        ArrayList<PnoNetwork> networks = new ArrayList<>();
+                        if (condNetwork.ssid.length <= WifiGbk.MAX_SSID_LENGTH) { //wifigbk++
+                            networks.add(condNetwork);
+                        }
+                        //wifigbk++
+                        if (!WifiGbk.isAllAscii(condNetwork.ssid)) {
+                            PnoNetwork condNetwork2 = new PnoNetwork();
+                            condNetwork2.isHidden = condNetwork.isHidden;
+                            condNetwork2.ssid = WifiGbk.toGbk(condNetwork.ssid);
+                            condNetwork2.frequencies = condNetwork.frequencies;
+                            if (condNetwork2.ssid != null) {
+                                networks.add(condNetwork);
+                                Log.i(TAG, "WifiGbk fixed - pnoScan add extra Gbk ssid for " + network.ssid);
+                            }
+                        }
+                        //wifigbk--
+                        return networks.stream();
                     })
                     .toArray(PnoNetwork[]::new);
->>>>>>> 0c2733fe
         }
 
         try {

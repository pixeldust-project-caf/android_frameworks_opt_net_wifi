/*
 * Copyright (C) 2020 The Android Open Source Project
 *
 * Licensed under the Apache License, Version 2.0 (the "License");
 * you may not use this file except in compliance with the License.
 * You may obtain a copy of the License at
 *
 *      http://www.apache.org/licenses/LICENSE-2.0
 *
 * Unless required by applicable law or agreed to in writing, software
 * distributed under the License is distributed on an "AS IS" BASIS,
 * WITHOUT WARRANTIES OR CONDITIONS OF ANY KIND, either express or implied.
 * See the License for the specific language governing permissions and
 * limitations under the License.
 */

package com.android.server.wifi;

<<<<<<< HEAD
import android.net.DhcpResultsParcelable;
import android.net.Network;
import android.net.ConnectivityManager.NetworkCallback;
import android.net.ConnectivityManager;
import android.net.Network;
import android.net.wifi.IWifiConnectedNetworkScorer;
import android.net.wifi.ScanResult;
import android.net.wifi.WifiAnnotations;
import android.net.wifi.WifiConfiguration;
import android.net.wifi.WifiDppConfig;
import android.net.wifi.WifiInfo;
import android.net.wifi.hotspot2.IProvisioningCallback;
import android.net.wifi.hotspot2.OsuProvider;
import android.net.wifi.nl80211.WifiNl80211Manager;
import android.os.IBinder;
import android.os.Message;
import android.os.WorkSource;

import com.android.server.wifi.util.ActionListenerWrapper;

import java.io.FileDescriptor;
import java.io.PrintWriter;

/**
 * Base class for ClientModeManager.
 */
public interface ClientModeManager extends ActiveModeManager {
    void connectNetwork(NetworkUpdateResult result, ActionListenerWrapper wrapper, int callingUid);

    void saveNetwork(NetworkUpdateResult result, ActionListenerWrapper wrapper, int callingUid);

    void disconnect();

    void reconnect(WorkSource ws);

    void reassociate();

    void startConnectToNetwork(int networkId, int uid, String bssid);

    void startRoamToNetwork(int networkId, ScanResult scanResult);

    boolean setWifiConnectedNetworkScorer(IBinder binder, IWifiConnectedNetworkScorer scorer);

    void clearWifiConnectedNetworkScorer();

    void resetSimAuthNetworks(@ClientModeImpl.ResetSimReason int resetReason);

    /**
     * Notification that the Bluetooth connection state changed. The latest connection state can be
     * fetched from {@link WifiGlobals#isBluetoothConnected()}.
     */
    void onBluetoothConnectionStateChanged();

    int syncGetWifiState();

    WifiInfo syncRequestConnectionInfo();

    boolean syncQueryPasspointIcon(long bssid, String fileName);

    Network syncGetCurrentNetwork();

    DhcpResultsParcelable syncGetDhcpResultsParcelable();

    long syncGetSupportedFeatures();

    boolean syncStartSubscriptionProvisioning(int callingUid, OsuProvider provider,
            IProvisioningCallback callback);

    boolean isWifiStandardSupported(@WifiAnnotations.WifiStandard int standard);

    void enableTdls(String remoteMacAddress, boolean enable);

    void dumpIpClient(FileDescriptor fd, PrintWriter pw, String[] args);

    void dumpWifiScoreReport(FileDescriptor fd, PrintWriter pw, String[] args);

    void updateLinkLayerStatsRssiAndScoreReport();

    String getFactoryMacAddress();

    WifiConfiguration getCurrentWifiConfiguration();

    WifiLinkLayerStats getWifiLinkLayerStats();

    boolean setPowerSave(boolean ps);

    boolean setLowLatencyMode(boolean enabled);

    WifiMulticastLockManager.FilterController getMcastLockManagerFilterController();

    boolean isConnected();

    boolean isDisconnected();

    boolean isSupplicantTransientState();

    void probeLink(WifiNl80211Manager.SendMgmtFrameCallback callback, int mcs);

    /** Send a {@link Message} to ClientModeImpl's StateMachine. */
    void sendMessageToClientModeImpl(Message msg);

    void setTrafficPoller(WifiTrafficPoller trafficPoller);
    String getCapabilities(String capaType);
    int syncDppAddBootstrapQrCode(String uri);
    int syncDppBootstrapGenerate(WifiDppConfig config);
    String syncDppGetUri(int bootstrap_id);
    int syncDppBootstrapRemove(int bootstrap_id);
    int syncDppListen(String frequency, int dpp_role, boolean qr_mutual, boolean netrole_ap);
    void dppStopListen();
    int syncDppConfiguratorAdd(String curve, String key, int expiry);
    int syncDppConfiguratorRemove(int config_id);
    int syncDppStartAuth(WifiDppConfig config);
    String syncDppConfiguratorGetKey(int id);
    String doDriverCmd(String command);
=======
/**
 * Base class for ClientModeManager.
 */
public interface ClientModeManager extends ActiveModeManager, ClientMode {
    int syncGetWifiState();
>>>>>>> 4419e593
}<|MERGE_RESOLUTION|>--- conflicted
+++ resolved
@@ -16,108 +16,15 @@
 
 package com.android.server.wifi;
 
-<<<<<<< HEAD
-import android.net.DhcpResultsParcelable;
-import android.net.Network;
-import android.net.ConnectivityManager.NetworkCallback;
-import android.net.ConnectivityManager;
-import android.net.Network;
-import android.net.wifi.IWifiConnectedNetworkScorer;
-import android.net.wifi.ScanResult;
-import android.net.wifi.WifiAnnotations;
-import android.net.wifi.WifiConfiguration;
 import android.net.wifi.WifiDppConfig;
-import android.net.wifi.WifiInfo;
-import android.net.wifi.hotspot2.IProvisioningCallback;
-import android.net.wifi.hotspot2.OsuProvider;
-import android.net.wifi.nl80211.WifiNl80211Manager;
-import android.os.IBinder;
-import android.os.Message;
-import android.os.WorkSource;
-
-import com.android.server.wifi.util.ActionListenerWrapper;
-
-import java.io.FileDescriptor;
-import java.io.PrintWriter;
 
 /**
  * Base class for ClientModeManager.
  */
-public interface ClientModeManager extends ActiveModeManager {
-    void connectNetwork(NetworkUpdateResult result, ActionListenerWrapper wrapper, int callingUid);
-
-    void saveNetwork(NetworkUpdateResult result, ActionListenerWrapper wrapper, int callingUid);
-
-    void disconnect();
-
-    void reconnect(WorkSource ws);
-
-    void reassociate();
-
-    void startConnectToNetwork(int networkId, int uid, String bssid);
-
-    void startRoamToNetwork(int networkId, ScanResult scanResult);
-
-    boolean setWifiConnectedNetworkScorer(IBinder binder, IWifiConnectedNetworkScorer scorer);
-
-    void clearWifiConnectedNetworkScorer();
-
-    void resetSimAuthNetworks(@ClientModeImpl.ResetSimReason int resetReason);
-
-    /**
-     * Notification that the Bluetooth connection state changed. The latest connection state can be
-     * fetched from {@link WifiGlobals#isBluetoothConnected()}.
-     */
-    void onBluetoothConnectionStateChanged();
-
+public interface ClientModeManager extends ActiveModeManager, ClientMode {
     int syncGetWifiState();
 
-    WifiInfo syncRequestConnectionInfo();
-
-    boolean syncQueryPasspointIcon(long bssid, String fileName);
-
-    Network syncGetCurrentNetwork();
-
-    DhcpResultsParcelable syncGetDhcpResultsParcelable();
-
-    long syncGetSupportedFeatures();
-
-    boolean syncStartSubscriptionProvisioning(int callingUid, OsuProvider provider,
-            IProvisioningCallback callback);
-
-    boolean isWifiStandardSupported(@WifiAnnotations.WifiStandard int standard);
-
-    void enableTdls(String remoteMacAddress, boolean enable);
-
-    void dumpIpClient(FileDescriptor fd, PrintWriter pw, String[] args);
-
-    void dumpWifiScoreReport(FileDescriptor fd, PrintWriter pw, String[] args);
-
-    void updateLinkLayerStatsRssiAndScoreReport();
-
-    String getFactoryMacAddress();
-
-    WifiConfiguration getCurrentWifiConfiguration();
-
-    WifiLinkLayerStats getWifiLinkLayerStats();
-
-    boolean setPowerSave(boolean ps);
-
-    boolean setLowLatencyMode(boolean enabled);
-
-    WifiMulticastLockManager.FilterController getMcastLockManagerFilterController();
-
-    boolean isConnected();
-
-    boolean isDisconnected();
-
-    boolean isSupplicantTransientState();
-
-    void probeLink(WifiNl80211Manager.SendMgmtFrameCallback callback, int mcs);
-
-    /** Send a {@link Message} to ClientModeImpl's StateMachine. */
-    void sendMessageToClientModeImpl(Message msg);
-
+    // QC value-adds
     void setTrafficPoller(WifiTrafficPoller trafficPoller);
     String getCapabilities(String capaType);
     int syncDppAddBootstrapQrCode(String uri);
@@ -131,11 +38,5 @@
     int syncDppStartAuth(WifiDppConfig config);
     String syncDppConfiguratorGetKey(int id);
     String doDriverCmd(String command);
-=======
-/**
- * Base class for ClientModeManager.
- */
-public interface ClientModeManager extends ActiveModeManager, ClientMode {
-    int syncGetWifiState();
->>>>>>> 4419e593
+    // end QC value-adds
 }
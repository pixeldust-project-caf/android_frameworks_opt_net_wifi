/*
 * Copyright (C) 2016 The Android Open Source Project
 *
 * Licensed under the Apache License, Version 2.0 (the "License");
 * you may not use this file except in compliance with the License.
 * You may obtain a copy of the License at
 *
 *      http://www.apache.org/licenses/LICENSE-2.0
 *
 * Unless required by applicable law or agreed to in writing, software
 * distributed under the License is distributed on an "AS IS" BASIS,
 * WITHOUT WARRANTIES OR CONDITIONS OF ANY KIND, either express or implied.
 * See the License for the specific language governing permissions and
 * limitations under the License.
 */

package com.android.server.wifi;

import android.annotation.NonNull;
import android.content.Context;
import android.content.Intent;
import android.net.ConnectivityManager;
import android.net.ConnectivityManager.NetworkCallback;
import android.net.Network;
import android.net.NetworkCapabilities;
import android.net.NetworkRequest;
import android.net.wifi.WifiManager;
import android.net.ConnectivityManager.NetworkCallback;
import android.net.ConnectivityManager;
import android.net.NetworkRequest;
import android.net.NetworkCapabilities;
import android.net.Network;
import android.os.Handler;
import android.os.HandlerExecutor;
import android.os.Looper;
import android.os.Message;
import android.os.PersistableBundle;
import android.os.UserHandle;
import android.telephony.AccessNetworkConstants;
import android.telephony.CarrierConfigManager;
import android.telephony.SubscriptionInfo;
import android.telephony.SubscriptionManager;
import android.telephony.TelephonyManager;
import android.telephony.SubscriptionInfo;
import android.telephony.ims.ImsException;
import android.telephony.ims.ImsMmTelManager;
import android.telephony.ims.ImsReasonInfo;
import android.telephony.ims.RegistrationManager;
import android.telephony.ims.feature.MmTelFeature;
import android.telephony.ims.stub.ImsRegistrationImplBase;
import android.text.TextUtils;
import android.util.Log;

import com.android.internal.util.IState;
import com.android.internal.util.Preconditions;
import com.android.internal.util.State;
import com.android.internal.util.StateMachine;
import com.android.server.wifi.WifiNative.InterfaceCallback;
import com.android.server.wifi.util.WifiHandler;
import com.android.wifi.resources.R;

import java.io.FileDescriptor;
import java.io.PrintWriter;
import java.util.List;

/**
 * Manager WiFi in Client Mode where we connect to configured networks.
 */
public class ClientModeManager implements ActiveModeManager {
    private static final String TAG = "WifiClientModeManager";

    private final ClientModeStateMachine mStateMachine;

    private final Context mContext;
    private final Clock mClock;
    private final WifiNative mWifiNative;
    private final WifiMetrics mWifiMetrics;
    private final SarManager mSarManager;
    private final WakeupController mWakeupController;
    private final Listener mModeListener;
    private final ClientModeImpl mClientModeImpl;

    private String mClientInterfaceName;
    private boolean mIfaceIsUp = false;
    private @Role int mRole = ROLE_UNSPECIFIED;
    private DeferStopHandler mDeferStopHandler;
    private int mTargetRole = ROLE_UNSPECIFIED;
    private int mActiveSubId = SubscriptionManager.INVALID_SUBSCRIPTION_ID;

    ClientModeManager(Context context, @NonNull Looper looper, Clock clock, WifiNative wifiNative,
            Listener listener, WifiMetrics wifiMetrics, SarManager sarManager,
            WakeupController wakeupController, ClientModeImpl clientModeImpl) {
        mContext = context;
        mClock = clock;
        mWifiNative = wifiNative;
        mModeListener = listener;
        mWifiMetrics = wifiMetrics;
        mSarManager = sarManager;
        mWakeupController = wakeupController;
        mClientModeImpl = clientModeImpl;
        mStateMachine = new ClientModeStateMachine(looper);
        mDeferStopHandler = new DeferStopHandler(TAG, looper);
    }

    /**
     * Start client mode.
     */
    @Override
    public void start() {
        mTargetRole = ROLE_CLIENT_SCAN_ONLY;
        mStateMachine.sendMessage(ClientModeStateMachine.CMD_START);
    }

    /**
     * Disconnect from any currently connected networks and stop client mode.
     */
    @Override
    public void stop() {
        Log.d(TAG, " currentstate: " + getCurrentStateName());
        mTargetRole = ROLE_UNSPECIFIED;
        if (mIfaceIsUp) {
            updateConnectModeState(WifiManager.WIFI_STATE_DISABLING,
                    WifiManager.WIFI_STATE_ENABLED);
        } else {
            updateConnectModeState(WifiManager.WIFI_STATE_DISABLING,
                    WifiManager.WIFI_STATE_ENABLING);
        }
        mDeferStopHandler.start(getWifiOffDeferringTimeMs());
    }

    private class DeferStopHandler extends WifiHandler {
        private boolean mIsDeferring = false;
        private ImsMmTelManager mImsMmTelManager = null;
        private Looper mLooper = null;
        private final Runnable mRunnable = () -> continueToStopWifi();
        private int mMaximumDeferringTimeMillis = 0;
        private long mDeferringStartTimeMillis = 0;
        private NetworkRequest mImsRequest = null;
        private ConnectivityManager mConnectivityManager = null;

        private static final int QTI_DELAY_DISCONNECT_ON_NETWORK_LOST_MS = 1000;
        private NetworkRequest mImsRequest = null;
        private ConnectivityManager mConnectivityManager = null;

        private RegistrationManager.RegistrationCallback mImsRegistrationCallback =
                new RegistrationManager.RegistrationCallback() {
                    @Override
                    public void onRegistered(int imsRadioTech) {
                        Log.d(TAG, "on IMS registered on type " + imsRadioTech);
                        if (!mIsDeferring) return;

                        if (imsRadioTech != AccessNetworkConstants.TRANSPORT_TYPE_WLAN) {
                            continueToStopWifi();
                        }
                    }

                    @Override
                    public void onUnregistered(ImsReasonInfo imsReasonInfo) {
                        Log.d(TAG, "on IMS unregistered");
                        // Wait for onLost in NetworkCallback
                    }
                };

        private NetworkCallback mImsNetworkCallback = new NetworkCallback() {
<<<<<<< HEAD
            private int countRegIMS = 0;
            @Override
            public void onAvailable(Network network) {
                Log.d(TAG, "IMS network available id: " + network);
                countRegIMS++;
=======
            private int mRegisteredImsNetworkCount = 0;
            @Override
            public void onAvailable(Network network) {
                synchronized (this) {
                    Log.d(TAG, "IMS network available: " + network);
                    mRegisteredImsNetworkCount++;
                }
>>>>>>> 4c5b64a7
            }

            @Override
            public void onLost(Network network) {
<<<<<<< HEAD
                Log.d(TAG, "IMS network lost: " + network);
                countRegIMS--;
                // Add additional delay of 1 sec after onLost() indication as IMS PDN down
                // at modem takes additional 500ms+ of delay.
                // TODO: this should be fixed.
                if (mIsDeferring && (countRegIMS == 0)
                        && !postDelayed(mRunnable, QTI_DELAY_DISCONNECT_ON_NETWORK_LOST_MS))
                    continueToStopWifi();
=======
                synchronized (this) {
                    Log.d(TAG, "IMS network lost: " + network
                            + " ,isDeferring: " + mIsDeferring
                            + " ,registered IMS network count: " + mRegisteredImsNetworkCount);
                    mRegisteredImsNetworkCount--;
                    if (mIsDeferring && mRegisteredImsNetworkCount <= 0) {
                        mRegisteredImsNetworkCount = 0;
                        // Add delay for targets where IMS PDN down at modem takes additional delay.
                        int delay = mContext.getResources()
                                .getInteger(R.integer.config_wifiDelayDisconnectOnImsLostMs);
                        if (delay == 0 || !postDelayed(mRunnable, delay)) {
                            continueToStopWifi();
                        }
                    }
                }
>>>>>>> 4c5b64a7
            }
        };

        DeferStopHandler(String tag, Looper looper) {
            super(tag, looper);
            mLooper = looper;
        }

        public void start(int delayMs) {
            if (mIsDeferring) return;

            mMaximumDeferringTimeMillis = delayMs;
            mDeferringStartTimeMillis = mClock.getElapsedSinceBootMillis();
            // Most cases don't need delay, check it first to avoid unnecessary work.
            if (delayMs == 0) {
                continueToStopWifi();
                return;
            }

            mImsMmTelManager = ImsMmTelManager.createForSubscriptionId(mActiveSubId);
            if (mImsMmTelManager == null || !postDelayed(mRunnable, delayMs)) {
                // if no delay or failed to add runnable, stop Wifi immediately.
                continueToStopWifi();
                return;
            }

            mIsDeferring = true;
            Log.d(TAG, "Start DeferWifiOff handler with deferring time "
<<<<<<< HEAD
                    + delayMs + " ms. for subId: " + mActiveSubId);

=======
                    + delayMs + " ms for subId: " + mActiveSubId);
>>>>>>> 4c5b64a7
            try {
                mImsMmTelManager.registerImsRegistrationCallback(
                        new HandlerExecutor(new Handler(mLooper)),
                        mImsRegistrationCallback);
            } catch (RuntimeException | ImsException e) {
                Log.e(TAG, "registerImsRegistrationCallback failed", e);
                continueToStopWifi();
                return;
            }

            mImsRequest = new NetworkRequest.Builder()
                .addCapability(NetworkCapabilities.NET_CAPABILITY_IMS)
                .addTransportType(NetworkCapabilities.TRANSPORT_CELLULAR)
                .build();

<<<<<<< HEAD
            mConnectivityManager = (ConnectivityManager)mContext.getSystemService
                                   (Context.CONNECTIVITY_SERVICE);
=======
            mConnectivityManager =
                    (ConnectivityManager) mContext.getSystemService(Context.CONNECTIVITY_SERVICE);
>>>>>>> 4c5b64a7

            mConnectivityManager.registerNetworkCallback(mImsRequest, mImsNetworkCallback,
                                                         new Handler(mLooper));
        }

        private void continueToStopWifi() {
            Log.d(TAG, "The target role " + mTargetRole);

            int deferringDurationMillis =
                    (int) (mClock.getElapsedSinceBootMillis() - mDeferringStartTimeMillis);
            boolean isTimedOut = mMaximumDeferringTimeMillis > 0
                    && deferringDurationMillis >= mMaximumDeferringTimeMillis;
            if (mTargetRole == ROLE_UNSPECIFIED) {
                Log.d(TAG, "Continue to stop wifi");
                mStateMachine.quitNow();
                mWifiMetrics.noteWifiOff(mIsDeferring, isTimedOut, deferringDurationMillis);
            } else if (mTargetRole == ROLE_CLIENT_SCAN_ONLY) {
                if (!mWifiNative.switchClientInterfaceToScanMode(mClientInterfaceName)) {
                    mModeListener.onStartFailure();
                } else {
                    mStateMachine.sendMessage(
                            ClientModeStateMachine.CMD_SWITCH_TO_SCAN_ONLY_MODE_CONTINUE);
                    mWifiMetrics.noteWifiOff(mIsDeferring, isTimedOut, deferringDurationMillis);
                }
            } else {
                updateConnectModeState(WifiManager.WIFI_STATE_ENABLED,
                        WifiManager.WIFI_STATE_DISABLING);
            }

            if (!mIsDeferring) return;

            Log.d(TAG, "Stop DeferWifiOff handler.");
            removeCallbacks(mRunnable);
            if (mImsMmTelManager != null) {
                try {
                    mImsMmTelManager.unregisterImsRegistrationCallback(mImsRegistrationCallback);
                } catch (RuntimeException e) {
                    Log.e(TAG, "unregisterImsRegistrationCallback failed", e);
                }
            }

            if (mConnectivityManager != null) {
                mConnectivityManager.unregisterNetworkCallback(mImsNetworkCallback);
            }

            mIsDeferring = false;
        }
    }

    /**
     * Get deferring time before turning off WiFi.
     */
    private int getWifiOffDeferringTimeMs() {
        SubscriptionManager subscriptionManager = (SubscriptionManager) mContext.getSystemService(
                Context.TELEPHONY_SUBSCRIPTION_SERVICE);
        if (subscriptionManager == null) {
            return 0;
        }

        List<SubscriptionInfo> subInfoList = subscriptionManager.getActiveSubscriptionInfoList();
        if (subInfoList == null) {
            return 0;
        }

<<<<<<< HEAD
        // Get the delay for first active subscription latched on IWLAN.
        int delay = 0;
        for (SubscriptionInfo subInfo : subInfoList) {
            delay = getWifiOffDeferringTimeMs(subInfo.getSubscriptionId());
            if (delay > 0) {
                mActiveSubId = subInfo.getSubscriptionId();
                break;
            }
        }
        return delay;
=======
        // Get the maximum delay for the active subscription latched on IWLAN.
        int maxDelay = 0;
        for (SubscriptionInfo subInfo : subInfoList) {
            int curDelay = getWifiOffDeferringTimeMs(subInfo.getSubscriptionId());
            if (curDelay > maxDelay) {
                maxDelay = curDelay;
                mActiveSubId = subInfo.getSubscriptionId();
            }
        }
        return maxDelay;
>>>>>>> 4c5b64a7
    }

    private int getWifiOffDeferringTimeMs(int subId) {
        if (subId == SubscriptionManager.INVALID_SUBSCRIPTION_ID) {
            return 0;
        }

        ImsMmTelManager imsMmTelManager = ImsMmTelManager.createForSubscriptionId(subId);
        // If no wifi calling, no delay
        if (!imsMmTelManager.isAvailable(
                    MmTelFeature.MmTelCapabilities.CAPABILITY_TYPE_VOICE,
                    ImsRegistrationImplBase.REGISTRATION_TECH_IWLAN)) {
            return 0;
        }

        TelephonyManager defaultVoiceTelephonyManager =
                mContext.getSystemService(TelephonyManager.class)
                        .createForSubscriptionId(subId);
        // if LTE is available, no delay needed as IMS will be registered over LTE
        if (defaultVoiceTelephonyManager.getVoiceNetworkType()
                == TelephonyManager.NETWORK_TYPE_LTE) {
            return 0;
        }

        CarrierConfigManager configManager =
                (CarrierConfigManager) mContext.getSystemService(Context.CARRIER_CONFIG_SERVICE);
        PersistableBundle config = configManager.getConfigForSubId(subId);
        return (config != null)
                ? config.getInt(CarrierConfigManager.Ims.KEY_WIFI_OFF_DEFERRING_TIME_MILLIS_INT)
                : 0;
    }

    @Override
    public @Role int getRole() {
        return mRole;
    }

    @Override
    public void setRole(@Role int role) {
        Preconditions.checkState(CLIENT_ROLES.contains(role));
        if (role == ROLE_CLIENT_SCAN_ONLY) {
            mTargetRole = role;
            // Switch client mode manager to scan only mode.
            mStateMachine.sendMessage(ClientModeStateMachine.CMD_SWITCH_TO_SCAN_ONLY_MODE);
        } else if (CLIENT_CONNECTIVITY_ROLES.contains(role)) {
            mTargetRole = role;
            // Switch client mode manager to connect mode.
            mStateMachine.sendMessage(ClientModeStateMachine.CMD_SWITCH_TO_CONNECT_MODE, role);
        }
    }

    /**
     * Dump info about this ClientMode manager.
     */
    @Override
    public void dump(FileDescriptor fd, PrintWriter pw, String[] args) {
        pw.println("--Dump of ClientModeManager--");

        pw.println("current StateMachine mode: " + getCurrentStateName());
        pw.println("mRole: " + mRole);
        pw.println("mTargetRole: " + mTargetRole);
        pw.println("mClientInterfaceName: " + mClientInterfaceName);
        pw.println("mIfaceIsUp: " + mIfaceIsUp);
        mStateMachine.dump(fd, pw, args);
    }

    private String getCurrentStateName() {
        IState currentState = mStateMachine.getCurrentState();

        if (currentState != null) {
            return currentState.getName();
        }

        return "StateMachine not active";
    }

    /**
     * Update Wifi state and send the broadcast.
     * @param newState new Wifi state
     * @param currentState current wifi state
     */
    private void updateConnectModeState(int newState, int currentState) {
        if (newState == WifiManager.WIFI_STATE_UNKNOWN) {
            // do not need to broadcast failure to system
            return;
        }
        if (mRole != ROLE_CLIENT_PRIMARY) {
            // do not raise public broadcast unless this is the primary client mode manager
            return;
        }

        mClientModeImpl.setWifiStateForApiCalls(newState);

        final Intent intent = new Intent(WifiManager.WIFI_STATE_CHANGED_ACTION);
        intent.addFlags(Intent.FLAG_RECEIVER_REGISTERED_ONLY_BEFORE_BOOT);
        intent.putExtra(WifiManager.EXTRA_WIFI_STATE, newState);
        intent.putExtra(WifiManager.EXTRA_PREVIOUS_WIFI_STATE, currentState);
        mContext.sendStickyBroadcastAsUser(intent, UserHandle.ALL);
    }

    private class ClientModeStateMachine extends StateMachine {
        // Commands for the state machine.
        public static final int CMD_START = 0;
        public static final int CMD_SWITCH_TO_SCAN_ONLY_MODE = 1;
        public static final int CMD_SWITCH_TO_CONNECT_MODE = 2;
        public static final int CMD_INTERFACE_STATUS_CHANGED = 3;
        public static final int CMD_INTERFACE_DESTROYED = 4;
        public static final int CMD_INTERFACE_DOWN = 5;
        public static final int CMD_SWITCH_TO_SCAN_ONLY_MODE_CONTINUE = 6;
        private final State mIdleState = new IdleState();
        private final State mStartedState = new StartedState();
        private final State mScanOnlyModeState = new ScanOnlyModeState();
        private final State mConnectModeState = new ConnectModeState();

        private final InterfaceCallback mWifiNativeInterfaceCallback = new InterfaceCallback() {
            @Override
            public void onDestroyed(String ifaceName) {
                if (mClientInterfaceName != null && mClientInterfaceName.equals(ifaceName)) {
                    Log.d(TAG, "STA iface " + ifaceName + " was destroyed, stopping client mode");

                    // we must immediately clean up state in ClientModeImpl to unregister
                    // all client mode related objects
                    // Note: onDestroyed is only called from the main Wifi thread
                    mClientModeImpl.handleIfaceDestroyed();

                    sendMessage(CMD_INTERFACE_DESTROYED);
                }
            }

            @Override
            public void onUp(String ifaceName) {
                if (mClientInterfaceName != null && mClientInterfaceName.equals(ifaceName)) {
                    sendMessage(CMD_INTERFACE_STATUS_CHANGED, 1);
                }
            }

            @Override
            public void onDown(String ifaceName) {
                if (mClientInterfaceName != null && mClientInterfaceName.equals(ifaceName)) {
                    sendMessage(CMD_INTERFACE_STATUS_CHANGED, 0);
                }
            }
        };

        ClientModeStateMachine(Looper looper) {
            super(TAG, looper);

            // CHECKSTYLE:OFF IndentationCheck
            addState(mIdleState);
            addState(mStartedState);
                addState(mScanOnlyModeState, mStartedState);
                addState(mConnectModeState, mStartedState);
            // CHECKSTYLE:ON IndentationCheck

            setInitialState(mIdleState);
            start();
        }

        private class IdleState extends State {
            @Override
            public void enter() {
                Log.d(TAG, "entering IdleState");
                mClientInterfaceName = null;
                mIfaceIsUp = false;
            }

            @Override
            public boolean processMessage(Message message) {
                switch (message.what) {
                    case CMD_START:
                        // Always start in scan mode first.
                        mClientInterfaceName =
                                mWifiNative.setupInterfaceForClientInScanMode(
                                mWifiNativeInterfaceCallback);
                        if (TextUtils.isEmpty(mClientInterfaceName)) {
                            Log.e(TAG, "Failed to create ClientInterface. Sit in Idle");
                            mModeListener.onStartFailure();
                            break;
                        }
                        transitionTo(mScanOnlyModeState);
                        break;
                    default:
                        Log.d(TAG, "received an invalid message: " + message);
                        return NOT_HANDLED;
                }
                return HANDLED;
            }
        }

        private class StartedState extends State {

            private void onUpChanged(boolean isUp) {
                if (isUp == mIfaceIsUp) {
                    return;  // no change
                }
                mIfaceIsUp = isUp;
                if (!isUp) {
                    // if the interface goes down we should exit and go back to idle state.
                    Log.d(TAG, "interface down!");
                    mStateMachine.sendMessage(CMD_INTERFACE_DOWN);
                }
            }

            @Override
            public void enter() {
                Log.d(TAG, "entering StartedState");
                mIfaceIsUp = false;
                onUpChanged(mWifiNative.isInterfaceUp(mClientInterfaceName));
            }

            @Override
            public boolean processMessage(Message message) {
                switch(message.what) {
                    case CMD_START:
                        // Already started, ignore this command.
                        break;
                    case CMD_SWITCH_TO_CONNECT_MODE:
                        mRole = message.arg1; // could be any one of possible connect mode roles.
                        updateConnectModeState(WifiManager.WIFI_STATE_ENABLING,
                                WifiManager.WIFI_STATE_DISABLED);
                        if (!mWifiNative.switchClientInterfaceToConnectivityMode(
                                mClientInterfaceName)) {
                            updateConnectModeState(WifiManager.WIFI_STATE_UNKNOWN,
                                    WifiManager.WIFI_STATE_ENABLING);
                            updateConnectModeState(WifiManager.WIFI_STATE_DISABLED,
                                    WifiManager.WIFI_STATE_UNKNOWN);
                            mModeListener.onStartFailure();
                            break;
                        }
                        transitionTo(mConnectModeState);
                        break;
                    case CMD_SWITCH_TO_SCAN_ONLY_MODE:
                        updateConnectModeState(WifiManager.WIFI_STATE_DISABLING,
                                WifiManager.WIFI_STATE_ENABLED);
                        mDeferStopHandler.start(getWifiOffDeferringTimeMs());
                        break;
                    case CMD_SWITCH_TO_SCAN_ONLY_MODE_CONTINUE:
                        transitionTo(mScanOnlyModeState);
                        break;
                    case CMD_INTERFACE_DOWN:
                        Log.e(TAG, "Detected an interface down, reporting failure to "
                                + "SelfRecovery");
                        mClientModeImpl.failureDetected(SelfRecovery.REASON_STA_IFACE_DOWN);
                        transitionTo(mIdleState);
                        break;
                    case CMD_INTERFACE_STATUS_CHANGED:
                        boolean isUp = message.arg1 == 1;
                        onUpChanged(isUp);
                        break;
                    case CMD_INTERFACE_DESTROYED:
                        Log.d(TAG, "interface destroyed - client mode stopping");
                        mClientInterfaceName = null;
                        transitionTo(mIdleState);
                        break;
                    default:
                        return NOT_HANDLED;
                }
                return HANDLED;
            }

            /**
             * Clean up state, unregister listeners and update wifi state.
             */
            @Override
            public void exit() {
                mClientModeImpl.setOperationalMode(ClientModeImpl.DISABLED_MODE, null);

                if (mClientInterfaceName != null) {
                    mWifiNative.teardownInterface(mClientInterfaceName);
                    mClientInterfaceName = null;
                    mIfaceIsUp = false;
                }

                // once we leave started, nothing else to do...  stop the state machine
                mRole = ROLE_UNSPECIFIED;
                mStateMachine.quitNow();
                mModeListener.onStopped();
            }
        }

        private class ScanOnlyModeState extends State {
            @Override
            public void enter() {
                Log.d(TAG, "entering ScanOnlyModeState");
                mClientModeImpl.setOperationalMode(ClientModeImpl.SCAN_ONLY_MODE,
                        mClientInterfaceName);
                mRole = ROLE_CLIENT_SCAN_ONLY;
                mModeListener.onStarted();

                // Inform sar manager that scan only is being enabled
                mSarManager.setScanOnlyWifiState(WifiManager.WIFI_STATE_ENABLED);
                mWakeupController.start();
            }

            @Override
            public boolean processMessage(Message message) {
                switch (message.what) {
                    case CMD_SWITCH_TO_SCAN_ONLY_MODE:
                        // Already in scan only mode, ignore this command.
                        break;
                    default:
                        return NOT_HANDLED;
                }
                return HANDLED;
            }

            @Override
            public void exit() {
                // Inform sar manager that scan only is being disabled
                mSarManager.setScanOnlyWifiState(WifiManager.WIFI_STATE_DISABLED);
                mWakeupController.stop();
            }
        }

        private class ConnectModeState extends State {
            @Override
            public void enter() {
                Log.d(TAG, "entering ConnectModeState");
                mClientModeImpl.setOperationalMode(ClientModeImpl.CONNECT_MODE,
                        mClientInterfaceName);
                mModeListener.onStarted();
                updateConnectModeState(WifiManager.WIFI_STATE_ENABLED,
                        WifiManager.WIFI_STATE_ENABLING);

                // Inform sar manager that wifi is Enabled
                mSarManager.setClientWifiState(WifiManager.WIFI_STATE_ENABLED);
            }

            @Override
            public boolean processMessage(Message message) {
                switch (message.what) {
                    case CMD_SWITCH_TO_CONNECT_MODE:
                        int newRole = message.arg1;
                        // Already in connect mode, only switching the connectivity roles.
                        if (newRole != mRole) {
                            mRole = newRole;
                            mModeListener.onStarted();
                        }
                        break;
                    case CMD_SWITCH_TO_SCAN_ONLY_MODE:
                        updateConnectModeState(WifiManager.WIFI_STATE_DISABLING,
                                WifiManager.WIFI_STATE_ENABLED);
                        return NOT_HANDLED; // Handled in StartedState.
                    case CMD_INTERFACE_DOWN:
                        updateConnectModeState(WifiManager.WIFI_STATE_DISABLING,
                                WifiManager.WIFI_STATE_UNKNOWN);
                        return NOT_HANDLED; // Handled in StartedState.
                    case CMD_INTERFACE_STATUS_CHANGED:
                        boolean isUp = message.arg1 == 1;
                        if (isUp == mIfaceIsUp) {
                            break;  // no change
                        }
                        if (!isUp) {
                            if (!mClientModeImpl.isConnectedMacRandomizationEnabled()) {
                                // Handle the error case where our underlying interface went down if
                                // we do not have mac randomization enabled (b/72459123).
                                // if the interface goes down we should exit and go back to idle
                                // state.
                                updateConnectModeState(WifiManager.WIFI_STATE_UNKNOWN,
                                        WifiManager.WIFI_STATE_ENABLED);
                            } else {
                                return HANDLED; // For MAC randomization, ignore...
                            }
                        }
                        return NOT_HANDLED; // Handled in StartedState.
                    case CMD_INTERFACE_DESTROYED:
                        updateConnectModeState(WifiManager.WIFI_STATE_DISABLING,
                                WifiManager.WIFI_STATE_ENABLED);
                        return NOT_HANDLED; // Handled in StartedState.
                    default:
                        return NOT_HANDLED;
                }
                return HANDLED;
            }

            @Override
            public void exit() {
                updateConnectModeState(WifiManager.WIFI_STATE_DISABLED,
                        WifiManager.WIFI_STATE_DISABLING);

                // Inform sar manager that wifi is being disabled
                mSarManager.setClientWifiState(WifiManager.WIFI_STATE_DISABLED);
            }
        }
    }
}<|MERGE_RESOLUTION|>--- conflicted
+++ resolved
@@ -138,10 +138,6 @@
         private NetworkRequest mImsRequest = null;
         private ConnectivityManager mConnectivityManager = null;
 
-        private static final int QTI_DELAY_DISCONNECT_ON_NETWORK_LOST_MS = 1000;
-        private NetworkRequest mImsRequest = null;
-        private ConnectivityManager mConnectivityManager = null;
-
         private RegistrationManager.RegistrationCallback mImsRegistrationCallback =
                 new RegistrationManager.RegistrationCallback() {
                     @Override
@@ -162,13 +158,6 @@
                 };
 
         private NetworkCallback mImsNetworkCallback = new NetworkCallback() {
-<<<<<<< HEAD
-            private int countRegIMS = 0;
-            @Override
-            public void onAvailable(Network network) {
-                Log.d(TAG, "IMS network available id: " + network);
-                countRegIMS++;
-=======
             private int mRegisteredImsNetworkCount = 0;
             @Override
             public void onAvailable(Network network) {
@@ -176,21 +165,10 @@
                     Log.d(TAG, "IMS network available: " + network);
                     mRegisteredImsNetworkCount++;
                 }
->>>>>>> 4c5b64a7
             }
 
             @Override
             public void onLost(Network network) {
-<<<<<<< HEAD
-                Log.d(TAG, "IMS network lost: " + network);
-                countRegIMS--;
-                // Add additional delay of 1 sec after onLost() indication as IMS PDN down
-                // at modem takes additional 500ms+ of delay.
-                // TODO: this should be fixed.
-                if (mIsDeferring && (countRegIMS == 0)
-                        && !postDelayed(mRunnable, QTI_DELAY_DISCONNECT_ON_NETWORK_LOST_MS))
-                    continueToStopWifi();
-=======
                 synchronized (this) {
                     Log.d(TAG, "IMS network lost: " + network
                             + " ,isDeferring: " + mIsDeferring
@@ -206,7 +184,6 @@
                         }
                     }
                 }
->>>>>>> 4c5b64a7
             }
         };
 
@@ -235,12 +212,7 @@
 
             mIsDeferring = true;
             Log.d(TAG, "Start DeferWifiOff handler with deferring time "
-<<<<<<< HEAD
-                    + delayMs + " ms. for subId: " + mActiveSubId);
-
-=======
                     + delayMs + " ms for subId: " + mActiveSubId);
->>>>>>> 4c5b64a7
             try {
                 mImsMmTelManager.registerImsRegistrationCallback(
                         new HandlerExecutor(new Handler(mLooper)),
@@ -256,13 +228,8 @@
                 .addTransportType(NetworkCapabilities.TRANSPORT_CELLULAR)
                 .build();
 
-<<<<<<< HEAD
-            mConnectivityManager = (ConnectivityManager)mContext.getSystemService
-                                   (Context.CONNECTIVITY_SERVICE);
-=======
             mConnectivityManager =
                     (ConnectivityManager) mContext.getSystemService(Context.CONNECTIVITY_SERVICE);
->>>>>>> 4c5b64a7
 
             mConnectivityManager.registerNetworkCallback(mImsRequest, mImsNetworkCallback,
                                                          new Handler(mLooper));
@@ -327,18 +294,6 @@
             return 0;
         }
 
-<<<<<<< HEAD
-        // Get the delay for first active subscription latched on IWLAN.
-        int delay = 0;
-        for (SubscriptionInfo subInfo : subInfoList) {
-            delay = getWifiOffDeferringTimeMs(subInfo.getSubscriptionId());
-            if (delay > 0) {
-                mActiveSubId = subInfo.getSubscriptionId();
-                break;
-            }
-        }
-        return delay;
-=======
         // Get the maximum delay for the active subscription latched on IWLAN.
         int maxDelay = 0;
         for (SubscriptionInfo subInfo : subInfoList) {
@@ -349,7 +304,6 @@
             }
         }
         return maxDelay;
->>>>>>> 4c5b64a7
     }
 
     private int getWifiOffDeferringTimeMs(int subId) {

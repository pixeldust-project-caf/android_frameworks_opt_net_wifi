/*
 * Copyright (C) 2016 The Android Open Source Project
 *
 * Licensed under the Apache License, Version 2.0 (the "License");
 * you may not use this file except in compliance with the License.
 * You may obtain a copy of the License at
 *
 *      http://www.apache.org/licenses/LICENSE-2.0
 *
 * Unless required by applicable law or agreed to in writing, software
 * distributed under the License is distributed on an "AS IS" BASIS,
 * WITHOUT WARRANTIES OR CONDITIONS OF ANY KIND, either express or implied.
 * See the License for the specific language governing permissions and
 * limitations under the License.
 */

package com.android.server.wifi;

import static android.net.wifi.WifiManager.ALL_ZEROS_MAC_ADDRESS;

import static com.android.server.wifi.util.NativeUtil.addEnclosingQuotes;

import android.net.IpConfiguration;
import android.net.MacAddress;
import android.net.StaticIpConfiguration;
import android.net.wifi.WifiConfiguration;
import android.net.wifi.WifiEnterpriseConfig;
import android.net.wifi.WifiNetworkSpecifier;
import android.net.wifi.WifiScanner;
import android.os.PatternMatcher;
import android.text.TextUtils;
import android.util.Log;
import android.util.Pair;

import com.android.internal.annotations.VisibleForTesting;
import com.android.server.wifi.util.NativeUtil;

import java.nio.charset.StandardCharsets;
import java.security.cert.X509Certificate;
import java.util.Arrays;
import java.util.BitSet;
import java.util.Comparator;
import java.util.Objects;

/**
 * WifiConfiguration utility for any {@link android.net.wifi.WifiConfiguration} related operations.
 * Currently contains:
 *   > Helper method to check if the WifiConfiguration object is visible to the provided users.
 *   > Helper methods to identify the encryption of a WifiConfiguration object.
 */
public class WifiConfigurationUtil {
    private static final String TAG = "WifiConfigurationUtil";

    /**
     * Constants used for validating external config objects.
     */
    private static final int ENCLOSING_QUOTES_LEN = 2;
    private static final int SSID_UTF_8_MIN_LEN = 1 + ENCLOSING_QUOTES_LEN;
    private static final int SSID_UTF_8_MAX_LEN = // wifigbk++
                        WifiGbk.MAX_SSID_UTF_LENGTH + ENCLOSING_QUOTES_LEN;
    private static final int SSID_HEX_MIN_LEN = 2;
    private static final int SSID_HEX_MAX_LEN = 64;
    private static final int PSK_ASCII_MIN_LEN = 8 + ENCLOSING_QUOTES_LEN;
    private static final int SAE_ASCII_MIN_LEN = 1 + ENCLOSING_QUOTES_LEN;
    private static final int PSK_SAE_ASCII_MAX_LEN = 63 + ENCLOSING_QUOTES_LEN;
    private static final int PSK_SAE_HEX_LEN = 64;

    @VisibleForTesting
    public static final String PASSWORD_MASK = "*";
    private static final String MATCH_EMPTY_SSID_PATTERN_PATH = "";
    private static final Pair<MacAddress, MacAddress> MATCH_NONE_BSSID_PATTERN =
            new Pair<>(MacAddress.BROADCAST_ADDRESS, MacAddress.BROADCAST_ADDRESS);
    private static final Pair<MacAddress, MacAddress> MATCH_ALL_BSSID_PATTERN =
            new Pair<>(ALL_ZEROS_MAC_ADDRESS, ALL_ZEROS_MAC_ADDRESS);

    /**
     * Checks if the provided |wepKeys| array contains any non-null value;
     */
    public static boolean hasAnyValidWepKey(String[] wepKeys) {
        for (int i = 0; i < wepKeys.length; i++) {
            if (wepKeys[i] != null) {
                return true;
            }
        }
        return false;
    }

    /**
     * Helper method to check if the provided |config| corresponds to a PSK network or not.
     */
    public static boolean isConfigForPskNetwork(WifiConfiguration config) {
        return config.allowedKeyManagement.get(WifiConfiguration.KeyMgmt.WPA_PSK);
    }

    /**
     * Helper method to check if the provided |config| corresponds to a WAPI PSK network or not.
     */
    public static boolean isConfigForWapiPskNetwork(WifiConfiguration config) {
        return config.allowedKeyManagement.get(WifiConfiguration.KeyMgmt.WAPI_PSK);
    }

    /**
     * Helper method to check if the provided |config| corresponds to a WAPI CERT network or not.
     */
    public static boolean isConfigForWapiCertNetwork(WifiConfiguration config) {
        return config.allowedKeyManagement.get(WifiConfiguration.KeyMgmt.WAPI_CERT);
    }

    /**
     * Helper method to check if the provided |config| corresponds to an SAE network or not.
     */
    public static boolean isConfigForSaeNetwork(WifiConfiguration config) {
        return config.allowedKeyManagement.get(WifiConfiguration.KeyMgmt.SAE);
    }

    /**
     * Helper method to check if the provided |config| corresponds to an OWE network or not.
     */
    public static boolean isConfigForOweNetwork(WifiConfiguration config) {
        return config.allowedKeyManagement.get(WifiConfiguration.KeyMgmt.OWE);
    }

    /**
     * Helper method to check if the provided |config| corresponds to a EAP network or not.
     */
    public static boolean isConfigForEapNetwork(WifiConfiguration config) {
        return (config.allowedKeyManagement.get(WifiConfiguration.KeyMgmt.WPA_EAP)
                || config.allowedKeyManagement.get(WifiConfiguration.KeyMgmt.IEEE8021X));
    }

    /**
     * Helper method to check if the provided |config| corresponds to a EAP Suite-B network or not.
     */
    public static boolean isConfigForEapSuiteBNetwork(WifiConfiguration config) {
        return config.allowedKeyManagement.get(WifiConfiguration.KeyMgmt.SUITE_B_192);
    }

    /**
     * Helper method to check if the provided |config| corresponds to a WEP network or not.
     */
    public static boolean isConfigForWepNetwork(WifiConfiguration config) {
        return (config.allowedKeyManagement.get(WifiConfiguration.KeyMgmt.NONE)
                && hasAnyValidWepKey(config.wepKeys));
    }

    /**
     * Helper method to check if the provided |config| corresponds to an open or enhanced
     * open network, or not.
     */
    public static boolean isConfigForOpenNetwork(WifiConfiguration config) {
        return (!(isConfigForWepNetwork(config) || isConfigForPskNetwork(config)
                || isConfigForEapNetwork(config) || isConfigForSaeNetwork(config)
                || isConfigForEapSuiteBNetwork(config)));
    }

    public static boolean isConfigForSha256Network(WifiConfiguration config) {
        return config.allowedKeyManagement.get(WifiConfiguration.KeyMgmt.FILS_SHA256);
    }

    public static boolean isConfigForSha384Network(WifiConfiguration config) {
        return config.allowedKeyManagement.get(WifiConfiguration.KeyMgmt.FILS_SHA384);
    }

    /**
     * Compare existing and new WifiConfiguration objects after a network update and return if
     * IP parameters have changed or not.
     *
     * @param existingConfig Existing WifiConfiguration object corresponding to the network.
     * @param newConfig      New WifiConfiguration object corresponding to the network.
     * @return true if IP parameters have changed, false otherwise.
     */
    public static boolean hasIpChanged(WifiConfiguration existingConfig,
            WifiConfiguration newConfig) {
        if (existingConfig.getIpAssignment() != newConfig.getIpAssignment()) {
            return true;
        }
        if (newConfig.getIpAssignment() == IpConfiguration.IpAssignment.STATIC) {
            return !Objects.equals(existingConfig.getStaticIpConfiguration(),
                    newConfig.getStaticIpConfiguration());
        }
        return false;
    }

    /**
     * Compare existing and new WifiConfiguration objects after a network update and return if
     * proxy parameters have changed or not.
     *
     * @param existingConfig Existing WifiConfiguration object corresponding to the network.
     * @param newConfig      New WifiConfiguration object corresponding to the network.
     * @return true if proxy parameters have changed, false if no existing config and proxy settings
     * are NONE, false otherwise.
     */
    public static boolean hasProxyChanged(WifiConfiguration existingConfig,
            WifiConfiguration newConfig) {
        if (existingConfig == null) {
            return newConfig.getProxySettings() != IpConfiguration.ProxySettings.NONE;
        }
        if (newConfig.getProxySettings() != existingConfig.getProxySettings()) {
            return true;
        }
        return !Objects.equals(existingConfig.getHttpProxy(), newConfig.getHttpProxy());
    }

    /**
     * Compare existing and new WifiConfiguration objects after a network update and return if
     * MAC randomization setting has changed or not.
     * @param existingConfig Existing WifiConfiguration object corresponding to the network.
     * @param newConfig      New WifiConfiguration object corresponding to the network.
     * @return true if MAC randomization setting setting changed or the existing confiuration is
     * null and the newConfig is setting macRandomizationSetting to the default value.
     */
    public static boolean hasMacRandomizationSettingsChanged(WifiConfiguration existingConfig,
            WifiConfiguration newConfig) {
        if (existingConfig == null) {
            return newConfig.macRandomizationSetting != WifiConfiguration.RANDOMIZATION_PERSISTENT;
        }
        return newConfig.macRandomizationSetting != existingConfig.macRandomizationSetting;
    }

    /**
     * Compare existing and new WifiEnterpriseConfig objects after a network update and return if
     * credential parameters have changed or not.
     *
     * @param existingEnterpriseConfig Existing WifiConfiguration object corresponding to the
     *                                 network.
     * @param newEnterpriseConfig      New WifiConfiguration object corresponding to the network.
     * @return true if credentials have changed, false otherwise.
     */
    @VisibleForTesting
    public static boolean hasEnterpriseConfigChanged(WifiEnterpriseConfig existingEnterpriseConfig,
            WifiEnterpriseConfig newEnterpriseConfig) {
        if (existingEnterpriseConfig != null && newEnterpriseConfig != null) {
            if (existingEnterpriseConfig.getEapMethod() != newEnterpriseConfig.getEapMethod()) {
                return true;
            }
            if (existingEnterpriseConfig.getPhase2Method()
                    != newEnterpriseConfig.getPhase2Method()) {
                return true;
            }
            if (getEapSimNum(existingEnterpriseConfig) != getEapSimNum(newEnterpriseConfig)){
                return true;
            }
            if (!TextUtils.equals(existingEnterpriseConfig.getIdentity(),
                                  newEnterpriseConfig.getIdentity())) {
                return true;
            }
            if (!existingEnterpriseConfig.isAuthenticationSimBased()
                    && !TextUtils.equals(existingEnterpriseConfig.getAnonymousIdentity(),
                    newEnterpriseConfig.getAnonymousIdentity())) {
                return true;
            }
            if (!TextUtils.equals(existingEnterpriseConfig.getPassword(),
                                    newEnterpriseConfig.getPassword())) {
                return true;
            }
            X509Certificate[] existingCaCerts = existingEnterpriseConfig.getCaCertificates();
            X509Certificate[] newCaCerts = newEnterpriseConfig.getCaCertificates();
            if (!Arrays.equals(existingCaCerts, newCaCerts)) {
                return true;
            }
        } else {
            // One of the configs may have an enterpriseConfig
            if (existingEnterpriseConfig != null || newEnterpriseConfig != null) {
                return true;
            }
        }
        return false;
    }

    public static int getEapSimNum(WifiEnterpriseConfig enterpriseConfig){
        int mSimNum =0;
        if (enterpriseConfig.getSimNum() != null
                             && !enterpriseConfig.getSimNum().isEmpty()) {
            mSimNum = Integer.parseInt(enterpriseConfig.getSimNum());
        }
        return mSimNum;
    }

    /**
     * Compare existing and new WifiConfiguration objects after a network update and return if
     * credential parameters have changed or not.
     *
     * @param existingConfig Existing WifiConfiguration object corresponding to the network.
     * @param newConfig      New WifiConfiguration object corresponding to the network.
     * @return true if credentials have changed, false otherwise.
     */
    public static boolean hasCredentialChanged(WifiConfiguration existingConfig,
            WifiConfiguration newConfig) {
        if (!Objects.equals(existingConfig.allowedKeyManagement,
                newConfig.allowedKeyManagement)) {
            return true;
        }
        if (!Objects.equals(existingConfig.allowedProtocols, newConfig.allowedProtocols)) {
            return true;
        }
        if (!Objects.equals(existingConfig.allowedAuthAlgorithms,
                newConfig.allowedAuthAlgorithms)) {
            return true;
        }
        if (!Objects.equals(existingConfig.allowedPairwiseCiphers,
                newConfig.allowedPairwiseCiphers)) {
            return true;
        }
        if (!Objects.equals(existingConfig.allowedGroupCiphers,
                newConfig.allowedGroupCiphers)) {
            return true;
        }
        if (!Objects.equals(existingConfig.allowedGroupManagementCiphers,
                newConfig.allowedGroupManagementCiphers)) {
            return true;
        }
        if (!Objects.equals(existingConfig.allowedSuiteBCiphers,
                newConfig.allowedSuiteBCiphers)) {
            return true;
        }
        if (!Objects.equals(existingConfig.preSharedKey, newConfig.preSharedKey)) {
            return true;
        }
        if (!Arrays.equals(existingConfig.wepKeys, newConfig.wepKeys)) {
            return true;
        }
        if (existingConfig.wepTxKeyIndex != newConfig.wepTxKeyIndex) {
            return true;
        }
        if (existingConfig.hiddenSSID != newConfig.hiddenSSID) {
            return true;
        }
        if (existingConfig.requirePmf != newConfig.requirePmf) {
            return true;
        }
        if (hasEnterpriseConfigChanged(existingConfig.enterpriseConfig,
                newConfig.enterpriseConfig)) {
            return true;
        }
        return false;
    }

    private static boolean validateSsid(String ssid, boolean isAdd) {
        if (isAdd) {
            if (ssid == null) {
                Log.e(TAG, "validateSsid : null string");
                return false;
            }
        } else {
            if (ssid == null) {
                // This is an update, so the SSID can be null if that is not being changed.
                return true;
            }
        }
        if (ssid.isEmpty()) {
            Log.e(TAG, "validateSsid failed: empty string");
            return false;
        }
        if (ssid.startsWith("\"")) {
            // UTF-8 SSID string
            byte[] ssidBytes = ssid.getBytes(StandardCharsets.UTF_8);
            if (ssidBytes.length < SSID_UTF_8_MIN_LEN) {
                Log.e(TAG, "validateSsid failed: utf-8 ssid string size too small: "
                        + ssidBytes.length);
                return false;
            }
            if (ssidBytes.length > SSID_UTF_8_MAX_LEN) {
                Log.e(TAG, "validateSsid failed: utf-8 ssid string size too large: "
                        + ssidBytes.length);
                return false;
            }
        } else {
            // HEX SSID string
            if (ssid.length() < SSID_HEX_MIN_LEN) {
                Log.e(TAG, "validateSsid failed: hex string size too small: " + ssid.length());
                return false;
            }
            if (ssid.length() > SSID_HEX_MAX_LEN) {
                Log.e(TAG, "validateSsid failed: hex string size too large: " + ssid.length());
                return false;
            }
        }
        try {
            NativeUtil.decodeSsid(ssid);
        } catch (IllegalArgumentException e) {
            Log.e(TAG, "validateSsid failed: malformed string: " + ssid);
            return false;
        }
        return true;
    }

    private static boolean validateBssid(MacAddress bssid) {
        if (bssid == null) return true;
        if (bssid.getAddressType() != MacAddress.TYPE_UNICAST) {
            Log.e(TAG, "validateBssid failed: invalid bssid");
            return false;
        }
        return true;
    }

    private static boolean validateBssid(String bssid) {
        if (bssid == null) return true;
        if (bssid.isEmpty()) {
            Log.e(TAG, "validateBssid failed: empty string");
            return false;
        }
        MacAddress bssidMacAddress;
        try {
            bssidMacAddress = MacAddress.fromString(bssid);
        } catch (IllegalArgumentException e) {
            Log.e(TAG, "validateBssid failed: malformed string: " + bssid);
            return false;
        }
        if (!validateBssid(bssidMacAddress)) {
            return false;
        }
        return true;
    }

    private static boolean validatePassword(String password, boolean isAdd, boolean isSae) {
        if (isAdd) {
            if (password == null) {
                Log.e(TAG, "validatePassword: null string");
                return false;
            }
        } else {
            if (password == null) {
                // This is an update, so the psk can be null if that is not being changed.
                return true;
            } else if (password.equals(PASSWORD_MASK)) {
                // This is an update, so the app might have returned back the masked password, let
                // it thru. WifiConfigManager will handle it.
                return true;
            }
        }
        if (password.isEmpty()) {
            Log.e(TAG, "validatePassword failed: empty string");
            return false;
        }
        if (password.startsWith("\"")) {
            // ASCII PSK string
            byte[] passwordBytes = password.getBytes(StandardCharsets.US_ASCII);
            int targetMinLength;

            if (isSae) {
                targetMinLength = SAE_ASCII_MIN_LEN;
            } else {
                targetMinLength = PSK_ASCII_MIN_LEN;
            }
            if (passwordBytes.length < targetMinLength) {
                Log.e(TAG, "validatePassword failed: ASCII string size too small: "
                        + passwordBytes.length);
                return false;
            }
            if (passwordBytes.length > PSK_SAE_ASCII_MAX_LEN) {
                Log.e(TAG, "validatePassword failed: ASCII string size too large: "
                        + passwordBytes.length);
                return false;
            }
        } else {
            // HEX PSK string
            if (password.length() != PSK_SAE_HEX_LEN) {
                Log.e(TAG, "validatePassword failed: hex string size mismatch: "
                        + password.length());
                return false;
            }
        }
        try {
            NativeUtil.hexOrQuotedStringToBytes(password);
        } catch (IllegalArgumentException e) {
            Log.e(TAG, "validatePassword failed: malformed string: " + password);
            return false;
        }
        return true;
    }

    private static boolean validateBitSet(BitSet bitSet, int validValuesLength) {
        if (bitSet == null) return false;
        BitSet clonedBitset = (BitSet) bitSet.clone();
        clonedBitset.clear(0, validValuesLength);
        return clonedBitset.isEmpty();
    }

    private static boolean validateBitSets(WifiConfiguration config) {
        // 1. Check |allowedKeyManagement|.
        if (!validateBitSet(config.allowedKeyManagement,
                WifiConfiguration.KeyMgmt.strings.length)) {
            Log.e(TAG, "validateBitsets failed: invalid allowedKeyManagement bitset "
                    + config.allowedKeyManagement);
            return false;
        }
        // 2. Check |allowedProtocols|.
        if (!validateBitSet(config.allowedProtocols,
                WifiConfiguration.Protocol.strings.length)) {
            Log.e(TAG, "validateBitsets failed: invalid allowedProtocols bitset "
                    + config.allowedProtocols);
            return false;
        }
        // 3. Check |allowedAuthAlgorithms|.
        if (!validateBitSet(config.allowedAuthAlgorithms,
                WifiConfiguration.AuthAlgorithm.strings.length)) {
            Log.e(TAG, "validateBitsets failed: invalid allowedAuthAlgorithms bitset "
                    + config.allowedAuthAlgorithms);
            return false;
        }
        // 4. Check |allowedGroupCiphers|.
        if (!validateBitSet(config.allowedGroupCiphers,
                WifiConfiguration.GroupCipher.strings.length)) {
            Log.e(TAG, "validateBitsets failed: invalid allowedGroupCiphers bitset "
                    + config.allowedGroupCiphers);
            return false;
        }
        // 5. Check |allowedPairwiseCiphers|.
        if (!validateBitSet(config.allowedPairwiseCiphers,
                WifiConfiguration.PairwiseCipher.strings.length)) {
            Log.e(TAG, "validateBitsets failed: invalid allowedPairwiseCiphers bitset "
                    + config.allowedPairwiseCiphers);
            return false;
        }
        return true;
    }

    private static boolean validateKeyMgmt(BitSet keyMgmnt) {
        if (keyMgmnt.cardinality() > 1) {
            if (keyMgmnt.cardinality() > 4) {
                Log.e(TAG, "validateKeyMgmt failed: cardinality > 4");
                return false;
            }
            if (!keyMgmnt.get(WifiConfiguration.KeyMgmt.WPA_EAP)) {
                Log.e(TAG, "validateKeyMgmt failed: not WPA_EAP");
                return false;
            }
            if (!keyMgmnt.get(WifiConfiguration.KeyMgmt.IEEE8021X)
                    && !keyMgmnt.get(WifiConfiguration.KeyMgmt.WPA_PSK)) {
                Log.e(TAG, "validateKeyMgmt failed: not PSK or 8021X");
                return false;
            }
<<<<<<< HEAD
            if (keyMgmnt.cardinality() == 3
                    && (!keyMgmnt.get(WifiConfiguration.KeyMgmt.SUITE_B_192) &&
                        !keyMgmnt.get(WifiConfiguration.KeyMgmt.FILS_SHA256) &&
                        !keyMgmnt.get(WifiConfiguration.KeyMgmt.FILS_SHA384))) {
                Log.e(TAG, "validateKeyMgmt failed: not SUITE_B_192 or FILS");
=======
            if (keyMgmnt.cardinality() == 4
                    && (!keyMgmnt.get(WifiConfiguration.KeyMgmt.SUITE_B_192)
                    && !keyMgmnt.get(WifiConfiguration.KeyMgmt.FILS_SHA256)
                    && !keyMgmnt.get(WifiConfiguration.KeyMgmt.FILS_SHA384))) {
                Log.e(TAG, "validateKeyMgmt failed: neither SUITE_B_192 nor FILS");
>>>>>>> dccfd771
                return false;
            }
        }
        return true;
    }

    private static boolean validateIpConfiguration(IpConfiguration ipConfig) {
        if (ipConfig == null) {
            Log.e(TAG, "validateIpConfiguration failed: null IpConfiguration");
            return false;
        }
        if (ipConfig.getIpAssignment() == IpConfiguration.IpAssignment.STATIC) {
            StaticIpConfiguration staticIpConfig = ipConfig.getStaticIpConfiguration();
            if (staticIpConfig == null) {
                Log.e(TAG, "validateIpConfiguration failed: null StaticIpConfiguration");
                return false;
            }
            if (staticIpConfig.getIpAddress() == null) {
                Log.e(TAG, "validateIpConfiguration failed: null static ip Address");
                return false;
            }
        }
        return true;
    }

    /**
     * Enums to specify if the provided config is being validated for add or update.
     */
    public static final boolean VALIDATE_FOR_ADD = true;
    public static final boolean VALIDATE_FOR_UPDATE = false;

    /**
     * Validate the configuration received from an external application.
     *
     * This method checks for the following parameters:
     * 1. {@link WifiConfiguration#SSID}
     * 2. {@link WifiConfiguration#BSSID}
     * 3. {@link WifiConfiguration#preSharedKey}
     * 4. {@link WifiConfiguration#allowedKeyManagement}
     * 5. {@link WifiConfiguration#allowedProtocols}
     * 6. {@link WifiConfiguration#allowedAuthAlgorithms}
     * 7. {@link WifiConfiguration#allowedGroupCiphers}
     * 8. {@link WifiConfiguration#allowedPairwiseCiphers}
     * 9. {@link WifiConfiguration#getIpConfiguration()}
     *
     * @param config {@link WifiConfiguration} received from an external application.
     * @param isAdd {@link #VALIDATE_FOR_ADD} to indicate a network config received for an add,
     *              {@link #VALIDATE_FOR_UPDATE} for a network config received for an update.
     *              These 2 cases need to be handled differently because the config received for an
     *              update could contain only the fields that are being changed.
     * @return true if the parameters are valid, false otherwise.
     */
    public static boolean validate(WifiConfiguration config, boolean isAdd) {
        if (!validateSsid(config.SSID, isAdd)) {
            return false;
        }
        if (!validateBssid(config.BSSID)) {
            return false;
        }
        if (!validateBitSets(config)) {
            return false;
        }
        if (!validateKeyMgmt(config.allowedKeyManagement)) {
            return false;
        }
        if (config.allowedKeyManagement.get(WifiConfiguration.KeyMgmt.WPA_PSK)
                && !validatePassword(config.preSharedKey, isAdd, false)) {
            return false;
        }
        if (config.allowedKeyManagement.get(WifiConfiguration.KeyMgmt.OWE)) {
            // PMF mandatory for OWE networks
            if (!config.requirePmf) {
                Log.e(TAG, "PMF must be enabled for OWE networks");
                return false;
            }
        }
        if (config.allowedKeyManagement.get(WifiConfiguration.KeyMgmt.SAE)) {
            // PMF mandatory for WPA3-Personal networks
            if (!config.requirePmf) {
                Log.e(TAG, "PMF must be enabled for SAE networks");
                return false;
            }
            if (!validatePassword(config.preSharedKey, isAdd, true)) {
                return false;
            }
        }
        if (config.allowedKeyManagement.get(WifiConfiguration.KeyMgmt.SUITE_B_192)) {
            // PMF mandatory for WPA3-Enterprise networks
            if (!config.requirePmf) {
                Log.e(TAG, "PMF must be enabled for Suite-B 192-bit networks");
                return false;
            }
        }
        if (!validateIpConfiguration(config.getIpConfiguration())) {
            return false;
        }
        // TBD: Validate some enterprise params as well in the future here.
        return true;
    }

    private static boolean validateBssidPattern(
            Pair<MacAddress, MacAddress> bssidPatternMatcher) {
        if (bssidPatternMatcher == null) return true;
        MacAddress baseAddress = bssidPatternMatcher.first;
        MacAddress mask = bssidPatternMatcher.second;
        if (baseAddress.getAddressType() != MacAddress.TYPE_UNICAST) {
            Log.e(TAG, "validateBssidPatternMatcher failed : invalid base address: " + baseAddress);
            return false;
        }
        if (mask.equals(ALL_ZEROS_MAC_ADDRESS)
                && !baseAddress.equals(ALL_ZEROS_MAC_ADDRESS)) {
            Log.e(TAG, "validateBssidPatternMatcher failed : invalid mask/base: " + mask + "/"
                    + baseAddress);
            return false;
        }
        // TBD: Can we do any more sanity checks?
        return true;
    }

    // TODO(b/113878056): Some of this is duplicated in {@link WifiNetworkConfigBuilder}.
    // Merge them somehow?.
    private static boolean isValidNetworkSpecifier(WifiNetworkSpecifier specifier) {
        PatternMatcher ssidPatternMatcher = specifier.ssidPatternMatcher;
        Pair<MacAddress, MacAddress> bssidPatternMatcher = specifier.bssidPatternMatcher;
        if (ssidPatternMatcher == null || bssidPatternMatcher == null) {
            return false;
        }
        if (ssidPatternMatcher.getPath() == null || bssidPatternMatcher.first == null
                || bssidPatternMatcher.second == null) {
            return false;
        }
        return true;
    }

    private static boolean isMatchNoneNetworkSpecifier(WifiNetworkSpecifier specifier) {
        PatternMatcher ssidPatternMatcher = specifier.ssidPatternMatcher;
        Pair<MacAddress, MacAddress> bssidPatternMatcher = specifier.bssidPatternMatcher;
        if (ssidPatternMatcher.getType() != PatternMatcher.PATTERN_PREFIX
                && ssidPatternMatcher.getPath().equals(MATCH_EMPTY_SSID_PATTERN_PATH)) {
            return true;
        }
        if (bssidPatternMatcher.equals(MATCH_NONE_BSSID_PATTERN)) {
            return true;
        }
        return false;
    }

    private static boolean isMatchAllNetworkSpecifier(WifiNetworkSpecifier specifier) {
        PatternMatcher ssidPatternMatcher = specifier.ssidPatternMatcher;
        Pair<MacAddress, MacAddress> bssidPatternMatcher = specifier.bssidPatternMatcher;
        if (ssidPatternMatcher.match(MATCH_EMPTY_SSID_PATTERN_PATH)
                && bssidPatternMatcher.equals(MATCH_ALL_BSSID_PATTERN)) {
            return true;
        }
        return false;
    }

    /**
     * Validate the configuration received from an external application inside
     * {@link WifiNetworkSpecifier}.
     *
     * This method checks for the following parameters:
     * 1. {@link WifiNetworkSpecifier#ssidPatternMatcher}
     * 2. {@link WifiNetworkSpecifier#bssidPatternMatcher}
     * 3. {@link WifiConfiguration#SSID}
     * 4. {@link WifiConfiguration#BSSID}
     * 5. {@link WifiConfiguration#preSharedKey}
     * 6. {@link WifiConfiguration#allowedKeyManagement}
     * 7. {@link WifiConfiguration#allowedProtocols}
     * 8. {@link WifiConfiguration#allowedAuthAlgorithms}
     * 9. {@link WifiConfiguration#allowedGroupCiphers}
     * 10. {@link WifiConfiguration#allowedPairwiseCiphers}
     * 11. {@link WifiConfiguration#getIpConfiguration()}
     *
     * @param specifier Instance of {@link WifiNetworkSpecifier}.
     * @return true if the parameters are valid, false otherwise.
     */
    public static boolean validateNetworkSpecifier(WifiNetworkSpecifier specifier) {
        if (!isValidNetworkSpecifier(specifier)) {
            Log.e(TAG, "validateNetworkSpecifier failed : invalid network specifier");
            return false;
        }
        if (isMatchNoneNetworkSpecifier(specifier)) {
            Log.e(TAG, "validateNetworkSpecifier failed : match-none specifier");
            return false;
        }
        if (isMatchAllNetworkSpecifier(specifier)) {
            Log.e(TAG, "validateNetworkSpecifier failed : match-all specifier");
            return false;
        }
        WifiConfiguration config = specifier.wifiConfiguration;
        if (specifier.ssidPatternMatcher.getType() == PatternMatcher.PATTERN_LITERAL) {
            // For literal SSID matches, the value should satisfy SSID requirements.
            // WifiConfiguration.SSID needs quotes around ASCII SSID.
            if (!validateSsid(addEnclosingQuotes(specifier.ssidPatternMatcher.getPath()), true)) {
                return false;
            }
        } else {
            if (config.hiddenSSID) {
                Log.e(TAG, "validateNetworkSpecifier failed : ssid pattern not supported "
                        + "for hidden networks");
                return false;
            }
        }
        if (Objects.equals(specifier.bssidPatternMatcher.second, MacAddress.BROADCAST_ADDRESS)) {
            // For literal BSSID matches, the value should satisfy MAC address requirements.
            if (!validateBssid(specifier.bssidPatternMatcher.first)) {
                return false;
            }
        } else {
            if (!validateBssidPattern(specifier.bssidPatternMatcher)) {
                return false;
            }
        }
        if (!validateBitSets(config)) {
            return false;
        }
        if (!validateKeyMgmt(config.allowedKeyManagement)) {
            return false;
        }
        if (config.allowedKeyManagement.get(WifiConfiguration.KeyMgmt.WPA_PSK)
                && !validatePassword(config.preSharedKey, true, false)) {
            return false;
        }
        if (config.allowedKeyManagement.get(WifiConfiguration.KeyMgmt.OWE)) {
            // PMF mandatory for OWE networks
            if (!config.requirePmf) {
                return false;
            }
        }
        if (config.allowedKeyManagement.get(WifiConfiguration.KeyMgmt.SAE)) {
            // PMF mandatory for WPA3-Personal networks
            if (!config.requirePmf) {
                return false;
            }
            if (!validatePassword(config.preSharedKey, true, true)) {
                return false;
            }
        }
        if (config.allowedKeyManagement.get(WifiConfiguration.KeyMgmt.SUITE_B_192)) {
            // PMF mandatory for WPA3-Enterprise networks
            if (!config.requirePmf) {
                return false;
            }
        }
        // TBD: Validate some enterprise params as well in the future here.
        return true;
    }

    /**
     * Check if the provided two networks are the same.
     * Note: This does not check if network selection BSSID's are the same.
     *
     * @param config  Configuration corresponding to a network.
     * @param config1 Configuration corresponding to another network.
     *
     * @return true if |config| and |config1| are the same network.
     *         false otherwise.
     */
    public static boolean isSameNetwork(WifiConfiguration config, WifiConfiguration config1) {
        if (config == null && config1 == null) {
            return true;
        }
        if (config == null || config1 == null) {
            return false;
        }
        if (config.networkId != config1.networkId) {
            return false;
        }
        if (!Objects.equals(config.SSID, config1.SSID)) {
            return false;
        }
        if (WifiConfigurationUtil.hasCredentialChanged(config, config1)) {
            return false;
        }
        return true;
    }

    /**
     * Create a PnoNetwork object from the provided WifiConfiguration.
     *
     * @param config      Configuration corresponding to the network.
     * @return PnoNetwork object corresponding to the network.
     */
    public static WifiScanner.PnoSettings.PnoNetwork createPnoNetwork(
            WifiConfiguration config) {
        WifiScanner.PnoSettings.PnoNetwork pnoNetwork =
                new WifiScanner.PnoSettings.PnoNetwork(config.SSID);
        if (config.hiddenSSID) {
            pnoNetwork.flags |= WifiScanner.PnoSettings.PnoNetwork.FLAG_DIRECTED_SCAN;
        }
        pnoNetwork.flags |= WifiScanner.PnoSettings.PnoNetwork.FLAG_A_BAND;
        pnoNetwork.flags |= WifiScanner.PnoSettings.PnoNetwork.FLAG_G_BAND;
        if (config.allowedKeyManagement.get(WifiConfiguration.KeyMgmt.WPA_PSK)) {
            pnoNetwork.authBitField |= WifiScanner.PnoSettings.PnoNetwork.AUTH_CODE_PSK;
        } else if (config.allowedKeyManagement.get(WifiConfiguration.KeyMgmt.WPA_EAP)
                || config.allowedKeyManagement.get(WifiConfiguration.KeyMgmt.IEEE8021X)) {
            pnoNetwork.authBitField |= WifiScanner.PnoSettings.PnoNetwork.AUTH_CODE_EAPOL;
        } else {
            pnoNetwork.authBitField |= WifiScanner.PnoSettings.PnoNetwork.AUTH_CODE_OPEN;
        }
        return pnoNetwork;
    }


    /**
     * General WifiConfiguration list sorting algorithm:
     * 1, Place the fully enabled networks first.
     * 2. Next place all the temporarily disabled networks.
     * 3. Place the permanently disabled networks last (Permanently disabled networks are removed
     * before WifiConfigManager uses this comparator today!).
     *
     * Among the networks with the same status, sort them in the order determined by the return of
     * {@link #compareNetworksWithSameStatus(WifiConfiguration, WifiConfiguration)} method
     * implementation.
     */
    public abstract static class WifiConfigurationComparator implements
            Comparator<WifiConfiguration> {
        private static final int ENABLED_NETWORK_SCORE = 3;
        private static final int TEMPORARY_DISABLED_NETWORK_SCORE = 2;
        private static final int PERMANENTLY_DISABLED_NETWORK_SCORE = 1;

        @Override
        public int compare(WifiConfiguration a, WifiConfiguration b) {
            int configAScore = getNetworkStatusScore(a);
            int configBScore = getNetworkStatusScore(b);
            if (configAScore == configBScore) {
                return compareNetworksWithSameStatus(a, b);
            } else {
                return Integer.compare(configBScore, configAScore);
            }
        }

        // This needs to be implemented by the connected/disconnected PNO list comparator.
        abstract int compareNetworksWithSameStatus(WifiConfiguration a, WifiConfiguration b);

        /**
         * Returns an integer representing a score for each configuration. The scores are assigned
         * based on the status of the configuration. The scores are assigned according to the order:
         * Fully enabled network > Temporarily disabled network > Permanently disabled network.
         */
        private int getNetworkStatusScore(WifiConfiguration config) {
            if (config.getNetworkSelectionStatus().isNetworkEnabled()) {
                return ENABLED_NETWORK_SCORE;
            } else if (config.getNetworkSelectionStatus().isNetworkTemporaryDisabled()) {
                return TEMPORARY_DISABLED_NETWORK_SCORE;
            } else {
                return PERMANENTLY_DISABLED_NETWORK_SCORE;
            }
        }
    }
}<|MERGE_RESOLUTION|>--- conflicted
+++ resolved
@@ -530,19 +530,11 @@
                 Log.e(TAG, "validateKeyMgmt failed: not PSK or 8021X");
                 return false;
             }
-<<<<<<< HEAD
-            if (keyMgmnt.cardinality() == 3
-                    && (!keyMgmnt.get(WifiConfiguration.KeyMgmt.SUITE_B_192) &&
-                        !keyMgmnt.get(WifiConfiguration.KeyMgmt.FILS_SHA256) &&
-                        !keyMgmnt.get(WifiConfiguration.KeyMgmt.FILS_SHA384))) {
-                Log.e(TAG, "validateKeyMgmt failed: not SUITE_B_192 or FILS");
-=======
             if (keyMgmnt.cardinality() == 4
                     && (!keyMgmnt.get(WifiConfiguration.KeyMgmt.SUITE_B_192)
                     && !keyMgmnt.get(WifiConfiguration.KeyMgmt.FILS_SHA256)
                     && !keyMgmnt.get(WifiConfiguration.KeyMgmt.FILS_SHA384))) {
                 Log.e(TAG, "validateKeyMgmt failed: neither SUITE_B_192 nor FILS");
->>>>>>> dccfd771
                 return false;
             }
         }

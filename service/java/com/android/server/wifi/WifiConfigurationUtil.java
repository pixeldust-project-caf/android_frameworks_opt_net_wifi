/*
 * Copyright (C) 2016 The Android Open Source Project
 *
 * Licensed under the Apache License, Version 2.0 (the "License");
 * you may not use this file except in compliance with the License.
 * You may obtain a copy of the License at
 *
 *      http://www.apache.org/licenses/LICENSE-2.0
 *
 * Unless required by applicable law or agreed to in writing, software
 * distributed under the License is distributed on an "AS IS" BASIS,
 * WITHOUT WARRANTIES OR CONDITIONS OF ANY KIND, either express or implied.
 * See the License for the specific language governing permissions and
 * limitations under the License.
 */

package com.android.server.wifi;

import static com.android.server.wifi.util.NativeUtil.addEnclosingQuotes;

import android.content.pm.UserInfo;
import android.net.IpConfiguration;
import android.net.MacAddress;
import android.net.StaticIpConfiguration;
import android.net.wifi.WifiConfiguration;
import android.net.wifi.WifiEnterpriseConfig;
import android.net.wifi.WifiNetworkSpecifier;
import android.net.wifi.WifiScanner;
import android.os.PatternMatcher;
import android.os.UserHandle;
import android.security.keystore.AndroidKeyStoreProvider;
import android.security.keystore.KeyGenParameterSpec;
import android.security.keystore.KeyProperties;
import android.text.TextUtils;
import android.util.Log;
import android.util.Pair;

import com.android.internal.annotations.VisibleForTesting;
import com.android.server.wifi.util.NativeUtil;
import com.android.server.wifi.util.TelephonyUtil;

import java.nio.ByteBuffer;
import java.nio.charset.StandardCharsets;
import java.security.InvalidAlgorithmParameterException;
import java.security.InvalidKeyException;
import java.security.Key;
import java.security.KeyStore;
import java.security.KeyStoreException;
import java.security.NoSuchAlgorithmException;
import java.security.NoSuchProviderException;
import java.security.ProviderException;
import java.security.UnrecoverableKeyException;
import java.security.cert.X509Certificate;
import java.util.Arrays;
import java.util.BitSet;
import java.util.Comparator;
import java.util.List;
import java.util.Objects;

import javax.crypto.KeyGenerator;
import javax.crypto.Mac;
import javax.crypto.SecretKey;

/**
 * WifiConfiguration utility for any {@link android.net.wifi.WifiConfiguration} related operations.
 * Currently contains:
 *   > Helper method to check if the WifiConfiguration object is visible to the provided users.
 *   > Helper methods to identify the encryption of a WifiConfiguration object.
 */
public class WifiConfigurationUtil {
    private static final String TAG = "WifiConfigurationUtil";

    /**
     * Constants used for validating external config objects.
     */
    private static final int ENCLOSING_QUOTES_LEN = 2;
    private static final int SSID_UTF_8_MIN_LEN = 1 + ENCLOSING_QUOTES_LEN;
    private static final int SSID_UTF_8_MAX_LEN = // wifigbk++
                        WifiGbk.MAX_SSID_UTF_LENGTH + ENCLOSING_QUOTES_LEN;
    private static final int SSID_HEX_MIN_LEN = 2;
    private static final int SSID_HEX_MAX_LEN = 64;
    private static final int PSK_ASCII_MIN_LEN = 8 + ENCLOSING_QUOTES_LEN;
    private static final int SAE_ASCII_MIN_LEN = 1 + ENCLOSING_QUOTES_LEN;
    private static final int PSK_SAE_ASCII_MAX_LEN = 63 + ENCLOSING_QUOTES_LEN;
    private static final int PSK_SAE_HEX_LEN = 64;
    @VisibleForTesting
    public static final String PASSWORD_MASK = "*";
    private static final String MATCH_EMPTY_SSID_PATTERN_PATH = "";
    private static final Pair<MacAddress, MacAddress> MATCH_NONE_BSSID_PATTERN =
            new Pair(MacAddress.BROADCAST_ADDRESS, MacAddress.BROADCAST_ADDRESS);
    private static final Pair<MacAddress, MacAddress> MATCH_ALL_BSSID_PATTERN =
            new Pair(MacAddress.ALL_ZEROS_ADDRESS, MacAddress.ALL_ZEROS_ADDRESS);
    private static final String MAC_RANDOMIZATION_ALIAS = "MacRandSecret";
    private static final long MAC_ADDRESS_VALID_LONG_MASK = (1L << 48) - 1;
    private static final long MAC_ADDRESS_LOCALLY_ASSIGNED_MASK = 1L << 41;
    private static final long MAC_ADDRESS_MULTICAST_MASK = 1L << 40;

    /**
     * Check whether a network configuration is visible to a user or any of its managed profiles.
     *
     * @param config   the network configuration whose visibility should be checked
     * @param profiles the user IDs of the user itself and all its managed profiles (can be obtained
     *                 via {@link android.os.UserManager#getProfiles})
     * @return whether the network configuration is visible to the user or any of its managed
     * profiles
     */
    public static boolean isVisibleToAnyProfile(WifiConfiguration config, List<UserInfo> profiles) {
        return (config.shared || doesUidBelongToAnyProfile(config.creatorUid, profiles));
    }

    /**
     * Check whether a uid belong to a user or any of its managed profiles.
     *
     * @param uid      uid of the app.
     * @param profiles the user IDs of the user itself and all its managed profiles (can be obtained
     *                 via {@link android.os.UserManager#getProfiles})
     * @return whether the uid belongs to the user or any of its managed profiles.
     */
    public static boolean doesUidBelongToAnyProfile(int uid, List<UserInfo> profiles) {
        final int userId = UserHandle.getUserId(uid);
        for (UserInfo profile : profiles) {
            if (profile.id == userId) {
                return true;
            }
        }
        return false;
    }

    /**
     * Checks if the provided |wepKeys| array contains any non-null value;
     */
    public static boolean hasAnyValidWepKey(String[] wepKeys) {
        for (int i = 0; i < wepKeys.length; i++) {
            if (wepKeys[i] != null) {
                return true;
            }
        }
        return false;
    }

    /**
     * Helper method to check if the provided |config| corresponds to a PSK network or not.
     */
    public static boolean isConfigForPskNetwork(WifiConfiguration config) {
        return config.allowedKeyManagement.get(WifiConfiguration.KeyMgmt.WPA_PSK);
    }

    /**
     * Helper method to check if the provided |config| corresponds to an SAE network or not.
     */
    public static boolean isConfigForSaeNetwork(WifiConfiguration config) {
        return config.allowedKeyManagement.get(WifiConfiguration.KeyMgmt.SAE);
    }

    /**
     * Helper method to check if the provided |config| corresponds to an OWE network or not.
     */
    public static boolean isConfigForOweNetwork(WifiConfiguration config) {
        return config.allowedKeyManagement.get(WifiConfiguration.KeyMgmt.OWE);
    }

    /**
     * Helper method to check if the provided |config| corresponds to a EAP network or not.
     */
    public static boolean isConfigForEapNetwork(WifiConfiguration config) {
        return (config.allowedKeyManagement.get(WifiConfiguration.KeyMgmt.WPA_EAP)
                || config.allowedKeyManagement.get(WifiConfiguration.KeyMgmt.IEEE8021X));
    }

    /**
     * Helper method to check if the provided |config| corresponds to a EAP Suite-B network or not.
     */
    public static boolean isConfigForEapSuiteBNetwork(WifiConfiguration config) {
        return config.allowedKeyManagement.get(WifiConfiguration.KeyMgmt.SUITE_B_192);
    }

    /**
     * Helper method to check if the provided |config| corresponds to a WEP network or not.
     */
    public static boolean isConfigForWepNetwork(WifiConfiguration config) {
        return (config.allowedKeyManagement.get(WifiConfiguration.KeyMgmt.NONE)
                && hasAnyValidWepKey(config.wepKeys));
    }

    /**
     * Helper method to check if the provided |config| corresponds to an open or enhanced
     * open network, or not.
     */
    public static boolean isConfigForOpenNetwork(WifiConfiguration config) {
        return (!(isConfigForWepNetwork(config) || isConfigForPskNetwork(config)
                || isConfigForEapNetwork(config) || isConfigForSaeNetwork(config)
                || isConfigForEapSuiteBNetwork(config)));
    }

    public static boolean isConfigForSha256Network(WifiConfiguration config) {
        return config.allowedKeyManagement.get(WifiConfiguration.KeyMgmt.FILS_SHA256);
    }

    public static boolean isConfigForSha384Network(WifiConfiguration config) {
        return config.allowedKeyManagement.get(WifiConfiguration.KeyMgmt.FILS_SHA384);
    }

    /**
     * Compare existing and new WifiConfiguration objects after a network update and return if
     * IP parameters have changed or not.
     *
     * @param existingConfig Existing WifiConfiguration object corresponding to the network.
     * @param newConfig      New WifiConfiguration object corresponding to the network.
     * @return true if IP parameters have changed, false otherwise.
     */
    public static boolean hasIpChanged(WifiConfiguration existingConfig,
            WifiConfiguration newConfig) {
        if (existingConfig.getIpAssignment() != newConfig.getIpAssignment()) {
            return true;
        }
        if (newConfig.getIpAssignment() == IpConfiguration.IpAssignment.STATIC) {
            return !Objects.equals(existingConfig.getStaticIpConfiguration(),
                    newConfig.getStaticIpConfiguration());
        }
        return false;
    }

    /**
     * Compare existing and new WifiConfiguration objects after a network update and return if
     * proxy parameters have changed or not.
     *
     * @param existingConfig Existing WifiConfiguration object corresponding to the network.
     * @param newConfig      New WifiConfiguration object corresponding to the network.
     * @return true if proxy parameters have changed, false if no existing config and proxy settings
     * are NONE, false otherwise.
     */
    public static boolean hasProxyChanged(WifiConfiguration existingConfig,
            WifiConfiguration newConfig) {
        if (existingConfig == null) {
            return newConfig.getProxySettings() != IpConfiguration.ProxySettings.NONE;
        }
        if (newConfig.getProxySettings() != existingConfig.getProxySettings()) {
            return true;
        }
        return !Objects.equals(existingConfig.getHttpProxy(), newConfig.getHttpProxy());
    }

    /**
     * Compare existing and new WifiConfiguration objects after a network update and return if
     * MAC randomization setting has changed or not.
     * @param existingConfig Existing WifiConfiguration object corresponding to the network.
     * @param newConfig      New WifiConfiguration object corresponding to the network.
     * @return true if MAC randomization setting setting changed or the existing confiuration is
     * null and the newConfig is setting macRandomizationSetting to the default value.
     */
    public static boolean hasMacRandomizationSettingsChanged(WifiConfiguration existingConfig,
            WifiConfiguration newConfig) {
        if (existingConfig == null) {
            return newConfig.macRandomizationSetting != WifiConfiguration.RANDOMIZATION_PERSISTENT;
        }
        return newConfig.macRandomizationSetting != existingConfig.macRandomizationSetting;
    }

    /**
     * Computes the persistent randomized MAC of the given configuration using the given
     * hash function.
     * @param config the WifiConfiguration to compute MAC address for
     * @param hashFunction the hash function that will perform the MAC address computation.
     * @return The persistent randomized MAC address or null if inputs are invalid.
     */
    public static MacAddress calculatePersistentMacForConfiguration(WifiConfiguration config,
            Mac hashFunction) {
        if (config == null || hashFunction == null) {
            return null;
        }
<<<<<<< HEAD
        byte[] hashedBytes = hashFunction.doFinal(
                config.getSsidAndSecurityTypeString().getBytes(StandardCharsets.UTF_8));
=======
        byte[] hashedBytes;
        try {
            hashedBytes = hashFunction.doFinal(
                    config.getSsidAndSecurityTypeString().getBytes(StandardCharsets.UTF_8));
        } catch (ProviderException | IllegalStateException e) {
            Log.e(TAG, "Failure in calculatePersistentMac", e);
            return null;
        }
>>>>>>> e62cc46c
        ByteBuffer bf = ByteBuffer.wrap(hashedBytes);
        long longFromSsid = bf.getLong();
        /**
         * Masks the generated long so that it represents a valid randomized MAC address.
         * Specifically, this sets the locally assigned bit to 1, multicast bit to 0
         */
        longFromSsid &= MAC_ADDRESS_VALID_LONG_MASK;
        longFromSsid |= MAC_ADDRESS_LOCALLY_ASSIGNED_MASK;
        longFromSsid &= ~MAC_ADDRESS_MULTICAST_MASK;
        bf.clear();
        bf.putLong(0, longFromSsid);

        // MacAddress.fromBytes requires input of length 6, which is obtained from the
        // last 6 bytes from the generated long.
        MacAddress macAddress = MacAddress.fromBytes(Arrays.copyOfRange(bf.array(), 2, 8));
        return macAddress;
    }

    /**
     * Retrieves a Hash function that could be used to calculate the persistent randomized MAC
     * for a WifiConfiguration.
     * @param uid the UID of the KeyStore to get the secret of the hash function from.
     */
    public static Mac obtainMacRandHashFunction(int uid) {
        try {
            KeyStore keyStore = AndroidKeyStoreProvider.getKeyStoreForUid(uid);
            // tries to retrieve the secret, and generate a new one if it's unavailable.
            Key key = keyStore.getKey(MAC_RANDOMIZATION_ALIAS, null);
            if (key == null) {
                key = generateAndPersistNewMacRandomizationSecret(uid);
            }
            if (key == null) {
                Log.e(TAG, "Failed to generate secret for " + MAC_RANDOMIZATION_ALIAS);
                return null;
            }
            Mac result = Mac.getInstance("HmacSHA256");
            result.init(key);
            return result;
        } catch (KeyStoreException | NoSuchAlgorithmException | InvalidKeyException
                | UnrecoverableKeyException | NoSuchProviderException e) {
            Log.e(TAG, "Failure in obtainMacRandHashFunction", e);
            return null;
        }
    }

    /**
     * Generates and returns a secret key to use for Mac randomization.
     * Will also persist the generated secret inside KeyStore, accessible in the
     * future with KeyGenerator#getKey.
     */
    private static SecretKey generateAndPersistNewMacRandomizationSecret(int uid) {
        try {
            KeyGenerator keyGenerator = KeyGenerator.getInstance(
                    KeyProperties.KEY_ALGORITHM_HMAC_SHA256, "AndroidKeyStore");
            keyGenerator.init(
                    new KeyGenParameterSpec.Builder(MAC_RANDOMIZATION_ALIAS,
                            KeyProperties.PURPOSE_SIGN)
                            .setUid(uid)
                            .build());
            return keyGenerator.generateKey();
        } catch (NoSuchAlgorithmException | InvalidAlgorithmParameterException
                | NoSuchProviderException | ProviderException e) {
            Log.e(TAG, "Failure in generateMacRandomizationSecret", e);
            return null;
        }
    }

    /**
     * Compare existing and new WifiEnterpriseConfig objects after a network update and return if
     * credential parameters have changed or not.
     *
     * @param existingEnterpriseConfig Existing WifiConfiguration object corresponding to the
     *                                 network.
     * @param newEnterpriseConfig      New WifiConfiguration object corresponding to the network.
     * @return true if credentials have changed, false otherwise.
     */
    @VisibleForTesting
    public static boolean hasEnterpriseConfigChanged(WifiEnterpriseConfig existingEnterpriseConfig,
            WifiEnterpriseConfig newEnterpriseConfig) {
        if (existingEnterpriseConfig != null && newEnterpriseConfig != null) {
            if (existingEnterpriseConfig.getEapMethod() != newEnterpriseConfig.getEapMethod()) {
                return true;
            }
            if (existingEnterpriseConfig.getPhase2Method()
                    != newEnterpriseConfig.getPhase2Method()) {
                return true;
            }
            if (getEapSimNum(existingEnterpriseConfig) != getEapSimNum(newEnterpriseConfig)){
                return true;
            }
            if (!TextUtils.equals(existingEnterpriseConfig.getIdentity(),
                                  newEnterpriseConfig.getIdentity())) {
                return true;
            }
            if (!TelephonyUtil.isSimEapMethod(existingEnterpriseConfig.getEapMethod())
                    && !TextUtils.equals(existingEnterpriseConfig.getAnonymousIdentity(),
                    newEnterpriseConfig.getAnonymousIdentity())) {
                return true;
            }
            if (!TextUtils.equals(existingEnterpriseConfig.getPassword(),
                                    newEnterpriseConfig.getPassword())) {
                return true;
            }
            X509Certificate[] existingCaCerts = existingEnterpriseConfig.getCaCertificates();
            X509Certificate[] newCaCerts = newEnterpriseConfig.getCaCertificates();
            if (!Arrays.equals(existingCaCerts, newCaCerts)) {
                return true;
            }
        } else {
            // One of the configs may have an enterpriseConfig
            if (existingEnterpriseConfig != null || newEnterpriseConfig != null) {
                return true;
            }
        }
        return false;
    }

    public static int getEapSimNum(WifiEnterpriseConfig enterpriseConfig){
        int mSimNum =0;
        if (enterpriseConfig.getSimNum() != null
                             && !enterpriseConfig.getSimNum().isEmpty()) {
            mSimNum = Integer.parseInt(enterpriseConfig.getSimNum());
        }
        return mSimNum;
    }

    /**
     * Compare existing and new WifiConfiguration objects after a network update and return if
     * credential parameters have changed or not.
     *
     * @param existingConfig Existing WifiConfiguration object corresponding to the network.
     * @param newConfig      New WifiConfiguration object corresponding to the network.
     * @return true if credentials have changed, false otherwise.
     */
    public static boolean hasCredentialChanged(WifiConfiguration existingConfig,
            WifiConfiguration newConfig) {
        if (!Objects.equals(existingConfig.allowedKeyManagement,
                newConfig.allowedKeyManagement)) {
            return true;
        }
        if (!Objects.equals(existingConfig.allowedProtocols, newConfig.allowedProtocols)) {
            return true;
        }
        if (!Objects.equals(existingConfig.allowedAuthAlgorithms,
                newConfig.allowedAuthAlgorithms)) {
            return true;
        }
        if (!Objects.equals(existingConfig.allowedPairwiseCiphers,
                newConfig.allowedPairwiseCiphers)) {
            return true;
        }
        if (!Objects.equals(existingConfig.allowedGroupCiphers,
                newConfig.allowedGroupCiphers)) {
            return true;
        }
        if (!Objects.equals(existingConfig.allowedGroupManagementCiphers,
                newConfig.allowedGroupManagementCiphers)) {
            return true;
        }
        if (!Objects.equals(existingConfig.allowedSuiteBCiphers,
                newConfig.allowedSuiteBCiphers)) {
            return true;
        }
        if (!Objects.equals(existingConfig.preSharedKey, newConfig.preSharedKey)) {
            return true;
        }
        if (!Arrays.equals(existingConfig.wepKeys, newConfig.wepKeys)) {
            return true;
        }
        if (existingConfig.wepTxKeyIndex != newConfig.wepTxKeyIndex) {
            return true;
        }
        if (existingConfig.hiddenSSID != newConfig.hiddenSSID) {
            return true;
        }
        if (existingConfig.requirePMF != newConfig.requirePMF) {
            return true;
        }
        if (hasEnterpriseConfigChanged(existingConfig.enterpriseConfig,
                newConfig.enterpriseConfig)) {
            return true;
        }
        return false;
    }

    private static boolean validateSsid(String ssid, boolean isAdd) {
        if (isAdd) {
            if (ssid == null) {
                Log.e(TAG, "validateSsid : null string");
                return false;
            }
        } else {
            if (ssid == null) {
                // This is an update, so the SSID can be null if that is not being changed.
                return true;
            }
        }
        if (ssid.isEmpty()) {
            Log.e(TAG, "validateSsid failed: empty string");
            return false;
        }
        if (ssid.startsWith("\"")) {
            // UTF-8 SSID string
            byte[] ssidBytes = ssid.getBytes(StandardCharsets.UTF_8);
            if (ssidBytes.length < SSID_UTF_8_MIN_LEN) {
                Log.e(TAG, "validateSsid failed: utf-8 ssid string size too small: "
                        + ssidBytes.length);
                return false;
            }
            if (ssidBytes.length > SSID_UTF_8_MAX_LEN) {
                Log.e(TAG, "validateSsid failed: utf-8 ssid string size too large: "
                        + ssidBytes.length);
                return false;
            }
        } else {
            // HEX SSID string
            if (ssid.length() < SSID_HEX_MIN_LEN) {
                Log.e(TAG, "validateSsid failed: hex string size too small: " + ssid.length());
                return false;
            }
            if (ssid.length() > SSID_HEX_MAX_LEN) {
                Log.e(TAG, "validateSsid failed: hex string size too large: " + ssid.length());
                return false;
            }
        }
        try {
            NativeUtil.decodeSsid(ssid);
        } catch (IllegalArgumentException e) {
            Log.e(TAG, "validateSsid failed: malformed string: " + ssid);
            return false;
        }
        return true;
    }

    private static boolean validateBssid(MacAddress bssid) {
        if (bssid == null) return true;
        if (bssid.getAddressType() != MacAddress.TYPE_UNICAST) {
            Log.e(TAG, "validateBssid failed: invalid bssid");
            return false;
        }
        return true;
    }

    private static boolean validateBssid(String bssid) {
        if (bssid == null) return true;
        if (bssid.isEmpty()) {
            Log.e(TAG, "validateBssid failed: empty string");
            return false;
        }
        MacAddress bssidMacAddress;
        try {
            bssidMacAddress = MacAddress.fromString(bssid);
        } catch (IllegalArgumentException e) {
            Log.e(TAG, "validateBssid failed: malformed string: " + bssid);
            return false;
        }
        if (!validateBssid(bssidMacAddress)) {
            return false;
        }
        return true;
    }

    private static boolean validatePassword(String password, boolean isAdd, boolean isSae) {
        if (isAdd) {
            if (password == null) {
                Log.e(TAG, "validatePassword: null string");
                return false;
            }
        } else {
            if (password == null) {
                // This is an update, so the psk can be null if that is not being changed.
                return true;
            } else if (password.equals(PASSWORD_MASK)) {
                // This is an update, so the app might have returned back the masked password, let
                // it thru. WifiConfigManager will handle it.
                return true;
            }
        }
        if (password.isEmpty()) {
            Log.e(TAG, "validatePassword failed: empty string");
            return false;
        }
        if (password.startsWith("\"")) {
            // ASCII PSK string
            byte[] passwordBytes = password.getBytes(StandardCharsets.US_ASCII);
            int targetMinLength;

            if (isSae) {
                targetMinLength = SAE_ASCII_MIN_LEN;
            } else {
                targetMinLength = PSK_ASCII_MIN_LEN;
            }
            if (passwordBytes.length < targetMinLength) {
                Log.e(TAG, "validatePassword failed: ASCII string size too small: "
                        + passwordBytes.length);
                return false;
            }
            if (passwordBytes.length > PSK_SAE_ASCII_MAX_LEN) {
                Log.e(TAG, "validatePassword failed: ASCII string size too large: "
                        + passwordBytes.length);
                return false;
            }
        } else {
            // HEX PSK string
            if (password.length() != PSK_SAE_HEX_LEN) {
                Log.e(TAG, "validatePassword failed: hex string size mismatch: "
                        + password.length());
                return false;
            }
        }
        try {
            NativeUtil.hexOrQuotedStringToBytes(password);
        } catch (IllegalArgumentException e) {
            Log.e(TAG, "validatePassword failed: malformed string: " + password);
            return false;
        }
        return true;
    }

    private static boolean validateBitSet(BitSet bitSet, int validValuesLength) {
        if (bitSet == null) return false;
        BitSet clonedBitset = (BitSet) bitSet.clone();
        clonedBitset.clear(0, validValuesLength);
        return clonedBitset.isEmpty();
    }

    private static boolean validateBitSets(WifiConfiguration config) {
        // 1. Check |allowedKeyManagement|.
        if (!validateBitSet(config.allowedKeyManagement,
                WifiConfiguration.KeyMgmt.strings.length)) {
            Log.e(TAG, "validateBitsets failed: invalid allowedKeyManagement bitset "
                    + config.allowedKeyManagement);
            return false;
        }
        // 2. Check |allowedProtocols|.
        if (!validateBitSet(config.allowedProtocols,
                WifiConfiguration.Protocol.strings.length)) {
            Log.e(TAG, "validateBitsets failed: invalid allowedProtocols bitset "
                    + config.allowedProtocols);
            return false;
        }
        // 3. Check |allowedAuthAlgorithms|.
        if (!validateBitSet(config.allowedAuthAlgorithms,
                WifiConfiguration.AuthAlgorithm.strings.length)) {
            Log.e(TAG, "validateBitsets failed: invalid allowedAuthAlgorithms bitset "
                    + config.allowedAuthAlgorithms);
            return false;
        }
        // 4. Check |allowedGroupCiphers|.
        if (!validateBitSet(config.allowedGroupCiphers,
                WifiConfiguration.GroupCipher.strings.length)) {
            Log.e(TAG, "validateBitsets failed: invalid allowedGroupCiphers bitset "
                    + config.allowedGroupCiphers);
            return false;
        }
        // 5. Check |allowedPairwiseCiphers|.
        if (!validateBitSet(config.allowedPairwiseCiphers,
                WifiConfiguration.PairwiseCipher.strings.length)) {
            Log.e(TAG, "validateBitsets failed: invalid allowedPairwiseCiphers bitset "
                    + config.allowedPairwiseCiphers);
            return false;
        }
        return true;
    }

    private static boolean validateKeyMgmt(BitSet keyMgmnt) {
        if (keyMgmnt.cardinality() > 1) {
            if (keyMgmnt.cardinality() > 4) {
                Log.e(TAG, "validateKeyMgmt failed: cardinality > 4");
                return false;
            }
            if (!keyMgmnt.get(WifiConfiguration.KeyMgmt.WPA_EAP)) {
                Log.e(TAG, "validateKeyMgmt failed: not WPA_EAP");
                return false;
            }
            if (!keyMgmnt.get(WifiConfiguration.KeyMgmt.IEEE8021X)
                    && !keyMgmnt.get(WifiConfiguration.KeyMgmt.WPA_PSK)) {
                Log.e(TAG, "validateKeyMgmt failed: not PSK or 8021X");
                return false;
            }
            if (keyMgmnt.cardinality() == 3
                    && (!keyMgmnt.get(WifiConfiguration.KeyMgmt.SUITE_B_192) &&
                        !keyMgmnt.get(WifiConfiguration.KeyMgmt.FILS_SHA256) &&
                        !keyMgmnt.get(WifiConfiguration.KeyMgmt.FILS_SHA384))) {
                Log.e(TAG, "validateKeyMgmt failed: not SUITE_B_192 or FILS");
                return false;
            }
        }
        return true;
    }

    private static boolean validateIpConfiguration(IpConfiguration ipConfig) {
        if (ipConfig == null) {
            Log.e(TAG, "validateIpConfiguration failed: null IpConfiguration");
            return false;
        }
        if (ipConfig.getIpAssignment() == IpConfiguration.IpAssignment.STATIC) {
            StaticIpConfiguration staticIpConfig = ipConfig.getStaticIpConfiguration();
            if (staticIpConfig == null) {
                Log.e(TAG, "validateIpConfiguration failed: null StaticIpConfiguration");
                return false;
            }
            if (staticIpConfig.ipAddress == null) {
                Log.e(TAG, "validateIpConfiguration failed: null static ip Address");
                return false;
            }
        }
        return true;
    }

    /**
     * Enums to specify if the provided config is being validated for add or update.
     */
    public static final boolean VALIDATE_FOR_ADD = true;
    public static final boolean VALIDATE_FOR_UPDATE = false;

    /**
     * Validate the configuration received from an external application.
     *
     * This method checks for the following parameters:
     * 1. {@link WifiConfiguration#SSID}
     * 2. {@link WifiConfiguration#BSSID}
     * 3. {@link WifiConfiguration#preSharedKey}
     * 4. {@link WifiConfiguration#allowedKeyManagement}
     * 5. {@link WifiConfiguration#allowedProtocols}
     * 6. {@link WifiConfiguration#allowedAuthAlgorithms}
     * 7. {@link WifiConfiguration#allowedGroupCiphers}
     * 8. {@link WifiConfiguration#allowedPairwiseCiphers}
     * 9. {@link WifiConfiguration#getIpConfiguration()}
     *
     * @param config {@link WifiConfiguration} received from an external application.
     * @param isAdd {@link #VALIDATE_FOR_ADD} to indicate a network config received for an add,
     *              {@link #VALIDATE_FOR_UPDATE} for a network config received for an update.
     *              These 2 cases need to be handled differently because the config received for an
     *              update could contain only the fields that are being changed.
     * @return true if the parameters are valid, false otherwise.
     */
    public static boolean validate(WifiConfiguration config, boolean isAdd) {
        if (!validateSsid(config.SSID, isAdd)) {
            return false;
        }
        if (!validateBssid(config.BSSID)) {
            return false;
        }
        if (!validateBitSets(config)) {
            return false;
        }
        if (!validateKeyMgmt(config.allowedKeyManagement)) {
            return false;
        }
        if (config.allowedKeyManagement.get(WifiConfiguration.KeyMgmt.WPA_PSK)
                && !validatePassword(config.preSharedKey, isAdd, false)) {
            return false;
        }
        if (config.allowedKeyManagement.get(WifiConfiguration.KeyMgmt.OWE)) {
            // PMF mandatory for OWE networks
            if (!config.requirePMF) {
                Log.e(TAG, "PMF must be enabled for OWE networks");
                return false;
            }
        }
        if (config.allowedKeyManagement.get(WifiConfiguration.KeyMgmt.SAE)) {
            // PMF mandatory for WPA3-Personal networks
            if (!config.requirePMF) {
                Log.e(TAG, "PMF must be enabled for SAE networks");
                return false;
            }
            if (!validatePassword(config.preSharedKey, isAdd, true)) {
                return false;
            }
        }
        if (config.allowedKeyManagement.get(WifiConfiguration.KeyMgmt.SUITE_B_192)) {
            // PMF mandatory for WPA3-Enterprise networks
            if (!config.requirePMF) {
                Log.e(TAG, "PMF must be enabled for Suite-B 192-bit networks");
                return false;
            }
        }
        if (!validateIpConfiguration(config.getIpConfiguration())) {
            return false;
        }
        // TBD: Validate some enterprise params as well in the future here.
        return true;
    }

    private static boolean validateBssidPattern(
            Pair<MacAddress, MacAddress> bssidPatternMatcher) {
        if (bssidPatternMatcher == null) return true;
        MacAddress baseAddress = bssidPatternMatcher.first;
        MacAddress mask = bssidPatternMatcher.second;
        if (baseAddress.getAddressType() != MacAddress.TYPE_UNICAST) {
            Log.e(TAG, "validateBssidPatternMatcher failed : invalid base address: " + baseAddress);
            return false;
        }
        if (mask.equals(MacAddress.ALL_ZEROS_ADDRESS)
                && !baseAddress.equals(MacAddress.ALL_ZEROS_ADDRESS)) {
            Log.e(TAG, "validateBssidPatternMatcher failed : invalid mask/base: " + mask + "/"
                    + baseAddress);
            return false;
        }
        // TBD: Can we do any more sanity checks?
        return true;
    }

    // TODO(b/113878056): Some of this is duplicated in {@link WifiNetworkConfigBuilder}.
    // Merge them somehow?.
    private static boolean isValidNetworkSpecifier(WifiNetworkSpecifier specifier) {
        PatternMatcher ssidPatternMatcher = specifier.ssidPatternMatcher;
        Pair<MacAddress, MacAddress> bssidPatternMatcher = specifier.bssidPatternMatcher;
        if (ssidPatternMatcher == null || bssidPatternMatcher == null) {
            return false;
        }
        if (ssidPatternMatcher.getPath() == null || bssidPatternMatcher.first == null
                || bssidPatternMatcher.second == null) {
            return false;
        }
        return true;
    }

    private static boolean isMatchNoneNetworkSpecifier(WifiNetworkSpecifier specifier) {
        PatternMatcher ssidPatternMatcher = specifier.ssidPatternMatcher;
        Pair<MacAddress, MacAddress> bssidPatternMatcher = specifier.bssidPatternMatcher;
        if (ssidPatternMatcher.getType() != PatternMatcher.PATTERN_PREFIX
                && ssidPatternMatcher.getPath().equals(MATCH_EMPTY_SSID_PATTERN_PATH)) {
            return true;
        }
        if (bssidPatternMatcher.equals(MATCH_NONE_BSSID_PATTERN)) {
            return true;
        }
        return false;
    }

    private static boolean isMatchAllNetworkSpecifier(WifiNetworkSpecifier specifier) {
        PatternMatcher ssidPatternMatcher = specifier.ssidPatternMatcher;
        Pair<MacAddress, MacAddress> bssidPatternMatcher = specifier.bssidPatternMatcher;
        if (ssidPatternMatcher.match(MATCH_EMPTY_SSID_PATTERN_PATH)
                && bssidPatternMatcher.equals(MATCH_ALL_BSSID_PATTERN)) {
            return true;
        }
        return false;
    }

    /**
     * Validate the configuration received from an external application inside
     * {@link WifiNetworkSpecifier}.
     *
     * This method checks for the following parameters:
     * 1. {@link WifiNetworkSpecifier#ssidPatternMatcher}
     * 2. {@link WifiNetworkSpecifier#bssidPatternMatcher}
     * 3. {@link WifiConfiguration#SSID}
     * 4. {@link WifiConfiguration#BSSID}
     * 5. {@link WifiConfiguration#preSharedKey}
     * 6. {@link WifiConfiguration#allowedKeyManagement}
     * 7. {@link WifiConfiguration#allowedProtocols}
     * 8. {@link WifiConfiguration#allowedAuthAlgorithms}
     * 9. {@link WifiConfiguration#allowedGroupCiphers}
     * 10. {@link WifiConfiguration#allowedPairwiseCiphers}
     * 11. {@link WifiConfiguration#getIpConfiguration()}
     *
     * @param specifier Instance of {@link WifiNetworkSpecifier}.
     * @return true if the parameters are valid, false otherwise.
     */
    public static boolean validateNetworkSpecifier(WifiNetworkSpecifier specifier) {
        if (!isValidNetworkSpecifier(specifier)) {
            Log.e(TAG, "validateNetworkSpecifier failed : invalid network specifier");
            return false;
        }
        if (isMatchNoneNetworkSpecifier(specifier)) {
            Log.e(TAG, "validateNetworkSpecifier failed : match-none specifier");
            return false;
        }
        if (isMatchAllNetworkSpecifier(specifier)) {
            Log.e(TAG, "validateNetworkSpecifier failed : match-all specifier");
            return false;
        }
        WifiConfiguration config = specifier.wifiConfiguration;
        if (specifier.ssidPatternMatcher.getType() == PatternMatcher.PATTERN_LITERAL) {
            // For literal SSID matches, the value should satisfy SSID requirements.
            // WifiConfiguration.SSID needs quotes around ASCII SSID.
            if (!validateSsid(addEnclosingQuotes(specifier.ssidPatternMatcher.getPath()), true)) {
                return false;
            }
        } else {
            if (config.hiddenSSID) {
                Log.e(TAG, "validateNetworkSpecifier failed : ssid pattern not supported "
                        + "for hidden networks");
                return false;
            }
        }
        if (Objects.equals(specifier.bssidPatternMatcher.second, MacAddress.BROADCAST_ADDRESS)) {
            // For literal BSSID matches, the value should satisfy MAC address requirements.
            if (!validateBssid(specifier.bssidPatternMatcher.first)) {
                return false;
            }
        } else {
            if (!validateBssidPattern(specifier.bssidPatternMatcher)) {
                return false;
            }
        }
        if (!validateBitSets(config)) {
            return false;
        }
        if (!validateKeyMgmt(config.allowedKeyManagement)) {
            return false;
        }
        if (config.allowedKeyManagement.get(WifiConfiguration.KeyMgmt.WPA_PSK)
                && !validatePassword(config.preSharedKey, true, false)) {
            return false;
        }
        if (config.allowedKeyManagement.get(WifiConfiguration.KeyMgmt.OWE)) {
            // PMF mandatory for OWE networks
            if (!config.requirePMF) {
                return false;
            }
        }
        if (config.allowedKeyManagement.get(WifiConfiguration.KeyMgmt.SAE)) {
            // PMF mandatory for WPA3-Personal networks
            if (!config.requirePMF) {
                return false;
            }
            if (!validatePassword(config.preSharedKey, true, true)) {
                return false;
            }
        }
        if (config.allowedKeyManagement.get(WifiConfiguration.KeyMgmt.SUITE_B_192)) {
            // PMF mandatory for WPA3-Enterprise networks
            if (!config.requirePMF) {
                return false;
            }
        }
        // TBD: Validate some enterprise params as well in the future here.
        return true;
    }

    /**
     * Check if the provided two networks are the same.
     * Note: This does not check if network selection BSSID's are the same.
     *
     * @param config  Configuration corresponding to a network.
     * @param config1 Configuration corresponding to another network.
     *
     * @return true if |config| and |config1| are the same network.
     *         false otherwise.
     */
    public static boolean isSameNetwork(WifiConfiguration config, WifiConfiguration config1) {
        if (config == null && config1 == null) {
            return true;
        }
        if (config == null || config1 == null) {
            return false;
        }
        if (config.networkId != config1.networkId) {
            return false;
        }
        if (!Objects.equals(config.SSID, config1.SSID)) {
            return false;
        }
        if (WifiConfigurationUtil.hasCredentialChanged(config, config1)) {
            return false;
        }
        return true;
    }

    /**
     * Create a PnoNetwork object from the provided WifiConfiguration.
     *
     * @param config      Configuration corresponding to the network.
     * @return PnoNetwork object corresponding to the network.
     */
    public static WifiScanner.PnoSettings.PnoNetwork createPnoNetwork(
            WifiConfiguration config) {
        WifiScanner.PnoSettings.PnoNetwork pnoNetwork =
                new WifiScanner.PnoSettings.PnoNetwork(config.SSID);
        if (config.hiddenSSID) {
            pnoNetwork.flags |= WifiScanner.PnoSettings.PnoNetwork.FLAG_DIRECTED_SCAN;
        }
        pnoNetwork.flags |= WifiScanner.PnoSettings.PnoNetwork.FLAG_A_BAND;
        pnoNetwork.flags |= WifiScanner.PnoSettings.PnoNetwork.FLAG_G_BAND;
        if (config.allowedKeyManagement.get(WifiConfiguration.KeyMgmt.WPA_PSK)) {
            pnoNetwork.authBitField |= WifiScanner.PnoSettings.PnoNetwork.AUTH_CODE_PSK;
        } else if (config.allowedKeyManagement.get(WifiConfiguration.KeyMgmt.WPA_EAP)
                || config.allowedKeyManagement.get(WifiConfiguration.KeyMgmt.IEEE8021X)) {
            pnoNetwork.authBitField |= WifiScanner.PnoSettings.PnoNetwork.AUTH_CODE_EAPOL;
        } else {
            pnoNetwork.authBitField |= WifiScanner.PnoSettings.PnoNetwork.AUTH_CODE_OPEN;
        }
        return pnoNetwork;
    }


    /**
     * General WifiConfiguration list sorting algorithm:
     * 1, Place the fully enabled networks first.
     * 2. Next place all the temporarily disabled networks.
     * 3. Place the permanently disabled networks last (Permanently disabled networks are removed
     * before WifiConfigManager uses this comparator today!).
     *
     * Among the networks with the same status, sort them in the order determined by the return of
     * {@link #compareNetworksWithSameStatus(WifiConfiguration, WifiConfiguration)} method
     * implementation.
     */
    public abstract static class WifiConfigurationComparator implements
            Comparator<WifiConfiguration> {
        private static final int ENABLED_NETWORK_SCORE = 3;
        private static final int TEMPORARY_DISABLED_NETWORK_SCORE = 2;
        private static final int PERMANENTLY_DISABLED_NETWORK_SCORE = 1;

        @Override
        public int compare(WifiConfiguration a, WifiConfiguration b) {
            int configAScore = getNetworkStatusScore(a);
            int configBScore = getNetworkStatusScore(b);
            if (configAScore == configBScore) {
                return compareNetworksWithSameStatus(a, b);
            } else {
                return Integer.compare(configBScore, configAScore);
            }
        }

        // This needs to be implemented by the connected/disconnected PNO list comparator.
        abstract int compareNetworksWithSameStatus(WifiConfiguration a, WifiConfiguration b);

        /**
         * Returns an integer representing a score for each configuration. The scores are assigned
         * based on the status of the configuration. The scores are assigned according to the order:
         * Fully enabled network > Temporarily disabled network > Permanently disabled network.
         */
        private int getNetworkStatusScore(WifiConfiguration config) {
            if (config.getNetworkSelectionStatus().isNetworkEnabled()) {
                return ENABLED_NETWORK_SCORE;
            } else if (config.getNetworkSelectionStatus().isNetworkTemporaryDisabled()) {
                return TEMPORARY_DISABLED_NETWORK_SCORE;
            } else {
                return PERMANENTLY_DISABLED_NETWORK_SCORE;
            }
        }
    }
}<|MERGE_RESOLUTION|>--- conflicted
+++ resolved
@@ -268,10 +268,6 @@
         if (config == null || hashFunction == null) {
             return null;
         }
-<<<<<<< HEAD
-        byte[] hashedBytes = hashFunction.doFinal(
-                config.getSsidAndSecurityTypeString().getBytes(StandardCharsets.UTF_8));
-=======
         byte[] hashedBytes;
         try {
             hashedBytes = hashFunction.doFinal(
@@ -280,7 +276,6 @@
             Log.e(TAG, "Failure in calculatePersistentMac", e);
             return null;
         }
->>>>>>> e62cc46c
         ByteBuffer bf = ByteBuffer.wrap(hashedBytes);
         long longFromSsid = bf.getLong();
         /**

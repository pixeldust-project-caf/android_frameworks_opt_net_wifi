/*
 * Copyright (C) 2011 The Android Open Source Project
 *
 * Licensed under the Apache License, Version 2.0 (the "License");
 * you may not use this file except in compliance with the License.
 * You may obtain a copy of the License at
 *
 *      http://www.apache.org/licenses/LICENSE-2.0
 *
 * Unless required by applicable law or agreed to in writing, software
 * distributed under the License is distributed on an "AS IS" BASIS,
 * WITHOUT WARRANTIES OR CONDITIONS OF ANY KIND, either express or implied.
 * See the License for the specific language governing permissions and
 * limitations under the License.
 */

package com.android.server.wifi.p2p;

import android.app.AlertDialog;
import android.content.BroadcastReceiver;
import android.content.Context;
import android.content.DialogInterface;
import android.content.DialogInterface.OnClickListener;
import android.content.Intent;
import android.content.IntentFilter;
import android.content.pm.PackageManager;
import android.content.res.Configuration;
import android.content.res.Resources;
import android.location.LocationManager;
import android.net.ConnectivityManager;
import android.net.DhcpResults;
import android.net.InterfaceConfiguration;
import android.net.LinkAddress;
import android.net.LinkProperties;
import android.net.NetworkInfo;
import android.net.NetworkUtils;
import android.net.ip.IpClient;
import android.net.wifi.WifiManager;
import android.net.wifi.WpsInfo;
import android.net.wifi.p2p.IWifiP2pManager;
import android.net.wifi.p2p.WifiP2pConfig;
import android.net.wifi.p2p.WifiP2pDevice;
import android.net.wifi.p2p.WifiP2pDeviceList;
import android.net.wifi.p2p.WifiP2pGroup;
import android.net.wifi.p2p.WifiP2pGroupList;
import android.net.wifi.p2p.WifiP2pGroupList.GroupDeleteListener;
import android.net.wifi.p2p.WifiP2pInfo;
import android.net.wifi.p2p.WifiP2pManager;
import android.net.wifi.p2p.WifiP2pProvDiscEvent;
import android.net.wifi.p2p.WifiP2pWfdInfo;
import android.net.wifi.p2p.nsd.WifiP2pServiceInfo;
import android.net.wifi.p2p.nsd.WifiP2pServiceRequest;
import android.net.wifi.p2p.nsd.WifiP2pServiceResponse;
import android.os.Binder;
import android.os.Bundle;
import android.os.HandlerThread;
import android.os.IBinder;
import android.os.INetworkManagementService;
import android.os.Looper;
import android.os.Message;
import android.os.Messenger;
import android.os.Process;
import android.os.RemoteException;
import android.os.ServiceManager;
import android.os.UserHandle;
import android.os.UserManager;
import android.provider.Settings;
import android.text.TextUtils;
import android.util.Log;
import android.util.Slog;
import android.util.SparseArray;
import android.view.KeyEvent;
import android.view.LayoutInflater;
import android.view.View;
import android.view.ViewGroup;
import android.view.WindowManager;
import android.widget.EditText;
import android.widget.TextView;

import com.android.internal.R;
import com.android.internal.annotations.VisibleForTesting;
import com.android.internal.util.AsyncChannel;
import com.android.internal.util.Protocol;
import com.android.internal.util.State;
import com.android.internal.util.StateMachine;
import com.android.server.wifi.FrameworkFacade;
import com.android.server.wifi.WifiInjector;
import com.android.server.wifi.WifiLog;
import com.android.server.wifi.util.WifiAsyncChannel;
import com.android.server.wifi.WifiNative;
import com.android.server.wifi.util.WifiHandler;
import com.android.server.wifi.util.WifiPermissionsUtil;
import com.android.server.wifi.util.WifiPermissionsWrapper;

import java.io.FileDescriptor;
import java.io.PrintWriter;
import java.net.InetAddress;
import java.util.ArrayList;
import java.util.Collection;
import java.util.HashMap;
import java.util.List;
import java.util.Map;

/**
 * WifiP2pService includes a state machine to perform Wi-Fi p2p operations. Applications
 * communicate with this service to issue device discovery and connectivity requests
 * through the WifiP2pManager interface. The state machine communicates with the wifi
 * driver through wpa_supplicant and handles the event responses through WifiMonitor.
 *
 * Note that the term Wifi when used without a p2p suffix refers to the client mode
 * of Wifi operation
 * @hide
 */
public class WifiP2pServiceImpl extends IWifiP2pManager.Stub {
    private static final String TAG = "WifiP2pService";
    private static boolean DBG = false;
    private static final String NETWORKTYPE = "WIFI_P2P";

    private Context mContext;

    INetworkManagementService mNwService;
    private IpClient mIpClient;
    private DhcpResults mDhcpResults;

    private P2pStateMachine mP2pStateMachine;
    private AsyncChannel mReplyChannel = new WifiAsyncChannel(TAG);
    private AsyncChannel mWifiChannel;
    private LocationManager mLocationManager;
    private WifiInjector mWifiInjector;
    private WifiPermissionsUtil mWifiPermissionsUtil;
    private FrameworkFacade mFrameworkFacade;

    private static final Boolean JOIN_GROUP = true;
    private static final Boolean FORM_GROUP = false;

    private static final Boolean RELOAD = true;
    private static final Boolean NO_RELOAD = false;

    // Two minutes comes from the wpa_supplicant setting
    private static final int GROUP_CREATING_WAIT_TIME_MS = 120 * 1000;
    private static int sGroupCreatingTimeoutIndex = 0;

    private static final int DISABLE_P2P_WAIT_TIME_MS = 5 * 1000;
    private static int sDisableP2pTimeoutIndex = 0;

    // Set a two minute discover timeout to avoid STA scans from being blocked
    private static final int DISCOVER_TIMEOUT_S = 120;

    // Idle time after a peer is gone when the group is torn down
    private static final int GROUP_IDLE_TIME_S = 10;

    private static final int BASE = Protocol.BASE_WIFI_P2P_SERVICE;

    // Delayed message to timeout group creation
    public static final int GROUP_CREATING_TIMED_OUT        =   BASE + 1;

    // User accepted a peer request
    private static final int PEER_CONNECTION_USER_ACCEPT    =   BASE + 2;
    // User rejected a peer request
    private static final int PEER_CONNECTION_USER_REJECT    =   BASE + 3;
    // User wants to disconnect wifi in favour of p2p
    private static final int DROP_WIFI_USER_ACCEPT          =   BASE + 4;
    // User wants to keep his wifi connection and drop p2p
    private static final int DROP_WIFI_USER_REJECT          =   BASE + 5;
    // Delayed message to timeout p2p disable
    public static final int DISABLE_P2P_TIMED_OUT           =   BASE + 6;
    // User confirm a peer request
    public static final int PEER_CONNECTION_USER_CONFIRM    =   BASE + 7;

    // Commands to the ClientModeImpl
    public static final int P2P_CONNECTION_CHANGED          =   BASE + 11;

    // These commands are used to temporarily disconnect wifi when we detect
    // a frequency conflict which would make it impossible to have with p2p
    // and wifi active at the same time.
    // If the user chooses to disable wifi temporarily, we keep wifi disconnected
    // until the p2p connection is done and terminated at which point we will
    // bring back wifi up
    // DISCONNECT_WIFI_REQUEST
    //      msg.arg1 = 1 enables temporary disconnect and 0 disables it.
    public static final int DISCONNECT_WIFI_REQUEST         =   BASE + 12;
    public static final int DISCONNECT_WIFI_RESPONSE        =   BASE + 13;

    public static final int SET_MIRACAST_MODE               =   BASE + 14;

    // During dhcp (and perhaps other times) we can't afford to drop packets
    // but Discovery will switch our channel enough we will.
    //   msg.arg1 = ENABLED for blocking, DISABLED for resumed.
    //   msg.arg2 = msg to send when blocked
    //   msg.obj  = StateMachine to send to when blocked
    public static final int BLOCK_DISCOVERY                 =   BASE + 15;
    public static final int ENABLE_P2P                      =   BASE + 16;
    public static final int DISABLE_P2P                     =   BASE + 17;
    public static final int REMOVE_CLIENT_INFO              =   BASE + 18;

    // Messages for interaction with IpClient.
    private static final int IPC_PRE_DHCP_ACTION            =   BASE + 30;
    private static final int IPC_POST_DHCP_ACTION           =   BASE + 31;
    private static final int IPC_DHCP_RESULTS               =   BASE + 32;
    private static final int IPC_PROVISIONING_SUCCESS       =   BASE + 33;
    private static final int IPC_PROVISIONING_FAILURE       =   BASE + 34;

    public static final int ENABLED                         = 1;
    public static final int DISABLED                        = 0;

    static final int P2P_BLUETOOTH_COEXISTENCE_MODE_DISABLED    = 1;
    static final int P2P_BLUETOOTH_COEXISTENCE_MODE_SENSE       = 2;

    private final boolean mP2pSupported;

    private WifiP2pDevice mThisDevice = new WifiP2pDevice();

    // When a group has been explicitly created by an app, we persist the group
    // even after all clients have been disconnected until an explicit remove
    // is invoked
    private boolean mAutonomousGroup;

    // Invitation to join an existing p2p group
    private boolean mJoinExistingGroup;

    // Track whether we are in p2p discovery. This is used to avoid sending duplicate
    // broadcasts
    private boolean mDiscoveryStarted;

    // Track whether servcice/peer discovery is blocked in favor of other wifi actions
    // (notably dhcp)
    private boolean mDiscoveryBlocked;

    // remember if we were in a scan when it had to be stopped
    private boolean mDiscoveryPostponed = false;

    private NetworkInfo mNetworkInfo;

    private boolean mTemporarilyDisconnectedWifi = false;

    // The transaction Id of service discovery request
    private byte mServiceTransactionId = 0;

    // Service discovery request ID of wpa_supplicant.
    // null means it's not set yet.
    private String mServiceDiscReqId;

    // clients(application) information list
    private HashMap<Messenger, ClientInfo> mClientInfoList = new HashMap<Messenger, ClientInfo>();

    // clients(application) channel list
    private Map<IBinder, Messenger> mClientChannelList = new HashMap<IBinder, Messenger>();

    // Is chosen as a unique address to avoid conflict with
    // the ranges defined in Tethering.java
    private static final String SERVER_ADDRESS = "192.168.49.1";

    // The empty device address set by wpa_supplicant.
    private static final String EMPTY_DEVICE_ADDRESS = "00:00:00:00:00:00";

    /**
     * Error code definition.
     * see the Table.8 in the WiFi Direct specification for the detail.
     */
    public enum P2pStatus {
        // Success
        SUCCESS,

        // The target device is currently unavailable
        INFORMATION_IS_CURRENTLY_UNAVAILABLE,

        // Protocol error
        INCOMPATIBLE_PARAMETERS,

        // The target device reached the limit of the number of the connectable device.
        // For example, device limit or group limit is set
        LIMIT_REACHED,

        // Protocol error
        INVALID_PARAMETER,

        // Unable to accommodate request
        UNABLE_TO_ACCOMMODATE_REQUEST,

        // Previous protocol error, or disruptive behavior
        PREVIOUS_PROTOCOL_ERROR,

        // There is no common channels the both devices can use
        NO_COMMON_CHANNEL,

        // Unknown p2p group. For example, Device A tries to invoke the previous persistent group,
        // but device B has removed the specified credential already
        UNKNOWN_P2P_GROUP,

        // Both p2p devices indicated an intent of 15 in group owner negotiation
        BOTH_GO_INTENT_15,

        // Incompatible provisioning method
        INCOMPATIBLE_PROVISIONING_METHOD,

        // Rejected by user
        REJECTED_BY_USER,

        // Unknown error
        UNKNOWN;

        /**
         * Returns P2p status corresponding to a given error value
         * @param error integer error value
         * @return P2pStatus enum for value
         */
        public static P2pStatus valueOf(int error) {
            switch(error) {
                case 0 :
                    return SUCCESS;
                case 1:
                    return INFORMATION_IS_CURRENTLY_UNAVAILABLE;
                case 2:
                    return INCOMPATIBLE_PARAMETERS;
                case 3:
                    return LIMIT_REACHED;
                case 4:
                    return INVALID_PARAMETER;
                case 5:
                    return UNABLE_TO_ACCOMMODATE_REQUEST;
                case 6:
                    return PREVIOUS_PROTOCOL_ERROR;
                case 7:
                    return NO_COMMON_CHANNEL;
                case 8:
                    return UNKNOWN_P2P_GROUP;
                case 9:
                    return BOTH_GO_INTENT_15;
                case 10:
                    return INCOMPATIBLE_PROVISIONING_METHOD;
                case 11:
                    return REJECTED_BY_USER;
                default:
                    return UNKNOWN;
            }
        }
    }

    /**
     * Handles client connections
     */
    private class ClientHandler extends WifiHandler {

        ClientHandler(String tag, android.os.Looper looper) {
            super(tag, looper);
        }

        @Override
        public void handleMessage(Message msg) {
            super.handleMessage(msg);
            switch (msg.what) {
                case WifiP2pManager.SET_DEVICE_NAME:
                case WifiP2pManager.SET_WFD_INFO:
                case WifiP2pManager.SET_WFDR2_INFO:
                case WifiP2pManager.DISCOVER_PEERS:
                case WifiP2pManager.STOP_DISCOVERY:
                case WifiP2pManager.CONNECT:
                case WifiP2pManager.CANCEL_CONNECT:
                case WifiP2pManager.CREATE_GROUP:
                case WifiP2pManager.REMOVE_GROUP:
                case WifiP2pManager.START_LISTEN:
                case WifiP2pManager.STOP_LISTEN:
                case WifiP2pManager.SET_CHANNEL:
                case WifiP2pManager.START_WPS:
                case WifiP2pManager.ADD_LOCAL_SERVICE:
                case WifiP2pManager.REMOVE_LOCAL_SERVICE:
                case WifiP2pManager.CLEAR_LOCAL_SERVICES:
                case WifiP2pManager.DISCOVER_SERVICES:
                case WifiP2pManager.ADD_SERVICE_REQUEST:
                case WifiP2pManager.REMOVE_SERVICE_REQUEST:
                case WifiP2pManager.CLEAR_SERVICE_REQUESTS:
                case WifiP2pManager.REQUEST_PEERS:
                case WifiP2pManager.REQUEST_CONNECTION_INFO:
                case WifiP2pManager.REQUEST_GROUP_INFO:
                case WifiP2pManager.DELETE_PERSISTENT_GROUP:
                case WifiP2pManager.REQUEST_PERSISTENT_GROUP_INFO:
                case WifiP2pManager.FACTORY_RESET:
                case WifiP2pManager.SET_ONGOING_PEER_CONFIG:
                case WifiP2pManager.REQUEST_ONGOING_PEER_CONFIG:
                case WifiP2pManager.REQUEST_P2P_STATE:
                case WifiP2pManager.REQUEST_DISCOVERY_STATE:
                case WifiP2pManager.REQUEST_NETWORK_INFO:
                case WifiP2pManager.UPDATE_CHANNEL_INFO:
                    mP2pStateMachine.sendMessage(Message.obtain(msg));
                    break;
                default:
                    Slog.d(TAG, "ClientHandler.handleMessage ignoring msg=" + msg);
                    break;
            }
        }
    }
    private ClientHandler mClientHandler;

    /**
     * Provide a way for unit tests to set valid log object in the WifiHandler
     * @param log WifiLog object to assign to the clientHandler
     */
    @VisibleForTesting
    void setWifiHandlerLogForTest(WifiLog log) {
        mClientHandler.setWifiLog(log);

    }

    /**
     * Provide a way for unit tests to set valid log object in the WifiAsyncChannel
     * @param log WifiLog object to assign to the mReplyChannel
     */
    @VisibleForTesting
    void setWifiLogForReplyChannel(WifiLog log) {
        ((WifiAsyncChannel) mReplyChannel).setWifiLog(log);
    }

    private class DeathHandlerData {
        DeathHandlerData(DeathRecipient dr, Messenger m) {
            mDeathRecipient = dr;
            mMessenger = m;
        }

        @Override
        public String toString() {
            return "deathRecipient=" + mDeathRecipient + ", messenger=" + mMessenger;
        }

        DeathRecipient mDeathRecipient;
        Messenger mMessenger;
    }
    private Object mLock = new Object();
    private final Map<IBinder, DeathHandlerData> mDeathDataByBinder = new HashMap<>();

    public WifiP2pServiceImpl(Context context, WifiInjector wifiInjector) {
        mContext = context;
        mWifiInjector = wifiInjector;
        mWifiPermissionsUtil = mWifiInjector.getWifiPermissionsUtil();
        mFrameworkFacade = mWifiInjector.getFrameworkFacade();

        mNetworkInfo = new NetworkInfo(ConnectivityManager.TYPE_WIFI_P2P, 0, NETWORKTYPE, "");

        mP2pSupported = mContext.getPackageManager().hasSystemFeature(
                PackageManager.FEATURE_WIFI_DIRECT);

        mThisDevice.primaryDeviceType = mContext.getResources().getString(
                com.android.internal.R.string.config_wifi_p2p_device_type);

        HandlerThread wifiP2pThread = mWifiInjector.getWifiP2pServiceHandlerThread();
        mClientHandler = new ClientHandler(TAG, wifiP2pThread.getLooper());
        mP2pStateMachine = new P2pStateMachine(TAG, wifiP2pThread.getLooper(), mP2pSupported);
        mP2pStateMachine.start();
    }
    public void enableVerboseLogging(int verbose) {
        if (verbose > 0 ) {
            DBG = true;
        } else {
            DBG = false;
        }
    }
    /**
     * Obtains the service interface for Managements services
     */
    public void connectivityServiceReady() {
        IBinder b = ServiceManager.getService(Context.NETWORKMANAGEMENT_SERVICE);
        mNwService = INetworkManagementService.Stub.asInterface(b);
    }

    private void enforceAccessPermission() {
        mContext.enforceCallingOrSelfPermission(android.Manifest.permission.ACCESS_WIFI_STATE,
                "WifiP2pService");
    }

    private void enforceChangePermission() {
        mContext.enforceCallingOrSelfPermission(android.Manifest.permission.CHANGE_WIFI_STATE,
                "WifiP2pService");
    }

    private void enforceConnectivityInternalPermission() {
        mContext.enforceCallingOrSelfPermission(
                android.Manifest.permission.CONNECTIVITY_INTERNAL,
                "WifiP2pService");
    }

    private int checkConnectivityInternalPermission() {
        return mContext.checkCallingOrSelfPermission(
                android.Manifest.permission.CONNECTIVITY_INTERNAL);
    }

    private int checkLocationHardwarePermission() {
        return mContext.checkCallingOrSelfPermission(
                android.Manifest.permission.LOCATION_HARDWARE);
    }

    private void enforceConnectivityInternalOrLocationHardwarePermission() {
        if (checkConnectivityInternalPermission() != PackageManager.PERMISSION_GRANTED
                && checkLocationHardwarePermission() != PackageManager.PERMISSION_GRANTED) {
            enforceConnectivityInternalPermission();
        }
    }

    private void stopIpClient() {
        if (mIpClient != null) {
            mIpClient.stop();
            mIpClient = null;
        }
        mDhcpResults = null;
    }

    private void startIpClient(String ifname) {
        stopIpClient();

        mIpClient = new IpClient(mContext, ifname,
                new IpClient.Callback() {
                    @Override
                    public void onPreDhcpAction() {
                        mP2pStateMachine.sendMessage(IPC_PRE_DHCP_ACTION);
                    }
                    @Override
                    public void onPostDhcpAction() {
                        mP2pStateMachine.sendMessage(IPC_POST_DHCP_ACTION);
                    }
                    @Override
                    public void onNewDhcpResults(DhcpResults dhcpResults) {
                        mP2pStateMachine.sendMessage(IPC_DHCP_RESULTS, dhcpResults);
                    }
                    @Override
                    public void onProvisioningSuccess(LinkProperties newLp) {
                        mP2pStateMachine.sendMessage(IPC_PROVISIONING_SUCCESS);
                    }
                    @Override
                    public void onProvisioningFailure(LinkProperties newLp) {
                        mP2pStateMachine.sendMessage(IPC_PROVISIONING_FAILURE);
                    }
                },
                mNwService);

        final IpClient.ProvisioningConfiguration config =
                mIpClient.buildProvisioningConfiguration()
                         .withoutIPv6()
                         .withoutIpReachabilityMonitor()
                         .withPreDhcpAction(30 * 1000)
                         .withProvisioningTimeoutMs(36 * 1000)
                         .build();
        mIpClient.startProvisioning(config);
    }

    /**
     * Get a reference to handler. This is used by a client to establish
     * an AsyncChannel communication with WifiP2pService
     */
    @Override
    public Messenger getMessenger(final IBinder binder) {
        enforceAccessPermission();
        enforceChangePermission();

        synchronized (mLock) {
            final Messenger messenger = new Messenger(mClientHandler);
            if (DBG) {
                Log.d(TAG, "getMessenger: uid=" + getCallingUid() + ", binder=" + binder
                        + ", messenger=" + messenger);
            }

            IBinder.DeathRecipient dr = () -> {
                if (DBG) Log.d(TAG, "binderDied: binder=" + binder);
                close(binder);
            };

            try {
                binder.linkToDeath(dr, 0);
                mDeathDataByBinder.put(binder, new DeathHandlerData(dr, messenger));
            } catch (RemoteException e) {
                Log.e(TAG, "Error on linkToDeath: e=" + e);
                // fall-through here - won't clean up
            }
            mP2pStateMachine.sendMessage(ENABLE_P2P);

            return messenger;
        }
    }

    /**
     * Get a reference to handler. This is used by a ClientModeImpl to establish
     * an AsyncChannel communication with P2pStateMachine
     * @hide
     */
    @Override
    public Messenger getP2pStateMachineMessenger() {
        enforceConnectivityInternalOrLocationHardwarePermission();
        enforceAccessPermission();
        enforceChangePermission();
        return new Messenger(mP2pStateMachine.getHandler());
    }

    /**
     * Clean-up the state and configuration requested by the closing app. Takes same action as
     * when the app dies (binder death).
     */
    @Override
    public void close(IBinder binder) {
        enforceAccessPermission();
        enforceChangePermission();

        DeathHandlerData dhd;
        synchronized (mLock) {
            dhd = mDeathDataByBinder.get(binder);
            if (dhd == null) {
                Log.w(TAG, "close(): no death recipient for binder");
                return;
            }

            mP2pStateMachine.sendMessage(REMOVE_CLIENT_INFO, 0, 0, binder);
            binder.unlinkToDeath(dhd.mDeathRecipient, 0);
            mDeathDataByBinder.remove(binder);

            // clean-up if there are no more clients registered
            // TODO: what does the ClientModeImpl client do? It isn't tracked through here!
            if (dhd.mMessenger != null && mDeathDataByBinder.isEmpty()) {
                try {
                    dhd.mMessenger.send(
                            mClientHandler.obtainMessage(WifiP2pManager.STOP_DISCOVERY));
                    dhd.mMessenger.send(mClientHandler.obtainMessage(WifiP2pManager.REMOVE_GROUP));
                } catch (RemoteException e) {
                    Log.e(TAG, "close: Failed sending clean-up commands: e=" + e);
                }
                mP2pStateMachine.sendMessage(DISABLE_P2P);
            }
        }
    }

    /** This is used to provide information to drivers to optimize performance depending
     * on the current mode of operation.
     * 0 - disabled
     * 1 - source operation
     * 2 - sink operation
     *
     * As an example, the driver could reduce the channel dwell time during scanning
     * when acting as a source or sink to minimize impact on miracast.
     * @param int mode of operation
     */
    @Override
    public void setMiracastMode(int mode) {
        enforceConnectivityInternalPermission();
        checkConfigureWifiDisplayPermission();
        mP2pStateMachine.sendMessage(SET_MIRACAST_MODE, mode);
        if (mWifiChannel != null) {
            mWifiChannel.sendMessage(WifiP2pServiceImpl.SET_MIRACAST_MODE, mode);
        } else {
            Log.e(TAG, "setMiracastMode(): WifiChannel is null");
        }
    }

    @Override
    public void checkConfigureWifiDisplayPermission() {
        if (!getWfdPermission(Binder.getCallingUid())) {
            throw new SecurityException("Wifi Display Permission denied for uid = "
                    + Binder.getCallingUid());
        }
    }

    private boolean getWfdPermission(int uid) {
        WifiPermissionsWrapper wifiPermissionsWrapper = mWifiInjector.getWifiPermissionsWrapper();
        return wifiPermissionsWrapper.getUidPermission(
                android.Manifest.permission.CONFIGURE_WIFI_DISPLAY, uid)
                != PackageManager.PERMISSION_DENIED;
    }

    @Override
    protected void dump(FileDescriptor fd, PrintWriter pw, String[] args) {
        if (mContext.checkCallingOrSelfPermission(android.Manifest.permission.DUMP)
                != PackageManager.PERMISSION_GRANTED) {
            pw.println("Permission Denial: can't dump WifiP2pService from from pid="
                    + Binder.getCallingPid()
                    + ", uid=" + Binder.getCallingUid());
            return;
        }
        mP2pStateMachine.dump(fd, pw, args);
        pw.println("mAutonomousGroup " + mAutonomousGroup);
        pw.println("mJoinExistingGroup " + mJoinExistingGroup);
        pw.println("mDiscoveryStarted " + mDiscoveryStarted);
        pw.println("mNetworkInfo " + mNetworkInfo);
        pw.println("mTemporarilyDisconnectedWifi " + mTemporarilyDisconnectedWifi);
        pw.println("mServiceDiscReqId " + mServiceDiscReqId);
        pw.println("mDeathDataByBinder " + mDeathDataByBinder);
        pw.println("mClientInfoList " + mClientInfoList.size());
        pw.println();

        final IpClient ipClient = mIpClient;
        if (ipClient != null) {
            pw.println("mIpClient:");
            ipClient.dump(fd, pw, args);
        }
    }

    /**
     * Handles interaction with ClientModeImpl
     */
    private class P2pStateMachine extends StateMachine {

        private DefaultState mDefaultState = new DefaultState();
        private P2pNotSupportedState mP2pNotSupportedState = new P2pNotSupportedState();
        private P2pDisablingState mP2pDisablingState = new P2pDisablingState();
        private P2pDisabledState mP2pDisabledState = new P2pDisabledState();
        private P2pEnabledState mP2pEnabledState = new P2pEnabledState();
        // Inactive is when p2p is enabled with no connectivity
        private InactiveState mInactiveState = new InactiveState();
        private GroupCreatingState mGroupCreatingState = new GroupCreatingState();
        private UserAuthorizingInviteRequestState mUserAuthorizingInviteRequestState =
                new UserAuthorizingInviteRequestState();
        private UserAuthorizingNegotiationRequestState mUserAuthorizingNegotiationRequestState =
                new UserAuthorizingNegotiationRequestState();
        private ProvisionDiscoveryState mProvisionDiscoveryState = new ProvisionDiscoveryState();
        private GroupNegotiationState mGroupNegotiationState = new GroupNegotiationState();
        private FrequencyConflictState mFrequencyConflictState = new FrequencyConflictState();

        private GroupCreatedState mGroupCreatedState = new GroupCreatedState();
        private UserAuthorizingJoinState mUserAuthorizingJoinState = new UserAuthorizingJoinState();
        private OngoingGroupRemovalState mOngoingGroupRemovalState = new OngoingGroupRemovalState();

<<<<<<< HEAD
        private WifiP2pNative mWifiNative = WifiInjector.getInstance().getWifiP2pNative();
        private WifiP2pMonitor mWifiMonitor = WifiInjector.getInstance().getWifiP2pMonitor();
        private WifiNative mWifNative = WifiInjector.getInstance().getWifiNative();;
=======
        private WifiP2pNative mWifiNative = mWifiInjector.getWifiP2pNative();
        private WifiP2pMonitor mWifiMonitor = mWifiInjector.getWifiP2pMonitor();
>>>>>>> e3452aa3
        private final WifiP2pDeviceList mPeers = new WifiP2pDeviceList();
        private String mInterfaceName;

        // During a connection, supplicant can tell us that a device was lost. From a supplicant's
        // perspective, the discovery stops during connection and it purges device since it does
        // not get latest updates about the device without being in discovery state.
        // From the framework perspective, the device is still there since we are connecting or
        // connected to it. so we keep these devices in a separate list, so that they are removed
        // when connection is cancelled or lost
        private final WifiP2pDeviceList mPeersLostDuringConnection = new WifiP2pDeviceList();
        private final WifiP2pGroupList mGroups = new WifiP2pGroupList(null,
                new GroupDeleteListener() {
                    @Override
                    public void onDeleteGroup(int netId) {
                        if (DBG) logd("called onDeleteGroup() netId=" + netId);
                        mWifiNative.removeP2pNetwork(netId);
                        mWifiNative.saveConfig();
                        sendP2pPersistentGroupsChangedBroadcast();
                    }
                });
        private final WifiP2pInfo mWifiP2pInfo = new WifiP2pInfo();
        private WifiP2pGroup mGroup;
        private boolean mIsBTCoexDisabled = false;
        // Is the P2P interface available for use.
        private boolean mIsInterfaceAvailable = false;
        // Is wifi on or off.
        private boolean mIsWifiEnabled = false;

        // Saved WifiP2pConfig for an ongoing peer connection. This will never be null.
        // The deviceAddress will be an empty string when the device is inactive
        // or if it is connected without any ongoing join request
        private WifiP2pConfig mSavedPeerConfig = new WifiP2pConfig();

        private void logStateAndMessage(Message message, State state) {
            StringBuilder b = new StringBuilder();

            if (message != null) {
                b.append("{ what=");
                b.append(message.what);

                if (message.arg1 != 0) {
                    b.append(" arg1=");
                    b.append(message.arg1);
                }

                if (message.arg2 != 0) {
                    b.append(" arg2=");
                    b.append(message.arg2);
                }

                if (message.obj != null) {
                    b.append(" obj=");
                    b.append(message.obj.getClass().getSimpleName());
                }

                b.append(" }");
            }

            logd(" " + state.getClass().getSimpleName() + " " + b.toString());
        }

        P2pStateMachine(String name, Looper looper, boolean p2pSupported) {
            super(name, looper);

            // CHECKSTYLE:OFF IndentationCheck
            addState(mDefaultState);
                addState(mP2pNotSupportedState, mDefaultState);
                addState(mP2pDisablingState, mDefaultState);
                addState(mP2pDisabledState, mDefaultState);
                addState(mP2pEnabledState, mDefaultState);
                    addState(mInactiveState, mP2pEnabledState);
                    addState(mGroupCreatingState, mP2pEnabledState);
                        addState(mUserAuthorizingInviteRequestState, mGroupCreatingState);
                        addState(mUserAuthorizingNegotiationRequestState, mGroupCreatingState);
                        addState(mProvisionDiscoveryState, mGroupCreatingState);
                        addState(mGroupNegotiationState, mGroupCreatingState);
                        addState(mFrequencyConflictState, mGroupCreatingState);
                    addState(mGroupCreatedState, mP2pEnabledState);
                        addState(mUserAuthorizingJoinState, mGroupCreatedState);
                        addState(mOngoingGroupRemovalState, mGroupCreatedState);
            // CHECKSTYLE:ON IndentationCheck

            if (p2pSupported) {
                setInitialState(mP2pDisabledState);
            } else {
                setInitialState(mP2pNotSupportedState);
            }
            setLogRecSize(50);
            setLogOnlyTransitions(true);

            if (p2pSupported) {
                // Register for wifi on/off broadcasts
                mContext.registerReceiver(new BroadcastReceiver() {
                    @Override
                    public void onReceive(Context context, Intent intent) {
                        int wifistate = intent.getIntExtra(WifiManager.EXTRA_WIFI_STATE,
                                WifiManager.WIFI_STATE_UNKNOWN);
                        if (wifistate == WifiManager.WIFI_STATE_ENABLED) {
                            mIsWifiEnabled = true;
                            checkAndReEnableP2p();
                        } else {
                            mIsWifiEnabled = false;
                            // Teardown P2P if it's up already.
                            sendMessage(DISABLE_P2P);
                        }
                        checkAndSendP2pStateChangedBroadcast();
                    }
                }, new IntentFilter(WifiManager.WIFI_STATE_CHANGED_ACTION));
                // Register for location mode on/off broadcasts
                mContext.registerReceiver(new BroadcastReceiver() {
                    @Override
                    public void onReceive(Context context, Intent intent) {
                        if (isLocationModeEnabled()) {
                            checkAndReEnableP2p();
                        } else {
                            sendMessage(DISABLE_P2P);
                        }
                        checkAndSendP2pStateChangedBroadcast();
                    }
                }, new IntentFilter(LocationManager.MODE_CHANGED_ACTION));
                // Register for interface availability from HalDeviceManager
                mWifiNative.registerInterfaceAvailableListener((boolean isAvailable) -> {
                    mIsInterfaceAvailable = isAvailable;
                    if (isAvailable) {
                        checkAndReEnableP2p();
                    }
                    checkAndSendP2pStateChangedBroadcast();
                }, getHandler());
            }
        }

        public void registerForWifiMonitorEvents() {
            mWifiMonitor.registerHandler(mInterfaceName,
                    WifiP2pMonitor.AP_STA_CONNECTED_EVENT, getHandler());
            mWifiMonitor.registerHandler(mInterfaceName,
                    WifiP2pMonitor.AP_STA_DISCONNECTED_EVENT, getHandler());
            mWifiMonitor.registerHandler(mInterfaceName,
                    WifiP2pMonitor.P2P_DEVICE_FOUND_EVENT, getHandler());
            mWifiMonitor.registerHandler(mInterfaceName,
                    WifiP2pMonitor.P2P_DEVICE_LOST_EVENT, getHandler());
            mWifiMonitor.registerHandler(mInterfaceName,
                    WifiP2pMonitor.P2P_FIND_STOPPED_EVENT, getHandler());
            mWifiMonitor.registerHandler(mInterfaceName,
                    WifiP2pMonitor.P2P_GO_NEGOTIATION_FAILURE_EVENT, getHandler());
            mWifiMonitor.registerHandler(mInterfaceName,
                    WifiP2pMonitor.P2P_GO_NEGOTIATION_REQUEST_EVENT, getHandler());
            mWifiMonitor.registerHandler(mInterfaceName,
                    WifiP2pMonitor.P2P_GO_NEGOTIATION_SUCCESS_EVENT, getHandler());
            mWifiMonitor.registerHandler(mInterfaceName,
                    WifiP2pMonitor.P2P_GROUP_FORMATION_FAILURE_EVENT, getHandler());
            mWifiMonitor.registerHandler(mInterfaceName,
                    WifiP2pMonitor.P2P_GROUP_FORMATION_SUCCESS_EVENT, getHandler());
            mWifiMonitor.registerHandler(mInterfaceName,
                    WifiP2pMonitor.P2P_GROUP_REMOVED_EVENT, getHandler());
            mWifiMonitor.registerHandler(mInterfaceName,
                    WifiP2pMonitor.P2P_GROUP_STARTED_EVENT, getHandler());
            mWifiMonitor.registerHandler(mInterfaceName,
                    WifiP2pMonitor.P2P_INVITATION_RECEIVED_EVENT, getHandler());
            mWifiMonitor.registerHandler(mInterfaceName,
                    WifiP2pMonitor.P2P_INVITATION_RESULT_EVENT, getHandler());
            mWifiMonitor.registerHandler(mInterfaceName,
                    WifiP2pMonitor.P2P_PROV_DISC_ENTER_PIN_EVENT, getHandler());
            mWifiMonitor.registerHandler(mInterfaceName,
                    WifiP2pMonitor.P2P_PROV_DISC_FAILURE_EVENT, getHandler());
            mWifiMonitor.registerHandler(mInterfaceName,
                    WifiP2pMonitor.P2P_PROV_DISC_PBC_REQ_EVENT, getHandler());
            mWifiMonitor.registerHandler(mInterfaceName,
                    WifiP2pMonitor.P2P_PROV_DISC_PBC_RSP_EVENT, getHandler());
            mWifiMonitor.registerHandler(mInterfaceName,
                    WifiP2pMonitor.P2P_PROV_DISC_SHOW_PIN_EVENT, getHandler());
            mWifiMonitor.registerHandler(mInterfaceName,
                    WifiP2pMonitor.P2P_SERV_DISC_RESP_EVENT, getHandler());
            mWifiMonitor.registerHandler(mInterfaceName,
                    WifiP2pMonitor.SUP_CONNECTION_EVENT, getHandler());
            mWifiMonitor.registerHandler(mInterfaceName,
                    WifiP2pMonitor.SUP_DISCONNECTION_EVENT, getHandler());

            mWifiMonitor.startMonitoring(mInterfaceName);
        }

        class DefaultState extends State {
            @Override
            public boolean processMessage(Message message) {
                if (DBG) logStateAndMessage(message, this);
                switch (message.what) {
                    case AsyncChannel.CMD_CHANNEL_HALF_CONNECTED:
                        if (message.arg1 == AsyncChannel.STATUS_SUCCESSFUL) {
                            if (DBG) logd("Full connection with ClientModeImpl established");
                            mWifiChannel = (AsyncChannel) message.obj;
                        } else {
                            loge("Full connection failure, error = " + message.arg1);
                            mWifiChannel = null;
                            transitionTo(mP2pDisabledState);
                        }
                        break;

                    case AsyncChannel.CMD_CHANNEL_DISCONNECTED:
                        if (message.arg1 == AsyncChannel.STATUS_SEND_UNSUCCESSFUL) {
                            loge("Send failed, client connection lost");
                        } else {
                            loge("Client connection lost with reason: " + message.arg1);
                        }
                        mWifiChannel = null;
                        transitionTo(mP2pDisabledState);
                        break;

                    case AsyncChannel.CMD_CHANNEL_FULL_CONNECTION:
                        AsyncChannel ac = new WifiAsyncChannel(TAG);
                        ac.connect(mContext, getHandler(), message.replyTo);
                        break;
                    case BLOCK_DISCOVERY:
                        mDiscoveryBlocked = (message.arg1 == ENABLED ? true : false);
                        // always reset this - we went to a state that doesn't support discovery so
                        // it would have stopped regardless
                        mDiscoveryPostponed = false;
                        if (mDiscoveryBlocked) {
                            if (message.obj == null) {
                                Log.e(TAG, "Illegal argument(s)");
                                break;
                            }
                            StateMachine m = (StateMachine) message.obj;
                            try {
                                m.sendMessage(message.arg2);
                            } catch (Exception e) {
                                loge("unable to send BLOCK_DISCOVERY response: " + e);
                            }
                        }
                        break;
                    case WifiP2pManager.DISCOVER_PEERS:
                        replyToMessage(message, WifiP2pManager.DISCOVER_PEERS_FAILED,
                                WifiP2pManager.BUSY);
                        break;
                    case WifiP2pManager.STOP_DISCOVERY:
                        replyToMessage(message, WifiP2pManager.STOP_DISCOVERY_FAILED,
                                WifiP2pManager.BUSY);
                        break;
                    case WifiP2pManager.DISCOVER_SERVICES:
                        replyToMessage(message, WifiP2pManager.DISCOVER_SERVICES_FAILED,
                                WifiP2pManager.BUSY);
                        break;
                    case WifiP2pManager.CONNECT:
                        replyToMessage(message, WifiP2pManager.CONNECT_FAILED,
                                WifiP2pManager.BUSY);
                        break;
                    case WifiP2pManager.CANCEL_CONNECT:
                        replyToMessage(message, WifiP2pManager.CANCEL_CONNECT_FAILED,
                                WifiP2pManager.BUSY);
                        break;
                    case WifiP2pManager.CREATE_GROUP:
                        replyToMessage(message, WifiP2pManager.CREATE_GROUP_FAILED,
                                WifiP2pManager.BUSY);
                        break;
                    case WifiP2pManager.REMOVE_GROUP:
                        replyToMessage(message, WifiP2pManager.REMOVE_GROUP_FAILED,
                                WifiP2pManager.BUSY);
                        break;
                    case WifiP2pManager.ADD_LOCAL_SERVICE:
                        replyToMessage(message, WifiP2pManager.ADD_LOCAL_SERVICE_FAILED,
                                WifiP2pManager.BUSY);
                        break;
                    case WifiP2pManager.REMOVE_LOCAL_SERVICE:
                        replyToMessage(message, WifiP2pManager.REMOVE_LOCAL_SERVICE_FAILED,
                                WifiP2pManager.BUSY);
                        break;
                    case WifiP2pManager.CLEAR_LOCAL_SERVICES:
                        replyToMessage(message, WifiP2pManager.CLEAR_LOCAL_SERVICES_FAILED,
                                WifiP2pManager.BUSY);
                        break;
                    case WifiP2pManager.ADD_SERVICE_REQUEST:
                        replyToMessage(message, WifiP2pManager.ADD_SERVICE_REQUEST_FAILED,
                                WifiP2pManager.BUSY);
                        break;
                    case WifiP2pManager.REMOVE_SERVICE_REQUEST:
                        replyToMessage(message,
                                WifiP2pManager.REMOVE_SERVICE_REQUEST_FAILED,
                                WifiP2pManager.BUSY);
                        break;
                    case WifiP2pManager.CLEAR_SERVICE_REQUESTS:
                        replyToMessage(message,
                                WifiP2pManager.CLEAR_SERVICE_REQUESTS_FAILED,
                                WifiP2pManager.BUSY);
                        break;
                    case WifiP2pManager.SET_DEVICE_NAME:
                        replyToMessage(message, WifiP2pManager.SET_DEVICE_NAME_FAILED,
                                WifiP2pManager.BUSY);
                        break;
                    case WifiP2pManager.DELETE_PERSISTENT_GROUP:
                        replyToMessage(message, WifiP2pManager.DELETE_PERSISTENT_GROUP,
                                WifiP2pManager.BUSY);
                        break;
                    case WifiP2pManager.SET_WFD_INFO:
                        if (!getWfdPermission(message.sendingUid)) {
                            replyToMessage(message, WifiP2pManager.SET_WFD_INFO_FAILED,
                                    WifiP2pManager.ERROR);
                        } else {
                            replyToMessage(message, WifiP2pManager.SET_WFD_INFO_FAILED,
                                    WifiP2pManager.BUSY);
                        }
                        break;
                    case WifiP2pManager.SET_WFDR2_INFO:
                        if (!getWfdPermission(message.sendingUid)) {
                            replyToMessage(message, WifiP2pManager.SET_WFDR2_INFO_FAILED,
                                    WifiP2pManager.ERROR);
                        } else {
                            replyToMessage(message, WifiP2pManager.SET_WFDR2_INFO_FAILED,
                                    WifiP2pManager.BUSY);
                        }
                        break;
                    case WifiP2pManager.REQUEST_PEERS:
                        replyToMessage(message, WifiP2pManager.RESPONSE_PEERS,
                                getPeers(getCallingPkgName(message.sendingUid, message.replyTo),
                                message.sendingUid));
                        break;
                    case WifiP2pManager.REQUEST_CONNECTION_INFO:
                        replyToMessage(message, WifiP2pManager.RESPONSE_CONNECTION_INFO,
                                new WifiP2pInfo(mWifiP2pInfo));
                        break;
                    case WifiP2pManager.REQUEST_GROUP_INFO:
                        if (!mWifiPermissionsUtil.checkCanAccessWifiDirect(
                                getCallingPkgName(message.sendingUid, message.replyTo),
                                message.sendingUid)) {
                            replyToMessage(message, WifiP2pManager.RESPONSE_GROUP_INFO, null);
                            // remain at this state.
                            break;
                        }
                        replyToMessage(message, WifiP2pManager.RESPONSE_GROUP_INFO,
                                mGroup != null ? new WifiP2pGroup(mGroup) : null);
                        break;
                    case WifiP2pManager.REQUEST_PERSISTENT_GROUP_INFO:
                        replyToMessage(message, WifiP2pManager.RESPONSE_PERSISTENT_GROUP_INFO,
                                new WifiP2pGroupList(mGroups, null));
                        break;
                    case WifiP2pManager.REQUEST_P2P_STATE:
                        replyToMessage(message, WifiP2pManager.RESPONSE_P2P_STATE,
                                (mIsWifiEnabled && mIsInterfaceAvailable && isLocationModeEnabled())
                                ? WifiP2pManager.WIFI_P2P_STATE_ENABLED
                                : WifiP2pManager.WIFI_P2P_STATE_DISABLED);
                        break;
                    case WifiP2pManager.REQUEST_DISCOVERY_STATE:
                        replyToMessage(message, WifiP2pManager.RESPONSE_DISCOVERY_STATE,
                                mDiscoveryStarted
                                ? WifiP2pManager.WIFI_P2P_DISCOVERY_STARTED
                                : WifiP2pManager.WIFI_P2P_DISCOVERY_STOPPED);
                        break;
                    case WifiP2pManager.REQUEST_NETWORK_INFO:
                        replyToMessage(message, WifiP2pManager.RESPONSE_NETWORK_INFO,
                                mNetworkInfo);
                        break;
                    case WifiP2pManager.START_WPS:
                        replyToMessage(message, WifiP2pManager.START_WPS_FAILED,
                                WifiP2pManager.BUSY);
                        break;
                    case WifiP2pManager.GET_HANDOVER_REQUEST:
                    case WifiP2pManager.GET_HANDOVER_SELECT:
                        replyToMessage(message, WifiP2pManager.RESPONSE_GET_HANDOVER_MESSAGE, null);
                        break;
                    case WifiP2pManager.INITIATOR_REPORT_NFC_HANDOVER:
                    case WifiP2pManager.RESPONDER_REPORT_NFC_HANDOVER:
                        replyToMessage(message, WifiP2pManager.REPORT_NFC_HANDOVER_FAILED,
                                WifiP2pManager.BUSY);
                        break;
                    case WifiP2pMonitor.P2P_INVITATION_RESULT_EVENT:
                    case WifiP2pMonitor.SUP_CONNECTION_EVENT:
                    case WifiP2pMonitor.SUP_DISCONNECTION_EVENT:
                    case WifiP2pMonitor.P2P_GROUP_REMOVED_EVENT:
                    case WifiP2pMonitor.P2P_DEVICE_FOUND_EVENT:
                    case WifiP2pMonitor.P2P_DEVICE_LOST_EVENT:
                    case WifiP2pMonitor.P2P_FIND_STOPPED_EVENT:
                    case WifiP2pMonitor.P2P_SERV_DISC_RESP_EVENT:
                    case PEER_CONNECTION_USER_ACCEPT:
                    case PEER_CONNECTION_USER_REJECT:
                    case DISCONNECT_WIFI_RESPONSE:
                    case DROP_WIFI_USER_ACCEPT:
                    case DROP_WIFI_USER_REJECT:
                    case GROUP_CREATING_TIMED_OUT:
                    case DISABLE_P2P_TIMED_OUT:
                    case IPC_PRE_DHCP_ACTION:
                    case IPC_POST_DHCP_ACTION:
                    case IPC_DHCP_RESULTS:
                    case IPC_PROVISIONING_SUCCESS:
                    case IPC_PROVISIONING_FAILURE:
                    case WifiP2pMonitor.P2P_PROV_DISC_FAILURE_EVENT:
                    case SET_MIRACAST_MODE:
                    case WifiP2pManager.START_LISTEN:
                    case WifiP2pManager.STOP_LISTEN:
                    case WifiP2pManager.SET_CHANNEL:
                    case ENABLE_P2P:
                        // Enable is lazy and has no response
                        break;
                    case DISABLE_P2P:
                        // If we end up handling in default, p2p is not enabled
                        break;
                    case WifiP2pMonitor.P2P_GROUP_STARTED_EVENT:
                        // unexpected group created, remove
                        if (message.obj == null) {
                            Log.e(TAG, "Illegal arguments");
                            break;
                        }
                        mGroup = (WifiP2pGroup) message.obj;
                        loge("Unexpected group creation, remove " + mGroup);
                        mWifiNative.p2pGroupRemove(mGroup.getInterface());
                        break;
                    case WifiP2pMonitor.P2P_GROUP_FORMATION_FAILURE_EVENT:
                        // A group formation failure is always followed by
                        // a group removed event. Flushing things at group formation
                        // failure causes supplicant issues. Ignore right now.
                        break;
                    case WifiP2pManager.FACTORY_RESET:
                        if (factoryReset(message.sendingUid)) {
                            replyToMessage(message, WifiP2pManager.FACTORY_RESET_SUCCEEDED);
                        } else {
                            replyToMessage(message, WifiP2pManager.FACTORY_RESET_FAILED,
                                    WifiP2pManager.ERROR);
                        }
                        break;
                    case WifiP2pManager.SET_ONGOING_PEER_CONFIG:
                        if (mWifiPermissionsUtil.checkNetworkStackPermission(message.sendingUid)) {
                            WifiP2pConfig peerConfig = (WifiP2pConfig) message.obj;
                            if (isConfigInvalid(peerConfig)) {
                                loge("Dropping set mSavedPeerConfig requeset" + peerConfig);
                                replyToMessage(message,
                                        WifiP2pManager.SET_ONGOING_PEER_CONFIG_FAILED);
                            } else {
                                logd("setSavedPeerConfig to " + peerConfig);
                                mSavedPeerConfig = peerConfig;
                                replyToMessage(message,
                                        WifiP2pManager.SET_ONGOING_PEER_CONFIG_SUCCEEDED);
                            }
                        } else {
                            loge("Permission violation - no NETWORK_STACK permission,"
                                    + " uid = " + message.sendingUid);
                            replyToMessage(message,
                                    WifiP2pManager.SET_ONGOING_PEER_CONFIG_FAILED);
                        }
                        break;
                    case WifiP2pManager.REQUEST_ONGOING_PEER_CONFIG:
                        if (mWifiPermissionsUtil.checkNetworkStackPermission(message.sendingUid)) {
                            replyToMessage(message,
                                    WifiP2pManager.RESPONSE_ONGOING_PEER_CONFIG, mSavedPeerConfig);
                        } else {
                            loge("Permission violation - no NETWORK_STACK permission,"
                                    + " uid = " + message.sendingUid);
                            replyToMessage(message,
                                    WifiP2pManager.RESPONSE_ONGOING_PEER_CONFIG, null);
                        }
                        break;
                    case WifiP2pManager.UPDATE_CHANNEL_INFO:
                        if (!(message.obj instanceof Bundle)) {
                            break;
                        }
                        Bundle bundle = (Bundle) message.obj;
                        String pkgName = bundle.getString(WifiP2pManager.CALLING_PACKAGE);
                        IBinder binder = bundle.getBinder(WifiP2pManager.CALLING_BINDER);
                        try {
                            mWifiPermissionsUtil.checkPackage(message.sendingUid, pkgName);
                        } catch (SecurityException se) {
                            loge("Unable to update calling package, " + se);
                            break;
                        }
                        if (binder != null && message.replyTo != null) {
                            mClientChannelList.put(binder, message.replyTo);
                            ClientInfo clientInfo = getClientInfo(message.replyTo, true);
                            clientInfo.mPackageName = pkgName;
                        }
                        break;
                    default:
                        loge("Unhandled message " + message);
                        return NOT_HANDLED;
                }
                return HANDLED;
            }
        }

        class P2pNotSupportedState extends State {
            @Override
            public boolean processMessage(Message message) {
                if (DBG) logStateAndMessage(message, this);
                switch (message.what) {
                    case WifiP2pManager.DISCOVER_PEERS:
                        replyToMessage(message, WifiP2pManager.DISCOVER_PEERS_FAILED,
                                WifiP2pManager.P2P_UNSUPPORTED);
                        break;
                    case WifiP2pManager.STOP_DISCOVERY:
                        replyToMessage(message, WifiP2pManager.STOP_DISCOVERY_FAILED,
                                WifiP2pManager.P2P_UNSUPPORTED);
                        break;
                    case WifiP2pManager.DISCOVER_SERVICES:
                        replyToMessage(message, WifiP2pManager.DISCOVER_SERVICES_FAILED,
                                WifiP2pManager.P2P_UNSUPPORTED);
                        break;
                    case WifiP2pManager.CONNECT:
                        replyToMessage(message, WifiP2pManager.CONNECT_FAILED,
                                WifiP2pManager.P2P_UNSUPPORTED);
                        break;
                    case WifiP2pManager.CANCEL_CONNECT:
                        replyToMessage(message, WifiP2pManager.CANCEL_CONNECT_FAILED,
                                WifiP2pManager.P2P_UNSUPPORTED);
                        break;
                    case WifiP2pManager.CREATE_GROUP:
                        replyToMessage(message, WifiP2pManager.CREATE_GROUP_FAILED,
                                WifiP2pManager.P2P_UNSUPPORTED);
                        break;
                    case WifiP2pManager.REMOVE_GROUP:
                        replyToMessage(message, WifiP2pManager.REMOVE_GROUP_FAILED,
                                WifiP2pManager.P2P_UNSUPPORTED);
                        break;
                    case WifiP2pManager.ADD_LOCAL_SERVICE:
                        replyToMessage(message, WifiP2pManager.ADD_LOCAL_SERVICE_FAILED,
                                WifiP2pManager.P2P_UNSUPPORTED);
                        break;
                    case WifiP2pManager.REMOVE_LOCAL_SERVICE:
                        replyToMessage(message, WifiP2pManager.REMOVE_LOCAL_SERVICE_FAILED,
                                WifiP2pManager.P2P_UNSUPPORTED);
                        break;
                    case WifiP2pManager.CLEAR_LOCAL_SERVICES:
                        replyToMessage(message, WifiP2pManager.CLEAR_LOCAL_SERVICES_FAILED,
                                WifiP2pManager.P2P_UNSUPPORTED);
                        break;
                    case WifiP2pManager.ADD_SERVICE_REQUEST:
                        replyToMessage(message, WifiP2pManager.ADD_SERVICE_REQUEST_FAILED,
                                WifiP2pManager.P2P_UNSUPPORTED);
                        break;
                    case WifiP2pManager.REMOVE_SERVICE_REQUEST:
                        replyToMessage(message,
                                WifiP2pManager.REMOVE_SERVICE_REQUEST_FAILED,
                                WifiP2pManager.P2P_UNSUPPORTED);
                        break;
                    case WifiP2pManager.CLEAR_SERVICE_REQUESTS:
                        replyToMessage(message,
                                WifiP2pManager.CLEAR_SERVICE_REQUESTS_FAILED,
                                WifiP2pManager.P2P_UNSUPPORTED);
                        break;
                    case WifiP2pManager.SET_DEVICE_NAME:
                        replyToMessage(message, WifiP2pManager.SET_DEVICE_NAME_FAILED,
                                WifiP2pManager.P2P_UNSUPPORTED);
                        break;
                    case WifiP2pManager.DELETE_PERSISTENT_GROUP:
                        replyToMessage(message, WifiP2pManager.DELETE_PERSISTENT_GROUP,
                                WifiP2pManager.P2P_UNSUPPORTED);
                        break;
                    case WifiP2pManager.SET_WFD_INFO:
                        if (!getWfdPermission(message.sendingUid)) {
                            replyToMessage(message, WifiP2pManager.SET_WFD_INFO_FAILED,
                                    WifiP2pManager.ERROR);
                        } else {
                            replyToMessage(message, WifiP2pManager.SET_WFD_INFO_FAILED,
                                    WifiP2pManager.P2P_UNSUPPORTED);
                        }
                        break;
                    case WifiP2pManager.SET_WFDR2_INFO:
                        if (!getWfdPermission(message.sendingUid)) {
                            replyToMessage(message, WifiP2pManager.SET_WFDR2_INFO_FAILED,
                                    WifiP2pManager.ERROR);
                        } else {
                            replyToMessage(message, WifiP2pManager.SET_WFDR2_INFO_FAILED,
                                    WifiP2pManager.P2P_UNSUPPORTED);
                        }
                        break;
                    case WifiP2pManager.START_WPS:
                        replyToMessage(message, WifiP2pManager.START_WPS_FAILED,
                                WifiP2pManager.P2P_UNSUPPORTED);
                        break;
                    case WifiP2pManager.START_LISTEN:
                        replyToMessage(message, WifiP2pManager.START_LISTEN_FAILED,
                                WifiP2pManager.P2P_UNSUPPORTED);
                        break;
                    case WifiP2pManager.STOP_LISTEN:
                        replyToMessage(message, WifiP2pManager.STOP_LISTEN_FAILED,
                                WifiP2pManager.P2P_UNSUPPORTED);
                        break;
                    case WifiP2pManager.FACTORY_RESET:
                        replyToMessage(message, WifiP2pManager.FACTORY_RESET_FAILED,
                                WifiP2pManager.P2P_UNSUPPORTED);
                        break;

                    default:
                        return NOT_HANDLED;
                }
                return HANDLED;
            }
        }

        class P2pDisablingState extends State {
            @Override
            public void enter() {
                if (DBG) logd(getName());
                sendMessageDelayed(obtainMessage(DISABLE_P2P_TIMED_OUT,
                        ++sDisableP2pTimeoutIndex, 0), DISABLE_P2P_WAIT_TIME_MS);
            }

            @Override
            public boolean processMessage(Message message) {
                if (DBG) logStateAndMessage(message, this);
                switch (message.what) {
                    case WifiP2pMonitor.SUP_DISCONNECTION_EVENT:
                        if (DBG) logd("p2p socket connection lost");
                        transitionTo(mP2pDisabledState);
                        break;
                    case ENABLE_P2P:
                    case DISABLE_P2P:
                    case REMOVE_CLIENT_INFO:
                        deferMessage(message);
                        break;
                    case DISABLE_P2P_TIMED_OUT:
                        if (sDisableP2pTimeoutIndex == message.arg1) {
                            loge("P2p disable timed out");
                            transitionTo(mP2pDisabledState);
                        }
                        break;
                    default:
                        return NOT_HANDLED;
                }
                return HANDLED;
            }
        }

        class P2pDisabledState extends State {
            @Override
            public void enter() {
                if (DBG) logd(getName());
            }

            @Override
            public boolean processMessage(Message message) {
                if (DBG) logStateAndMessage(message, this);
                switch (message.what) {
                    case ENABLE_P2P:
                        boolean isLocationEnabled = isLocationModeEnabled();
                        if (!mIsWifiEnabled || !isLocationEnabled) {
                            Log.e(TAG, "Ignore P2P enable since wifi is " + mIsWifiEnabled
                                    + " and location is " + isLocationEnabled);
                            break;
                        }
                        mInterfaceName = mWifiNative.setupInterface((String ifaceName) -> {
                            mIsInterfaceAvailable = false;
                            sendMessage(DISABLE_P2P);
                            checkAndSendP2pStateChangedBroadcast();
                        }, getHandler());
                        if (mInterfaceName == null) {
                            Log.e(TAG, "Failed to setup interface for P2P");
                            break;
                        }
                        try {
                            mNwService.setInterfaceUp(mInterfaceName);
                        } catch (RemoteException re) {
                            loge("Unable to change interface settings: " + re);
                        } catch (IllegalStateException ie) {
                            loge("Unable to change interface settings: " + ie);
                        }
                        registerForWifiMonitorEvents();
                        transitionTo(mInactiveState);
                        break;
                    case REMOVE_CLIENT_INFO:
                        if (!(message.obj instanceof IBinder)) {
                            loge("Invalid obj when REMOVE_CLIENT_INFO");
                            break;
                        }
                        IBinder b = (IBinder) message.obj;
                        // client service info is clear before enter disable p2p,
                        // just need to remove it from list
                        Messenger m = mClientChannelList.remove(b);
                        ClientInfo clientInfo = mClientInfoList.remove(m);
                        if (clientInfo != null) {
                            logd("Remove client - " + clientInfo.mPackageName);
                        }
                        break;
                    default:
                        return NOT_HANDLED;
                }
                return HANDLED;
            }
        }

        class P2pEnabledState extends State {
            @Override
            public void enter() {
                if (DBG) logd(getName());
                mNetworkInfo.setIsAvailable(true);

                if (isPendingFactoryReset()) {
                    factoryReset(Process.SYSTEM_UID);
                }

                sendP2pConnectionChangedBroadcast();
                initializeP2pSettings();
            }

            @Override
            public boolean processMessage(Message message) {
                if (DBG) logStateAndMessage(message, this);
                switch (message.what) {
                    case WifiP2pMonitor.SUP_DISCONNECTION_EVENT:
                        loge("Unexpected loss of p2p socket connection");
                        transitionTo(mP2pDisabledState);
                        break;
                    case ENABLE_P2P:
                        // Nothing to do
                        break;
                    case DISABLE_P2P:
                        if (mPeers.clear()) {
                            sendPeersChangedBroadcast();
                        }
                        if (mGroups.clear()) sendP2pPersistentGroupsChangedBroadcast();
                        // clear services list for all clients since interface will teardown soon.
                        clearServicesForAllClients();
                        mWifiMonitor.stopMonitoring(mInterfaceName);
                        mWifiNative.teardownInterface();
                        transitionTo(mP2pDisablingState);
                        break;
                    case REMOVE_CLIENT_INFO:
                        if (!(message.obj instanceof IBinder)) {
                            break;
                        }
                        IBinder b = (IBinder) message.obj;
                        // clear client info and remove it from list
                        clearClientInfo(mClientChannelList.get(b));
                        mClientChannelList.remove(b);
                        break;
                    case WifiP2pManager.SET_DEVICE_NAME:
                    {
                        WifiP2pDevice d = (WifiP2pDevice) message.obj;
                        if (d != null && setAndPersistDeviceName(d.deviceName)) {
                            if (DBG) logd("set device name " + d.deviceName);
                            replyToMessage(message, WifiP2pManager.SET_DEVICE_NAME_SUCCEEDED);
                        } else {
                            replyToMessage(message, WifiP2pManager.SET_DEVICE_NAME_FAILED,
                                    WifiP2pManager.ERROR);
                        }
                        break;
                    }
                    case WifiP2pManager.SET_WFD_INFO:
                    {
                        WifiP2pWfdInfo d = (WifiP2pWfdInfo) message.obj;
                        if (!getWfdPermission(message.sendingUid)) {
                            replyToMessage(message, WifiP2pManager.SET_WFD_INFO_FAILED,
                                    WifiP2pManager.ERROR);
                        } else if (d != null && setWfdInfo(d)) {
                            replyToMessage(message, WifiP2pManager.SET_WFD_INFO_SUCCEEDED);
                        } else {
                            replyToMessage(message, WifiP2pManager.SET_WFD_INFO_FAILED,
                                    WifiP2pManager.ERROR);
                        }
                        break;
                    }
                    case WifiP2pManager.SET_WFDR2_INFO:
                    {
                        WifiP2pWfdInfo d = (WifiP2pWfdInfo) message.obj;
                        if (!getWfdPermission(message.sendingUid)) {
                            replyToMessage(message, WifiP2pManager.SET_WFDR2_INFO_FAILED,
                                    WifiP2pManager.ERROR);
                        } else if (d != null && setWfdR2Info(d)) {
                            replyToMessage(message, WifiP2pManager.SET_WFDR2_INFO_SUCCEEDED);
                        } else {
                            replyToMessage(message, WifiP2pManager.SET_WFDR2_INFO_FAILED,
                                    WifiP2pManager.ERROR);
                        }
                        break;
                    }
                    case BLOCK_DISCOVERY:
                        boolean blocked = (message.arg1 == ENABLED ? true : false);
                        if (mDiscoveryBlocked == blocked) break;
                        mDiscoveryBlocked = blocked;
                        if (blocked && mDiscoveryStarted) {
                            mWifiNative.p2pStopFind();
                            mDiscoveryPostponed = true;
                        }
                        if (!blocked && mDiscoveryPostponed) {
                            mDiscoveryPostponed = false;
                            mWifiNative.p2pFind(DISCOVER_TIMEOUT_S);
                        }
                        if (blocked) {
                            if (message.obj == null) {
                                Log.e(TAG, "Illegal argument(s)");
                                break;
                            }
                            StateMachine m = (StateMachine) message.obj;
                            try {
                                m.sendMessage(message.arg2);
                            } catch (Exception e) {
                                loge("unable to send BLOCK_DISCOVERY response: " + e);
                            }
                        }
                        break;
                    case WifiP2pManager.DISCOVER_PEERS:
                        if (!mWifiPermissionsUtil.checkCanAccessWifiDirect(
                                getCallingPkgName(message.sendingUid, message.replyTo),
                                message.sendingUid)) {
                            replyToMessage(message, WifiP2pManager.DISCOVER_PEERS_FAILED,
                                    WifiP2pManager.ERROR);
                            // remain at this state.
                            break;
                        }
                        if (mDiscoveryBlocked) {
                            replyToMessage(message, WifiP2pManager.DISCOVER_PEERS_FAILED,
                                    WifiP2pManager.BUSY);
                            break;
                        }
                        // do not send service discovery request while normal find operation.
                        clearSupplicantServiceRequest();
                        if (mWifiNative.p2pFind(DISCOVER_TIMEOUT_S)) {
                            replyToMessage(message, WifiP2pManager.DISCOVER_PEERS_SUCCEEDED);
                            sendP2pDiscoveryChangedBroadcast(true);
                        } else {
                            replyToMessage(message, WifiP2pManager.DISCOVER_PEERS_FAILED,
                                    WifiP2pManager.ERROR);
                        }
                        break;
                    case WifiP2pMonitor.P2P_FIND_STOPPED_EVENT:
                        sendP2pDiscoveryChangedBroadcast(false);
                        break;
                    case WifiP2pManager.STOP_DISCOVERY:
                        if (mWifiNative.p2pStopFind()) {
                            replyToMessage(message, WifiP2pManager.STOP_DISCOVERY_SUCCEEDED);
                        } else {
                            replyToMessage(message, WifiP2pManager.STOP_DISCOVERY_FAILED,
                                    WifiP2pManager.ERROR);
                        }
                        break;
                    case WifiP2pManager.DISCOVER_SERVICES:
                        if (!mWifiPermissionsUtil.checkCanAccessWifiDirect(
                                getCallingPkgName(message.sendingUid, message.replyTo),
                                message.sendingUid)) {
                            replyToMessage(message, WifiP2pManager.DISCOVER_SERVICES_FAILED,
                                    WifiP2pManager.ERROR);
                            // remain at this state.
                            break;
                        }
                        if (mDiscoveryBlocked) {
                            replyToMessage(message, WifiP2pManager.DISCOVER_SERVICES_FAILED,
                                    WifiP2pManager.BUSY);
                            break;
                        }
                        if (DBG) logd(getName() + " discover services");
                        if (!updateSupplicantServiceRequest()) {
                            replyToMessage(message, WifiP2pManager.DISCOVER_SERVICES_FAILED,
                                    WifiP2pManager.NO_SERVICE_REQUESTS);
                            break;
                        }
                        if (mWifiNative.p2pFind(DISCOVER_TIMEOUT_S)) {
                            replyToMessage(message, WifiP2pManager.DISCOVER_SERVICES_SUCCEEDED);
                        } else {
                            replyToMessage(message, WifiP2pManager.DISCOVER_SERVICES_FAILED,
                                    WifiP2pManager.ERROR);
                        }
                        break;
                    case WifiP2pMonitor.P2P_DEVICE_FOUND_EVENT:
                        if (message.obj == null) {
                            Log.e(TAG, "Illegal argument(s)");
                            break;
                        }
                        WifiP2pDevice device = (WifiP2pDevice) message.obj;
                        if (mThisDevice.deviceAddress.equals(device.deviceAddress)) break;
                        mPeers.updateSupplicantDetails(device);
                        sendPeersChangedBroadcast();
                        break;
                    case WifiP2pMonitor.P2P_DEVICE_LOST_EVENT:
                        if (message.obj == null) {
                            Log.e(TAG, "Illegal argument(s)");
                            break;
                        }
                        device = (WifiP2pDevice) message.obj;
                        // Gets current details for the one removed
                        device = mPeers.remove(device.deviceAddress);
                        if (device != null) {
                            sendPeersChangedBroadcast();
                        }
                        break;
                    case WifiP2pManager.ADD_LOCAL_SERVICE:
                        if (!mWifiPermissionsUtil.checkCanAccessWifiDirect(
                                getCallingPkgName(message.sendingUid, message.replyTo),
                                message.sendingUid)) {
                            replyToMessage(message, WifiP2pManager.ADD_LOCAL_SERVICE_FAILED);
                            // remain at this state.
                            break;
                        }
                        if (DBG) logd(getName() + " add service");
                        WifiP2pServiceInfo servInfo = (WifiP2pServiceInfo) message.obj;
                        if (addLocalService(message.replyTo, servInfo)) {
                            replyToMessage(message, WifiP2pManager.ADD_LOCAL_SERVICE_SUCCEEDED);
                        } else {
                            replyToMessage(message, WifiP2pManager.ADD_LOCAL_SERVICE_FAILED);
                        }
                        break;
                    case WifiP2pManager.REMOVE_LOCAL_SERVICE:
                        if (DBG) logd(getName() + " remove service");
                        servInfo = (WifiP2pServiceInfo) message.obj;
                        removeLocalService(message.replyTo, servInfo);
                        replyToMessage(message, WifiP2pManager.REMOVE_LOCAL_SERVICE_SUCCEEDED);
                        break;
                    case WifiP2pManager.CLEAR_LOCAL_SERVICES:
                        if (DBG) logd(getName() + " clear service");
                        clearLocalServices(message.replyTo);
                        replyToMessage(message, WifiP2pManager.CLEAR_LOCAL_SERVICES_SUCCEEDED);
                        break;
                    case WifiP2pManager.ADD_SERVICE_REQUEST:
                        if (DBG) logd(getName() + " add service request");
                        if (!addServiceRequest(message.replyTo,
                                (WifiP2pServiceRequest) message.obj)) {
                            replyToMessage(message, WifiP2pManager.ADD_SERVICE_REQUEST_FAILED);
                            break;
                        }
                        replyToMessage(message, WifiP2pManager.ADD_SERVICE_REQUEST_SUCCEEDED);
                        break;
                    case WifiP2pManager.REMOVE_SERVICE_REQUEST:
                        if (DBG) logd(getName() + " remove service request");
                        removeServiceRequest(message.replyTo, (WifiP2pServiceRequest) message.obj);
                        replyToMessage(message, WifiP2pManager.REMOVE_SERVICE_REQUEST_SUCCEEDED);
                        break;
                    case WifiP2pManager.CLEAR_SERVICE_REQUESTS:
                        if (DBG) logd(getName() + " clear service request");
                        clearServiceRequests(message.replyTo);
                        replyToMessage(message, WifiP2pManager.CLEAR_SERVICE_REQUESTS_SUCCEEDED);
                        break;
                    case WifiP2pMonitor.P2P_SERV_DISC_RESP_EVENT:
                        if (DBG) logd(getName() + " receive service response");
                        if (message.obj == null) {
                            Log.e(TAG, "Illegal argument(s)");
                            break;
                        }
                        List<WifiP2pServiceResponse> sdRespList =
                                (List<WifiP2pServiceResponse>) message.obj;
                        for (WifiP2pServiceResponse resp : sdRespList) {
                            WifiP2pDevice dev =
                                    mPeers.get(resp.getSrcDevice().deviceAddress);
                            resp.setSrcDevice(dev);
                            sendServiceResponse(resp);
                        }
                        break;
                    case WifiP2pManager.DELETE_PERSISTENT_GROUP:
                        if (DBG) logd(getName() + " delete persistent group");
                        mGroups.remove(message.arg1);
                        replyToMessage(message, WifiP2pManager.DELETE_PERSISTENT_GROUP_SUCCEEDED);
                        break;
                    case SET_MIRACAST_MODE:
                        mWifiNative.setMiracastMode(message.arg1);
                        break;
                    case WifiP2pManager.START_LISTEN:
                        if (DBG) logd(getName() + " start listen mode");
                        mWifiNative.p2pFlush();
                        if (mWifiNative.p2pExtListen(true, 500, 500)) {
                            replyToMessage(message, WifiP2pManager.START_LISTEN_SUCCEEDED);
                        } else {
                            replyToMessage(message, WifiP2pManager.START_LISTEN_FAILED);
                        }
                        break;
                    case WifiP2pManager.STOP_LISTEN:
                        if (DBG) logd(getName() + " stop listen mode");
                        if (mWifiNative.p2pExtListen(false, 0, 0)) {
                            replyToMessage(message, WifiP2pManager.STOP_LISTEN_SUCCEEDED);
                        } else {
                            replyToMessage(message, WifiP2pManager.STOP_LISTEN_FAILED);
                        }
                        mWifiNative.p2pFlush();
                        break;
                    case WifiP2pManager.SET_CHANNEL:
                        Bundle p2pChannels = (Bundle) message.obj;
                        int lc = p2pChannels.getInt("lc", 0);
                        int oc = p2pChannels.getInt("oc", 0);
                        if (DBG) logd(getName() + " set listen and operating channel");
                        if (mWifiNative.p2pSetChannel(lc, oc)) {
                            replyToMessage(message, WifiP2pManager.SET_CHANNEL_SUCCEEDED);
                        } else {
                            replyToMessage(message, WifiP2pManager.SET_CHANNEL_FAILED);
                        }
                        break;
                    case WifiP2pManager.GET_HANDOVER_REQUEST:
                        Bundle requestBundle = new Bundle();
                        requestBundle.putString(WifiP2pManager.EXTRA_HANDOVER_MESSAGE,
                                mWifiNative.getNfcHandoverRequest());
                        replyToMessage(message, WifiP2pManager.RESPONSE_GET_HANDOVER_MESSAGE,
                                requestBundle);
                        break;
                    case WifiP2pManager.GET_HANDOVER_SELECT:
                        Bundle selectBundle = new Bundle();
                        selectBundle.putString(WifiP2pManager.EXTRA_HANDOVER_MESSAGE,
                                mWifiNative.getNfcHandoverSelect());
                        replyToMessage(message, WifiP2pManager.RESPONSE_GET_HANDOVER_MESSAGE,
                                selectBundle);
                        break;
                    default:
                        return NOT_HANDLED;
                }
                return HANDLED;
            }

            @Override
            public void exit() {
                sendP2pDiscoveryChangedBroadcast(false);
                mNetworkInfo.setIsAvailable(false);
            }
        }

        class InactiveState extends State {
            @Override
            public void enter() {
                if (DBG) logd(getName());
                mSavedPeerConfig.invalidate();
            }

            @Override
            public boolean processMessage(Message message) {
                if (DBG) logStateAndMessage(message, this);
                switch (message.what) {
                    case WifiP2pManager.CONNECT:
                        if (!mWifiPermissionsUtil.checkCanAccessWifiDirect(
                                getCallingPkgName(message.sendingUid, message.replyTo),
                                message.sendingUid)) {
                            replyToMessage(message, WifiP2pManager.CONNECT_FAILED);
                            // remain at this state.
                            break;
                        }
                        if (DBG) logd(getName() + " sending connect");
                        WifiP2pConfig config = (WifiP2pConfig) message.obj;

                        boolean isConnectFailed = false;
                        if (isConfigValidAsGroup(config)) {
                            mAutonomousGroup = false;
                            mWifiNative.p2pStopFind();
                            if (mWifiNative.p2pGroupAdd(config, true)) {
                                transitionTo(mGroupNegotiationState);
                            } else {
                                loge("Cannot join a group with config.");
                                isConnectFailed = true;
                                replyToMessage(message, WifiP2pManager.CONNECT_FAILED);
                            }
                        } else {
                            if (isConfigInvalid(config)) {
                                loge("Dropping connect request " + config);
                                isConnectFailed = true;
                                replyToMessage(message, WifiP2pManager.CONNECT_FAILED);
                            } else {
                                mAutonomousGroup = false;
                                mWifiNative.p2pStopFind();
                                if (reinvokePersistentGroup(config)) {
                                    transitionTo(mGroupNegotiationState);
                                } else {
                                    transitionTo(mProvisionDiscoveryState);
                                }
                            }
                        }

                        if (!isConnectFailed) {
                            mSavedPeerConfig = config;
                            mPeers.updateStatus(mSavedPeerConfig.deviceAddress,
                                    WifiP2pDevice.INVITED);
                            sendPeersChangedBroadcast();
                            replyToMessage(message, WifiP2pManager.CONNECT_SUCCEEDED);
                        }
                        break;
                    case WifiP2pManager.STOP_DISCOVERY:
                        if (mWifiNative.p2pStopFind()) {
                            // When discovery stops in inactive state, flush to clear
                            // state peer data
                            mWifiNative.p2pFlush();
                            mServiceDiscReqId = null;
                            replyToMessage(message, WifiP2pManager.STOP_DISCOVERY_SUCCEEDED);
                        } else {
                            replyToMessage(message, WifiP2pManager.STOP_DISCOVERY_FAILED,
                                    WifiP2pManager.ERROR);
                        }
                        break;
                    case WifiP2pMonitor.P2P_GO_NEGOTIATION_REQUEST_EVENT:
                        config = (WifiP2pConfig) message.obj;
                        if (isConfigInvalid(config)) {
                            loge("Dropping GO neg request " + config);
                            break;
                        }
                        mSavedPeerConfig = config;
                        mAutonomousGroup = false;
                        mJoinExistingGroup = false;
                        transitionTo(mUserAuthorizingNegotiationRequestState);
                        break;
                    case WifiP2pMonitor.P2P_INVITATION_RECEIVED_EVENT:
                        if (message.obj == null) {
                            Log.e(TAG, "Invalid argument(s)");
                            break;
                        }
                        WifiP2pGroup group = (WifiP2pGroup) message.obj;
                        WifiP2pDevice owner = group.getOwner();
                        if (owner == null) {
                            int id = group.getNetworkId();
                            if (id < 0) {
                                loge("Ignored invitation from null owner");
                                break;
                            }

                            String addr = mGroups.getOwnerAddr(id);
                            if (addr != null) {
                                group.setOwner(new WifiP2pDevice(addr));
                                owner = group.getOwner();
                            } else {
                                loge("Ignored invitation from null owner");
                                break;
                            }
                        }
                        config = new WifiP2pConfig();
                        config.deviceAddress = group.getOwner().deviceAddress;
                        if (isConfigInvalid(config)) {
                            loge("Dropping invitation request " + config);
                            break;
                        }
                        mSavedPeerConfig = config;

                        // Check if we have the owner in peer list and use appropriate
                        // wps method. Default is to use PBC.
                        if (owner != null && ((owner = mPeers.get(owner.deviceAddress)) != null)) {
                            if (owner.wpsPbcSupported()) {
                                mSavedPeerConfig.wps.setup = WpsInfo.PBC;
                            } else if (owner.wpsKeypadSupported()) {
                                mSavedPeerConfig.wps.setup = WpsInfo.KEYPAD;
                            } else if (owner.wpsDisplaySupported()) {
                                mSavedPeerConfig.wps.setup = WpsInfo.DISPLAY;
                            }
                        }

                        mAutonomousGroup = false;
                        mJoinExistingGroup = true;
                        transitionTo(mUserAuthorizingInviteRequestState);
                        break;
                    case WifiP2pMonitor.P2P_PROV_DISC_PBC_REQ_EVENT:
                    case WifiP2pMonitor.P2P_PROV_DISC_ENTER_PIN_EVENT:
                        // We let the supplicant handle the provision discovery response
                        // and wait instead for the GO_NEGOTIATION_REQUEST_EVENT.
                        // Handling provision discovery and issuing a p2p_connect before
                        // group negotiation comes through causes issues
                        break;
                    case WifiP2pMonitor.P2P_PROV_DISC_SHOW_PIN_EVENT:
                        if (message.obj == null) {
                            Log.e(TAG, "Illegal argument(s)");
                            break;
                        }
                        WifiP2pProvDiscEvent provDisc = (WifiP2pProvDiscEvent) message.obj;
                        WifiP2pDevice device = provDisc.device;
                        if (device == null) {
                            Slog.d(TAG, "Device entry is null");
                            break;
                        }
                        mSavedPeerConfig = new WifiP2pConfig();
                        mSavedPeerConfig.wps.setup = WpsInfo.KEYPAD;
                        mSavedPeerConfig.deviceAddress = device.deviceAddress;
                        mSavedPeerConfig.wps.pin = provDisc.pin;

                        notifyP2pProvDiscShowPinRequest(provDisc.pin, device.deviceAddress);
                        mPeers.updateStatus(device.deviceAddress, WifiP2pDevice.INVITED);
                        sendPeersChangedBroadcast();
                        transitionTo(mUserAuthorizingNegotiationRequestState);
                        break;
                    case WifiP2pManager.CREATE_GROUP:
                        if (!mWifiPermissionsUtil.checkCanAccessWifiDirect(
                                getCallingPkgName(message.sendingUid, message.replyTo),
                                message.sendingUid)) {
                            replyToMessage(message, WifiP2pManager.CREATE_GROUP_FAILED,
                                    WifiP2pManager.ERROR);
                            // remain at this state.
                            break;
                        }
                        mAutonomousGroup = true;
                        int netId = message.arg1;
                        config = (WifiP2pConfig) message.obj;
                        boolean ret = false;
                        if (config != null) {
                            if (isConfigValidAsGroup(config)) {
                                ret = mWifiNative.p2pGroupAdd(config, false);
                            } else {
                                ret = false;
                            }
                        } else if (netId == WifiP2pGroup.PERSISTENT_NET_ID) {
                            // check if the go persistent group is present.
                            netId = mGroups.getNetworkId(mThisDevice.deviceAddress);
                            if (netId != -1) {
                                ret = mWifiNative.p2pGroupAdd(netId);
                            } else {
                                ret = mWifiNative.p2pGroupAdd(true);
                            }
                        } else {
                            ret = mWifiNative.p2pGroupAdd(false);
                        }

                        if (ret) {
                            replyToMessage(message, WifiP2pManager.CREATE_GROUP_SUCCEEDED);
                            transitionTo(mGroupNegotiationState);
                        } else {
                            replyToMessage(message, WifiP2pManager.CREATE_GROUP_FAILED,
                                    WifiP2pManager.ERROR);
                            // remain at this state.
                        }
                        break;
                    case WifiP2pMonitor.P2P_GROUP_STARTED_EVENT:
                        if (message.obj == null) {
                            Log.e(TAG, "Invalid argument(s)");
                            break;
                        }
                        mGroup = (WifiP2pGroup) message.obj;
                        if (DBG) logd(getName() + " group started");
                        if (mGroup.isGroupOwner()
                                && EMPTY_DEVICE_ADDRESS.equals(mGroup.getOwner().deviceAddress)) {
                            // wpa_supplicant doesn't set own device address to go_dev_addr.
                            mGroup.getOwner().deviceAddress = mThisDevice.deviceAddress;
                        }
                        // We hit this scenario when a persistent group is reinvoked
                        if (mGroup.getNetworkId() == WifiP2pGroup.PERSISTENT_NET_ID) {
                            mAutonomousGroup = false;
                            deferMessage(message);
                            transitionTo(mGroupNegotiationState);
                        } else {
                            loge("Unexpected group creation, remove " + mGroup);
                            mWifiNative.p2pGroupRemove(mGroup.getInterface());
                        }
                        break;
                    case WifiP2pManager.START_LISTEN:
                        if (DBG) logd(getName() + " start listen mode");
                        mWifiNative.p2pFlush();
                        if (mWifiNative.p2pExtListen(true, 500, 500)) {
                            replyToMessage(message, WifiP2pManager.START_LISTEN_SUCCEEDED);
                        } else {
                            replyToMessage(message, WifiP2pManager.START_LISTEN_FAILED);
                        }
                        break;
                    case WifiP2pManager.STOP_LISTEN:
                        if (DBG) logd(getName() + " stop listen mode");
                        if (mWifiNative.p2pExtListen(false, 0, 0)) {
                            replyToMessage(message, WifiP2pManager.STOP_LISTEN_SUCCEEDED);
                        } else {
                            replyToMessage(message, WifiP2pManager.STOP_LISTEN_FAILED);
                        }
                        mWifiNative.p2pFlush();
                        break;
                    case WifiP2pManager.SET_CHANNEL:
                        if (message.obj == null) {
                            Log.e(TAG, "Illegal arguments(s)");
                            break;
                        }
                        Bundle p2pChannels = (Bundle) message.obj;
                        int lc = p2pChannels.getInt("lc", 0);
                        int oc = p2pChannels.getInt("oc", 0);
                        if (DBG) logd(getName() + " set listen and operating channel");
                        if (mWifiNative.p2pSetChannel(lc, oc)) {
                            replyToMessage(message, WifiP2pManager.SET_CHANNEL_SUCCEEDED);
                        } else {
                            replyToMessage(message, WifiP2pManager.SET_CHANNEL_FAILED);
                        }
                        break;
                    case WifiP2pManager.INITIATOR_REPORT_NFC_HANDOVER:
                        String handoverSelect = null;

                        if (message.obj != null) {
                            handoverSelect = ((Bundle) message.obj)
                                    .getString(WifiP2pManager.EXTRA_HANDOVER_MESSAGE);
                        }

                        if (handoverSelect != null
                                && mWifiNative.initiatorReportNfcHandover(handoverSelect)) {
                            replyToMessage(message, WifiP2pManager.REPORT_NFC_HANDOVER_SUCCEEDED);
                            transitionTo(mGroupCreatingState);
                        } else {
                            replyToMessage(message, WifiP2pManager.REPORT_NFC_HANDOVER_FAILED);
                        }
                        break;
                    case WifiP2pManager.RESPONDER_REPORT_NFC_HANDOVER:
                        String handoverRequest = null;

                        if (message.obj != null) {
                            handoverRequest = ((Bundle) message.obj)
                                    .getString(WifiP2pManager.EXTRA_HANDOVER_MESSAGE);
                        }

                        if (handoverRequest != null
                                && mWifiNative.responderReportNfcHandover(handoverRequest)) {
                            replyToMessage(message, WifiP2pManager.REPORT_NFC_HANDOVER_SUCCEEDED);
                            transitionTo(mGroupCreatingState);
                        } else {
                            replyToMessage(message, WifiP2pManager.REPORT_NFC_HANDOVER_FAILED);
                        }
                        break;
                    default:
                        return NOT_HANDLED;
                }
                return HANDLED;
            }
        }

        class GroupCreatingState extends State {
            @Override
            public void enter() {
                if (DBG) logd(getName());
                sendMessageDelayed(obtainMessage(GROUP_CREATING_TIMED_OUT,
                        ++sGroupCreatingTimeoutIndex, 0), GROUP_CREATING_WAIT_TIME_MS);
            }

            @Override
            public boolean processMessage(Message message) {
                if (DBG) logStateAndMessage(message, this);
                boolean ret = HANDLED;
                switch (message.what) {
                    case GROUP_CREATING_TIMED_OUT:
                        if (sGroupCreatingTimeoutIndex == message.arg1) {
                            if (DBG) logd("Group negotiation timed out");
                            handleGroupCreationFailure();
                            transitionTo(mInactiveState);
                        }
                        break;
                    case WifiP2pMonitor.P2P_DEVICE_LOST_EVENT:
                        if (message.obj == null) {
                            Log.e(TAG, "Illegal argument(s)");
                            break;
                        }
                        WifiP2pDevice device = (WifiP2pDevice) message.obj;
                        if (!mSavedPeerConfig.deviceAddress.equals(device.deviceAddress)) {
                            if (DBG) {
                                logd("mSavedPeerConfig " + mSavedPeerConfig.deviceAddress
                                        + "device " + device.deviceAddress);
                            }
                            // Do the regular device lost handling
                            ret = NOT_HANDLED;
                            break;
                        }
                        // Do nothing
                        if (DBG) logd("Add device to lost list " + device);
                        mPeersLostDuringConnection.updateSupplicantDetails(device);
                        break;
                    case WifiP2pManager.DISCOVER_PEERS:
                        // Discovery will break negotiation
                        replyToMessage(message, WifiP2pManager.DISCOVER_PEERS_FAILED,
                                WifiP2pManager.BUSY);
                        break;
                    case WifiP2pManager.CANCEL_CONNECT:
                        // Do a supplicant p2p_cancel which only cancels an ongoing
                        // group negotiation. This will fail for a pending provision
                        // discovery or for a pending user action, but at the framework
                        // level, we always treat cancel as succeeded and enter
                        // an inactive state
                        mWifiNative.p2pCancelConnect();
                        handleGroupCreationFailure();
                        transitionTo(mInactiveState);
                        replyToMessage(message, WifiP2pManager.CANCEL_CONNECT_SUCCEEDED);
                        break;
                    case WifiP2pMonitor.P2P_GO_NEGOTIATION_SUCCESS_EVENT:
                        // We hit this scenario when NFC handover is invoked.
                        mAutonomousGroup = false;
                        transitionTo(mGroupNegotiationState);
                        break;
                    default:
                        ret = NOT_HANDLED;
                }
                return ret;
            }
        }

        class UserAuthorizingNegotiationRequestState extends State {
            @Override
            public void enter() {
                if (DBG) logd(getName());
                if (mSavedPeerConfig.wps.setup == WpsInfo.PBC
                            || TextUtils.isEmpty(mSavedPeerConfig.wps.pin)) {
                    notifyInvitationReceived();
                }
            }

            @Override
            public boolean processMessage(Message message) {
                if (DBG) logStateAndMessage(message, this);
                boolean ret = HANDLED;
                switch (message.what) {
                    case PEER_CONNECTION_USER_ACCEPT:
                        mWifiNative.p2pStopFind();
                        p2pConnectWithPinDisplay(mSavedPeerConfig);
                        mPeers.updateStatus(mSavedPeerConfig.deviceAddress, WifiP2pDevice.INVITED);
                        sendPeersChangedBroadcast();
                        transitionTo(mGroupNegotiationState);
                        break;
                    case PEER_CONNECTION_USER_REJECT:
                        if (DBG) logd("User rejected negotiation " + mSavedPeerConfig);
                        transitionTo(mInactiveState);
                        break;
                    case PEER_CONNECTION_USER_CONFIRM:
                        mSavedPeerConfig.wps.setup = WpsInfo.DISPLAY;
                        mWifiNative.p2pConnect(mSavedPeerConfig, FORM_GROUP);
                        transitionTo(mGroupNegotiationState);
                        break;
                    default:
                        return NOT_HANDLED;
                }
                return ret;
            }

            @Override
            public void exit() {
                // TODO: dismiss dialog if not already done
            }
        }

        class UserAuthorizingInviteRequestState extends State {
            @Override
            public void enter() {
                if (DBG) logd(getName());
                notifyInvitationReceived();
            }

            @Override
            public boolean processMessage(Message message) {
                if (DBG) logStateAndMessage(message, this);
                boolean ret = HANDLED;
                switch (message.what) {
                    case PEER_CONNECTION_USER_ACCEPT:
                        mWifiNative.p2pStopFind();
                        if (!reinvokePersistentGroup(mSavedPeerConfig)) {
                            // Do negotiation when persistence fails
                            p2pConnectWithPinDisplay(mSavedPeerConfig);
                        }
                        mPeers.updateStatus(mSavedPeerConfig.deviceAddress, WifiP2pDevice.INVITED);
                        sendPeersChangedBroadcast();
                        transitionTo(mGroupNegotiationState);
                        break;
                    case PEER_CONNECTION_USER_REJECT:
                        if (DBG) logd("User rejected invitation " + mSavedPeerConfig);
                        transitionTo(mInactiveState);
                        break;
                    default:
                        return NOT_HANDLED;
                }
                return ret;
            }

            @Override
            public void exit() {
                // TODO: dismiss dialog if not already done
            }
        }

        class ProvisionDiscoveryState extends State {
            @Override
            public void enter() {
                if (DBG) logd(getName());
                mWifiNative.p2pProvisionDiscovery(mSavedPeerConfig);
            }

            @Override
            public boolean processMessage(Message message) {
                if (DBG) logStateAndMessage(message, this);
                WifiP2pProvDiscEvent provDisc = null;
                WifiP2pDevice device = null;
                switch (message.what) {
                    case WifiP2pMonitor.P2P_PROV_DISC_PBC_RSP_EVENT:
                        if (message.obj == null) {
                            Log.e(TAG, "Invalid argument(s)");
                            break;
                        }
                        provDisc = (WifiP2pProvDiscEvent) message.obj;
                        device = provDisc.device;
                        if (device != null
                                && !device.deviceAddress.equals(mSavedPeerConfig.deviceAddress)) {
                            break;
                        }
                        if (mSavedPeerConfig.wps.setup == WpsInfo.PBC) {
                            if (DBG) logd("Found a match " + mSavedPeerConfig);
                            p2pConnectWithPinDisplay(mSavedPeerConfig);
                            transitionTo(mGroupNegotiationState);
                        }
                        break;
                    case WifiP2pMonitor.P2P_PROV_DISC_ENTER_PIN_EVENT:
                        if (message.obj == null) {
                            Log.e(TAG, "Illegal argument(s)");
                            break;
                        }
                        provDisc = (WifiP2pProvDiscEvent) message.obj;
                        device = provDisc.device;
                        if (device != null
                                && !device.deviceAddress.equals(mSavedPeerConfig.deviceAddress)) {
                            break;
                        }
                        if (mSavedPeerConfig.wps.setup == WpsInfo.KEYPAD) {
                            if (DBG) logd("Found a match " + mSavedPeerConfig);
                            // we already have the pin
                            if (!TextUtils.isEmpty(mSavedPeerConfig.wps.pin)) {
                                p2pConnectWithPinDisplay(mSavedPeerConfig);
                                transitionTo(mGroupNegotiationState);
                            } else {
                                mJoinExistingGroup = false;
                                transitionTo(mUserAuthorizingNegotiationRequestState);
                            }
                        }
                        break;
                    case WifiP2pMonitor.P2P_PROV_DISC_SHOW_PIN_EVENT:
                        if (message.obj == null) {
                            Log.e(TAG, "Illegal argument(s)");
                            break;
                        }
                        provDisc = (WifiP2pProvDiscEvent) message.obj;
                        device = provDisc.device;
                        if (device == null) {
                            Log.e(TAG, "Invalid device");
                            break;
                        }
                        if (!device.deviceAddress.equals(mSavedPeerConfig.deviceAddress)) {
                            break;
                        }
                        if (mSavedPeerConfig.wps.setup == WpsInfo.DISPLAY) {
                            if (DBG) logd("Found a match " + mSavedPeerConfig);
                            mSavedPeerConfig.wps.pin = provDisc.pin;
                            p2pConnectWithPinDisplay(mSavedPeerConfig);
                            notifyInvitationSent(provDisc.pin, device.deviceAddress);
                            transitionTo(mGroupNegotiationState);
                        }
                        break;
                    case WifiP2pMonitor.P2P_PROV_DISC_FAILURE_EVENT:
                        loge("provision discovery failed");
                        handleGroupCreationFailure();
                        transitionTo(mInactiveState);
                        break;
                    default:
                        return NOT_HANDLED;
                }
                return HANDLED;
            }
        }

        class GroupNegotiationState extends State {
            @Override
            public void enter() {
                if (DBG) logd(getName());
            }

            @Override
            public boolean processMessage(Message message) {
                if (DBG) logStateAndMessage(message, this);
                switch (message.what) {
                    // We ignore these right now, since we get a GROUP_STARTED notification
                    // afterwards
                    case WifiP2pMonitor.P2P_GO_NEGOTIATION_SUCCESS_EVENT:
                    case WifiP2pMonitor.P2P_GROUP_FORMATION_SUCCESS_EVENT:
                        if (DBG) logd(getName() + " go success");
                        break;
                    case WifiP2pMonitor.P2P_GROUP_STARTED_EVENT:
                        if (message.obj == null) {
                            Log.e(TAG, "Illegal argument(s)");
                            break;
                        }
                        mGroup = (WifiP2pGroup) message.obj;
                        if (DBG) logd(getName() + " group started");
                        if (mGroup.isGroupOwner()
                                && EMPTY_DEVICE_ADDRESS.equals(mGroup.getOwner().deviceAddress)) {
                            // wpa_supplicant doesn't set own device address to go_dev_addr.
                            mGroup.getOwner().deviceAddress = mThisDevice.deviceAddress;
                        }
                        if (mGroup.getNetworkId() == WifiP2pGroup.PERSISTENT_NET_ID) {
                             // update cache information and set network id to mGroup.
                            updatePersistentNetworks(RELOAD);
                            String devAddr = mGroup.getOwner().deviceAddress;
                            mGroup.setNetworkId(mGroups.getNetworkId(devAddr,
                                    mGroup.getNetworkName()));
                        }

                        if (mGroup.isGroupOwner()) {
                            // Setting an idle time out on GO causes issues with certain scenarios
                            // on clients where it can be off-channel for longer and with the power
                            // save modes used.
                            // TODO: Verify multi-channel scenarios and supplicant behavior are
                            // better before adding a time out in future
                            // Set group idle timeout of 10 sec, to avoid GO beaconing incase of any
                            // failure during 4-way Handshake.
                            if (!mAutonomousGroup) {
                                mWifiNative.setP2pGroupIdle(mGroup.getInterface(),
                                        GROUP_IDLE_TIME_S);
                            }
                            startDhcpServer(mGroup.getInterface());
                        } else {
                            mWifiNative.setP2pGroupIdle(mGroup.getInterface(), GROUP_IDLE_TIME_S);
                            startIpClient(mGroup.getInterface());
                            mWifNative.setBluetoothCoexistenceMode(
                                mInterfaceName, P2P_BLUETOOTH_COEXISTENCE_MODE_DISABLED);
                            mIsBTCoexDisabled = true;
                            WifiP2pDevice groupOwner = mGroup.getOwner();
                            WifiP2pDevice peer = mPeers.get(groupOwner.deviceAddress);
                            if (peer != null) {
                                // update group owner details with peer details found at discovery
                                groupOwner.updateSupplicantDetails(peer);
                                mPeers.updateStatus(groupOwner.deviceAddress,
                                        WifiP2pDevice.CONNECTED);
                                sendPeersChangedBroadcast();
                            } else {
                                // A supplicant bug can lead to reporting an invalid
                                // group owner address (all zeroes) at times. Avoid a
                                // crash, but continue group creation since it is not
                                // essential.
                                logw("Unknown group owner " + groupOwner);
                            }
                        }
                        transitionTo(mGroupCreatedState);
                        break;
                    case WifiP2pMonitor.P2P_GO_NEGOTIATION_FAILURE_EVENT:
                        P2pStatus status = (P2pStatus) message.obj;
                        if (status == P2pStatus.NO_COMMON_CHANNEL) {
                            transitionTo(mFrequencyConflictState);
                            break;
                        }
                        // continue with group removal handling
                    case WifiP2pMonitor.P2P_GROUP_REMOVED_EVENT:
                        if (DBG) logd(getName() + " go failure");
                        handleGroupCreationFailure();
                        transitionTo(mInactiveState);
                        break;
                    case WifiP2pMonitor.P2P_GROUP_FORMATION_FAILURE_EVENT:
                        // A group formation failure is always followed by
                        // a group removed event. Flushing things at group formation
                        // failure causes supplicant issues. Ignore right now.
                        status = (P2pStatus) message.obj;
                        if (status == P2pStatus.NO_COMMON_CHANNEL) {
                            transitionTo(mFrequencyConflictState);
                            break;
                        }
                        break;
                    case WifiP2pMonitor.P2P_INVITATION_RESULT_EVENT:
                        status = (P2pStatus) message.obj;
                        if (status == P2pStatus.SUCCESS) {
                            // invocation was succeeded.
                            // wait P2P_GROUP_STARTED_EVENT.
                            break;
                        }
                        loge("Invitation result " + status);
                        if (status == P2pStatus.UNKNOWN_P2P_GROUP) {
                            // target device has already removed the credential.
                            // So, remove this credential accordingly.
                            int netId = mSavedPeerConfig.netId;
                            if (netId >= 0) {
                                if (DBG) logd("Remove unknown client from the list");
                                removeClientFromList(netId, mSavedPeerConfig.deviceAddress, true);
                            }

                            // Reinvocation has failed, try group negotiation
                            mSavedPeerConfig.netId = WifiP2pGroup.PERSISTENT_NET_ID;
                            p2pConnectWithPinDisplay(mSavedPeerConfig);
                        } else if (status == P2pStatus.INFORMATION_IS_CURRENTLY_UNAVAILABLE) {

                            // Devices setting persistent_reconnect to 0 in wpa_supplicant
                            // always defer the invocation request and return
                            // "information is currently unavailable" error.
                            // So, try another way to connect for interoperability.
                            mSavedPeerConfig.netId = WifiP2pGroup.PERSISTENT_NET_ID;
                            p2pConnectWithPinDisplay(mSavedPeerConfig);
                        } else if (status == P2pStatus.NO_COMMON_CHANNEL) {
                            transitionTo(mFrequencyConflictState);
                        } else {
                            handleGroupCreationFailure();
                            transitionTo(mInactiveState);
                        }
                        break;
                    default:
                        return NOT_HANDLED;
                }
                return HANDLED;
            }
        }

        class FrequencyConflictState extends State {
            private AlertDialog mFrequencyConflictDialog;
            @Override
            public void enter() {
                if (DBG) logd(getName());
                notifyFrequencyConflict();
            }

            private void notifyFrequencyConflict() {
                logd("Notify frequency conflict");
                Resources r = Resources.getSystem();

                AlertDialog dialog = new AlertDialog.Builder(mContext)
                        .setMessage(r.getString(R.string.wifi_p2p_frequency_conflict_message,
                            getDeviceName(mSavedPeerConfig.deviceAddress)))
                        .setPositiveButton(r.getString(R.string.dlg_ok), new OnClickListener() {
                            @Override
                            public void onClick(DialogInterface dialog, int which) {
                                sendMessage(DROP_WIFI_USER_ACCEPT);
                            }
                        })
                        .setNegativeButton(r.getString(R.string.decline), new OnClickListener() {
                            @Override
                            public void onClick(DialogInterface dialog, int which) {
                                sendMessage(DROP_WIFI_USER_REJECT);
                            }
                        })
                        .setOnCancelListener(new DialogInterface.OnCancelListener() {
                            @Override
                            public void onCancel(DialogInterface arg0) {
                                sendMessage(DROP_WIFI_USER_REJECT);
                            }
                        })
                        .create();
                dialog.setCanceledOnTouchOutside(false);

                dialog.getWindow().setType(WindowManager.LayoutParams.TYPE_SYSTEM_ALERT);
                WindowManager.LayoutParams attrs = dialog.getWindow().getAttributes();
                attrs.privateFlags = WindowManager.LayoutParams.PRIVATE_FLAG_SHOW_FOR_ALL_USERS;
                dialog.getWindow().setAttributes(attrs);
                dialog.show();
                mFrequencyConflictDialog = dialog;
            }

            @Override
            public boolean processMessage(Message message) {
                if (DBG) logStateAndMessage(message, this);
                switch (message.what) {
                    case WifiP2pMonitor.P2P_GO_NEGOTIATION_SUCCESS_EVENT:
                    case WifiP2pMonitor.P2P_GROUP_FORMATION_SUCCESS_EVENT:
                        loge(getName() + "group sucess during freq conflict!");
                        break;
                    case WifiP2pMonitor.P2P_GROUP_STARTED_EVENT:
                        loge(getName() + "group started after freq conflict, handle anyway");
                        deferMessage(message);
                        transitionTo(mGroupNegotiationState);
                        break;
                    case WifiP2pMonitor.P2P_GO_NEGOTIATION_FAILURE_EVENT:
                    case WifiP2pMonitor.P2P_GROUP_REMOVED_EVENT:
                    case WifiP2pMonitor.P2P_GROUP_FORMATION_FAILURE_EVENT:
                        // Ignore failures since we retry again
                        break;
                    case DROP_WIFI_USER_REJECT:
                        // User rejected dropping wifi in favour of p2p
                        handleGroupCreationFailure();
                        transitionTo(mInactiveState);
                        break;
                    case DROP_WIFI_USER_ACCEPT:
                        // User accepted dropping wifi in favour of p2p
                        if (mWifiChannel != null) {
                            mWifiChannel.sendMessage(WifiP2pServiceImpl.DISCONNECT_WIFI_REQUEST, 1);
                        } else {
                            loge("DROP_WIFI_USER_ACCEPT message received when WifiChannel is null");
                        }
                        mTemporarilyDisconnectedWifi = true;
                        break;
                    case DISCONNECT_WIFI_RESPONSE:
                        // Got a response from ClientModeImpl, retry p2p
                        if (DBG) logd(getName() + "Wifi disconnected, retry p2p");
                        transitionTo(mInactiveState);
                        sendMessage(WifiP2pManager.CONNECT, mSavedPeerConfig);
                        break;
                    default:
                        return NOT_HANDLED;
                }
                return HANDLED;
            }

            public void exit() {
                if (mFrequencyConflictDialog != null) mFrequencyConflictDialog.dismiss();
            }
        }

        class GroupCreatedState extends State {
            @Override
            public void enter() {
                if (DBG) logd(getName());
                // Once connected, peer config details are invalid
                mSavedPeerConfig.invalidate();
                mNetworkInfo.setDetailedState(NetworkInfo.DetailedState.CONNECTED, null, null);

                updateThisDevice(WifiP2pDevice.CONNECTED);

                // DHCP server has already been started if I am a group owner
                if (mGroup.isGroupOwner()) {
                    setWifiP2pInfoOnGroupFormation(
                            NetworkUtils.numericToInetAddress(SERVER_ADDRESS));
                }

                // In case of a negotiation group, connection changed is sent
                // after a client joins. For autonomous, send now
                if (mAutonomousGroup) {
                    sendP2pConnectionChangedBroadcast();
                }
            }

            @Override
            public boolean processMessage(Message message) {
                if (DBG) logStateAndMessage(message, this);
                WifiP2pDevice device = null;
                String deviceAddress = null;
                switch (message.what) {
                    case WifiP2pMonitor.AP_STA_CONNECTED_EVENT:
                        if (message.obj == null) {
                            Log.e(TAG, "Illegal argument(s)");
                            break;
                        }
                        device = (WifiP2pDevice) message.obj;
                        deviceAddress = device.deviceAddress;
                        // Clear timeout that was set when group was started.
                        mWifiNative.setP2pGroupIdle(mGroup.getInterface(), 0);
                        if (deviceAddress != null) {
                            if (mPeers.get(deviceAddress) != null) {
                                mGroup.addClient(mPeers.get(deviceAddress));
                            } else {
                                mGroup.addClient(deviceAddress);
                            }
                            mPeers.updateStatus(deviceAddress, WifiP2pDevice.CONNECTED);
                            if (DBG) logd(getName() + " ap sta connected");
                            sendPeersChangedBroadcast();
                        } else {
                            loge("Connect on null device address, ignore");
                        }
                        sendP2pConnectionChangedBroadcast();
                        break;
                    case WifiP2pMonitor.AP_STA_DISCONNECTED_EVENT:
                        if (message.obj == null) {
                            Log.e(TAG, "Illegal argument(s)");
                            break;
                        }
                        device = (WifiP2pDevice) message.obj;
                        deviceAddress = device.deviceAddress;
                        if (deviceAddress != null) {
                            mPeers.updateStatus(deviceAddress, WifiP2pDevice.AVAILABLE);
                            if (mGroup.removeClient(deviceAddress)) {
                                if (DBG) logd("Removed client " + deviceAddress);
                                if (!mAutonomousGroup && mGroup.isClientListEmpty()) {
                                    logd("Client list empty, remove non-persistent p2p group");
                                    mWifiNative.p2pGroupRemove(mGroup.getInterface());
                                    // We end up sending connection changed broadcast
                                    // when this happens at exit()
                                } else {
                                    // Notify when a client disconnects from group
                                    sendP2pConnectionChangedBroadcast();
                                }
                            } else {
                                if (DBG) logd("Failed to remove client " + deviceAddress);
                                for (WifiP2pDevice c : mGroup.getClientList()) {
                                    if (DBG) logd("client " + c.deviceAddress);
                                }
                            }
                            sendPeersChangedBroadcast();
                            if (DBG) logd(getName() + " ap sta disconnected");
                        } else {
                            loge("Disconnect on unknown device: " + device);
                        }
                        break;
                    case IPC_PRE_DHCP_ACTION:
                        mWifiNative.setP2pPowerSave(mGroup.getInterface(), false);
                        mIpClient.completedPreDhcpAction();
                        break;
                    case IPC_POST_DHCP_ACTION:
                        mWifiNative.setP2pPowerSave(mGroup.getInterface(), true);
                        enableBTCoex();
                        break;
                    case IPC_DHCP_RESULTS:
                        mDhcpResults = (DhcpResults) message.obj;
                        break;
                    case IPC_PROVISIONING_SUCCESS:
                        if (DBG) logd("mDhcpResults: " + mDhcpResults);
                        if (mDhcpResults != null) {
                            setWifiP2pInfoOnGroupFormation(mDhcpResults.serverAddress);
                        }
                        sendP2pConnectionChangedBroadcast();
                        try {
                            final String ifname = mGroup.getInterface();
                            if (mDhcpResults != null) {
                                mNwService.addInterfaceToLocalNetwork(
                                        ifname, mDhcpResults.getRoutes(ifname));
                            }
                        } catch (Exception e) {
                            loge("Failed to add iface to local network " + e);
                        }
                        break;
                    case IPC_PROVISIONING_FAILURE:
                        loge("IP provisioning failed");
                        mWifiNative.p2pGroupRemove(mGroup.getInterface());
                        break;
                    case WifiP2pManager.REMOVE_GROUP:
                        if (DBG) logd(getName() + " remove group");
                        /*  We need to check BTCOex state, because some times
                         *  user can interupt connection before dhcp sucess, then
                         *  BTcoex will be in disabled state.
                         */
                        enableBTCoex();
                        if (mWifiNative.p2pGroupRemove(mGroup.getInterface())) {
                            transitionTo(mOngoingGroupRemovalState);
                            replyToMessage(message, WifiP2pManager.REMOVE_GROUP_SUCCEEDED);
                        } else {
                            handleGroupRemoved();
                            transitionTo(mInactiveState);
                            replyToMessage(message, WifiP2pManager.REMOVE_GROUP_FAILED,
                                    WifiP2pManager.ERROR);
                        }
                        break;
                    case WifiP2pMonitor.P2P_GROUP_REMOVED_EVENT:
                        // We do not listen to NETWORK_DISCONNECTION_EVENT for group removal
                        // handling since supplicant actually tries to reconnect after a temporary
                        // disconnect until group idle time out. Eventually, a group removal event
                        // will come when group has been removed.
                        //
                        // When there are connectivity issues during temporary disconnect,
                        // the application will also just remove the group.
                        //
                        // Treating network disconnection as group removal causes race conditions
                        // since supplicant would still maintain the group at that stage.
                        if (DBG) logd(getName() + " group removed");
                        /*  We need to check BTCOex state, because if group
                         *  is removed at GO side before dhcp sucess, then
                         *  BTCoex will be in disabled state.
                         */
                        enableBTCoex();
                        handleGroupRemoved();
                        transitionTo(mInactiveState);
                        break;
                    case WifiP2pMonitor.P2P_DEVICE_LOST_EVENT:
                        if (message.obj == null) {
                            Log.e(TAG, "Illegal argument(s)");
                            return NOT_HANDLED;
                        }
                        device = (WifiP2pDevice) message.obj;
                        if (!mGroup.contains(device)) {
                            // do the regular device lost handling
                            return NOT_HANDLED;
                        }
                        // Device loss for a connected device indicates
                        // it is not in discovery any more
                        if (DBG) logd("Add device to lost list " + device);
                        mPeersLostDuringConnection.updateSupplicantDetails(device);
                        return HANDLED;
                    case DISABLE_P2P:
                        sendMessage(WifiP2pManager.REMOVE_GROUP);
                        deferMessage(message);
                        break;
                        // This allows any client to join the GO during the
                        // WPS window
                    case WifiP2pManager.START_WPS:
                        WpsInfo wps = (WpsInfo) message.obj;
                        if (wps == null) {
                            replyToMessage(message, WifiP2pManager.START_WPS_FAILED);
                            break;
                        }
                        boolean ret = true;
                        if (wps.setup == WpsInfo.PBC) {
                            ret = mWifiNative.startWpsPbc(mGroup.getInterface(), null);
                        } else {
                            if (wps.pin == null) {
                                String pin = mWifiNative.startWpsPinDisplay(
                                        mGroup.getInterface(), null);
                                try {
                                    Integer.parseInt(pin);
                                    notifyInvitationSent(pin, "any");
                                } catch (NumberFormatException ignore) {
                                    ret = false;
                                }
                            } else {
                                ret = mWifiNative.startWpsPinKeypad(mGroup.getInterface(),
                                        wps.pin);
                            }
                        }
                        replyToMessage(message, ret ? WifiP2pManager.START_WPS_SUCCEEDED :
                                WifiP2pManager.START_WPS_FAILED);
                        break;
                    case WifiP2pManager.CONNECT:
                        if (!mWifiPermissionsUtil.checkCanAccessWifiDirect(
                                getCallingPkgName(message.sendingUid, message.replyTo),
                                message.sendingUid)) {
                            replyToMessage(message, WifiP2pManager.CONNECT_FAILED);
                            // remain at this state.
                            break;
                        }
                        WifiP2pConfig config = (WifiP2pConfig) message.obj;
                        if (isConfigInvalid(config)) {
                            loge("Dropping connect request " + config);
                            replyToMessage(message, WifiP2pManager.CONNECT_FAILED);
                            break;
                        }
                        logd("Inviting device : " + config.deviceAddress);
                        mSavedPeerConfig = config;
                        if (mWifiNative.p2pInvite(mGroup, config.deviceAddress)) {
                            mPeers.updateStatus(config.deviceAddress, WifiP2pDevice.INVITED);
                            sendPeersChangedBroadcast();
                            replyToMessage(message, WifiP2pManager.CONNECT_SUCCEEDED);
                        } else {
                            replyToMessage(message, WifiP2pManager.CONNECT_FAILED,
                                    WifiP2pManager.ERROR);
                        }
                        // TODO: figure out updating the status to declined
                        // when invitation is rejected
                        break;
                    case WifiP2pMonitor.P2P_INVITATION_RESULT_EVENT:
                        P2pStatus status = (P2pStatus) message.obj;
                        if (status == P2pStatus.SUCCESS) {
                            // invocation was succeeded.
                            break;
                        }
                        loge("Invitation result " + status);
                        if (status == P2pStatus.UNKNOWN_P2P_GROUP) {
                            // target device has already removed the credential.
                            // So, remove this credential accordingly.
                            int netId = mGroup.getNetworkId();
                            if (netId >= 0) {
                                if (DBG) logd("Remove unknown client from the list");
                                removeClientFromList(netId, mSavedPeerConfig.deviceAddress, false);
                                // try invitation.
                                sendMessage(WifiP2pManager.CONNECT, mSavedPeerConfig);
                            }
                        }
                        break;
                    case WifiP2pMonitor.P2P_PROV_DISC_PBC_REQ_EVENT:
                    case WifiP2pMonitor.P2P_PROV_DISC_ENTER_PIN_EVENT:
                    case WifiP2pMonitor.P2P_PROV_DISC_SHOW_PIN_EVENT:
                        WifiP2pProvDiscEvent provDisc = (WifiP2pProvDiscEvent) message.obj;
                        mSavedPeerConfig = new WifiP2pConfig();
                        if (provDisc != null && provDisc.device != null) {
                            mSavedPeerConfig.deviceAddress = provDisc.device.deviceAddress;
                        }
                        if (message.what == WifiP2pMonitor.P2P_PROV_DISC_ENTER_PIN_EVENT) {
                            mSavedPeerConfig.wps.setup = WpsInfo.KEYPAD;
                        } else if (message.what == WifiP2pMonitor.P2P_PROV_DISC_SHOW_PIN_EVENT) {
                            mSavedPeerConfig.wps.setup = WpsInfo.DISPLAY;
                            mSavedPeerConfig.wps.pin = provDisc.pin;
                        } else {
                            mSavedPeerConfig.wps.setup = WpsInfo.PBC;
                        }

                        // According to section 3.2.3 in SPEC, only GO can handle group join.
                        // Multiple groups is not supported, ignore this discovery for GC.
                        if (mGroup.isGroupOwner()) {
                            transitionTo(mUserAuthorizingJoinState);
                        } else {
                            if (DBG) logd("Ignore provision discovery for GC");
                        }
                        break;
                    case WifiP2pMonitor.P2P_GROUP_STARTED_EVENT:
                        loge("Duplicate group creation event notice, ignore");
                        break;
                    default:
                        return NOT_HANDLED;
                }
                return HANDLED;
            }

            public void exit() {
                updateThisDevice(WifiP2pDevice.AVAILABLE);
                resetWifiP2pInfo();
                mNetworkInfo.setDetailedState(NetworkInfo.DetailedState.DISCONNECTED, null, null);
                sendP2pConnectionChangedBroadcast();
            }
        }

        class UserAuthorizingJoinState extends State {
            @Override
            public void enter() {
                if (DBG) logd(getName());
                notifyInvitationReceived();
            }

            @Override
            public boolean processMessage(Message message) {
                if (DBG) logStateAndMessage(message, this);
                switch (message.what) {
                    case WifiP2pMonitor.P2P_PROV_DISC_PBC_REQ_EVENT:
                    case WifiP2pMonitor.P2P_PROV_DISC_ENTER_PIN_EVENT:
                    case WifiP2pMonitor.P2P_PROV_DISC_SHOW_PIN_EVENT:
                        // Ignore more client requests
                        break;
                    case PEER_CONNECTION_USER_ACCEPT:
                        // Stop discovery to avoid failure due to channel switch
                        mWifiNative.p2pStopFind();
                        if (mSavedPeerConfig.wps.setup == WpsInfo.PBC) {
                            mWifiNative.startWpsPbc(mGroup.getInterface(), null);
                        } else {
                            mWifiNative.startWpsPinKeypad(mGroup.getInterface(),
                                    mSavedPeerConfig.wps.pin);
                        }
                        transitionTo(mGroupCreatedState);
                        break;
                    case PEER_CONNECTION_USER_REJECT:
                        if (DBG) logd("User rejected incoming request");
                        transitionTo(mGroupCreatedState);
                        break;
                    default:
                        return NOT_HANDLED;
                }
                return HANDLED;
            }

            @Override
            public void exit() {
                // TODO: dismiss dialog if not already done
            }
        }

        class OngoingGroupRemovalState extends State {
            @Override
            public void enter() {
                if (DBG) logd(getName());
            }

            @Override
            public boolean processMessage(Message message) {
                if (DBG) logStateAndMessage(message, this);
                switch (message.what) {
                    // Group removal ongoing. Multiple calls
                    // end up removing persisted network. Do nothing.
                    case WifiP2pManager.REMOVE_GROUP:
                        replyToMessage(message, WifiP2pManager.REMOVE_GROUP_SUCCEEDED);
                        break;
                    // Parent state will transition out of this state
                    // when removal is complete
                    default:
                        return NOT_HANDLED;
                }
                return HANDLED;
            }
        }

        @Override
        public void dump(FileDescriptor fd, PrintWriter pw, String[] args) {
            super.dump(fd, pw, args);
            pw.println("mWifiP2pInfo " + mWifiP2pInfo);
            pw.println("mGroup " + mGroup);
            pw.println("mSavedPeerConfig " + mSavedPeerConfig);
            pw.println("mGroups" + mGroups);
            pw.println();
        }

        // Check & re-enable P2P if needed.
        // P2P interface will be created if all of the below are true:
        // a) Wifi is enabled.
        // b) P2P interface is available.
        // c) There is atleast 1 client app which invoked initialize().
        // d) Location is enabled.
        private void checkAndReEnableP2p() {
            boolean isLocationEnabled = isLocationModeEnabled();
            Log.d(TAG, "Wifi enabled=" + mIsWifiEnabled + ", P2P Interface availability="
                    + mIsInterfaceAvailable + ", Number of clients=" + mDeathDataByBinder.size()
                    + ", Location enabled=" + isLocationEnabled);
            if (mIsWifiEnabled && mIsInterfaceAvailable
                    && isLocationEnabled && !mDeathDataByBinder.isEmpty()) {
                sendMessage(ENABLE_P2P);
            }
        }

        private boolean isLocationModeEnabled() {
            if (mLocationManager == null) {
                mLocationManager =
                        (LocationManager) mContext.getSystemService(
                        Context.LOCATION_SERVICE);
            }
            return mLocationManager.isLocationEnabled();
        }

        private void checkAndSendP2pStateChangedBroadcast() {
            boolean isLocationEnabled = isLocationModeEnabled();
            Log.d(TAG, "Wifi enabled=" + mIsWifiEnabled + ", P2P Interface availability="
                    + mIsInterfaceAvailable + ", Location enabled=" + isLocationEnabled);
            sendP2pStateChangedBroadcast(mIsWifiEnabled && mIsInterfaceAvailable
                    && isLocationEnabled);
        }

        private void sendP2pStateChangedBroadcast(boolean enabled) {
            final Intent intent = new Intent(WifiP2pManager.WIFI_P2P_STATE_CHANGED_ACTION);
            intent.addFlags(Intent.FLAG_RECEIVER_REGISTERED_ONLY_BEFORE_BOOT);
            if (enabled) {
                intent.putExtra(WifiP2pManager.EXTRA_WIFI_STATE,
                        WifiP2pManager.WIFI_P2P_STATE_ENABLED);
            } else {
                intent.putExtra(WifiP2pManager.EXTRA_WIFI_STATE,
                        WifiP2pManager.WIFI_P2P_STATE_DISABLED);
            }
            mContext.sendStickyBroadcastAsUser(intent, UserHandle.ALL);
        }

        private void sendP2pDiscoveryChangedBroadcast(boolean started) {
            if (mDiscoveryStarted == started) return;
            mDiscoveryStarted = started;

            if (DBG) logd("discovery change broadcast " + started);

            final Intent intent = new Intent(WifiP2pManager.WIFI_P2P_DISCOVERY_CHANGED_ACTION);
            intent.addFlags(Intent.FLAG_RECEIVER_REGISTERED_ONLY_BEFORE_BOOT);
            intent.putExtra(WifiP2pManager.EXTRA_DISCOVERY_STATE, started
                    ? WifiP2pManager.WIFI_P2P_DISCOVERY_STARTED :
                    WifiP2pManager.WIFI_P2P_DISCOVERY_STOPPED);
            mContext.sendStickyBroadcastAsUser(intent, UserHandle.ALL);
        }

        private void sendThisDeviceChangedBroadcast() {
            final Intent intent = new Intent(WifiP2pManager.WIFI_P2P_THIS_DEVICE_CHANGED_ACTION);
            intent.addFlags(Intent.FLAG_RECEIVER_REGISTERED_ONLY_BEFORE_BOOT);
            intent.putExtra(WifiP2pManager.EXTRA_WIFI_P2P_DEVICE, new WifiP2pDevice(mThisDevice));
            mContext.sendStickyBroadcastAsUser(intent, UserHandle.ALL);
        }

        private void sendPeersChangedBroadcast() {
            final Intent intent = new Intent(WifiP2pManager.WIFI_P2P_PEERS_CHANGED_ACTION);
            intent.putExtra(WifiP2pManager.EXTRA_P2P_DEVICE_LIST, new WifiP2pDeviceList(mPeers));
            intent.addFlags(Intent.FLAG_RECEIVER_REGISTERED_ONLY_BEFORE_BOOT);
            mContext.sendBroadcastAsUser(intent, UserHandle.ALL);
        }

        private void sendP2pConnectionChangedBroadcast() {
            if (DBG) logd("sending p2p connection changed broadcast");
            Intent intent = new Intent(WifiP2pManager.WIFI_P2P_CONNECTION_CHANGED_ACTION);
            intent.addFlags(Intent.FLAG_RECEIVER_REGISTERED_ONLY_BEFORE_BOOT
                    | Intent.FLAG_RECEIVER_REPLACE_PENDING);
            intent.putExtra(WifiP2pManager.EXTRA_WIFI_P2P_INFO, new WifiP2pInfo(mWifiP2pInfo));
            intent.putExtra(WifiP2pManager.EXTRA_NETWORK_INFO, new NetworkInfo(mNetworkInfo));
            intent.putExtra(WifiP2pManager.EXTRA_WIFI_P2P_GROUP, new WifiP2pGroup(mGroup));
            mContext.sendStickyBroadcastAsUser(intent, UserHandle.ALL);
            if (mWifiChannel != null) {
                mWifiChannel.sendMessage(WifiP2pServiceImpl.P2P_CONNECTION_CHANGED,
                        new NetworkInfo(mNetworkInfo));
            } else {
                loge("sendP2pConnectionChangedBroadcast(): WifiChannel is null");
            }
        }

        private void sendP2pPersistentGroupsChangedBroadcast() {
            if (DBG) logd("sending p2p persistent groups changed broadcast");
            Intent intent = new Intent(WifiP2pManager.WIFI_P2P_PERSISTENT_GROUPS_CHANGED_ACTION);
            intent.addFlags(Intent.FLAG_RECEIVER_REGISTERED_ONLY_BEFORE_BOOT);
            mContext.sendStickyBroadcastAsUser(intent, UserHandle.ALL);
        }

        private void startDhcpServer(String intf) {
            InterfaceConfiguration ifcg = null;
            try {
                ifcg = mNwService.getInterfaceConfig(intf);
                ifcg.setLinkAddress(new LinkAddress(NetworkUtils.numericToInetAddress(
                            SERVER_ADDRESS), 24));
                ifcg.setInterfaceUp();
                mNwService.setInterfaceConfig(intf, ifcg);
                // This starts the dnsmasq server
                ConnectivityManager cm = (ConnectivityManager) mContext.getSystemService(
                        Context.CONNECTIVITY_SERVICE);
                String[] tetheringDhcpRanges = cm.getTetheredDhcpRanges();
                if (mNwService.isTetheringStarted()) {
                    if (DBG) logd("Stop existing tethering and restart it");
                    mNwService.stopTethering();
                }
                mNwService.tetherInterface(intf);
                mNwService.startTethering(tetheringDhcpRanges);
            } catch (Exception e) {
                loge("Error configuring interface " + intf + ", :" + e);
                return;
            }

            logd("Started Dhcp server on " + intf);
        }

        private void stopDhcpServer(String intf) {
            try {
                mNwService.untetherInterface(intf);
                for (String temp : mNwService.listTetheredInterfaces()) {
                    logd("List all interfaces " + temp);
                    if (temp.compareTo(intf) != 0) {
                        logd("Found other tethering interfaces, so keep tethering alive");
                        return;
                    }
                }
                mNwService.stopTethering();
            } catch (Exception e) {
                loge("Error stopping Dhcp server" + e);
                return;
            } finally {
                logd("Stopped Dhcp server");
            }
        }

        private void notifyP2pEnableFailure() {
            Resources r = Resources.getSystem();
            AlertDialog dialog = new AlertDialog.Builder(mContext)
                    .setTitle(r.getString(R.string.wifi_p2p_dialog_title))
                    .setMessage(r.getString(R.string.wifi_p2p_failed_message))
                    .setPositiveButton(r.getString(R.string.ok), null)
                    .create();
            dialog.setCanceledOnTouchOutside(false);
            dialog.getWindow().setType(WindowManager.LayoutParams.TYPE_SYSTEM_ALERT);
            WindowManager.LayoutParams attrs = dialog.getWindow().getAttributes();
            attrs.privateFlags = WindowManager.LayoutParams.PRIVATE_FLAG_SHOW_FOR_ALL_USERS;
            dialog.getWindow().setAttributes(attrs);
            dialog.show();
        }

        private void addRowToDialog(ViewGroup group, int stringId, String value) {
            Resources r = Resources.getSystem();
            View row = LayoutInflater.from(mContext).inflate(R.layout.wifi_p2p_dialog_row,
                    group, false);
            ((TextView) row.findViewById(R.id.name)).setText(r.getString(stringId));
            ((TextView) row.findViewById(R.id.value)).setText(value);
            group.addView(row);
        }

        private void notifyInvitationSent(String pin, String peerAddress) {
            Resources r = Resources.getSystem();

            final View textEntryView = LayoutInflater.from(mContext)
                    .inflate(R.layout.wifi_p2p_dialog, null);

            ViewGroup group = (ViewGroup) textEntryView.findViewById(R.id.info);
            addRowToDialog(group, R.string.wifi_p2p_to_message, getDeviceName(peerAddress));
            addRowToDialog(group, R.string.wifi_p2p_show_pin_message, pin);

            AlertDialog dialog = new AlertDialog.Builder(mContext)
                    .setTitle(r.getString(R.string.wifi_p2p_invitation_sent_title))
                    .setView(textEntryView)
                    .setPositiveButton(r.getString(R.string.ok), null)
                    .create();
            dialog.setCanceledOnTouchOutside(false);
            dialog.getWindow().setType(WindowManager.LayoutParams.TYPE_SYSTEM_ALERT);
            WindowManager.LayoutParams attrs = dialog.getWindow().getAttributes();
            attrs.privateFlags = WindowManager.LayoutParams.PRIVATE_FLAG_SHOW_FOR_ALL_USERS;
            dialog.getWindow().setAttributes(attrs);
            dialog.show();
        }

        private void notifyP2pProvDiscShowPinRequest(String pin, String peerAddress) {
            Resources r = Resources.getSystem();
            final View textEntryView = LayoutInflater.from(mContext)
                    .inflate(R.layout.wifi_p2p_dialog, null);

            ViewGroup group = (ViewGroup) textEntryView.findViewById(R.id.info);
            addRowToDialog(group, R.string.wifi_p2p_to_message, getDeviceName(peerAddress));
            addRowToDialog(group, R.string.wifi_p2p_show_pin_message, pin);

            AlertDialog dialog = new AlertDialog.Builder(mContext)
                    .setTitle(r.getString(R.string.wifi_p2p_invitation_sent_title))
                    .setView(textEntryView)
                    .setPositiveButton(r.getString(R.string.accept), new OnClickListener() {
                            public void onClick(DialogInterface dialog, int which) {
                                sendMessage(PEER_CONNECTION_USER_CONFIRM);
                            }
                    })
                    .setCancelable(false)
                    .create();
            dialog.setCanceledOnTouchOutside(false);
            dialog.getWindow().setType(WindowManager.LayoutParams.TYPE_SYSTEM_ALERT);
            WindowManager.LayoutParams attrs = dialog.getWindow().getAttributes();
            attrs.privateFlags = WindowManager.LayoutParams.PRIVATE_FLAG_SHOW_FOR_ALL_USERS;
            dialog.getWindow().setAttributes(attrs);
            dialog.show();
        }

        private void notifyInvitationReceived() {
            Resources r = Resources.getSystem();
            final WpsInfo wps = mSavedPeerConfig.wps;
            final View textEntryView = LayoutInflater.from(mContext)
                    .inflate(R.layout.wifi_p2p_dialog, null);

            ViewGroup group = (ViewGroup) textEntryView.findViewById(R.id.info);
            addRowToDialog(group, R.string.wifi_p2p_from_message, getDeviceName(
                    mSavedPeerConfig.deviceAddress));

            final EditText pin = (EditText) textEntryView.findViewById(R.id.wifi_p2p_wps_pin);

            AlertDialog dialog = new AlertDialog.Builder(mContext)
                    .setTitle(r.getString(R.string.wifi_p2p_invitation_to_connect_title))
                    .setView(textEntryView)
                    .setPositiveButton(r.getString(R.string.accept), new OnClickListener() {
                            public void onClick(DialogInterface dialog, int which) {
                                if (wps.setup == WpsInfo.KEYPAD) {
                                    mSavedPeerConfig.wps.pin = pin.getText().toString();
                                }
                                if (DBG) logd(getName() + " accept invitation " + mSavedPeerConfig);
                                sendMessage(PEER_CONNECTION_USER_ACCEPT);
                            }
                        })
                    .setNegativeButton(r.getString(R.string.decline), new OnClickListener() {
                            @Override
                            public void onClick(DialogInterface dialog, int which) {
                                if (DBG) logd(getName() + " ignore connect");
                                sendMessage(PEER_CONNECTION_USER_REJECT);
                            }
                        })
                    .setOnCancelListener(new DialogInterface.OnCancelListener() {
                            @Override
                            public void onCancel(DialogInterface arg0) {
                                if (DBG) logd(getName() + " ignore connect");
                                sendMessage(PEER_CONNECTION_USER_REJECT);
                            }
                        })
                    .create();
            dialog.setCanceledOnTouchOutside(false);

            // make the enter pin area or the display pin area visible
            switch (wps.setup) {
                case WpsInfo.KEYPAD:
                    if (DBG) logd("Enter pin section visible");
                    textEntryView.findViewById(R.id.enter_pin_section).setVisibility(View.VISIBLE);
                    break;
                case WpsInfo.DISPLAY:
                    if (DBG) logd("Shown pin section visible");
                    addRowToDialog(group, R.string.wifi_p2p_show_pin_message, wps.pin);
                    break;
                default:
                    break;
            }

            if ((r.getConfiguration().uiMode & Configuration.UI_MODE_TYPE_APPLIANCE)
                    == Configuration.UI_MODE_TYPE_APPLIANCE) {
                // For appliance devices, add a key listener which accepts.
                dialog.setOnKeyListener(new DialogInterface.OnKeyListener() {

                    @Override
                    public boolean onKey(DialogInterface dialog, int keyCode, KeyEvent event) {
                        // TODO: make the actual key come from a config value.
                        if (keyCode == KeyEvent.KEYCODE_VOLUME_MUTE) {
                            sendMessage(PEER_CONNECTION_USER_ACCEPT);
                            dialog.dismiss();
                            return true;
                        }
                        return false;
                    }
                });
                // TODO: add timeout for this dialog.
                // TODO: update UI in appliance mode to tell user what to do.
            }

            dialog.getWindow().setType(WindowManager.LayoutParams.TYPE_SYSTEM_ALERT);
            WindowManager.LayoutParams attrs = dialog.getWindow().getAttributes();
            attrs.privateFlags = WindowManager.LayoutParams.PRIVATE_FLAG_SHOW_FOR_ALL_USERS;
            dialog.getWindow().setAttributes(attrs);
            dialog.show();
        }

        /**
         * This method unifies the persisent group list, cleans up unused
         * networks and if required, updates corresponding broadcast receivers
         * @param boolean if true, reload the group list from scratch
         *                and send broadcast message with fresh list
         */
        private void updatePersistentNetworks(boolean reload) {
            if (reload) mGroups.clear();

            // Save in all cases, including when reload was requested, but
            // no network has been found.
            if (mWifiNative.p2pListNetworks(mGroups) || reload) {
                for (WifiP2pGroup group : mGroups.getGroupList()) {
                    if (mThisDevice.deviceAddress.equals(group.getOwner().deviceAddress)) {
                        group.setOwner(mThisDevice);
                    }
                }
                mWifiNative.saveConfig();
                sendP2pPersistentGroupsChangedBroadcast();
            }
        }

        /**
         * A config is valid if it has a peer address that has already been
         * discovered
         * @param WifiP2pConfig config to be validated
         * @return true if it is invalid, false otherwise
         */
        private boolean isConfigInvalid(WifiP2pConfig config) {
            if (config == null) return true;
            if (TextUtils.isEmpty(config.deviceAddress)) return true;
            if (mPeers.get(config.deviceAddress) == null) return true;
            return false;
        }

        /**
         * A config is valid as a group if it has network name and passphrase.
         * Supplicant can construct a group on the fly for creating a group with specified config
         * or join a group without negotiation and WPS.
         * @param WifiP2pConfig config to be validated
         * @return true if it is valid, false otherwise
         */
        private boolean isConfigValidAsGroup(WifiP2pConfig config) {
            if (config == null) return false;
            if (TextUtils.isEmpty(config.deviceAddress)) return false;
            if (!TextUtils.isEmpty(config.networkName)
                    && !TextUtils.isEmpty(config.passphrase)) {
                return true;
            }

            return false;
        }

        private WifiP2pDevice fetchCurrentDeviceDetails(WifiP2pConfig config) {
            if (config == null) return null;
            // Fetch & update group capability from supplicant on the device
            int gc = mWifiNative.getGroupCapability(config.deviceAddress);
            // TODO: The supplicant does not provide group capability changes as an event.
            // Having it pushed as an event would avoid polling for this information right
            // before a connection
            mPeers.updateGroupCapability(config.deviceAddress, gc);
            return mPeers.get(config.deviceAddress);
        }

        /**
         * Start a p2p group negotiation and display pin if necessary
         * @param config for the peer
         */
        private void p2pConnectWithPinDisplay(WifiP2pConfig config) {
            if (config == null) {
                Log.e(TAG, "Illegal argument(s)");
                return;
            }
            WifiP2pDevice dev = fetchCurrentDeviceDetails(config);
            if (dev == null) {
                Log.e(TAG, "Invalid device");
                return;
            }
            String pin = mWifiNative.p2pConnect(config, dev.isGroupOwner());
            try {
                Integer.parseInt(pin);
                notifyInvitationSent(pin, config.deviceAddress);
            } catch (NumberFormatException ignore) {
                // do nothing if p2pConnect did not return a pin
            }
        }

        /**
         * Reinvoke a persistent group.
         *
         * @param config for the peer
         * @return true on success, false on failure
         */
        private boolean reinvokePersistentGroup(WifiP2pConfig config) {
            if (config == null) {
                Log.e(TAG, "Illegal argument(s)");
                return false;
            }
            WifiP2pDevice dev = fetchCurrentDeviceDetails(config);
            if (dev == null) {
                Log.e(TAG, "Invalid device");
                return false;
            }
            boolean join = dev.isGroupOwner();
            String ssid = mWifiNative.p2pGetSsid(dev.deviceAddress);
            if (DBG) logd("target ssid is " + ssid + " join:" + join);

            if (join && dev.isGroupLimit()) {
                if (DBG) logd("target device reaches group limit.");

                // if the target group has reached the limit,
                // try group formation.
                join = false;
            } else if (join) {
                int netId = mGroups.getNetworkId(dev.deviceAddress, ssid);
                if (netId >= 0) {
                    // Skip WPS and start 4way handshake immediately.
                    if (!mWifiNative.p2pGroupAdd(netId)) {
                        return false;
                    }
                    return true;
                }
            }

            if (!join && dev.isDeviceLimit()) {
                loge("target device reaches the device limit.");
                return false;
            }

            if (!join && dev.isInvitationCapable()) {
                int netId = WifiP2pGroup.PERSISTENT_NET_ID;
                if (config.netId >= 0) {
                    if (config.deviceAddress.equals(mGroups.getOwnerAddr(config.netId))) {
                        netId = config.netId;
                    }
                } else {
                    netId = mGroups.getNetworkId(dev.deviceAddress);
                }
                if (netId < 0) {
                    netId = getNetworkIdFromClientList(dev.deviceAddress);
                }
                if (DBG) logd("netId related with " + dev.deviceAddress + " = " + netId);
                if (netId >= 0) {
                    // Invoke the persistent group.
                    if (mWifiNative.p2pReinvoke(netId, dev.deviceAddress)) {
                        // Save network id. It'll be used when an invitation
                        // result event is received.
                        config.netId = netId;
                        return true;
                    } else {
                        loge("p2pReinvoke() failed, update networks");
                        updatePersistentNetworks(RELOAD);
                        return false;
                    }
                }
            }
            return false;
        }

        /**
         * Return the network id of the group owner profile which has the p2p client with
         * the specified device address in it's client list.
         * If more than one persistent group of the same address is present in its client
         * lists, return the first one.
         *
         * @param deviceAddress p2p device address.
         * @return the network id. if not found, return -1.
         */
        private int getNetworkIdFromClientList(String deviceAddress) {
            if (deviceAddress == null) return -1;

            Collection<WifiP2pGroup> groups = mGroups.getGroupList();
            for (WifiP2pGroup group : groups) {
                int netId = group.getNetworkId();
                String[] p2pClientList = getClientList(netId);
                if (p2pClientList == null) continue;
                for (String client : p2pClientList) {
                    if (deviceAddress.equalsIgnoreCase(client)) {
                        return netId;
                    }
                }
            }
            return -1;
        }

        /**
         * Return p2p client list associated with the specified network id.
         * @param netId network id.
         * @return p2p client list. if not found, return null.
         */
        private String[] getClientList(int netId) {
            String p2pClients = mWifiNative.getP2pClientList(netId);
            if (p2pClients == null) {
                return null;
            }
            return p2pClients.split(" ");
        }

        /**
         * Remove the specified p2p client from the specified profile.
         * @param netId network id of the profile.
         * @param addr p2p client address to be removed.
         * @param isRemovable if true, remove the specified profile if its client
         *             list becomes empty.
         * @return whether removing the specified p2p client is successful or not.
         */
        private boolean removeClientFromList(int netId, String addr, boolean isRemovable) {
            StringBuilder modifiedClientList =  new StringBuilder();
            String[] currentClientList = getClientList(netId);
            boolean isClientRemoved = false;
            if (currentClientList != null) {
                for (String client : currentClientList) {
                    if (!client.equalsIgnoreCase(addr)) {
                        modifiedClientList.append(" ");
                        modifiedClientList.append(client);
                    } else {
                        isClientRemoved = true;
                    }
                }
            }
            if (modifiedClientList.length() == 0 && isRemovable) {
                // the client list is empty. so remove it.
                if (DBG) logd("Remove unknown network");
                mGroups.remove(netId);
                return true;
            }

            if (!isClientRemoved) {
                // specified p2p client is not found. already removed.
                return false;
            }

            if (DBG) logd("Modified client list: " + modifiedClientList);
            if (modifiedClientList.length() == 0) {
                modifiedClientList.append("\"\"");
            }
            mWifiNative.setP2pClientList(netId, modifiedClientList.toString());
            mWifiNative.saveConfig();
            return true;
        }

        private void setWifiP2pInfoOnGroupFormation(InetAddress serverInetAddress) {
            mWifiP2pInfo.groupFormed = true;
            mWifiP2pInfo.isGroupOwner = mGroup.isGroupOwner();
            mWifiP2pInfo.groupOwnerAddress = serverInetAddress;
        }

        private void resetWifiP2pInfo() {
            mWifiP2pInfo.groupFormed = false;
            mWifiP2pInfo.isGroupOwner = false;
            mWifiP2pInfo.groupOwnerAddress = null;
        }

        private String getDeviceName(String deviceAddress) {
            WifiP2pDevice d = mPeers.get(deviceAddress);
            if (d != null) {
                return d.deviceName;
            }
            //Treat the address as name if there is no match
            return deviceAddress;
        }

        private String getPersistedDeviceName() {
            String deviceName = mFrameworkFacade.getStringSetting(mContext,
                    Settings.Global.WIFI_P2P_DEVICE_NAME);
            if (deviceName == null) {
                // We use the 4 digits of the ANDROID_ID to have a friendly
                // default that has low likelihood of collision with a peer
                String id = mFrameworkFacade.getSecureStringSetting(mContext,
                        Settings.Secure.ANDROID_ID);
                return "Android_" + id.substring(0, 4);
            }
            return deviceName;
        }

        private boolean setAndPersistDeviceName(String devName) {
            if (devName == null) return false;

            if (!mWifiNative.setDeviceName(devName)) {
                loge("Failed to set device name " + devName);
                return false;
            }

            mThisDevice.deviceName = devName;
            mWifiNative.setP2pSsidPostfix("-" + mThisDevice.deviceName);

            mFrameworkFacade.setStringSetting(mContext,
                    Settings.Global.WIFI_P2P_DEVICE_NAME, devName);
            sendThisDeviceChangedBroadcast();
            return true;
        }

        private boolean setWfdInfo(WifiP2pWfdInfo wfdInfo) {
            boolean success;

            if (!wfdInfo.isWfdEnabled()) {
                success = mWifiNative.setWfdEnable(false);
            } else {
                success =
                    mWifiNative.setWfdEnable(true)
                    && mWifiNative.setWfdDeviceInfo(wfdInfo.getDeviceInfoHex());
            }

            if (!success) {
                loge("Failed to set wfd properties");
                return false;
            }

            mThisDevice.wfdInfo = wfdInfo;
            sendThisDeviceChangedBroadcast();
            return true;
        }

        private boolean setWfdR2Info(WifiP2pWfdInfo wfdInfo) {
            boolean success;

            if (!wfdInfo.isWfdEnabled()) {
                success = mWifiNative.setWfdEnable(false);
            } else {
                success =
                    mWifiNative.setWfdEnable(true)
                    && mWifiNative.setWfdR2DeviceInfo(wfdInfo.getR2DeviceInfoHex());
            }

            if (!success) {
                loge("Failed to set wfd properties");
                return false;
            }

            mThisDevice.wfdInfo = wfdInfo;
            sendThisDeviceChangedBroadcast();
            return true;
        }

        private void initializeP2pSettings() {
            mThisDevice.deviceName = getPersistedDeviceName();
            mWifiNative.setP2pDeviceName(mThisDevice.deviceName);
            // DIRECT-XY-DEVICENAME (XY is randomly generated)
            mWifiNative.setP2pSsidPostfix("-" + mThisDevice.deviceName);
            mWifiNative.setP2pDeviceType(mThisDevice.primaryDeviceType);
            // Supplicant defaults to using virtual display with display
            // which refers to a remote display. Use physical_display
            mWifiNative.setConfigMethods("virtual_push_button physical_display keypad");

            mThisDevice.deviceAddress = mWifiNative.p2pGetDeviceAddress();
            updateThisDevice(WifiP2pDevice.AVAILABLE);
            if (DBG) logd("DeviceAddress: " + mThisDevice.deviceAddress);
            mWifiNative.p2pFlush();
            mWifiNative.p2pServiceFlush();
            mServiceTransactionId = 0;
            mServiceDiscReqId = null;

            updatePersistentNetworks(RELOAD);
        }

        private void updateThisDevice(int status) {
            mThisDevice.status = status;
            sendThisDeviceChangedBroadcast();
        }

        private void handleGroupCreationFailure() {
            resetWifiP2pInfo();
            mNetworkInfo.setDetailedState(NetworkInfo.DetailedState.FAILED, null, null);
            sendP2pConnectionChangedBroadcast();

            // Remove only the peer we failed to connect to so that other devices discovered
            // that have not timed out still remain in list for connection
            boolean peersChanged = mPeers.remove(mPeersLostDuringConnection);
            if (!TextUtils.isEmpty(mSavedPeerConfig.deviceAddress)
                    && mPeers.remove(mSavedPeerConfig.deviceAddress) != null) {
                peersChanged = true;
            }
            if (peersChanged) {
                sendPeersChangedBroadcast();
            }

            mPeersLostDuringConnection.clear();
            mServiceDiscReqId = null;
            sendMessage(WifiP2pManager.DISCOVER_PEERS);
        }

        private void handleGroupRemoved() {
            if (mGroup.isGroupOwner()) {
                stopDhcpServer(mGroup.getInterface());
            } else {
                if (DBG) logd("stop IpClient");
                stopIpClient();
                try {
                    mNwService.removeInterfaceFromLocalNetwork(mGroup.getInterface());
                } catch (RemoteException e) {
                    loge("Failed to remove iface from local network " + e);
                }
            }

            try {
                mNwService.clearInterfaceAddresses(mGroup.getInterface());
            } catch (Exception e) {
                loge("Failed to clear addresses " + e);
            }

            // Clear any timeout that was set. This is essential for devices
            // that reuse the main p2p interface for a created group.
            mWifiNative.setP2pGroupIdle(mGroup.getInterface(), 0);

            boolean peersChanged = false;
            // Remove only peers part of the group, so that other devices discovered
            // that have not timed out still remain in list for connection
            for (WifiP2pDevice d : mGroup.getClientList()) {
                if (mPeers.remove(d)) peersChanged = true;
            }
            if (mPeers.remove(mGroup.getOwner())) peersChanged = true;
            if (mPeers.remove(mPeersLostDuringConnection)) peersChanged = true;
            if (peersChanged) {
                sendPeersChangedBroadcast();
            }

            mGroup = null;
            mPeersLostDuringConnection.clear();
            mServiceDiscReqId = null;

            if (mTemporarilyDisconnectedWifi) {
                if (mWifiChannel != null) {
                    mWifiChannel.sendMessage(WifiP2pServiceImpl.DISCONNECT_WIFI_REQUEST, 0);
                } else {
                    loge("handleGroupRemoved(): WifiChannel is null");
                }
                mTemporarilyDisconnectedWifi = false;
            }
        }

        private void replyToMessage(Message msg, int what) {
            // State machine initiated requests can have replyTo set to null
            // indicating there are no recipients, we ignore those reply actions
            if (msg.replyTo == null) return;
            Message dstMsg = obtainMessage(msg);
            dstMsg.what = what;
            mReplyChannel.replyToMessage(msg, dstMsg);
        }

        private void replyToMessage(Message msg, int what, int arg1) {
            if (msg.replyTo == null) return;
            Message dstMsg = obtainMessage(msg);
            dstMsg.what = what;
            dstMsg.arg1 = arg1;
            mReplyChannel.replyToMessage(msg, dstMsg);
        }

        private void replyToMessage(Message msg, int what, Object obj) {
            if (msg.replyTo == null) return;
            Message dstMsg = obtainMessage(msg);
            dstMsg.what = what;
            dstMsg.obj = obj;
            mReplyChannel.replyToMessage(msg, dstMsg);
        }

        private Message obtainMessage(Message srcMsg) {
            // arg2 on the source message has a hash code that needs to
            // be retained in replies see WifiP2pManager for details
            Message msg = Message.obtain();
            msg.arg2 = srcMsg.arg2;
            return msg;
        }

        @Override
        protected void logd(String s) {
            Slog.d(TAG, s);
        }

        @Override
        protected void loge(String s) {
            Slog.e(TAG, s);
        }

        /**
         * Update service discovery request to wpa_supplicant.
         */
        private boolean updateSupplicantServiceRequest() {
            clearSupplicantServiceRequest();

            StringBuffer sb = new StringBuffer();
            for (ClientInfo c: mClientInfoList.values()) {
                int key;
                WifiP2pServiceRequest req;
                for (int i = 0; i < c.mReqList.size(); i++) {
                    req = c.mReqList.valueAt(i);
                    if (req != null) {
                        sb.append(req.getSupplicantQuery());
                    }
                }
            }

            if (sb.length() == 0) {
                return false;
            }

            mServiceDiscReqId = mWifiNative.p2pServDiscReq("00:00:00:00:00:00", sb.toString());
            if (mServiceDiscReqId == null) {
                return false;
            }
            return true;
        }

        /**
         * Clear service discovery request in wpa_supplicant
         */
        private void clearSupplicantServiceRequest() {
            if (mServiceDiscReqId == null) return;

            mWifiNative.p2pServDiscCancelReq(mServiceDiscReqId);
            mServiceDiscReqId = null;
        }

        private boolean addServiceRequest(Messenger m, WifiP2pServiceRequest req) {
            if (m == null || req == null) {
                Log.e(TAG, "Illegal argument(s)");
                return false;
            }
            // TODO: We could track individual service adds separately and avoid
            // having to do update all service requests on every new request
            clearClientDeadChannels();

            ClientInfo clientInfo = getClientInfo(m, false);
            if (clientInfo == null) {
                return false;
            }

            ++mServiceTransactionId;
            //The Wi-Fi p2p spec says transaction id should be non-zero
            if (mServiceTransactionId == 0) ++mServiceTransactionId;
            req.setTransactionId(mServiceTransactionId);
            clientInfo.mReqList.put(mServiceTransactionId, req);

            if (mServiceDiscReqId == null) {
                return true;
            }

            return updateSupplicantServiceRequest();
        }

        private void removeServiceRequest(Messenger m, WifiP2pServiceRequest req) {
            if (m == null || req == null) {
                Log.e(TAG, "Illegal argument(s)");
            }

            ClientInfo clientInfo = getClientInfo(m, false);
            if (clientInfo == null) {
                return;
            }

            // Application does not have transaction id information
            // go through stored requests to remove
            boolean removed = false;
            for (int i = 0; i < clientInfo.mReqList.size(); i++) {
                if (req.equals(clientInfo.mReqList.valueAt(i))) {
                    removed = true;
                    clientInfo.mReqList.removeAt(i);
                    break;
                }
            }

            if (!removed) return;

            if (mServiceDiscReqId == null) {
                return;
            }

            updateSupplicantServiceRequest();
        }

        private void clearServiceRequests(Messenger m) {
            if (m == null) {
                Log.e(TAG, "Illegal argument(s)");
                return;
            }

            ClientInfo clientInfo = getClientInfo(m, false);
            if (clientInfo == null) {
                return;
            }

            if (clientInfo.mReqList.size() == 0) {
                return;
            }

            clientInfo.mReqList.clear();

            if (mServiceDiscReqId == null) {
                return;
            }

            updateSupplicantServiceRequest();
        }

        private boolean addLocalService(Messenger m, WifiP2pServiceInfo servInfo) {
            if (m == null || servInfo == null) {
                Log.e(TAG, "Illegal arguments");
                return false;
            }

            clearClientDeadChannels();

            ClientInfo clientInfo = getClientInfo(m, false);

            if (clientInfo == null) {
                return false;
            }

            if (!clientInfo.mServList.add(servInfo)) {
                return false;
            }

            if (!mWifiNative.p2pServiceAdd(servInfo)) {
                clientInfo.mServList.remove(servInfo);
                return false;
            }

            return true;
        }

        private void removeLocalService(Messenger m, WifiP2pServiceInfo servInfo) {
            if (m == null || servInfo == null) {
                Log.e(TAG, "Illegal arguments");
                return;
            }

            ClientInfo clientInfo = getClientInfo(m, false);
            if (clientInfo == null) {
                return;
            }

            mWifiNative.p2pServiceDel(servInfo);
            clientInfo.mServList.remove(servInfo);
        }

        private void clearLocalServices(Messenger m) {
            if (m == null) {
                Log.e(TAG, "Illegal argument(s)");
                return;
            }

            ClientInfo clientInfo = getClientInfo(m, false);
            if (clientInfo == null) {
                return;
            }

            for (WifiP2pServiceInfo servInfo: clientInfo.mServList) {
                mWifiNative.p2pServiceDel(servInfo);
            }

            clientInfo.mServList.clear();
        }

        private void clearClientInfo(Messenger m) {
            // update wpa_supplicant service info
            clearLocalServices(m);
            clearServiceRequests(m);
            // remove client from client list
            ClientInfo clientInfo = mClientInfoList.remove(m);
            if (clientInfo != null) {
                logd("Client:" + clientInfo.mPackageName + " is removed");
            }
        }

        /**
         * Send the service response to the WifiP2pManager.Channel.
         * @param WifiP2pServiceResponse response to service discovery
         */
        private void sendServiceResponse(WifiP2pServiceResponse resp) {
            if (resp == null) {
                Log.e(TAG, "sendServiceResponse with null response");
                return;
            }
            for (ClientInfo c : mClientInfoList.values()) {
                WifiP2pServiceRequest req = c.mReqList.get(resp.getTransactionId());
                if (req != null) {
                    Message msg = Message.obtain();
                    msg.what = WifiP2pManager.RESPONSE_SERVICE;
                    msg.arg1 = 0;
                    msg.arg2 = 0;
                    msg.obj = resp;
                    if (c.mMessenger == null) {
                        continue;
                    }
                    try {
                        c.mMessenger.send(msg);
                    } catch (RemoteException e) {
                        if (DBG) logd("detect dead channel");
                        clearClientInfo(c.mMessenger);
                        return;
                    }
                }
            }
        }

        /**
         * We don't get notifications of clients that have gone away.
         * We detect this actively when services are added and throw
         * them away.
         *
         * TODO: This can be done better with full async channels.
         */
        private void clearClientDeadChannels() {
            ArrayList<Messenger> deadClients = new ArrayList<Messenger>();

            for (ClientInfo c : mClientInfoList.values()) {
                Message msg = Message.obtain();
                msg.what = WifiP2pManager.PING;
                msg.arg1 = 0;
                msg.arg2 = 0;
                msg.obj = null;
                if (c.mMessenger == null) {
                    continue;
                }
                try {
                    c.mMessenger.send(msg);
                } catch (RemoteException e) {
                    if (DBG) logd("detect dead channel");
                    deadClients.add(c.mMessenger);
                }
            }

            for (Messenger m : deadClients) {
                clearClientInfo(m);
            }
        }

        /**
         * Return the specified ClientInfo.
         * @param m Messenger
         * @param createIfNotExist if true and the specified channel info does not exist,
         * create new client info.
         * @return the specified ClientInfo.
         */
        private ClientInfo getClientInfo(Messenger m, boolean createIfNotExist) {
            ClientInfo clientInfo = mClientInfoList.get(m);

            if (clientInfo == null && createIfNotExist) {
                if (DBG) logd("add a new client");
                clientInfo = new ClientInfo(m);
                mClientInfoList.put(m, clientInfo);
            }

            return clientInfo;
        }

        /**
         * Enforces permissions on the caller who is requesting for P2p Peers
         * @param pkg Bundle containing the calling package string
         * @param uid of the caller
         * @return WifiP2pDeviceList the peer list
         */
        private WifiP2pDeviceList getPeers(String pkgName, int uid) {
            // getPeers() is guaranteed to be invoked after Wifi Service is up
            // This ensures getInstance() will return a non-null object now
            if (mWifiPermissionsUtil.checkCanAccessWifiDirect(pkgName, uid)) {
                return new WifiP2pDeviceList(mPeers);
            } else {
                return new WifiP2pDeviceList();
            }
        }

        /**
         * Enable BTCOEXMODE after DHCP or GROUP REMOVE
         */
        private void enableBTCoex() {
            if (mIsBTCoexDisabled) {
                mWifNative.setBluetoothCoexistenceMode(
                    mInterfaceName, P2P_BLUETOOTH_COEXISTENCE_MODE_SENSE);
                mIsBTCoexDisabled = false;
            }
        }

        private void setPendingFactoryReset(boolean pending) {
            mFrameworkFacade.setIntegerSetting(mContext,
                    Settings.Global.WIFI_P2P_PENDING_FACTORY_RESET,
                    pending ? 1 : 0);
        }

        private boolean isPendingFactoryReset() {
            int val = mFrameworkFacade.getIntegerSetting(mContext,
                    Settings.Global.WIFI_P2P_PENDING_FACTORY_RESET,
                    0);
            return (val != 0);
        }

        /**
         * Enforces permissions on the caller who is requesting factory reset.
         * @param pkg Bundle containing the calling package string.
         * @param uid The caller uid.
         */
        private boolean factoryReset(int uid) {
            String pkgName = mContext.getPackageManager().getNameForUid(uid);
            UserManager userManager = mWifiInjector.getUserManager();

            if (!mWifiPermissionsUtil.checkNetworkSettingsPermission(uid)) return false;

            if (userManager.hasUserRestriction(UserManager.DISALLOW_NETWORK_RESET)) return false;

            if (userManager.hasUserRestriction(UserManager.DISALLOW_CONFIG_WIFI)) return false;

            Log.i(TAG, "factoryReset uid=" + uid + " pkg=" + pkgName);

            if (mNetworkInfo.isAvailable()) {
                if (mWifiNative.p2pListNetworks(mGroups)) {
                    for (WifiP2pGroup group : mGroups.getGroupList()) {
                        mWifiNative.removeP2pNetwork(group.getNetworkId());
                    }
                }
                // reload will save native config and broadcast changed event.
                updatePersistentNetworks(true);
                setPendingFactoryReset(false);
            } else {
                setPendingFactoryReset(true);
            }
            return true;
        }

        /**
        * Get calling package string from Client HashMap
        *
        * @param uid The uid of the caller package
        * @param replyMessenger AsyncChannel handler in caller
        */
        private String getCallingPkgName(int uid, Messenger replyMessenger) {
            ClientInfo clientInfo = mClientInfoList.get(replyMessenger);
            if (clientInfo != null) {
                return clientInfo.mPackageName;
            }
            if (uid == Process.SYSTEM_UID) return mContext.getOpPackageName();
            return null;

        }

        /**
         * Clear all of p2p local service request/response for all p2p clients
         */
        private void clearServicesForAllClients() {
            for (ClientInfo c : mClientInfoList.values()) {
                clearLocalServices(c.mMessenger);
                clearServiceRequests(c.mMessenger);
            }
        }
    }

    /**
     * Information about a particular client and we track the service discovery requests
     * and the local services registered by the client.
     */
    private class ClientInfo {

        // A reference to WifiP2pManager.Channel handler.
        // The response of this request is notified to WifiP2pManager.Channel handler
        private Messenger mMessenger;
        private String mPackageName;


        // A service discovery request list.
        private SparseArray<WifiP2pServiceRequest> mReqList;

        // A local service information list.
        private List<WifiP2pServiceInfo> mServList;

        private ClientInfo(Messenger m) {
            mMessenger = m;
            mPackageName = null;
            mReqList = new SparseArray();
            mServList = new ArrayList<WifiP2pServiceInfo>();
        }
    }
}<|MERGE_RESOLUTION|>--- conflicted
+++ resolved
@@ -712,14 +712,9 @@
         private UserAuthorizingJoinState mUserAuthorizingJoinState = new UserAuthorizingJoinState();
         private OngoingGroupRemovalState mOngoingGroupRemovalState = new OngoingGroupRemovalState();
 
-<<<<<<< HEAD
-        private WifiP2pNative mWifiNative = WifiInjector.getInstance().getWifiP2pNative();
-        private WifiP2pMonitor mWifiMonitor = WifiInjector.getInstance().getWifiP2pMonitor();
-        private WifiNative mWifNative = WifiInjector.getInstance().getWifiNative();;
-=======
         private WifiP2pNative mWifiNative = mWifiInjector.getWifiP2pNative();
         private WifiP2pMonitor mWifiMonitor = mWifiInjector.getWifiP2pMonitor();
->>>>>>> e3452aa3
+        private WifiNative mWifNative = mWifiInjector.getWifiNative();
         private final WifiP2pDeviceList mPeers = new WifiP2pDeviceList();
         private String mInterfaceName;
 

--- conflicted
+++ resolved
@@ -348,16 +348,13 @@
         public static final String XML_TAG_ROAMING_CONSORTIUM_OIS = "RoamingConsortiumOIs";
         public static final String XML_TAG_RANDOMIZED_MAC_ADDRESS = "RandomizedMacAddress";
         public static final String XML_TAG_MAC_RANDOMIZATION_SETTING = "MacRandomizationSetting";
-<<<<<<< HEAD
+        public static final String XML_TAG_SAE_PASSWORD_ID_KEY = "SaePasswordId";
         public static final String XML_TAG_SHARE_THIS_AP = "ShareThisAp";
 
         public static final String XML_TAG_DPP_CONNECTOR = "DppConnector";
         public static final String XML_TAG_DPP_NETACCESSKEY = "DppNetAccessKey";
         public static final String XML_TAG_DPP_NETACCESSKEY_EXPIRY = "DppNetAccessKeyExpiry";
         public static final String XML_TAG_DPP_CSIGN = "DppCsign";
-=======
-        public static final String XML_TAG_SAE_PASSWORD_ID_KEY = "SaePasswordId";
->>>>>>> 0c2733fe
 
         /**
          * Write WepKeys to the XML stream.
@@ -1051,11 +1048,8 @@
         public static final String XML_TAG_PHASE2_METHOD = "Phase2Method";
         public static final String XML_TAG_PLMN = "PLMN";
         public static final String XML_TAG_REALM = "Realm";
-<<<<<<< HEAD
+        public static final String XML_TAG_OCSP = "Ocsp";
         public static final String XML_TAG_SIMNUM = "SimNum";
-=======
-        public static final String XML_TAG_OCSP = "Ocsp";
->>>>>>> 0c2733fe
 
         /**
          * Write the WifiEnterpriseConfig data elements from the provided config to the XML
@@ -1094,11 +1088,8 @@
             XmlUtil.writeNextValue(out, XML_TAG_PHASE2_METHOD, enterpriseConfig.getPhase2Method());
             XmlUtil.writeNextValue(out, XML_TAG_PLMN, enterpriseConfig.getPlmn());
             XmlUtil.writeNextValue(out, XML_TAG_REALM, enterpriseConfig.getRealm());
-<<<<<<< HEAD
+            XmlUtil.writeNextValue(out, XML_TAG_OCSP, enterpriseConfig.getOcsp());
             XmlUtil.writeNextValue(out, XML_TAG_SIMNUM, enterpriseConfig.getSimNum());
-=======
-            XmlUtil.writeNextValue(out, XML_TAG_OCSP, enterpriseConfig.getOcsp());
->>>>>>> 0c2733fe
         }
 
         /**

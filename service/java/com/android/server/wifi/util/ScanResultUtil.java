/*
 * Copyright (C) 2016 The Android Open Source Project
 *
 * Licensed under the Apache License, Version 2.0 (the "License");
 * you may not use this file except in compliance with the License.
 * You may obtain a copy of the License at
 *
 *      http://www.apache.org/licenses/LICENSE-2.0
 *
 * Unless required by applicable law or agreed to in writing, software
 * distributed under the License is distributed on an "AS IS" BASIS,
 * WITHOUT WARRANTIES OR CONDITIONS OF ANY KIND, either express or implied.
 * See the License for the specific language governing permissions and
 * limitations under the License.
 */

package com.android.server.wifi.util;

import android.net.wifi.ScanResult;
import android.net.wifi.WifiConfiguration;

import com.android.internal.annotations.VisibleForTesting;
import com.android.server.wifi.ScanDetail;
import com.android.server.wifi.hotspot2.NetworkDetail;

import java.io.PrintWriter;
import java.util.List;
/**
 * Scan result utility for any {@link ScanResult} related operations.
 * Currently contains:
 *   > Helper method for converting a ScanResult to a ScanDetail.
 *     Only fields that are supported in ScanResult are copied.
 *   > Helper methods to identify the encryption of a ScanResult.
 */
public class ScanResultUtil {
    private ScanResultUtil() { /* not constructable */ }

    /**
     * This method should only be used when the informationElements field in the provided scan
     * result is filled in with the IEs from the beacon.
     */
    public static ScanDetail toScanDetail(ScanResult scanResult) {
        NetworkDetail networkDetail = new NetworkDetail(scanResult.BSSID,
                scanResult.informationElements, scanResult.anqpLines, scanResult.frequency);
        return new ScanDetail(scanResult, networkDetail);
    }

    /**
     * Helper method to check if the provided |scanResult| corresponds to a PSK network or not.
     * This checks if the provided capabilities string contains PSK encryption type or not.
     */
    public static boolean isScanResultForPskNetwork(ScanResult scanResult) {
        return scanResult.capabilities.contains("PSK");
    }

    /**
     * Helper method to check if the provided |scanResult| corresponds to a WAPI-PSK network or not.
     * This checks if the provided capabilities string contains PSK encryption type or not.
     */
    public static boolean isScanResultForWapiPskNetwork(ScanResult scanResult) {
        return scanResult.capabilities.contains("WAPI-PSK");
    }

    /**
     * Helper method to check if the provided |scanResult| corresponds to a WAPI-CERT
     * network or not.
     * This checks if the provided capabilities string contains PSK encryption type or not.
     */
    public static boolean isScanResultForWapiCertNetwork(ScanResult scanResult) {
        return scanResult.capabilities.contains("WAPI-CERT");
    }

    /**
     * Helper method to check if the provided |scanResult| corresponds to a EAP network or not.
     * This checks if the provided capabilities string contains EAP encryption type or not.
     */
    public static boolean isScanResultForEapNetwork(ScanResult scanResult) {
        return scanResult.capabilities.contains("EAP");
    }

    /**
     * Helper method to check if the provided |scanResult| corresponds to a EAP network or not.
     * This checks if the provided capabilities string contains EAP encryption type or not.
     */
    public static boolean isScanResultForEapSuiteBNetwork(ScanResult scanResult) {
        return scanResult.capabilities.contains("SUITE-B-192");
    }

    /**
     * Helper method to check if the provided |scanResult| corresponds to a WEP network or not.
     * This checks if the provided capabilities string contains WEP encryption type or not.
     */
    public static boolean isScanResultForWepNetwork(ScanResult scanResult) {
        return scanResult.capabilities.contains("WEP");
    }

    /**
     * Helper method to check if the provided |scanResult| corresponds to FILS SHA256 network.
     * This checks if the provided capabilities string contains FILS-SHA256 or not.
     */
    public static boolean isScanResultForFilsSha256Network(ScanResult scanResult) {
        return scanResult.capabilities.contains("FILS-SHA256");
    }

    /**
     * Helper method to check if the provided |scanResult| corresponds to FILS SHA384 network.
     * This checks if the provided capabilities string contains FILS-SHA384 or not.
     */
    public static boolean isScanResultForFilsSha384Network(ScanResult scanResult) {
        return scanResult.capabilities.contains("FILS-SHA384");
    }

    /**
     * Helper method to check if the provided |scanResult| corresponds to DPP network.
     * This checks if the provided capabilities string contains DPP or not.
     */
    public static boolean isScanResultForDppNetwork(ScanResult scanResult) {
        return scanResult.capabilities.contains("DPP");
    }

    /**
     * Helper method to check if the provided |scanResult| corresponds to OWE network.
     * This checks if the provided capabilities string contains OWE or not.
     */
    public static boolean isScanResultForOweNetwork(ScanResult scanResult) {
        return scanResult.capabilities.contains("OWE");
    }

    /**
     * Helper method to check if the provided |scanResult| corresponds to OWE transition network.
     * This checks if the provided capabilities string contains OWE_TRANSITION or not.
     */
    public static boolean isScanResultForOweTransitionNetwork(ScanResult scanResult) {
        return scanResult.capabilities.contains("OWE_TRANSITION");
    }

    /**
     * Helper method to check if the provided |scanResult| corresponds to SAE network.
     * This checks if the provided capabilities string contains SAE or not.
     */
    public static boolean isScanResultForSaeNetwork(ScanResult scanResult) {
        return scanResult.capabilities.contains("SAE");
    }

    /**
     * Helper method to check if the provided |scanResult| corresponds to PSK-SAE transition
     * network. This checks if the provided capabilities string contains both PSK and SAE or not.
     */
    public static boolean isScanResultForPskSaeTransitionNetwork(ScanResult scanResult) {
        return scanResult.capabilities.contains("PSK") && scanResult.capabilities.contains("SAE");
    }

    /**
     * Helper method to check if the provided |scanResult| corresponds to an open network or not.
     * This checks if the provided capabilities string does not contain either of WEP, PSK, SAE
     * or EAP encryption types or not.
     */
    public static boolean isScanResultForOpenNetwork(ScanResult scanResult) {
        return (!(isScanResultForWepNetwork(scanResult) || isScanResultForPskNetwork(scanResult)
                || isScanResultForEapNetwork(scanResult) || isScanResultForSaeNetwork(scanResult)
                || isScanResultForWapiPskNetwork(scanResult)
                || isScanResultForWapiCertNetwork(scanResult)
                || isScanResultForEapSuiteBNetwork(scanResult)));
    }

    /**
     * Helper method to quote the SSID in Scan result to use for comparing/filling SSID stored in
     * WifiConfiguration object.
     */
    @VisibleForTesting
    public static String createQuotedSSID(String ssid) {
        return "\"" + ssid + "\"";
    }

    /**
     * Creates a network configuration object using the provided |scanResult|.
     * This is used to create ephemeral network configurations.
     */
    public static WifiConfiguration createNetworkFromScanResult(ScanResult scanResult) {
        WifiConfiguration config = new WifiConfiguration();
        config.SSID = createQuotedSSID(scanResult.SSID);
        setAllowedKeyManagementFromScanResult(scanResult, config);
        return config;
    }

    /**
     * Sets the {@link WifiConfiguration#allowedKeyManagement} field on the given
     * {@link WifiConfiguration} based on its corresponding {@link ScanResult}.
     */
    public static void setAllowedKeyManagementFromScanResult(ScanResult scanResult,
            WifiConfiguration config) {
        if (isScanResultForSaeNetwork(scanResult)) {
            config.setSecurityParams(WifiConfiguration.SECURITY_TYPE_SAE);
        } else if (isScanResultForPskNetwork(scanResult)) {
            config.setSecurityParams(WifiConfiguration.SECURITY_TYPE_PSK);
        } else if (isScanResultForEapSuiteBNetwork(scanResult)) {
            config.setSecurityParams(WifiConfiguration.SECURITY_TYPE_EAP_SUITE_B);
        } else if (isScanResultForEapNetwork(scanResult)) {
            config.setSecurityParams(WifiConfiguration.SECURITY_TYPE_EAP);
        } else if (isScanResultForWepNetwork(scanResult)) {
            config.setSecurityParams(WifiConfiguration.SECURITY_TYPE_WEP);
        } else if (isScanResultForOweNetwork(scanResult)) {
            config.setSecurityParams(WifiConfiguration.SECURITY_TYPE_OWE);
<<<<<<< HEAD
        } else if (isScanResultForFilsSha256Network(scanResult)) {
            config.setSecurityParams(WifiConfiguration.SECURITY_TYPE_FILS_SHA256);
        } else if (isScanResultForFilsSha384Network(scanResult)) {
            config.setSecurityParams(WifiConfiguration.SECURITY_TYPE_FILS_SHA384);
=======
        } else if (isScanResultForWapiPskNetwork(scanResult)) {
            config.allowedKeyManagement.set(WifiConfiguration.KeyMgmt.WAPI_PSK);
        } else if (isScanResultForWapiCertNetwork(scanResult)) {
            config.allowedKeyManagement.set(WifiConfiguration.KeyMgmt.WAPI_CERT);
>>>>>>> bfa0f0ab
        } else {
            config.setSecurityParams(WifiConfiguration.SECURITY_TYPE_OPEN);
        }
    }

    /**
     * Dump the provided scan results list to |pw|.
     */
    public static void dumpScanResults(PrintWriter pw, List<ScanResult> scanResults, long nowMs) {
        if (scanResults != null && scanResults.size() != 0) {
            pw.println("    BSSID              Frequency      RSSI           Age(sec)     SSID "
                    + "                                Flags");
            for (ScanResult r : scanResults) {
                long timeStampMs = r.timestamp / 1000;
                String age;
                if (timeStampMs <= 0) {
                    age = "___?___";
                } else if (nowMs < timeStampMs) {
                    age = "  0.000";
                } else if (timeStampMs < nowMs - 1000000) {
                    age = ">1000.0";
                } else {
                    age = String.format("%3.3f", (nowMs - timeStampMs) / 1000.0);
                }
                String ssid = r.SSID == null ? "" : r.SSID;
                String rssiInfo = "";
                if (ArrayUtils.size(r.radioChainInfos) == 1) {
                    rssiInfo = String.format("%5d(%1d:%3d)       ", r.level,
                            r.radioChainInfos[0].id, r.radioChainInfos[0].level);
                } else if (ArrayUtils.size(r.radioChainInfos) == 2) {
                    rssiInfo = String.format("%5d(%1d:%3d/%1d:%3d)", r.level,
                            r.radioChainInfos[0].id, r.radioChainInfos[0].level,
                            r.radioChainInfos[1].id, r.radioChainInfos[1].level);
                } else {
                    rssiInfo = String.format("%9d         ", r.level);
                }
                pw.printf("  %17s  %9d  %18s   %7s    %-32s  %s\n",
                        r.BSSID,
                        r.frequency,
                        rssiInfo,
                        age,
                        String.format("%1.32s", ssid),
                        r.capabilities);
            }
        }
    }
}<|MERGE_RESOLUTION|>--- conflicted
+++ resolved
@@ -201,17 +201,14 @@
             config.setSecurityParams(WifiConfiguration.SECURITY_TYPE_WEP);
         } else if (isScanResultForOweNetwork(scanResult)) {
             config.setSecurityParams(WifiConfiguration.SECURITY_TYPE_OWE);
-<<<<<<< HEAD
+        } else if (isScanResultForWapiPskNetwork(scanResult)) {
+            config.allowedKeyManagement.set(WifiConfiguration.KeyMgmt.WAPI_PSK);
+        } else if (isScanResultForWapiCertNetwork(scanResult)) {
+            config.allowedKeyManagement.set(WifiConfiguration.KeyMgmt.WAPI_CERT);
         } else if (isScanResultForFilsSha256Network(scanResult)) {
             config.setSecurityParams(WifiConfiguration.SECURITY_TYPE_FILS_SHA256);
         } else if (isScanResultForFilsSha384Network(scanResult)) {
             config.setSecurityParams(WifiConfiguration.SECURITY_TYPE_FILS_SHA384);
-=======
-        } else if (isScanResultForWapiPskNetwork(scanResult)) {
-            config.allowedKeyManagement.set(WifiConfiguration.KeyMgmt.WAPI_PSK);
-        } else if (isScanResultForWapiCertNetwork(scanResult)) {
-            config.allowedKeyManagement.set(WifiConfiguration.KeyMgmt.WAPI_CERT);
->>>>>>> bfa0f0ab
         } else {
             config.setSecurityParams(WifiConfiguration.SECURITY_TYPE_OPEN);
         }

/*
 * Copyright (C) 2016 The Android Open Source Project
 *
 * Licensed under the Apache License, Version 2.0 (the "License");
 * you may not use this file except in compliance with the License.
 * You may obtain a copy of the License at
 *
 *      http://www.apache.org/licenses/LICENSE-2.0
 *
 * Unless required by applicable law or agreed to in writing, software
 * distributed under the License is distributed on an "AS IS" BASIS,
 * WITHOUT WARRANTIES OR CONDITIONS OF ANY KIND, either express or implied.
 * See the License for the specific language governing permissions and
 * limitations under the License.
 */

package com.android.server.wifi.util;

import android.net.wifi.ScanResult;
import android.net.wifi.WifiConfiguration;

import com.android.internal.annotations.VisibleForTesting;
import com.android.server.wifi.ScanDetail;
import com.android.server.wifi.hotspot2.NetworkDetail;

import java.io.PrintWriter;
import java.util.List;
/**
 * Scan result utility for any {@link ScanResult} related operations.
 * Currently contains:
 *   > Helper method for converting a ScanResult to a ScanDetail.
 *     Only fields that are supported in ScanResult are copied.
 *   > Helper methods to identify the encryption of a ScanResult.
 */
public class ScanResultUtil {
    private ScanResultUtil() { /* not constructable */ }

    /**
     * This method should only be used when the informationElements field in the provided scan
     * result is filled in with the IEs from the beacon.
     */
    public static ScanDetail toScanDetail(ScanResult scanResult) {
        NetworkDetail networkDetail = new NetworkDetail(scanResult.BSSID,
                scanResult.informationElements, scanResult.anqpLines, scanResult.frequency);
        return new ScanDetail(scanResult, networkDetail);
    }

    /**
     * Helper method to check if the provided |scanResult| corresponds to a PSK network or not.
     * This checks if the provided capabilities string contains PSK encryption type or not.
     */
    public static boolean isScanResultForPskNetwork(ScanResult scanResult) {
        return scanResult.capabilities.contains("PSK");
    }

    /**
     * Helper method to check if the provided |scanResult| corresponds to a WAPI-PSK network or not.
     * This checks if the provided capabilities string contains PSK encryption type or not.
     */
    public static boolean isScanResultForWapiPskNetwork(ScanResult scanResult) {
        return scanResult.capabilities.contains("WAPI-PSK");
    }

    /**
     * Helper method to check if the provided |scanResult| corresponds to a WAPI-CERT
     * network or not.
     * This checks if the provided capabilities string contains PSK encryption type or not.
     */
    public static boolean isScanResultForWapiCertNetwork(ScanResult scanResult) {
        return scanResult.capabilities.contains("WAPI-CERT");
    }

    /**
     * Helper method to check if the provided |scanResult| corresponds to a EAP network or not.
     * This checks if the provided capabilities string contains EAP encryption type or not.
     */
    public static boolean isScanResultForEapNetwork(ScanResult scanResult) {
        return scanResult.capabilities.contains("EAP");
    }

    /**
     * Helper method to check if the provided |scanResult| corresponds to a EAP network or not.
     * This checks if the provided capabilities string contains EAP encryption type or not.
     */
    public static boolean isScanResultForEapSuiteBNetwork(ScanResult scanResult) {
        return scanResult.capabilities.contains("SUITE-B-192");
    }

    /**
     * Helper method to check if the provided |scanResult| corresponds to a WEP network or not.
     * This checks if the provided capabilities string contains WEP encryption type or not.
     */
    public static boolean isScanResultForWepNetwork(ScanResult scanResult) {
        return scanResult.capabilities.contains("WEP");
    }

    /**
     * Helper method to check if the provided |scanResult| corresponds to FILS SHA256 network.
     * This checks if the provided capabilities string contains FILS-SHA256 or not.
     */
    public static boolean isScanResultForFilsSha256Network(ScanResult scanResult) {
        return scanResult.capabilities.contains("FILS-SHA256");
    }

    /**
     * Helper method to check if the provided |scanResult| corresponds to FILS SHA384 network.
     * This checks if the provided capabilities string contains FILS-SHA384 or not.
     */
    public static boolean isScanResultForFilsSha384Network(ScanResult scanResult) {
        return scanResult.capabilities.contains("FILS-SHA384");
    }

    /**
     * Helper method to check if the provided |scanResult| corresponds to DPP network.
     * This checks if the provided capabilities string contains DPP or not.
     */
    public static boolean isScanResultForDppNetwork(ScanResult scanResult) {
        return scanResult.capabilities.contains("DPP");
    }

    /**
     * Helper method to check if the provided |scanResult| corresponds to OWE network.
     * This checks if the provided capabilities string contains OWE or not.
     */
    public static boolean isScanResultForOweNetwork(ScanResult scanResult) {
        return scanResult.capabilities.contains("OWE");
    }

    /**
     * Helper method to check if the provided |scanResult| corresponds to OWE transition network.
     * This checks if the provided capabilities string contains OWE_TRANSITION or not.
     */
    public static boolean isScanResultForOweTransitionNetwork(ScanResult scanResult) {
        return scanResult.capabilities.contains("OWE_TRANSITION");
    }

    /**
     * Helper method to check if the provided |scanResult| corresponds to SAE network.
     * This checks if the provided capabilities string contains SAE or not.
     */
    public static boolean isScanResultForSaeNetwork(ScanResult scanResult) {
        return scanResult.capabilities.contains("SAE");
    }

    /**
     * Helper method to check if the provided |scanResult| corresponds to PSK-SAE transition
     * network. This checks if the provided capabilities string contains both PSK and SAE or not.
     */
    public static boolean isScanResultForPskSaeTransitionNetwork(ScanResult scanResult) {
        return scanResult.capabilities.contains("PSK") && scanResult.capabilities.contains("SAE");
    }

    /**
     * Helper method to check if the provided |scanResult| corresponds to an open network or not.
     * This checks if the provided capabilities string does not contain either of WEP, PSK, SAE
     * or EAP encryption types or not.
     */
    public static boolean isScanResultForOpenNetwork(ScanResult scanResult) {
        return (!(isScanResultForWepNetwork(scanResult) || isScanResultForPskNetwork(scanResult)
                || isScanResultForEapNetwork(scanResult) || isScanResultForSaeNetwork(scanResult)
                || isScanResultForWapiPskNetwork(scanResult)
                || isScanResultForWapiCertNetwork(scanResult)
                || isScanResultForEapSuiteBNetwork(scanResult)));
    }

    /**
     * Helper method to quote the SSID in Scan result to use for comparing/filling SSID stored in
     * WifiConfiguration object.
     */
    @VisibleForTesting
    public static String createQuotedSSID(String ssid) {
        return "\"" + ssid + "\"";
    }

    /**
     * Creates a network configuration object using the provided |scanResult|.
     * This is used to create ephemeral network configurations.
     */
    public static WifiConfiguration createNetworkFromScanResult(ScanResult scanResult) {
        WifiConfiguration config = new WifiConfiguration();
        config.SSID = createQuotedSSID(scanResult.SSID);
        setAllowedKeyManagementFromScanResult(scanResult, config);
        return config;
    }

    /**
     * Sets the {@link WifiConfiguration#allowedKeyManagement} field on the given
     * {@link WifiConfiguration} based on its corresponding {@link ScanResult}.
     */
    public static void setAllowedKeyManagementFromScanResult(ScanResult scanResult,
            WifiConfiguration config) {
        if (isScanResultForSaeNetwork(scanResult)) {
            config.setSecurityParams(WifiConfiguration.SECURITY_TYPE_SAE);
        } else if (isScanResultForWapiPskNetwork(scanResult)) {
            config.allowedKeyManagement.set(WifiConfiguration.KeyMgmt.WAPI_PSK);
        } else if (isScanResultForWapiCertNetwork(scanResult)) {
            config.allowedKeyManagement.set(WifiConfiguration.KeyMgmt.WAPI_CERT);
        } else if (isScanResultForPskNetwork(scanResult)) {
            config.setSecurityParams(WifiConfiguration.SECURITY_TYPE_PSK);
        } else if (isScanResultForEapSuiteBNetwork(scanResult)) {
            config.setSecurityParams(WifiConfiguration.SECURITY_TYPE_EAP_SUITE_B);
        } else if (isScanResultForEapNetwork(scanResult)) {
            config.setSecurityParams(WifiConfiguration.SECURITY_TYPE_EAP);
        } else if (isScanResultForWepNetwork(scanResult)) {
            config.setSecurityParams(WifiConfiguration.SECURITY_TYPE_WEP);
        } else if (isScanResultForOweNetwork(scanResult)) {
            config.setSecurityParams(WifiConfiguration.SECURITY_TYPE_OWE);
<<<<<<< HEAD
        } else if (isScanResultForWapiPskNetwork(scanResult)) {
            config.allowedKeyManagement.set(WifiConfiguration.KeyMgmt.WAPI_PSK);
        } else if (isScanResultForWapiCertNetwork(scanResult)) {
            config.allowedKeyManagement.set(WifiConfiguration.KeyMgmt.WAPI_CERT);
        } else if (isScanResultForFilsSha256Network(scanResult)) {
            config.setSecurityParams(WifiConfiguration.SECURITY_TYPE_FILS_SHA256);
        } else if (isScanResultForFilsSha384Network(scanResult)) {
            config.setSecurityParams(WifiConfiguration.SECURITY_TYPE_FILS_SHA384);
=======
>>>>>>> b12035bc
        } else {
            config.setSecurityParams(WifiConfiguration.SECURITY_TYPE_OPEN);
        }
    }

    /**
     * Dump the provided scan results list to |pw|.
     */
    public static void dumpScanResults(PrintWriter pw, List<ScanResult> scanResults, long nowMs) {
        if (scanResults != null && scanResults.size() != 0) {
            pw.println("    BSSID              Frequency      RSSI           Age(sec)     SSID "
                    + "                                Flags");
            for (ScanResult r : scanResults) {
                long timeStampMs = r.timestamp / 1000;
                String age;
                if (timeStampMs <= 0) {
                    age = "___?___";
                } else if (nowMs < timeStampMs) {
                    age = "  0.000";
                } else if (timeStampMs < nowMs - 1000000) {
                    age = ">1000.0";
                } else {
                    age = String.format("%3.3f", (nowMs - timeStampMs) / 1000.0);
                }
                String ssid = r.SSID == null ? "" : r.SSID;
                String rssiInfo = "";
                if (ArrayUtils.size(r.radioChainInfos) == 1) {
                    rssiInfo = String.format("%5d(%1d:%3d)       ", r.level,
                            r.radioChainInfos[0].id, r.radioChainInfos[0].level);
                } else if (ArrayUtils.size(r.radioChainInfos) == 2) {
                    rssiInfo = String.format("%5d(%1d:%3d/%1d:%3d)", r.level,
                            r.radioChainInfos[0].id, r.radioChainInfos[0].level,
                            r.radioChainInfos[1].id, r.radioChainInfos[1].level);
                } else {
                    rssiInfo = String.format("%9d         ", r.level);
                }
                pw.printf("  %17s  %9d  %18s   %7s    %-32s  %s\n",
                        r.BSSID,
                        r.frequency,
                        rssiInfo,
                        age,
                        String.format("%1.32s", ssid),
                        r.capabilities);
            }
        }
    }
}<|MERGE_RESOLUTION|>--- conflicted
+++ resolved
@@ -205,17 +205,10 @@
             config.setSecurityParams(WifiConfiguration.SECURITY_TYPE_WEP);
         } else if (isScanResultForOweNetwork(scanResult)) {
             config.setSecurityParams(WifiConfiguration.SECURITY_TYPE_OWE);
-<<<<<<< HEAD
-        } else if (isScanResultForWapiPskNetwork(scanResult)) {
-            config.allowedKeyManagement.set(WifiConfiguration.KeyMgmt.WAPI_PSK);
-        } else if (isScanResultForWapiCertNetwork(scanResult)) {
-            config.allowedKeyManagement.set(WifiConfiguration.KeyMgmt.WAPI_CERT);
         } else if (isScanResultForFilsSha256Network(scanResult)) {
             config.setSecurityParams(WifiConfiguration.SECURITY_TYPE_FILS_SHA256);
         } else if (isScanResultForFilsSha384Network(scanResult)) {
             config.setSecurityParams(WifiConfiguration.SECURITY_TYPE_FILS_SHA384);
-=======
->>>>>>> b12035bc
         } else {
             config.setSecurityParams(WifiConfiguration.SECURITY_TYPE_OPEN);
         }

--- conflicted
+++ resolved
@@ -519,19 +519,11 @@
                 mRandomizedMacAddressMapping.remove(config.getSsidAndSecurityTypeString());
             }
         }
-<<<<<<< HEAD
-        MacAddress result = mMacAddressUtil.calculatePersistentMacForConfiguration(
-                config, mMacAddressUtil.obtainMacRandHashFunction(Process.WIFI_UID));
-        if (result == null) {
-            result = mMacAddressUtil.calculatePersistentMacForConfiguration(
-                    config, mMacAddressUtil.obtainMacRandHashFunction(Process.WIFI_UID));
-=======
         MacAddress result = WifiConfigurationUtil.calculatePersistentMacForConfiguration(config,
                 WifiConfigurationUtil.obtainMacRandHashFunction(Process.WIFI_UID));
         if (result == null) {
             result = WifiConfigurationUtil.calculatePersistentMacForConfiguration(config,
                     WifiConfigurationUtil.obtainMacRandHashFunction(Process.WIFI_UID));
->>>>>>> e62cc46c
         }
         if (result == null) {
             Log.wtf(TAG, "Failed to generate MAC address from KeyStore even after retrying. "

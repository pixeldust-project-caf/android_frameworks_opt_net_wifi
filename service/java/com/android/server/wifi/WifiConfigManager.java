/*
 * Copyright (C) 2016 The Android Open Source Project
 *
 * Licensed under the Apache License, Version 2.0 (the "License");
 * you may not use this file except in compliance with the License.
 * You may obtain a copy of the License at
 *
 *      http://www.apache.org/licenses/LICENSE-2.0
 *
 * Unless required by applicable law or agreed to in writing, software
 * distributed under the License is distributed on an "AS IS" BASIS,
 * WITHOUT WARRANTIES OR CONDITIONS OF ANY KIND, either express or implied.
 * See the License for the specific language governing permissions and
 * limitations under the License.
 */

package com.android.server.wifi;

import static android.net.wifi.WifiConfiguration.NetworkSelectionStatus.DISABLE_REASON_INFOS;

import android.Manifest;
import android.annotation.NonNull;
import android.annotation.Nullable;
import android.app.ActivityManager;
import android.content.ContentResolver;
import android.content.Context;
import android.content.Intent;
import android.content.pm.ApplicationInfo;
import android.net.IpConfiguration;
import android.net.MacAddress;
import android.net.ProxyInfo;
import android.net.StaticIpConfiguration;
import android.net.util.MacAddressUtils;
import android.net.wifi.ScanResult;
import android.net.wifi.WifiConfiguration;
import android.net.wifi.WifiConfiguration.NetworkSelectionStatus;
import android.net.wifi.WifiConfiguration.NetworkSelectionStatus.DisableReasonInfo;
import android.net.wifi.WifiConfiguration.NetworkSelectionStatus.NetworkSelectionDisableReason;
import android.net.wifi.WifiEnterpriseConfig;
import android.net.wifi.WifiInfo;
import android.net.wifi.WifiManager;
import android.net.wifi.WifiScanner;
import android.os.Process;
import android.os.UserHandle;
import android.os.UserManager;
import android.provider.Settings;
import android.telephony.SubscriptionManager;
import android.text.TextUtils;
import android.util.ArraySet;
import android.util.LocalLog;
import android.util.Log;
import android.util.Pair;
import android.util.SparseArray;

import com.android.internal.annotations.VisibleForTesting;
import com.android.server.wifi.hotspot2.PasspointManager;
import com.android.server.wifi.proto.nano.WifiMetricsProto.UserActionEvent;
import com.android.server.wifi.util.LruConnectionTracker;
import com.android.server.wifi.util.MissingCounterTimerLockList;
import com.android.server.wifi.util.WifiPermissionsUtil;
import com.android.wifi.resources.R;

import org.xmlpull.v1.XmlPullParserException;

import java.io.FileDescriptor;
import java.io.IOException;
import java.io.PrintWriter;
import java.util.ArrayList;
import java.util.BitSet;
import java.util.Collection;
import java.util.Collections;
import java.util.Comparator;
import java.util.HashMap;
import java.util.HashSet;
import java.util.List;
import java.util.Map;
import java.util.Set;

/**
 * This class provides the APIs to manage configured Wi-Fi networks.
 * It deals with the following:
 * - Maintaining a list of configured networks for quick access.
 * - Persisting the configurations to store when required.
 * - Supporting WifiManager Public API calls:
 *   > addOrUpdateNetwork()
 *   > removeNetwork()
 *   > enableNetwork()
 *   > disableNetwork()
 * - Handle user switching on multi-user devices.
 *
 * All network configurations retrieved from this class are copies of the original configuration
 * stored in the internal database. So, any updates to the retrieved configuration object are
 * meaningless and will not be reflected in the original database.
 * This is done on purpose to ensure that only WifiConfigManager can modify configurations stored
 * in the internal database. Any configuration updates should be triggered with appropriate helper
 * methods of this class using the configuration's unique networkId.
 *
 * NOTE: These API's are not thread safe and should only be used from the main Wifi thread.
 */
public class WifiConfigManager {
    /**
     * String used to mask passwords to public interface.
     */
    @VisibleForTesting
    public static final String PASSWORD_MASK = "*";

    /**
     * Interface for other modules to listen to the network updated events.
     * Note: Credentials are masked to avoid accidentally sending credentials outside the stack.
     * Use WifiConfigManager#getConfiguredNetworkWithPassword() to retrieve credentials.
     */
    public interface OnNetworkUpdateListener {
        /**
         * Invoked on network being added.
         */
        void onNetworkAdded(@NonNull WifiConfiguration config);
        /**
         * Invoked on network being enabled.
         */
        void onNetworkEnabled(@NonNull WifiConfiguration config);
        /**
         * Invoked on network being permanently disabled.
         */
        void onNetworkPermanentlyDisabled(@NonNull WifiConfiguration config, int disableReason);
        /**
         * Invoked on network being removed.
         */
        void onNetworkRemoved(@NonNull WifiConfiguration config);
        /**
         * Invoked on network being temporarily disabled.
         */
        void onNetworkTemporarilyDisabled(@NonNull WifiConfiguration config, int disableReason);
        /**
         * Invoked on network being updated.
         *
         * @param newConfig Updated WifiConfiguration object.
         * @param oldConfig Prev WifiConfiguration object.
         */
        void onNetworkUpdated(
                @NonNull WifiConfiguration newConfig, @NonNull WifiConfiguration oldConfig);
    }
    /**
     * Max size of scan details to cache in {@link #mScanDetailCaches}.
     */
    @VisibleForTesting
    public static final int SCAN_CACHE_ENTRIES_MAX_SIZE = 192;
    /**
     * Once the size of the scan details in the cache {@link #mScanDetailCaches} exceeds
     * {@link #SCAN_CACHE_ENTRIES_MAX_SIZE}, trim it down to this value so that we have some
     * buffer time before the next eviction.
     */
    @VisibleForTesting
    public static final int SCAN_CACHE_ENTRIES_TRIM_SIZE = 128;
    /**
     * Link networks only if they have less than this number of scan cache entries.
     */
    @VisibleForTesting
    public static final int LINK_CONFIGURATION_MAX_SCAN_CACHE_ENTRIES = 6;
    /**
     * Link networks only if the bssid in scan results for the networks match in the first
     * 16 ASCII chars in the bssid string. For example = "af:de:56;34:15:7"
     */
    @VisibleForTesting
    public static final int LINK_CONFIGURATION_BSSID_MATCH_LENGTH = 16;
    /**
     * Log tag for this class.
     */
    private static final String TAG = "WifiConfigManager";
    /**
     * Maximum age of scan results that can be used for averaging out RSSI value.
     */
    private static final int SCAN_RESULT_MAXIMUM_AGE_MS = 40000;

    /**
     * Maximum number of blocked BSSIDs per SSID used for calcualting the duration of temporarily
     * disabling a network.
     */
    private static final int MAX_BLOCKED_BSSID_PER_NETWORK = 10;

    /**
     * Enforce a minimum time to wait after the last disconnect to generate a new randomized MAC,
     * since IPv6 networks don't provide the DHCP lease duration.
     * 4 hours.
     */
    @VisibleForTesting
    protected static final long ENHANCED_MAC_WAIT_AFTER_DISCONNECT_MS = 4 * 60 * 60 * 1000;
    @VisibleForTesting
    protected static final long ENHANCED_MAC_REFRESH_MS_MIN = 30 * 60 * 1000; // 30 minutes
    @VisibleForTesting
    protected static final long ENHANCED_MAC_REFRESH_MS_MAX = 24 * 60 * 60 * 1000; // 24 hours

    private static final MacAddress DEFAULT_MAC_ADDRESS =
            MacAddress.fromString(WifiInfo.DEFAULT_MAC_ADDRESS);

    /**
     * Expiration timeout for user disconnect network. (1 hour)
     */
    @VisibleForTesting
    public static final long USER_DISCONNECT_NETWORK_BLOCK_EXPIRY_MS = (long) 1000 * 60 * 60;

    @VisibleForTesting
    public static final int SCAN_RESULT_MISSING_COUNT_THRESHOLD = 1;
    @VisibleForTesting
    protected static final String ENHANCED_MAC_RANDOMIZATION_FEATURE_FORCE_ENABLE_FLAG =
            "enhanced_mac_randomization_force_enabled";

    /**
     * General sorting algorithm of all networks for scanning purposes:
     * Place the configurations in ascending order of their AgeIndex. AgeIndex is based on most
     * recently connected order. The lower the more recently connected.
     * If networks have the same AgeIndex, place the configurations with
     * |lastSeenInQualifiedNetworkSelection| set first.
     */
    private final WifiConfigurationUtil.WifiConfigurationComparator mScanListComparator =
            new WifiConfigurationUtil.WifiConfigurationComparator() {
                @Override
                public int compareNetworksWithSameStatus(WifiConfiguration a, WifiConfiguration b) {
                    int indexA = mLruConnectionTracker.getAgeIndexOfNetwork(a);
                    int indexB = mLruConnectionTracker.getAgeIndexOfNetwork(b);
                    if (indexA != indexB) {
                        return Integer.compare(indexA, indexB);
                    } else {
                        boolean isConfigALastSeen =
                                a.getNetworkSelectionStatus()
                                        .getSeenInLastQualifiedNetworkSelection();
                        boolean isConfigBLastSeen =
                                b.getNetworkSelectionStatus()
                                        .getSeenInLastQualifiedNetworkSelection();
                        return Boolean.compare(isConfigBLastSeen, isConfigALastSeen);
                    }
                }
            };

    /**
     * List of external dependencies for WifiConfigManager.
     */
    private final Context mContext;
    private final Clock mClock;
    private final UserManager mUserManager;
    private final BackupManagerProxy mBackupManagerProxy;
    private final WifiKeyStore mWifiKeyStore;
    private final WifiConfigStore mWifiConfigStore;
    private final WifiPermissionsUtil mWifiPermissionsUtil;
    private final MacAddressUtil mMacAddressUtil;
    private final WifiMetrics mWifiMetrics;
    private final BssidBlocklistMonitor mBssidBlocklistMonitor;
    private final WifiLastResortWatchdog mWifiLastResortWatchdog;
    private final WifiCarrierInfoManager mWifiCarrierInfoManager;
    private final WifiScoreCard mWifiScoreCard;
    // Keep order of network connection.
    private final LruConnectionTracker mLruConnectionTracker;

    /**
     * Local log used for debugging any WifiConfigManager issues.
     */
    private final LocalLog mLocalLog;
    /**
     * Map of configured networks with network id as the key.
     */
    private final ConfigurationMap mConfiguredNetworks;
    /**
     * Stores a map of NetworkId to ScanDetailCache.
     */
    private final Map<Integer, ScanDetailCache> mScanDetailCaches;
    /**
     * Framework keeps a list of networks that where temporarily disabled by user,
     * framework knows not to autoconnect again even if the app/scorer recommends it.
     * Network will be based on FQDN for passpoint and SSID for non-passpoint.
     * List will be deleted when Wifi turn off, device restart or network settings reset.
     * Also when user manfully select to connect network will unblock that network.
     */
    private final MissingCounterTimerLockList<String> mUserTemporarilyDisabledList;

    /**
     * Framework keeps a mapping from configKey to the randomized MAC address so that
     * when a user forgets a network and thne adds it back, the same randomized MAC address
     * will get used.
     */
    private final Map<String, String> mRandomizedMacAddressMapping;

    /**
     * Store the network update listeners.
     */
    private final Set<OnNetworkUpdateListener> mListeners;

    private final FrameworkFacade mFrameworkFacade;
    private final DeviceConfigFacade mDeviceConfigFacade;

    /**
     * Verbose logging flag. Toggled by developer options.
     */
    private boolean mVerboseLoggingEnabled = false;
    /**
     * Current logged in user ID.
     */
    private int mCurrentUserId = UserHandle.SYSTEM.getIdentifier();
    /**
     * Flag to indicate that the new user's store has not yet been read since user switch.
     * Initialize this flag to |true| to trigger a read on the first user unlock after
     * bootup.
     */
    private boolean mPendingUnlockStoreRead = true;
    /**
     * Flag to indicate if we have performed a read from store at all. This is used to gate
     * any user unlock/switch operations until we read the store (Will happen if wifi is disabled
     * when user updates from N to O).
     */
    private boolean mPendingStoreRead = true;
    /**
     * Flag to indicate if the user unlock was deferred until the store load occurs.
     */
    private boolean mDeferredUserUnlockRead = false;
    /**
     * This is keeping track of the next network ID to be assigned. Any new networks will be
     * assigned |mNextNetworkId| as network ID.
     */
    private int mNextNetworkId = 0;
    /**
     * This is used to remember which network was selected successfully last by an app. This is set
     * when an app invokes {@link #enableNetwork(int, boolean, int)} with |disableOthers| flag set.
     * This is the only way for an app to request connection to a specific network using the
     * {@link WifiManager} API's.
     */
    private int mLastSelectedNetworkId = WifiConfiguration.INVALID_NETWORK_ID;
    private long mLastSelectedTimeStamp =
            WifiConfiguration.NetworkSelectionStatus.INVALID_NETWORK_SELECTION_DISABLE_TIMESTAMP;

    // Store data for network list and deleted ephemeral SSID list.  Used for serializing
    // parsing data to/from the config store.
    private final NetworkListSharedStoreData mNetworkListSharedStoreData;
    private final NetworkListUserStoreData mNetworkListUserStoreData;
    private final RandomizedMacStoreData mRandomizedMacStoreData;
    private final SparseArray<DisableReasonInfo> mDisableReasonInfo;

    /**
     * Create new instance of WifiConfigManager.
     */
    WifiConfigManager(
            Context context,
            Clock clock,
            UserManager userManager,
            WifiCarrierInfoManager wifiCarrierInfoManager,
            WifiKeyStore wifiKeyStore,
            WifiConfigStore wifiConfigStore,
            WifiPermissionsUtil wifiPermissionsUtil,
            MacAddressUtil macAddressUtil,
            WifiMetrics wifiMetrics,
            BssidBlocklistMonitor bssidBlocklistMonitor,
            WifiLastResortWatchdog wifiLastResortWatchdog,
            NetworkListSharedStoreData networkListSharedStoreData,
            NetworkListUserStoreData networkListUserStoreData,
            RandomizedMacStoreData randomizedMacStoreData,
            FrameworkFacade frameworkFacade,
            DeviceConfigFacade deviceConfigFacade,
            WifiScoreCard wifiScoreCard,
            LruConnectionTracker lruConnectionTracker) {
        mContext = context;
        mClock = clock;
        mUserManager = userManager;
        mBackupManagerProxy = new BackupManagerProxy();
        mWifiCarrierInfoManager = wifiCarrierInfoManager;
        mWifiKeyStore = wifiKeyStore;
        mWifiConfigStore = wifiConfigStore;
        mWifiPermissionsUtil = wifiPermissionsUtil;
        mWifiMetrics = wifiMetrics;
        mBssidBlocklistMonitor = bssidBlocklistMonitor;
        mWifiLastResortWatchdog = wifiLastResortWatchdog;
        mWifiScoreCard = wifiScoreCard;

        mConfiguredNetworks = new ConfigurationMap(userManager);
        mScanDetailCaches = new HashMap<>(16, 0.75f);
        mUserTemporarilyDisabledList =
                new MissingCounterTimerLockList<>(SCAN_RESULT_MISSING_COUNT_THRESHOLD, mClock);
        mRandomizedMacAddressMapping = new HashMap<>();
        mListeners = new ArraySet<>();

        // Register store data for network list and deleted ephemeral SSIDs.
        mNetworkListSharedStoreData = networkListSharedStoreData;
        mNetworkListUserStoreData = networkListUserStoreData;
        mRandomizedMacStoreData = randomizedMacStoreData;
        mWifiConfigStore.registerStoreData(mNetworkListSharedStoreData);
        mWifiConfigStore.registerStoreData(mNetworkListUserStoreData);
        mWifiConfigStore.registerStoreData(mRandomizedMacStoreData);

        mFrameworkFacade = frameworkFacade;
        mDeviceConfigFacade = deviceConfigFacade;
        mDisableReasonInfo = DISABLE_REASON_INFOS.clone();
        loadCustomConfigsForDisableReasonInfos();

        mLocalLog = new LocalLog(
                context.getSystemService(ActivityManager.class).isLowRamDevice() ? 128 : 256);
        mMacAddressUtil = macAddressUtil;
        mLruConnectionTracker = lruConnectionTracker;
    }

    /**
     * Modify the internal copy of DisableReasonInfo with custom configurations defined in
     * an overlay.
     */
    private void loadCustomConfigsForDisableReasonInfos() {
        mDisableReasonInfo.put(NetworkSelectionStatus.DISABLED_ASSOCIATION_REJECTION,
                new DisableReasonInfo(
                        // Note that there is a space at the end of this string. Cannot fix
                        // since this string is persisted.
                        "NETWORK_SELECTION_DISABLED_ASSOCIATION_REJECTION ",
                        mContext.getResources().getInteger(R.integer
                                .config_wifiDisableReasonAssociationRejectionThreshold),
                        5 * 60 * 1000));

        mDisableReasonInfo.put(NetworkSelectionStatus.DISABLED_AUTHENTICATION_FAILURE,
                new DisableReasonInfo(
                        "NETWORK_SELECTION_DISABLED_AUTHENTICATION_FAILURE",
                        mContext.getResources().getInteger(R.integer
                                .config_wifiDisableReasonAuthenticationFailureThreshold),
                        5 * 60 * 1000));

        mDisableReasonInfo.put(NetworkSelectionStatus.DISABLED_DHCP_FAILURE,
                new DisableReasonInfo(
                        "config_wifiDisableReasonDhcpFailureThreshold",
                        mContext.getResources().getInteger(R.integer
                                .config_wifiDisableReasonDhcpFailureThreshold),
                        5 * 60 * 1000));
    }

    /**
     * Network Selection disable reason thresholds. These numbers are used to debounce network
     * failures before we disable them.
     *
     * @param reason int reason code
     * @return the disable threshold, or -1 if not found.
     */
    @VisibleForTesting
    public int getNetworkSelectionDisableThreshold(@NetworkSelectionDisableReason int reason) {
        DisableReasonInfo info = mDisableReasonInfo.get(reason);
        if (info == null) {
            Log.e(TAG, "Unrecognized network disable reason code for disable threshold: " + reason);
            return -1;
        } else {
            return info.mDisableThreshold;
        }
    }

    /**
     * Network Selection disable timeout for each kind of error. After the timeout in milliseconds,
     * enable the network again.
     */
    @VisibleForTesting
    public int getNetworkSelectionDisableTimeoutMillis(@NetworkSelectionDisableReason int reason) {
        DisableReasonInfo info = mDisableReasonInfo.get(reason);
        if (info == null) {
            Log.e(TAG, "Unrecognized network disable reason code for disable timeout: " + reason);
            return -1;
        } else {
            return info.mDisableTimeoutMillis;
        }
    }

    /**
     * Determine if the framework should perform enhanced MAC randomization when connecting
     * to the SSID or FQDN in the input WifiConfiguration.
     * @param config
     * @return
     */
    public boolean shouldUseEnhancedRandomization(WifiConfiguration config) {
        if (!isMacRandomizationSupported()
                || config.macRandomizationSetting == WifiConfiguration.RANDOMIZATION_NONE) {
            return false;
        }

        // Use enhanced randomization if it's forced on by dev option
        if (mFrameworkFacade.getIntegerSetting(mContext,
                ENHANCED_MAC_RANDOMIZATION_FEATURE_FORCE_ENABLE_FLAG, 0) == 1) {
            return true;
        }

        // use enhanced or persistent randomization if configured to do so.
        if (config.macRandomizationSetting == WifiConfiguration.RANDOMIZATION_ENHANCED) {
            return true;
        }
        if (config.macRandomizationSetting == WifiConfiguration.RANDOMIZATION_PERSISTENT) {
            return false;
        }

        // otherwise the wifi frameworks should decide automatically
        if (config.getIpConfiguration().getIpAssignment() == IpConfiguration.IpAssignment.STATIC) {
            return false;
        }
        if (config.isPasspoint()) {
            return isNetworkOptInForEnhancedRandomization(config.FQDN);
        } else {
            return isNetworkOptInForEnhancedRandomization(config.SSID);
        }
    }

    private boolean isNetworkOptInForEnhancedRandomization(String ssidOrFqdn) {
        Set<String> perDeviceSsidBlocklist = new ArraySet<>(mContext.getResources().getStringArray(
                R.array.config_wifi_aggressive_randomization_ssid_blocklist));
        if (mDeviceConfigFacade.getAggressiveMacRandomizationSsidBlocklist().contains(ssidOrFqdn)
                || perDeviceSsidBlocklist.contains(ssidOrFqdn)) {
            return false;
        }
        Set<String> perDeviceSsidAllowlist = new ArraySet<>(mContext.getResources().getStringArray(
                R.array.config_wifi_aggressive_randomization_ssid_allowlist));
        return mDeviceConfigFacade.getAggressiveMacRandomizationSsidAllowlist().contains(ssidOrFqdn)
                || perDeviceSsidAllowlist.contains(ssidOrFqdn);
    }

    @VisibleForTesting
    protected int getRandomizedMacAddressMappingSize() {
        return mRandomizedMacAddressMapping.size();
    }

    /**
     * The persistent randomized MAC address is locally generated for each SSID and does not
     * change until factory reset of the device. In the initial Q release the per-SSID randomized
     * MAC is saved on the device, but in an update the storing of randomized MAC is removed.
     * Instead, the randomized MAC is calculated directly from the SSID and a on device secret.
     * For backward compatibility, this method first checks the device storage for saved
     * randomized MAC. If it is not found or the saved MAC is invalid then it will calculate the
     * randomized MAC directly.
     *
     * In the future as devices launched on Q no longer get supported, this method should get
     * simplified to return the calculated MAC address directly.
     * @param config the WifiConfiguration to obtain MAC address for.
     * @return persistent MAC address for this WifiConfiguration
     */
    @VisibleForTesting
    public MacAddress getPersistentMacAddress(WifiConfiguration config) {
        // mRandomizedMacAddressMapping had been the location to save randomized MAC addresses.
        String persistentMacString = mRandomizedMacAddressMapping.get(
                config.getKey());
        // Use the MAC address stored in the storage if it exists and is valid. Otherwise
        // use the MAC address calculated from a hash function as the persistent MAC.
        if (persistentMacString != null) {
            try {
                return MacAddress.fromString(persistentMacString);
            } catch (IllegalArgumentException e) {
                Log.e(TAG, "Error creating randomized MAC address from stored value.");
                mRandomizedMacAddressMapping.remove(config.getKey());
            }
        }
        MacAddress result = mMacAddressUtil.calculatePersistentMac(config.getMacRandomKey(),
                mMacAddressUtil.obtainMacRandHashFunction(Process.WIFI_UID));
        if (result == null) {
            result = mMacAddressUtil.calculatePersistentMac(config.getMacRandomKey(),
                    mMacAddressUtil.obtainMacRandHashFunction(Process.WIFI_UID));
        }
        if (result == null) {
            Log.wtf(TAG, "Failed to generate MAC address from KeyStore even after retrying. "
                    + "Using locally generated MAC address instead.");
            result = config.getRandomizedMacAddress();
            if (DEFAULT_MAC_ADDRESS.equals(result)) {
                result = MacAddressUtils.createRandomUnicastAddress();
            }
        }
        return result;
    }

    /**
     * Sets the randomized MAC expiration time based on the DHCP lease duration.
     * This should be called every time DHCP lease information is obtained.
     */
    public void updateRandomizedMacExpireTime(WifiConfiguration config, long dhcpLeaseSeconds) {
        WifiConfiguration internalConfig = getInternalConfiguredNetwork(config.networkId);
        if (internalConfig == null) {
            return;
        }
        long expireDurationMs = (dhcpLeaseSeconds & 0xffffffffL) * 1000;
        expireDurationMs = Math.max(ENHANCED_MAC_REFRESH_MS_MIN, expireDurationMs);
        expireDurationMs = Math.min(ENHANCED_MAC_REFRESH_MS_MAX, expireDurationMs);
        internalConfig.randomizedMacExpirationTimeMs = mClock.getWallClockMillis()
                + expireDurationMs;
    }

    private void setRandomizedMacAddress(WifiConfiguration config, MacAddress mac) {
        config.setRandomizedMacAddress(mac);
        config.randomizedMacLastModifiedTimeMs = mClock.getWallClockMillis();
    }

    /**
     * Obtain the persistent MAC address by first reading from an internal database. If non exists
     * then calculate the persistent MAC using HMAC-SHA256.
     * Finally set the randomized MAC of the configuration to the randomized MAC obtained.
     * @param config the WifiConfiguration to make the update
     * @return the persistent MacAddress or null if the operation is unsuccessful
     */
    private MacAddress setRandomizedMacToPersistentMac(WifiConfiguration config) {
        MacAddress persistentMac = getPersistentMacAddress(config);
        if (persistentMac == null || persistentMac.equals(config.getRandomizedMacAddress())) {
            return persistentMac;
        }
        WifiConfiguration internalConfig = getInternalConfiguredNetwork(config.networkId);
        setRandomizedMacAddress(internalConfig, persistentMac);
        return persistentMac;
    }

    /**
     * This method is called before connecting to a network that has "enhanced randomization"
     * enabled, and will re-randomize the MAC address if needed.
     * @param config the WifiConfiguration to make the update
     * @return the updated MacAddress
     */
    private MacAddress updateRandomizedMacIfNeeded(WifiConfiguration config) {
        boolean shouldUpdateMac = config.randomizedMacExpirationTimeMs
                < mClock.getWallClockMillis() || mClock.getWallClockMillis()
                - config.randomizedMacLastModifiedTimeMs >= ENHANCED_MAC_REFRESH_MS_MAX;
        if (!shouldUpdateMac) {
            return config.getRandomizedMacAddress();
        }
        WifiConfiguration internalConfig = getInternalConfiguredNetwork(config.networkId);
        setRandomizedMacAddress(internalConfig, MacAddressUtils.createRandomUnicastAddress());
        return internalConfig.getRandomizedMacAddress();
    }

    /**
     * Returns the randomized MAC address that should be used for this WifiConfiguration.
     * This API may return a randomized MAC different from the persistent randomized MAC if
     * the WifiConfiguration is configured for enhanced MAC randomization.
     * @param config
     * @return MacAddress
     */
    public MacAddress getRandomizedMacAndUpdateIfNeeded(WifiConfiguration config) {
        MacAddress mac = shouldUseEnhancedRandomization(config)
                ? updateRandomizedMacIfNeeded(config)
                : setRandomizedMacToPersistentMac(config);
        return mac;
    }

    /**
     * Enable/disable verbose logging in WifiConfigManager & its helper classes.
     */
    public void enableVerboseLogging(boolean verbose) {
        mVerboseLoggingEnabled = verbose;
        mWifiConfigStore.enableVerboseLogging(mVerboseLoggingEnabled);
        mWifiKeyStore.enableVerboseLogging(mVerboseLoggingEnabled);
    }

    /**
     * Helper method to mask all passwords/keys from the provided WifiConfiguration object. This
     * is needed when the network configurations are being requested via the public WifiManager
     * API's.
     * This currently masks the following elements: psk, wepKeys & enterprise config password.
     */
    private void maskPasswordsInWifiConfiguration(WifiConfiguration configuration) {
        if (!TextUtils.isEmpty(configuration.preSharedKey)) {
            configuration.preSharedKey = PASSWORD_MASK;
        }
        if (configuration.wepKeys != null) {
            for (int i = 0; i < configuration.wepKeys.length; i++) {
                if (!TextUtils.isEmpty(configuration.wepKeys[i])) {
                    configuration.wepKeys[i] = PASSWORD_MASK;
                }
            }
        }
        if (configuration.enterpriseConfig != null && !TextUtils.isEmpty(
                configuration.enterpriseConfig.getPassword())) {
            configuration.enterpriseConfig.setPassword(PASSWORD_MASK);
        }
    }

    /**
     * Helper method to mask randomized MAC address from the provided WifiConfiguration Object.
     * This is needed when the network configurations are being requested via the public
     * WifiManager API's. This method puts "02:00:00:00:00:00" as the MAC address.
     * @param configuration WifiConfiguration to hide the MAC address
     */
    private void maskRandomizedMacAddressInWifiConfiguration(WifiConfiguration configuration) {
        setRandomizedMacAddress(configuration, DEFAULT_MAC_ADDRESS);
    }

    /**
     * Helper method to create a copy of the provided internal WifiConfiguration object to be
     * passed to external modules.
     *
     * @param configuration provided WifiConfiguration object.
     * @param maskPasswords Mask passwords or not.
     * @param targetUid Target UID for MAC address reading: -1 = mask all, 0 = mask none, >0 =
     *                  mask all but the targetUid (carrier app).
     * @return Copy of the WifiConfiguration object.
     */
    private WifiConfiguration createExternalWifiConfiguration(
            WifiConfiguration configuration, boolean maskPasswords, int targetUid) {
        WifiConfiguration network = new WifiConfiguration(configuration);
        if (maskPasswords) {
            maskPasswordsInWifiConfiguration(network);
        }
        if (targetUid != Process.WIFI_UID && targetUid != Process.SYSTEM_UID
                && targetUid != configuration.creatorUid) {
            maskRandomizedMacAddressInWifiConfiguration(network);
        }
        if (!isMacRandomizationSupported()) {
            network.macRandomizationSetting = WifiConfiguration.RANDOMIZATION_NONE;
        }
        return network;
    }

    /**
     * Returns whether MAC randomization is supported on this device.
     * @param config
     * @return
     */
    private boolean isMacRandomizationSupported() {
        return mContext.getResources().getBoolean(
                R.bool.config_wifi_connected_mac_randomization_supported);
    }

    /**
     * Fetch the list of currently configured networks maintained in WifiConfigManager.
     *
     * This retrieves a copy of the internal configurations maintained by WifiConfigManager and
     * should be used for any public interfaces.
     *
     * @param savedOnly     Retrieve only saved networks.
     * @param maskPasswords Mask passwords or not.
     * @param targetUid Target UID for MAC address reading: -1 (Invalid UID) = mask all,
     *                  WIFI||SYSTEM = mask none, <other> = mask all but the targetUid (carrier
     *                  app).
     * @return List of WifiConfiguration objects representing the networks.
     */
    private List<WifiConfiguration> getConfiguredNetworks(
            boolean savedOnly, boolean maskPasswords, int targetUid) {
        List<WifiConfiguration> networks = new ArrayList<>();
        for (WifiConfiguration config : getInternalConfiguredNetworks()) {
            if (savedOnly && (config.ephemeral || config.isPasspoint())) {
                continue;
            }
            networks.add(createExternalWifiConfiguration(config, maskPasswords, targetUid));
        }
        return networks;
    }

    /**
     * Retrieves the list of all configured networks with passwords masked.
     *
     * @return List of WifiConfiguration objects representing the networks.
     */
    public List<WifiConfiguration> getConfiguredNetworks() {
        return getConfiguredNetworks(false, true, Process.WIFI_UID);
    }

    /**
     * Retrieves the list of all configured networks with the passwords in plaintext.
     *
     * WARNING: Don't use this to pass network configurations to external apps. Should only be
     * sent to system apps/wifi stack, when there is a need for passwords in plaintext.
     * TODO: Need to understand the current use case of this API.
     *
     * @return List of WifiConfiguration objects representing the networks.
     */
    public List<WifiConfiguration> getConfiguredNetworksWithPasswords() {
        return getConfiguredNetworks(false, false, Process.WIFI_UID);
    }

    /**
     * Retrieves the list of all configured networks with the passwords masked.
     *
     * @return List of WifiConfiguration objects representing the networks.
     */
    public List<WifiConfiguration> getSavedNetworks(int targetUid) {
        return getConfiguredNetworks(true, true, targetUid);
    }

    /**
     * Retrieves the configured network corresponding to the provided networkId with password
     * masked.
     *
     * @param networkId networkId of the requested network.
     * @return WifiConfiguration object if found, null otherwise.
     */
    public WifiConfiguration getConfiguredNetwork(int networkId) {
        WifiConfiguration config = getInternalConfiguredNetwork(networkId);
        if (config == null) {
            return null;
        }
        // Create a new configuration object with the passwords masked to send out to the external
        // world.
        return createExternalWifiConfiguration(config, true, Process.WIFI_UID);
    }

    /**
     * Retrieves the configured network corresponding to the provided config key with password
     * masked.
     *
     * @param configKey configKey of the requested network.
     * @return WifiConfiguration object if found, null otherwise.
     */
    public WifiConfiguration getConfiguredNetwork(String configKey) {
        WifiConfiguration config = getInternalConfiguredNetwork(configKey);
        if (config == null) {
            return null;
        }
        // Create a new configuration object with the passwords masked to send out to the external
        // world.
        return createExternalWifiConfiguration(config, true, Process.WIFI_UID);
    }

    /**
     * Retrieves the configured network corresponding to the provided networkId with password
     * in plaintext.
     *
     * WARNING: Don't use this to pass network configurations to external apps. Should only be
     * sent to system apps/wifi stack, when there is a need for passwords in plaintext.
     *
     * @param networkId networkId of the requested network.
     * @return WifiConfiguration object if found, null otherwise.
     */
    public WifiConfiguration getConfiguredNetworkWithPassword(int networkId) {
        WifiConfiguration config = getInternalConfiguredNetwork(networkId);
        if (config == null) {
            return null;
        }
        // Create a new configuration object without the passwords masked to send out to the
        // external world.
        return createExternalWifiConfiguration(config, false, Process.WIFI_UID);
    }

    /**
     * Retrieves the configured network corresponding to the provided networkId
     * without any masking.
     *
     * WARNING: Don't use this to pass network configurations except in the wifi stack, when
     * there is a need for passwords and randomized MAC address.
     *
     * @param networkId networkId of the requested network.
     * @return Copy of WifiConfiguration object if found, null otherwise.
     */
    public WifiConfiguration getConfiguredNetworkWithoutMasking(int networkId) {
        WifiConfiguration config = getInternalConfiguredNetwork(networkId);
        if (config == null) {
            return null;
        }
        return new WifiConfiguration(config);
    }

    /**
     * Helper method to retrieve all the internal WifiConfiguration objects corresponding to all
     * the networks in our database.
     */
    private Collection<WifiConfiguration> getInternalConfiguredNetworks() {
        return mConfiguredNetworks.valuesForCurrentUser();
    }

    /**
     * Helper method to retrieve the internal WifiConfiguration object corresponding to the
     * provided configuration in our database.
     * This first attempts to find the network using the provided network ID in configuration,
     * else it attempts to find a matching configuration using the configKey.
     */
    private WifiConfiguration getInternalConfiguredNetwork(WifiConfiguration config) {
        WifiConfiguration internalConfig = mConfiguredNetworks.getForCurrentUser(config.networkId);
        if (internalConfig != null) {
            return internalConfig;
        }
        internalConfig = mConfiguredNetworks.getByConfigKeyForCurrentUser(config.getKey());
        if (internalConfig == null) {
            Log.e(TAG, "Cannot find network with networkId " + config.networkId
                    + " or configKey " + config.getKey());
        }
        return internalConfig;
    }

    /**
     * Helper method to retrieve the internal WifiConfiguration object corresponding to the
     * provided network ID in our database.
     */
    private WifiConfiguration getInternalConfiguredNetwork(int networkId) {
        if (networkId == WifiConfiguration.INVALID_NETWORK_ID) {
            return null;
        }
        WifiConfiguration internalConfig = mConfiguredNetworks.getForCurrentUser(networkId);
        if (internalConfig == null) {
            Log.e(TAG, "Cannot find network with networkId " + networkId);
        }
        return internalConfig;
    }

    /**
     * Helper method to retrieve the internal WifiConfiguration object corresponding to the
     * provided configKey in our database.
     */
    private WifiConfiguration getInternalConfiguredNetwork(String configKey) {
        WifiConfiguration internalConfig =
                mConfiguredNetworks.getByConfigKeyForCurrentUser(configKey);
        if (internalConfig == null) {
            Log.e(TAG, "Cannot find network with configKey " + configKey);
        }
        return internalConfig;
    }

    /**
     * Method to send out the configured networks change broadcast when network configurations
     * changed.
     *
     * In Android R we stopped sending out WifiConfiguration due to user privacy concerns.
     * Thus, no matter how many networks changed,
     * {@link WifiManager#EXTRA_MULTIPLE_NETWORKS_CHANGED} is always set to true, and
     * {@link WifiManager#EXTRA_WIFI_CONFIGURATION} is always null.
     *
     * @param reason  The reason for the change, should be one of WifiManager.CHANGE_REASON_ADDED,
     *                WifiManager.CHANGE_REASON_REMOVED, or WifiManager.CHANGE_REASON_CHANGE.
     */
    private void sendConfiguredNetworkChangedBroadcast(int reason) {
        Intent intent = new Intent(WifiManager.CONFIGURED_NETWORKS_CHANGED_ACTION);
        intent.addFlags(Intent.FLAG_RECEIVER_REGISTERED_ONLY_BEFORE_BOOT);
        intent.putExtra(WifiManager.EXTRA_MULTIPLE_NETWORKS_CHANGED, true);
        intent.putExtra(WifiManager.EXTRA_CHANGE_REASON, reason);
        mContext.sendBroadcastAsUser(intent, UserHandle.ALL, Manifest.permission.ACCESS_WIFI_STATE);
    }

    /**
     * Checks if |uid| has permission to modify the provided configuration.
     *
     * @param config         WifiConfiguration object corresponding to the network to be modified.
     * @param uid            UID of the app requesting the modification.
     * @param packageName    Package name of the app requesting the modification.
     */
    private boolean canModifyNetwork(WifiConfiguration config, int uid,
            @Nullable String packageName) {
        // System internals can always update networks; they're typically only
        // making meteredHint or meteredOverride changes
        if (uid == Process.SYSTEM_UID) {
            return true;
        }

        // Passpoint configurations are generated and managed by PasspointManager. They can be
        // added by either PasspointNetworkNominator (for auto connection) or Settings app
        // (for manual connection), and need to be removed once the connection is completed.
        // Since it is "owned" by us, so always allow us to modify them.
        if (config.isPasspoint() && uid == Process.WIFI_UID) {
            return true;
        }

        // EAP-SIM/AKA/AKA' network needs framework to update the anonymous identity provided
        // by authenticator back to the WifiConfiguration object.
        // Since it is "owned" by us, so always allow us to modify them.
        if (config.enterpriseConfig != null
                && uid == Process.WIFI_UID
                && config.enterpriseConfig.isAuthenticationSimBased()) {
            return true;
        }

        final boolean isDeviceOwner = mWifiPermissionsUtil.isDeviceOwner(uid, packageName);

        // If |uid| corresponds to the device owner, allow all modifications.
        if (isDeviceOwner) {
            return true;
        }

        final boolean isCreator = (config.creatorUid == uid);

        // WiFi config lockdown related logic. At this point we know uid is NOT a Device Owner.
        final boolean isConfigEligibleForLockdown =
                mWifiPermissionsUtil.isDeviceOwner(config.creatorUid, config.creatorName);
        if (!isConfigEligibleForLockdown) {
            // App that created the network or settings app (i.e user) has permission to
            // modify the network.
            return isCreator || mWifiPermissionsUtil.checkNetworkSettingsPermission(uid);
        }

        final ContentResolver resolver = mContext.getContentResolver();
        final boolean isLockdownFeatureEnabled = Settings.Global.getInt(resolver,
                Settings.Global.WIFI_DEVICE_OWNER_CONFIGS_LOCKDOWN, 0) != 0;
        return !isLockdownFeatureEnabled
                // If not locked down, settings app (i.e user) has permission to modify the network.
                && mWifiPermissionsUtil.checkNetworkSettingsPermission(uid);
    }

    /**
     * Check if the given UID belongs to the current foreground user. This is
     * used to prevent apps running in background users from modifying network
     * configurations.
     * <p>
     * UIDs belonging to system internals (such as SystemUI) are always allowed,
     * since they always run as {@link UserHandle#USER_SYSTEM}.
     *
     * @param uid uid of the app.
     * @return true if the given UID belongs to the current foreground user,
     *         otherwise false.
     */
    private boolean doesUidBelongToCurrentUser(int uid) {
        if (uid == android.os.Process.SYSTEM_UID
                // UIDs with the NETWORK_SETTINGS permission are always allowed since they are
                // acting on behalf of the user.
                || mWifiPermissionsUtil.checkNetworkSettingsPermission(uid)) {
            return true;
        } else {
            UserHandle currentUser = UserHandle.of(mCurrentUserId);
            UserHandle callingUser = UserHandle.getUserHandleForUid(uid);
            return currentUser.equals(callingUser)
                    || mUserManager.isSameProfileGroup(currentUser, callingUser);
        }
    }

    /**
     * Copy over public elements from an external WifiConfiguration object to the internal
     * configuration object if element has been set in the provided external WifiConfiguration.
     * The only exception is the hidden |IpConfiguration| parameters, these need to be copied over
     * for every update.
     *
     * This method updates all elements that are common to both network addition & update.
     * The following fields of {@link WifiConfiguration} are not copied from external configs:
     *  > networkId - These are allocated by Wi-Fi stack internally for any new configurations.
     *  > status - The status needs to be explicitly updated using
     *             {@link WifiManager#enableNetwork(int, boolean)} or
     *             {@link WifiManager#disableNetwork(int)}.
     *
     * @param internalConfig WifiConfiguration object in our internal map.
     * @param externalConfig WifiConfiguration object provided from the external API.
     */
    private void mergeWithInternalWifiConfiguration(
            WifiConfiguration internalConfig, WifiConfiguration externalConfig) {
        if (externalConfig.SSID != null) {
            internalConfig.SSID = externalConfig.SSID;
        }
        if (externalConfig.BSSID != null) {
            internalConfig.BSSID = externalConfig.BSSID.toLowerCase();
        }
        internalConfig.hiddenSSID = externalConfig.hiddenSSID;
        internalConfig.requirePmf = externalConfig.requirePmf;

        if (externalConfig.preSharedKey != null
                && !externalConfig.preSharedKey.equals(PASSWORD_MASK)) {
            internalConfig.preSharedKey = externalConfig.preSharedKey;
        }
        // Modify only wep keys are present in the provided configuration. This is a little tricky
        // because there is no easy way to tell if the app is actually trying to null out the
        // existing keys or not.
        if (externalConfig.wepKeys != null) {
            boolean hasWepKey = false;
            for (int i = 0; i < internalConfig.wepKeys.length; i++) {
                if (externalConfig.wepKeys[i] != null
                        && !externalConfig.wepKeys[i].equals(PASSWORD_MASK)) {
                    internalConfig.wepKeys[i] = externalConfig.wepKeys[i];
                    hasWepKey = true;
                }
            }
            if (hasWepKey) {
                internalConfig.wepTxKeyIndex = externalConfig.wepTxKeyIndex;
            }
        }
        if (externalConfig.FQDN != null) {
            internalConfig.FQDN = externalConfig.FQDN;
        }
        if (externalConfig.providerFriendlyName != null) {
            internalConfig.providerFriendlyName = externalConfig.providerFriendlyName;
        }
        if (externalConfig.roamingConsortiumIds != null) {
            internalConfig.roamingConsortiumIds = externalConfig.roamingConsortiumIds.clone();
        }

        // Copy over all the auth/protocol/key mgmt parameters if set.
        if (externalConfig.allowedAuthAlgorithms != null
                && !externalConfig.allowedAuthAlgorithms.isEmpty()) {
            internalConfig.allowedAuthAlgorithms =
                    (BitSet) externalConfig.allowedAuthAlgorithms.clone();
        }
        if (externalConfig.allowedProtocols != null
                && !externalConfig.allowedProtocols.isEmpty()) {
            internalConfig.allowedProtocols = (BitSet) externalConfig.allowedProtocols.clone();
        }
        if (externalConfig.allowedKeyManagement != null
                && !externalConfig.allowedKeyManagement.isEmpty()) {
            internalConfig.allowedKeyManagement =
                    (BitSet) externalConfig.allowedKeyManagement.clone();
        }
        if (externalConfig.allowedPairwiseCiphers != null
                && !externalConfig.allowedPairwiseCiphers.isEmpty()) {
            internalConfig.allowedPairwiseCiphers =
                    (BitSet) externalConfig.allowedPairwiseCiphers.clone();
        }
        if (externalConfig.allowedGroupCiphers != null
                && !externalConfig.allowedGroupCiphers.isEmpty()) {
            internalConfig.allowedGroupCiphers =
                    (BitSet) externalConfig.allowedGroupCiphers.clone();
        }
        if (externalConfig.allowedGroupManagementCiphers != null
                && !externalConfig.allowedGroupManagementCiphers.isEmpty()) {
            internalConfig.allowedGroupManagementCiphers =
                    (BitSet) externalConfig.allowedGroupManagementCiphers.clone();
        }
        // allowedSuiteBCiphers is set internally according to the certificate type

        // Copy over the |IpConfiguration| parameters if set.
        if (externalConfig.getIpConfiguration() != null) {
            IpConfiguration.IpAssignment ipAssignment = externalConfig.getIpAssignment();
            if (ipAssignment != IpConfiguration.IpAssignment.UNASSIGNED) {
                internalConfig.setIpAssignment(ipAssignment);
                if (ipAssignment == IpConfiguration.IpAssignment.STATIC) {
                    internalConfig.setStaticIpConfiguration(
                            new StaticIpConfiguration(externalConfig.getStaticIpConfiguration()));
                }
            }
            IpConfiguration.ProxySettings proxySettings = externalConfig.getProxySettings();
            if (proxySettings != IpConfiguration.ProxySettings.UNASSIGNED) {
                internalConfig.setProxySettings(proxySettings);
                if (proxySettings == IpConfiguration.ProxySettings.PAC
                        || proxySettings == IpConfiguration.ProxySettings.STATIC) {
                    internalConfig.setHttpProxy(new ProxyInfo(externalConfig.getHttpProxy()));
                }
            }
        }

        internalConfig.shareThisAp = externalConfig.shareThisAp;

        // Copy over the |WifiEnterpriseConfig| parameters if set.
        if (externalConfig.enterpriseConfig != null) {
            internalConfig.enterpriseConfig.copyFromExternal(
                    externalConfig.enterpriseConfig, PASSWORD_MASK);
        }

        // Copy over any metered information.
        internalConfig.meteredHint = externalConfig.meteredHint;
        internalConfig.meteredOverride = externalConfig.meteredOverride;

        // Copy trusted bit
        internalConfig.trusted = externalConfig.trusted;
        internalConfig.oemPaid = externalConfig.oemPaid;

        // Copy over macRandomizationSetting
        internalConfig.macRandomizationSetting = externalConfig.macRandomizationSetting;
        internalConfig.carrierId = externalConfig.carrierId;
        internalConfig.isHomeProviderNetwork = externalConfig.isHomeProviderNetwork;
<<<<<<< HEAD

        // Copy over the DPP configuration parameters if set.
        if (externalConfig.dppConnector != null) {
            internalConfig.dppConnector = externalConfig.dppConnector;
        }
        if (externalConfig.dppNetAccessKey != null) {
            internalConfig.dppNetAccessKey = externalConfig.dppNetAccessKey;
        }
        if (externalConfig.dppNetAccessKeyExpiry >= 0) {
            internalConfig.dppNetAccessKeyExpiry = externalConfig.dppNetAccessKeyExpiry;
        }
        if (externalConfig.dppCsign != null) {
            internalConfig.dppCsign = externalConfig.dppCsign;
        }
=======
        internalConfig.subscriptionId = externalConfig.subscriptionId;
>>>>>>> 2e52fd38
    }

    /**
     * Set all the exposed defaults in the newly created WifiConfiguration object.
     * These fields have a default value advertised in our public documentation. The only exception
     * is the hidden |IpConfiguration| parameters, these have a default value even though they're
     * hidden.
     *
     * @param configuration provided WifiConfiguration object.
     */
    private void setDefaultsInWifiConfiguration(WifiConfiguration configuration) {
        configuration.allowedProtocols.set(WifiConfiguration.Protocol.RSN);
        configuration.allowedProtocols.set(WifiConfiguration.Protocol.WPA);

        configuration.allowedKeyManagement.set(WifiConfiguration.KeyMgmt.WPA_PSK);
        configuration.allowedKeyManagement.set(WifiConfiguration.KeyMgmt.WPA_EAP);

        configuration.allowedPairwiseCiphers.set(WifiConfiguration.PairwiseCipher.GCMP_256);
        configuration.allowedPairwiseCiphers.set(WifiConfiguration.PairwiseCipher.CCMP);
        configuration.allowedPairwiseCiphers.set(WifiConfiguration.PairwiseCipher.GCMP_256);
        configuration.allowedPairwiseCiphers.set(WifiConfiguration.PairwiseCipher.TKIP);

        configuration.allowedGroupCiphers.set(WifiConfiguration.GroupCipher.GCMP_256);
        configuration.allowedGroupCiphers.set(WifiConfiguration.GroupCipher.CCMP);
        configuration.allowedGroupCiphers.set(WifiConfiguration.GroupCipher.GCMP_256);
        configuration.allowedGroupCiphers.set(WifiConfiguration.GroupCipher.TKIP);
        configuration.allowedGroupCiphers.set(WifiConfiguration.GroupCipher.WEP40);
        configuration.allowedGroupCiphers.set(WifiConfiguration.GroupCipher.WEP104);

        configuration.allowedGroupManagementCiphers
                .set(WifiConfiguration.GroupMgmtCipher.BIP_GMAC_256);
        configuration.allowedGroupCiphers.set(WifiConfiguration.GroupMgmtCipher.BIP_CMAC_256);

        configuration.allowedSuiteBCiphers.set(WifiConfiguration.SuiteBCipher.ECDHE_ECDSA);

        configuration.setIpAssignment(IpConfiguration.IpAssignment.DHCP);
        configuration.setProxySettings(IpConfiguration.ProxySettings.NONE);

        configuration.status = WifiConfiguration.Status.DISABLED;
        configuration.getNetworkSelectionStatus().setNetworkSelectionStatus(
                NetworkSelectionStatus.NETWORK_SELECTION_PERMANENTLY_DISABLED);
        configuration.getNetworkSelectionStatus().setNetworkSelectionDisableReason(
                NetworkSelectionStatus.DISABLED_BY_WIFI_MANAGER);
    }

    /**
     * Create a new internal WifiConfiguration object by copying over parameters from the provided
     * external configuration and set defaults for the appropriate parameters.
     *
     * @param externalConfig WifiConfiguration object provided from the external API.
     * @return New WifiConfiguration object with parameters merged from the provided external
     * configuration.
     */
    private WifiConfiguration createNewInternalWifiConfigurationFromExternal(
            WifiConfiguration externalConfig, int uid, @Nullable String packageName) {
        WifiConfiguration newInternalConfig = new WifiConfiguration();

        // First allocate a new network ID for the configuration.
        newInternalConfig.networkId = mNextNetworkId++;

        // First set defaults in the new configuration created.
        setDefaultsInWifiConfiguration(newInternalConfig);

        // Copy over all the public elements from the provided configuration.
        mergeWithInternalWifiConfiguration(newInternalConfig, externalConfig);

        // Copy over the hidden configuration parameters. These are the only parameters used by
        // system apps to indicate some property about the network being added.
        // These are only copied over for network additions and ignored for network updates.
        newInternalConfig.requirePmf = externalConfig.requirePmf;
        newInternalConfig.noInternetAccessExpected = externalConfig.noInternetAccessExpected;
        newInternalConfig.ephemeral = externalConfig.ephemeral;
        newInternalConfig.osu = externalConfig.osu;
        newInternalConfig.fromWifiNetworkSuggestion = externalConfig.fromWifiNetworkSuggestion;
        newInternalConfig.fromWifiNetworkSpecifier = externalConfig.fromWifiNetworkSpecifier;
        newInternalConfig.useExternalScores = externalConfig.useExternalScores;
        newInternalConfig.shared = externalConfig.shared;
        newInternalConfig.updateIdentifier = externalConfig.updateIdentifier;
        newInternalConfig.setPasspointUniqueId(externalConfig.getPasspointUniqueId());

        // Add debug information for network addition.
        newInternalConfig.creatorUid = newInternalConfig.lastUpdateUid = uid;
        newInternalConfig.creatorName = newInternalConfig.lastUpdateName =
                packageName != null ? packageName : mContext.getPackageManager().getNameForUid(uid);
        initRandomizedMacForInternalConfig(newInternalConfig);
        return newInternalConfig;
    }

    /**
     * Create a new internal WifiConfiguration object by copying over parameters from the provided
     * external configuration to a copy of the existing internal WifiConfiguration object.
     *
     * @param internalConfig WifiConfiguration object in our internal map.
     * @param externalConfig WifiConfiguration object provided from the external API.
     * @return Copy of existing WifiConfiguration object with parameters merged from the provided
     * configuration.
     */
    private WifiConfiguration updateExistingInternalWifiConfigurationFromExternal(
            WifiConfiguration internalConfig, WifiConfiguration externalConfig, int uid,
            @Nullable String packageName) {
        WifiConfiguration newInternalConfig = new WifiConfiguration(internalConfig);

        // Copy over all the public elements from the provided configuration.
        mergeWithInternalWifiConfiguration(newInternalConfig, externalConfig);

        // Add debug information for network update.
        newInternalConfig.lastUpdateUid = uid;
        newInternalConfig.lastUpdateName =
                packageName != null ? packageName : mContext.getPackageManager().getNameForUid(uid);

        return newInternalConfig;
    }

    private void logUserActionEvents(WifiConfiguration before, WifiConfiguration after) {
        // Logs changes in meteredOverride.
        if (before.meteredOverride != after.meteredOverride) {
            mWifiMetrics.logUserActionEvent(
                    WifiMetrics.convertMeteredOverrideEnumToUserActionEventType(
                            after.meteredOverride),
                    after.networkId);
        }

        // Logs changes in macRandomizationSetting.
        if (before.macRandomizationSetting != after.macRandomizationSetting) {
            mWifiMetrics.logUserActionEvent(
                    after.macRandomizationSetting == WifiConfiguration.RANDOMIZATION_NONE
                            ? UserActionEvent.EVENT_CONFIGURE_MAC_RANDOMIZATION_OFF
                            : UserActionEvent.EVENT_CONFIGURE_MAC_RANDOMIZATION_ON,
                    after.networkId);
        }
    }

    /**
     * Add a network or update a network configuration to our database.
     * If the supplied networkId is INVALID_NETWORK_ID, we create a new empty
     * network configuration. Otherwise, the networkId should refer to an existing configuration.
     *
     * @param config provided WifiConfiguration object.
     * @param uid UID of the app requesting the network addition/modification.
     * @param packageName Package name of the app requesting the network addition/modification.
     * @return NetworkUpdateResult object representing status of the update.
     */
    private NetworkUpdateResult addOrUpdateNetworkInternal(WifiConfiguration config, int uid,
                                                           @Nullable String packageName) {
        if (mVerboseLoggingEnabled) {
            Log.v(TAG, "Adding/Updating network " + config.getPrintableSsid());
        }
        WifiConfiguration newInternalConfig = null;

        // First check if we already have a network with the provided network id or configKey.
        WifiConfiguration existingInternalConfig = getInternalConfiguredNetwork(config);
        // No existing network found. So, potentially a network add.
        if (existingInternalConfig == null) {
            if (!WifiConfigurationUtil.validate(config, WifiConfigurationUtil.VALIDATE_FOR_ADD)) {
                Log.e(TAG, "Cannot add network with invalid config");
                return new NetworkUpdateResult(WifiConfiguration.INVALID_NETWORK_ID);
            }
            newInternalConfig =
                    createNewInternalWifiConfigurationFromExternal(config, uid, packageName);
            // Since the original config provided may have had an empty
            // {@link WifiConfiguration#allowedKeyMgmt} field, check again if we already have a
            // network with the the same configkey.
            existingInternalConfig = getInternalConfiguredNetwork(newInternalConfig.getKey());
        }
        // Existing network found. So, a network update.
        if (existingInternalConfig != null) {
            if (!WifiConfigurationUtil.validate(
                    config, WifiConfigurationUtil.VALIDATE_FOR_UPDATE)) {
                Log.e(TAG, "Cannot update network with invalid config");
                return new NetworkUpdateResult(WifiConfiguration.INVALID_NETWORK_ID);
            }
            // Check for the app's permission before we let it update this network.
            if (!canModifyNetwork(existingInternalConfig, uid, packageName)) {
                Log.e(TAG, "UID " + uid + " does not have permission to update configuration "
                        + config.getKey());
                return new NetworkUpdateResult(WifiConfiguration.INVALID_NETWORK_ID);
            }
            if (mWifiPermissionsUtil.checkNetworkSettingsPermission(uid)
                    && !config.isPasspoint()) {
                logUserActionEvents(existingInternalConfig, config);
            }
            newInternalConfig =
                    updateExistingInternalWifiConfigurationFromExternal(
                            existingInternalConfig, config, uid, packageName);
        }

        // Only add networks with proxy settings if the user has permission to
        if (WifiConfigurationUtil.hasProxyChanged(existingInternalConfig, newInternalConfig)
                && !canModifyProxySettings(uid, packageName)) {
            Log.e(TAG, "UID " + uid + " does not have permission to modify proxy Settings "
                    + config.getKey() + ". Must have NETWORK_SETTINGS,"
                    + " or be device or profile owner.");
            return new NetworkUpdateResult(WifiConfiguration.INVALID_NETWORK_ID);
        }

        if (WifiConfigurationUtil.hasMacRandomizationSettingsChanged(existingInternalConfig,
                newInternalConfig) && !mWifiPermissionsUtil.checkNetworkSettingsPermission(uid)
                && !mWifiPermissionsUtil.checkNetworkSetupWizardPermission(uid)
                && !(newInternalConfig.isPasspoint() && uid == newInternalConfig.creatorUid)
                && !config.fromWifiNetworkSuggestion) {
            Log.e(TAG, "UID " + uid + " does not have permission to modify MAC randomization "
                    + "Settings " + config.getKey() + ". Must have "
                    + "NETWORK_SETTINGS or NETWORK_SETUP_WIZARD or be the creator adding or "
                    + "updating a passpoint network.");
            return new NetworkUpdateResult(WifiConfiguration.INVALID_NETWORK_ID);
        }

        // Update the keys for saved enterprise networks. For Passpoint, the certificates
        // and keys are installed at the time the provider is installed. For suggestion enterprise
        // network the certificates and keys are installed at the time the suggestion is added
        if (!config.isPasspoint() && !config.fromWifiNetworkSuggestion && config.isEnterprise()) {
            if (!(mWifiKeyStore.updateNetworkKeys(newInternalConfig, existingInternalConfig))) {
                return new NetworkUpdateResult(WifiConfiguration.INVALID_NETWORK_ID);
            }
        }

        boolean newNetwork = (existingInternalConfig == null);
        // This is needed to inform IpClient about any IP configuration changes.
        boolean hasIpChanged =
                newNetwork || WifiConfigurationUtil.hasIpChanged(
                        existingInternalConfig, newInternalConfig);
        boolean hasProxyChanged =
                newNetwork || WifiConfigurationUtil.hasProxyChanged(
                        existingInternalConfig, newInternalConfig);
        // Reset the |hasEverConnected| flag if the credential parameters changed in this update.
        boolean hasCredentialChanged =
                newNetwork || WifiConfigurationUtil.hasCredentialChanged(
                        existingInternalConfig, newInternalConfig);
        if (hasCredentialChanged) {
            newInternalConfig.getNetworkSelectionStatus().setHasEverConnected(false);
        }

        // Add it to our internal map. This will replace any existing network configuration for
        // updates.
        try {
            mConfiguredNetworks.put(newInternalConfig);
        } catch (IllegalArgumentException e) {
            Log.e(TAG, "Failed to add network to config map", e);
            return new NetworkUpdateResult(WifiConfiguration.INVALID_NETWORK_ID);
        }
        // Only re-enable network: 1. add or update user saved network; 2. add or update a user
        // saved passpoint network framework consider it is a new network.
        if (!newInternalConfig.fromWifiNetworkSuggestion
                && (!newInternalConfig.isPasspoint() || newNetwork)) {
            userEnabledNetwork(newInternalConfig.networkId);
        }

        // Stage the backup of the SettingsProvider package which backs this up.
        mBackupManagerProxy.notifyDataChanged();

        NetworkUpdateResult result = new NetworkUpdateResult(
                newInternalConfig.networkId,
                hasIpChanged,
                hasProxyChanged,
                hasCredentialChanged,
                newNetwork);

        localLog("addOrUpdateNetworkInternal: added/updated config."
                + " netId=" + newInternalConfig.networkId
                + " configKey=" + newInternalConfig.getKey()
                + " uid=" + Integer.toString(newInternalConfig.creatorUid)
                + " name=" + newInternalConfig.creatorName);
        return result;
    }

    /**
     * Add a network or update a network configuration to our database.
     * If the supplied networkId is INVALID_NETWORK_ID, we create a new empty
     * network configuration. Otherwise, the networkId should refer to an existing configuration.
     *
     * @param config provided WifiConfiguration object.
     * @param uid UID of the app requesting the network addition/modification.
     * @param packageName Package name of the app requesting the network addition/modification.
     * @return NetworkUpdateResult object representing status of the update.
     */
    public NetworkUpdateResult addOrUpdateNetwork(WifiConfiguration config, int uid,
                                                  @Nullable String packageName) {
        if (!doesUidBelongToCurrentUser(uid)) {
            Log.e(TAG, "UID " + uid + " not visible to the current user");
            return new NetworkUpdateResult(WifiConfiguration.INVALID_NETWORK_ID);
        }
        if (config == null) {
            Log.e(TAG, "Cannot add/update network with null config");
            return new NetworkUpdateResult(WifiConfiguration.INVALID_NETWORK_ID);
        }
        if (mPendingStoreRead) {
            Log.e(TAG, "Cannot add/update network before store is read!");
            return new NetworkUpdateResult(WifiConfiguration.INVALID_NETWORK_ID);
        }
        WifiConfiguration existingConfig = getInternalConfiguredNetwork(config);
        if (!config.isEphemeral()) {
            // Removes the existing ephemeral network if it exists to add this configuration.
            if (existingConfig != null && existingConfig.isEphemeral()) {
                // In this case, new connection for this config won't happen because same
                // network is already registered as an ephemeral network.
                // Clear the Ephemeral Network to address the situation.
                removeNetwork(
                        existingConfig.networkId, existingConfig.creatorUid, config.creatorName);
            }
        }

        NetworkUpdateResult result = addOrUpdateNetworkInternal(config, uid, packageName);
        if (!result.isSuccess()) {
            Log.e(TAG, "Failed to add/update network " + config.getPrintableSsid());
            return result;
        }
        WifiConfiguration newConfig = getInternalConfiguredNetwork(result.getNetworkId());
        sendConfiguredNetworkChangedBroadcast(
                result.isNewNetwork()
                        ? WifiManager.CHANGE_REASON_ADDED
                        : WifiManager.CHANGE_REASON_CONFIG_CHANGE);
        // Unless the added network is ephemeral or Passpoint, persist the network update/addition.
        if (!config.ephemeral && !config.isPasspoint()) {
            saveToStore(true);
        }

        for (OnNetworkUpdateListener listener : mListeners) {
            if (result.isNewNetwork()) {
                listener.onNetworkAdded(
                        createExternalWifiConfiguration(newConfig, true, Process.WIFI_UID));
            } else {
                listener.onNetworkUpdated(
                        createExternalWifiConfiguration(newConfig, true, Process.WIFI_UID),
                        createExternalWifiConfiguration(existingConfig, true, Process.WIFI_UID));
            }
        }
        return result;
    }

    /**
     * Add a network or update a network configuration to our database.
     * If the supplied networkId is INVALID_NETWORK_ID, we create a new empty
     * network configuration. Otherwise, the networkId should refer to an existing configuration.
     *
     * @param config provided WifiConfiguration object.
     * @param uid    UID of the app requesting the network addition/modification.
     * @return NetworkUpdateResult object representing status of the update.
     */
    public NetworkUpdateResult addOrUpdateNetwork(WifiConfiguration config, int uid) {
        return addOrUpdateNetwork(config, uid, null);
    }

    /**
     * Removes the specified network configuration from our database.
     *
     * @param config provided WifiConfiguration object.
     * @param uid UID of the app requesting the network deletion.
     * @return true if successful, false otherwise.
     */
    private boolean removeNetworkInternal(WifiConfiguration config, int uid) {
        if (mVerboseLoggingEnabled) {
            Log.v(TAG, "Removing network " + config.getPrintableSsid());
        }
        // Remove any associated enterprise keys for saved enterprise networks. Passpoint network
        // will remove the enterprise keys when provider is uninstalled. Suggestion enterprise
        // networks will remove the enterprise keys when suggestion is removed.
        if (!config.fromWifiNetworkSuggestion && !config.isPasspoint() && config.isEnterprise()) {
            mWifiKeyStore.removeKeys(config.enterpriseConfig);
        }

        removeConnectChoiceFromAllNetworks(config.getKey());
        mConfiguredNetworks.remove(config.networkId);
        mScanDetailCaches.remove(config.networkId);
        // Stage the backup of the SettingsProvider package which backs this up.
        mBackupManagerProxy.notifyDataChanged();
        mBssidBlocklistMonitor.handleNetworkRemoved(config.SSID);

        localLog("removeNetworkInternal: removed config."
                + " netId=" + config.networkId
                + " configKey=" + config.getKey()
                + " uid=" + Integer.toString(uid)
                + " name=" + mContext.getPackageManager().getNameForUid(uid));
        return true;
    }

    /**
     * Removes the specified network configuration from our database.
     *
     * @param networkId network ID of the provided network.
     * @param uid       UID of the app requesting the network deletion.
     * @return true if successful, false otherwise.
     */
    public boolean removeNetwork(int networkId, int uid, String packageName) {
        if (!doesUidBelongToCurrentUser(uid)) {
            Log.e(TAG, "UID " + uid + " not visible to the current user");
            return false;
        }
        WifiConfiguration config = getInternalConfiguredNetwork(networkId);
        if (config == null) {
            return false;
        }
        if (!canModifyNetwork(config, uid, packageName)) {
            Log.e(TAG, "UID " + uid + " does not have permission to delete configuration "
                    + config.getKey());
            return false;
        }
        if (!removeNetworkInternal(config, uid)) {
            Log.e(TAG, "Failed to remove network " + config.getPrintableSsid());
            return false;
        }
        if (networkId == mLastSelectedNetworkId) {
            clearLastSelectedNetwork();
        }
        if (!config.ephemeral && !config.isPasspoint()) {
            mLruConnectionTracker.removeNetwork(config);
        }
        sendConfiguredNetworkChangedBroadcast(WifiManager.CHANGE_REASON_REMOVED);
        // Unless the removed network is ephemeral or Passpoint, persist the network removal.
        if (!config.ephemeral && !config.isPasspoint()) {
            saveToStore(true);
        }
        for (OnNetworkUpdateListener listener : mListeners) {
            listener.onNetworkRemoved(
                    createExternalWifiConfiguration(config, true, Process.WIFI_UID));
        }
        return true;
    }

    private String getCreatorPackageName(WifiConfiguration config) {
        String creatorName = config.creatorName;
        // getNameForUid (Stored in WifiConfiguration.creatorName) returns a concatenation of name
        // and uid for shared UIDs ("name:uid").
        if (!creatorName.contains(":")) {
            return creatorName; // regular app not using shared UID.
        }
        // Separate the package name from the string for app using shared UID.
        return creatorName.substring(0, creatorName.indexOf(":"));
    }

    /**
     * Remove all networks associated with an application.
     *
     * @param app Application info of the package of networks to remove.
     * @return the {@link Set} of networks that were removed by this call. Networks which matched
     *         but failed to remove are omitted from this set.
     */
    public Set<Integer> removeNetworksForApp(ApplicationInfo app) {
        if (app == null || app.packageName == null) {
            return Collections.<Integer>emptySet();
        }
        Log.d(TAG, "Remove all networks for app " + app);
        Set<Integer> removedNetworks = new ArraySet<>();
        WifiConfiguration[] copiedConfigs =
                mConfiguredNetworks.valuesForAllUsers().toArray(new WifiConfiguration[0]);
        for (WifiConfiguration config : copiedConfigs) {
            if (app.uid != config.creatorUid
                    || !app.packageName.equals(getCreatorPackageName(config))) {
                continue;
            }
            localLog("Removing network " + config.SSID
                    + ", application \"" + app.packageName + "\" uninstalled"
                    + " from user " + UserHandle.getUserHandleForUid(app.uid));
            if (removeNetwork(config.networkId, config.creatorUid, config.creatorName)) {
                removedNetworks.add(config.networkId);
            }
        }
        return removedNetworks;
    }

    /**
     * Remove all networks associated with a user.
     *
     * @param userId The identifier of the user which is being removed.
     * @return the {@link Set} of networks that were removed by this call. Networks which matched
     *         but failed to remove are omitted from this set.
     */
    Set<Integer> removeNetworksForUser(int userId) {
        Log.d(TAG, "Remove all networks for user " + userId);
        Set<Integer> removedNetworks = new ArraySet<>();
        WifiConfiguration[] copiedConfigs =
                mConfiguredNetworks.valuesForAllUsers().toArray(new WifiConfiguration[0]);
        for (WifiConfiguration config : copiedConfigs) {
            if (userId != UserHandle.getUserHandleForUid(config.creatorUid).getIdentifier()) {
                continue;
            }
            localLog("Removing network " + config.SSID + ", user " + userId + " removed");
            if (removeNetwork(config.networkId, config.creatorUid, config.creatorName)) {
                removedNetworks.add(config.networkId);
            }
        }
        return removedNetworks;
    }

    /**
     * Iterates through the internal list of configured networks and removes any ephemeral or
     * passpoint network configurations which are transient in nature.
     *
     * @return true if a network was removed, false otherwise.
     */
    public boolean removeAllEphemeralOrPasspointConfiguredNetworks() {
        if (mVerboseLoggingEnabled) {
            Log.v(TAG, "Removing all passpoint or ephemeral configured networks");
        }
        boolean didRemove = false;
        WifiConfiguration[] copiedConfigs =
                mConfiguredNetworks.valuesForAllUsers().toArray(new WifiConfiguration[0]);
        for (WifiConfiguration config : copiedConfigs) {
            if (config.isPasspoint()) {
                Log.d(TAG, "Removing passpoint network config " + config.getKey());
                removeNetwork(config.networkId, config.creatorUid, config.creatorName);
                didRemove = true;
            } else if (config.ephemeral) {
                Log.d(TAG, "Removing ephemeral network config " + config.getKey());
                removeNetwork(config.networkId, config.creatorUid, config.creatorName);
                didRemove = true;
            }
        }
        return didRemove;
    }

    /**
     * Removes the suggestion network configuration matched with {@code configKey} provided.
     *
     * @param configKey Config Key for the corresponding network suggestion.
     * @return true if a network was removed, false otherwise.
     */
    public boolean removeSuggestionConfiguredNetwork(@NonNull String configKey) {
        WifiConfiguration config = getInternalConfiguredNetwork(configKey);
        if (config != null && config.ephemeral && config.fromWifiNetworkSuggestion) {
            Log.d(TAG, "Removing suggestion network config " + config.getKey());
            return removeNetwork(config.networkId, config.creatorUid, config.creatorName);
        }
        return false;
    }

    /**
     * Removes the passpoint network configuration matched with {@code configKey} provided.
     *
     * @param configKey Config Key for the corresponding passpoint.
     * @return true if a network was removed, false otherwise.
     */
    public boolean removePasspointConfiguredNetwork(@NonNull String configKey) {
        WifiConfiguration config = getInternalConfiguredNetwork(configKey);
        if (config != null && config.isPasspoint()) {
            Log.d(TAG, "Removing passpoint network config " + config.getKey());
            return removeNetwork(config.networkId, config.creatorUid, config.creatorName);
        }
        return false;
    }

    /**
     * Check whether a network belong to a known list of networks that may not support randomized
     * MAC.
     * @param networkId
     * @return true if the network is in the hotlist and MAC randomization is enabled.
     */
    public boolean isInFlakyRandomizationSsidHotlist(int networkId) {
        WifiConfiguration config = getConfiguredNetwork(networkId);
        return config != null
                && config.macRandomizationSetting != WifiConfiguration.RANDOMIZATION_NONE
                && mDeviceConfigFacade.getRandomizationFlakySsidHotlist().contains(config.SSID);
    }

    /**
     * Helper method to mark a network enabled for network selection.
     */
    private void setNetworkSelectionEnabled(WifiConfiguration config) {
        NetworkSelectionStatus status = config.getNetworkSelectionStatus();
        if (status.getNetworkSelectionStatus()
                != NetworkSelectionStatus.NETWORK_SELECTION_ENABLED) {
            localLog("setNetworkSelectionEnabled: configKey=" + config.getKey()
                    + " old networkStatus=" + status.getNetworkStatusString()
                    + " disableReason=" + status.getNetworkSelectionDisableReasonString());
        }
        status.setNetworkSelectionStatus(
                NetworkSelectionStatus.NETWORK_SELECTION_ENABLED);
        status.setDisableTime(
                NetworkSelectionStatus.INVALID_NETWORK_SELECTION_DISABLE_TIMESTAMP);
        status.setNetworkSelectionDisableReason(NetworkSelectionStatus.DISABLED_NONE);

        // Clear out all the disable reason counters.
        status.clearDisableReasonCounter();
        for (OnNetworkUpdateListener listener : mListeners) {
            listener.onNetworkEnabled(
                    createExternalWifiConfiguration(config, true, Process.WIFI_UID));
        }
    }

    /**
     * Helper method to mark a network temporarily disabled for network selection.
     */
    private void setNetworkSelectionTemporarilyDisabled(
            WifiConfiguration config, int disableReason) {
        NetworkSelectionStatus status = config.getNetworkSelectionStatus();
        status.setNetworkSelectionStatus(
                NetworkSelectionStatus.NETWORK_SELECTION_TEMPORARY_DISABLED);
        // Only need a valid time filled in for temporarily disabled networks.
        status.setDisableTime(mClock.getElapsedSinceBootMillis());
        status.setNetworkSelectionDisableReason(disableReason);
        for (OnNetworkUpdateListener listener : mListeners) {
            listener.onNetworkTemporarilyDisabled(
                    createExternalWifiConfiguration(config, true, Process.WIFI_UID), disableReason);
        }
    }

    /**
     * Helper method to mark a network permanently disabled for network selection.
     */
    private void setNetworkSelectionPermanentlyDisabled(
            WifiConfiguration config, int disableReason) {
        NetworkSelectionStatus status = config.getNetworkSelectionStatus();
        status.setNetworkSelectionStatus(
                NetworkSelectionStatus.NETWORK_SELECTION_PERMANENTLY_DISABLED);
        status.setDisableTime(
                NetworkSelectionStatus.INVALID_NETWORK_SELECTION_DISABLE_TIMESTAMP);
        status.setNetworkSelectionDisableReason(disableReason);
        for (OnNetworkUpdateListener listener : mListeners) {
            WifiConfiguration configForListener = new WifiConfiguration(config);
            listener.onNetworkPermanentlyDisabled(
                    createExternalWifiConfiguration(config, true, Process.WIFI_UID), disableReason);
        }
    }

    /**
     * Helper method to set the publicly exposed status for the network and send out the network
     * status change broadcast.
     */
    private void setNetworkStatus(WifiConfiguration config, int status) {
        config.status = status;
        sendConfiguredNetworkChangedBroadcast(WifiManager.CHANGE_REASON_CONFIG_CHANGE);
    }

    /**
     * Sets a network's status (both internal and public) according to the update reason and
     * its current state.
     *
     * This updates the network's {@link WifiConfiguration#mNetworkSelectionStatus} field and the
     * public {@link WifiConfiguration#status} field if the network is either enabled or
     * permanently disabled.
     *
     * @param config network to be updated.
     * @param reason reason code for update.
     * @return true if the input configuration has been updated, false otherwise.
     */
    private boolean setNetworkSelectionStatus(WifiConfiguration config, int reason) {
        NetworkSelectionStatus networkStatus = config.getNetworkSelectionStatus();
        if (reason < 0 || reason >= NetworkSelectionStatus.NETWORK_SELECTION_DISABLED_MAX) {
            Log.e(TAG, "Invalid Network disable reason " + reason);
            return false;
        }
        if (reason == NetworkSelectionStatus.DISABLED_NONE) {
            setNetworkSelectionEnabled(config);
            setNetworkStatus(config, WifiConfiguration.Status.ENABLED);
        } else if (reason < NetworkSelectionStatus.PERMANENTLY_DISABLED_STARTING_INDEX) {
            setNetworkSelectionTemporarilyDisabled(config, reason);
        } else {
            setNetworkSelectionPermanentlyDisabled(config, reason);
            setNetworkStatus(config, WifiConfiguration.Status.DISABLED);
        }
        localLog("setNetworkSelectionStatus: configKey=" + config.getKey()
                + " networkStatus=" + networkStatus.getNetworkStatusString() + " disableReason="
                + networkStatus.getNetworkSelectionDisableReasonString());
        saveToStore(false);
        return true;
    }

    /**
     * Update a network's status (both internal and public) according to the update reason and
     * its current state.
     *
     * @param config network to be updated.
     * @param reason reason code for update.
     * @return true if the input configuration has been updated, false otherwise.
     */
    private boolean updateNetworkSelectionStatus(WifiConfiguration config, int reason) {
        NetworkSelectionStatus networkStatus = config.getNetworkSelectionStatus();
        if (reason != NetworkSelectionStatus.DISABLED_NONE) {

            // Do not update SSID blocklist with information if this is the only
            // SSID be observed. By ignoring it we will cause additional failures
            // which will trigger Watchdog.
            if (reason == NetworkSelectionStatus.DISABLED_ASSOCIATION_REJECTION
                    || reason == NetworkSelectionStatus.DISABLED_AUTHENTICATION_FAILURE
                    || reason == NetworkSelectionStatus.DISABLED_DHCP_FAILURE) {
                if (mWifiLastResortWatchdog.shouldIgnoreSsidUpdate()) {
                    if (mVerboseLoggingEnabled) {
                        Log.v(TAG, "Ignore update network selection status "
                                    + "since Watchdog trigger is activated");
                    }
                    return false;
                }
            }

            networkStatus.incrementDisableReasonCounter(reason);
            // For network disable reasons, we should only update the status if we cross the
            // threshold.
            int disableReasonCounter = networkStatus.getDisableReasonCounter(reason);
            int disableReasonThreshold = getNetworkSelectionDisableThreshold(reason);
            if (disableReasonCounter < disableReasonThreshold) {
                if (mVerboseLoggingEnabled) {
                    Log.v(TAG, "Disable counter for network " + config.getPrintableSsid()
                            + " for reason "
                            + NetworkSelectionStatus.getNetworkSelectionDisableReasonString(reason)
                            + " is " + networkStatus.getDisableReasonCounter(reason)
                            + " and threshold is " + disableReasonThreshold);
                }
                return true;
            }
        }
        return setNetworkSelectionStatus(config, reason);
    }

    /**
     * Update a network's status (both internal and public) according to the update reason and
     * its current state.
     *
     * Each network has 2 status:
     * 1. NetworkSelectionStatus: This is internal selection status of the network. This is used
     * for temporarily disabling a network for Network Selector.
     * 2. Status: This is the exposed status for a network. This is mostly set by
     * the public API's {@link WifiManager#enableNetwork(int, boolean)} &
     * {@link WifiManager#disableNetwork(int)}.
     *
     * @param networkId network ID of the network that needs the update.
     * @param reason    reason to update the network.
     * @return true if the input configuration has been updated, false otherwise.
     */
    public boolean updateNetworkSelectionStatus(int networkId, int reason) {
        WifiConfiguration config = getInternalConfiguredNetwork(networkId);
        if (config == null) {
            return false;
        }
        return updateNetworkSelectionStatus(config, reason);
    }

    /**
     * Attempt to re-enable a network for network selection, if this network was either:
     * a) Previously temporarily disabled, but its disable timeout has expired, or
     * b) Previously disabled because of a user switch, but is now visible to the current
     * user.
     *
     * @param config configuration for the network to be re-enabled for network selection. The
     *               network corresponding to the config must be visible to the current user.
     * @return true if the network identified by {@param config} was re-enabled for qualified
     * network selection, false otherwise.
     */
    private boolean tryEnableNetwork(WifiConfiguration config) {
        NetworkSelectionStatus networkStatus = config.getNetworkSelectionStatus();
        if (networkStatus.isNetworkTemporaryDisabled()) {
            long timeDifferenceMs =
                    mClock.getElapsedSinceBootMillis() - networkStatus.getDisableTime();
            int disableReason = networkStatus.getNetworkSelectionDisableReason();
            int blockedBssids = Math.min(MAX_BLOCKED_BSSID_PER_NETWORK,
                    mBssidBlocklistMonitor.updateAndGetNumBlockedBssidsForSsid(config.SSID));
            long disableTimeoutMs = (long) getNetworkSelectionDisableTimeoutMillis(disableReason);
            // TODO b/169272385: Now that we no longer immediately re-enable a WifiConfiguration
            // when 0 BSSIDs are blocked, need to add code to re-enable temporarily disabled
            // WifiConfigurations when the user toggles wifi.
            if (blockedBssids > 1) {
                disableTimeoutMs *= Math.pow(2.0, blockedBssids - 1.0);
            }
            if (timeDifferenceMs >= disableTimeoutMs) {
                return updateNetworkSelectionStatus(
                        config, NetworkSelectionStatus.DISABLED_NONE);
            }
        }
        return false;
    }

    /**
     * Attempt to re-enable a network for network selection, if this network was either:
     * a) Previously temporarily disabled, but its disable timeout has expired, or
     * b) Previously disabled because of a user switch, but is now visible to the current
     * user.
     *
     * @param networkId the id of the network to be checked for possible unblock (due to timeout)
     * @return true if the network identified by {@param networkId} was re-enabled for qualified
     * network selection, false otherwise.
     */
    public boolean tryEnableNetwork(int networkId) {
        WifiConfiguration config = getInternalConfiguredNetwork(networkId);
        if (config == null) {
            return false;
        }
        return tryEnableNetwork(config);
    }

    /**
     * Enable a network using the public {@link WifiManager#enableNetwork(int, boolean)} API.
     *
     * @param networkId     network ID of the network that needs the update.
     * @param disableOthers Whether to disable all other networks or not. This is used to indicate
     *                      that the app requested connection to a specific network.
     * @param uid           uid of the app requesting the update.
     * @return true if it succeeds, false otherwise
     */
    public boolean enableNetwork(int networkId, boolean disableOthers, int uid,
                                 String packageName) {
        if (mVerboseLoggingEnabled) {
            Log.v(TAG, "Enabling network " + networkId + " (disableOthers " + disableOthers + ")");
        }
        if (!doesUidBelongToCurrentUser(uid)) {
            Log.e(TAG, "UID " + uid + " not visible to the current user");
            return false;
        }
        WifiConfiguration config = getInternalConfiguredNetwork(networkId);
        if (config == null) {
            return false;
        }
        // Set the "last selected" flag even if the app does not have permissions to modify this
        // network config. Apps are allowed to connect to networks even if they don't have
        // permission to modify it.
        if (disableOthers) {
            setLastSelectedNetwork(networkId);
        }
        if (!canModifyNetwork(config, uid, packageName)) {
            Log.e(TAG, "UID " + uid + " does not have permission to update configuration "
                    + config.getKey());
            return false;
        }
        if (!updateNetworkSelectionStatus(
                networkId, WifiConfiguration.NetworkSelectionStatus.DISABLED_NONE)) {
            return false;
        }
        saveToStore(true);
        return true;
    }

    /**
     * Disable a network using the public {@link WifiManager#disableNetwork(int)} API.
     *
     * @param networkId network ID of the network that needs the update.
     * @param uid       uid of the app requesting the update.
     * @return true if it succeeds, false otherwise
     */
    public boolean disableNetwork(int networkId, int uid, String packageName) {
        if (mVerboseLoggingEnabled) {
            Log.v(TAG, "Disabling network " + networkId);
        }
        if (!doesUidBelongToCurrentUser(uid)) {
            Log.e(TAG, "UID " + uid + " not visible to the current user");
            return false;
        }
        WifiConfiguration config = getInternalConfiguredNetwork(networkId);
        if (config == null) {
            return false;
        }
        // Reset the "last selected" flag even if the app does not have permissions to modify this
        // network config.
        if (networkId == mLastSelectedNetworkId) {
            clearLastSelectedNetwork();
        }
        if (!canModifyNetwork(config, uid, packageName)) {
            Log.e(TAG, "UID " + uid + " does not have permission to update configuration "
                    + config.getKey());
            return false;
        }
        if (!updateNetworkSelectionStatus(
                networkId, NetworkSelectionStatus.DISABLED_BY_WIFI_MANAGER)) {
            return false;
        }
        saveToStore(true);
        return true;
    }

    /**
     * Changes the user's choice to allow auto-join using the
     * {@link WifiManager#allowAutojoin(int, boolean)} API.
     *
     * @param networkId network ID of the network that needs the update.
     * @param choice the choice to allow auto-join or not
     * @return true if it succeeds, false otherwise
     */
    public boolean allowAutojoin(int networkId, boolean choice) {
        if (mVerboseLoggingEnabled) {
            Log.v(TAG, "Setting allowAutojoin to " + choice + " for netId " + networkId);
        }
        WifiConfiguration config = getInternalConfiguredNetwork(networkId);
        if (config == null) {
            Log.e(TAG, "allowAutojoin: Supplied networkId " + networkId
                    + " has no matching config");
            return false;
        }

        config.allowAutojoin = choice;
        if (!choice) {
            removeConnectChoiceFromAllNetworks(config.getKey());
            config.getNetworkSelectionStatus().setConnectChoice(null);
        }
        sendConfiguredNetworkChangedBroadcast(WifiManager.CHANGE_REASON_CONFIG_CHANGE);
        if (!config.ephemeral) {
            saveToStore(true);
        }
        return true;
    }

    /**
     * Updates the last connected UID for the provided configuration.
     *
     * @param networkId network ID corresponding to the network.
     * @param uid       uid of the app requesting the connection.
     * @return true if the network was found, false otherwise.
     */
    private boolean updateLastConnectUid(int networkId, int uid) {
        if (mVerboseLoggingEnabled) {
            Log.v(TAG, "Update network last connect UID for " + networkId);
        }
        if (!doesUidBelongToCurrentUser(uid)) {
            Log.e(TAG, "UID " + uid + " not visible to the current user");
            return false;
        }
        WifiConfiguration config = getInternalConfiguredNetwork(networkId);
        if (config == null) {
            return false;
        }
        config.lastConnectUid = uid;
        return true;
    }

    /**
     * Updates a network configuration after a successful connection to it.
     *
     * This method updates the following WifiConfiguration elements:
     * 1. Set the |lastConnected| timestamp.
     * 2. Increment |numAssociation| counter.
     * 3. Clear the disable reason counters in the associated |NetworkSelectionStatus|.
     * 4. Set the hasEverConnected| flag in the associated |NetworkSelectionStatus|.
     * 5. Sets the status of network as |CURRENT|.
     *
     * @param networkId network ID corresponding to the network.
     * @return true if the network was found, false otherwise.
     */
    public boolean updateNetworkAfterConnect(int networkId) {
        if (mVerboseLoggingEnabled) {
            Log.v(TAG, "Update network after connect for " + networkId);
        }
        WifiConfiguration config = getInternalConfiguredNetwork(networkId);
        if (config == null) {
            return false;
        }

        // Only record connection order for non-passpoint from user saved or suggestion.
        if (!config.isPasspoint() && (config.fromWifiNetworkSuggestion || !config.ephemeral)) {
            mLruConnectionTracker.addNetwork(config);
        }
        config.lastConnected = mClock.getWallClockMillis();
        config.numAssociation++;
        config.getNetworkSelectionStatus().clearDisableReasonCounter();
        config.getNetworkSelectionStatus().setHasEverConnected(true);
        setNetworkStatus(config, WifiConfiguration.Status.CURRENT);
        saveToStore(false);
        return true;
    }

    /**
     * Updates a network configuration after disconnection from it.
     *
     * This method updates the following WifiConfiguration elements:
     * 1. Set the |lastDisConnected| timestamp.
     * 2. Sets the status of network back to |ENABLED|.
     *
     * @param networkId network ID corresponding to the network.
     * @return true if the network was found, false otherwise.
     */
    public boolean updateNetworkAfterDisconnect(int networkId) {
        if (mVerboseLoggingEnabled) {
            Log.v(TAG, "Update network after disconnect for " + networkId);
        }
        WifiConfiguration config = getInternalConfiguredNetwork(networkId);
        if (config == null) {
            return false;
        }
        config.lastDisconnected = mClock.getWallClockMillis();
        config.randomizedMacExpirationTimeMs = Math.max(config.randomizedMacExpirationTimeMs,
                config.lastDisconnected + ENHANCED_MAC_WAIT_AFTER_DISCONNECT_MS);
        // If the network hasn't been disabled, mark it back as
        // enabled after disconnection.
        if (config.status == WifiConfiguration.Status.CURRENT) {
            setNetworkStatus(config, WifiConfiguration.Status.ENABLED);
        }
        saveToStore(false);
        return true;
    }

    /**
     * Set default GW MAC address for the provided network.
     *
     * @param networkId network ID corresponding to the network.
     * @param macAddress MAC address of the gateway to be set.
     * @return true if the network was found, false otherwise.
     */
    public boolean setNetworkDefaultGwMacAddress(int networkId, String macAddress) {
        WifiConfiguration config = getInternalConfiguredNetwork(networkId);
        if (config == null) {
            return false;
        }
        config.defaultGwMacAddress = macAddress;
        return true;
    }

    /**
     * Clear the {@link NetworkSelectionStatus#mCandidate},
     * {@link NetworkSelectionStatus#mCandidateScore} &
     * {@link NetworkSelectionStatus#mSeenInLastQualifiedNetworkSelection} for the provided network.
     *
     * This is invoked by Network Selector at the start of every selection procedure to clear all
     * configured networks' scan-result-candidates.
     *
     * @param networkId network ID corresponding to the network.
     * @return true if the network was found, false otherwise.
     */
    public boolean clearNetworkCandidateScanResult(int networkId) {
        if (mVerboseLoggingEnabled) {
            Log.v(TAG, "Clear network candidate scan result for " + networkId);
        }
        WifiConfiguration config = getInternalConfiguredNetwork(networkId);
        if (config == null) {
            return false;
        }
        config.getNetworkSelectionStatus().setCandidate(null);
        config.getNetworkSelectionStatus().setCandidateScore(Integer.MIN_VALUE);
        config.getNetworkSelectionStatus().setSeenInLastQualifiedNetworkSelection(false);
        return true;
    }

    /**
     * Set the {@link NetworkSelectionStatus#mCandidate},
     * {@link NetworkSelectionStatus#mCandidateScore} &
     * {@link NetworkSelectionStatus#mSeenInLastQualifiedNetworkSelection} for the provided network.
     *
     * This is invoked by Network Selector when it sees a network during network selection procedure
     * to set the scan result candidate.
     *
     * @param networkId  network ID corresponding to the network.
     * @param scanResult Candidate ScanResult associated with this network.
     * @param score      Score assigned to the candidate.
     * @return true if the network was found, false otherwise.
     */
    public boolean setNetworkCandidateScanResult(int networkId, ScanResult scanResult, int score) {
        if (mVerboseLoggingEnabled) {
            Log.v(TAG, "Set network candidate scan result " + scanResult + " for " + networkId);
        }
        WifiConfiguration config = getInternalConfiguredNetwork(networkId);
        if (config == null) {
            Log.e(TAG, "Cannot find network for " + networkId);
            return false;
        }
        config.getNetworkSelectionStatus().setCandidate(scanResult);
        config.getNetworkSelectionStatus().setCandidateScore(score);
        config.getNetworkSelectionStatus().setSeenInLastQualifiedNetworkSelection(true);
        return true;
    }

    /**
     * Iterate through all the saved networks and remove the provided configuration from the
     * {@link NetworkSelectionStatus#mConnectChoice} from them.
     *
     * This is invoked when a network is removed from our records.
     *
     * @param connectChoiceConfigKey ConfigKey corresponding to the network that is being removed.
     */
    private void removeConnectChoiceFromAllNetworks(String connectChoiceConfigKey) {
        if (mVerboseLoggingEnabled) {
            Log.v(TAG, "Removing connect choice from all networks " + connectChoiceConfigKey);
        }
        if (connectChoiceConfigKey == null) {
            return;
        }
        for (WifiConfiguration config : getInternalConfiguredNetworks()) {
            WifiConfiguration.NetworkSelectionStatus status = config.getNetworkSelectionStatus();
            String connectChoice = status.getConnectChoice();
            if (TextUtils.equals(connectChoice, connectChoiceConfigKey)) {
                Log.d(TAG, "remove connect choice:" + connectChoice + " from " + config.SSID
                        + " : " + config.networkId);
                config.getNetworkSelectionStatus().setConnectChoice(null);
            }
        }
    }

    /**
     * Increments the number of no internet access reports in the provided network.
     *
     * @param networkId network ID corresponding to the network.
     * @return true if the network was found, false otherwise.
     */
    public boolean incrementNetworkNoInternetAccessReports(int networkId) {
        WifiConfiguration config = getInternalConfiguredNetwork(networkId);
        if (config == null) {
            return false;
        }
        config.numNoInternetAccessReports++;
        return true;
    }

    /**
     * Sets the internet access is validated or not in the provided network.
     *
     * @param networkId network ID corresponding to the network.
     * @param validated Whether access is validated or not.
     * @return true if the network was found, false otherwise.
     */
    public boolean setNetworkValidatedInternetAccess(int networkId, boolean validated) {
        WifiConfiguration config = getInternalConfiguredNetwork(networkId);
        if (config == null) {
            return false;
        }
        config.validatedInternetAccess = validated;
        config.numNoInternetAccessReports = 0;
        saveToStore(false);
        return true;
    }

    /**
     * Sets whether the internet access is expected or not in the provided network.
     *
     * @param networkId network ID corresponding to the network.
     * @param expected  Whether access is expected or not.
     * @return true if the network was found, false otherwise.
     */
    public boolean setNetworkNoInternetAccessExpected(int networkId, boolean expected) {
        WifiConfiguration config = getInternalConfiguredNetwork(networkId);
        if (config == null) {
            return false;
        }
        config.noInternetAccessExpected = expected;
        return true;
    }

    /**
     * Helper method to clear out the {@link #mNextNetworkId} user/app network selection. This
     * is done when either the corresponding network is either removed or disabled.
     */
    public void clearLastSelectedNetwork() {
        if (mVerboseLoggingEnabled) {
            Log.v(TAG, "Clearing last selected network");
        }
        mLastSelectedNetworkId = WifiConfiguration.INVALID_NETWORK_ID;
        mLastSelectedTimeStamp = NetworkSelectionStatus.INVALID_NETWORK_SELECTION_DISABLE_TIMESTAMP;
    }

    /**
     * Helper method to mark a network as the last selected one by an app/user. This is set
     * when an app invokes {@link #enableNetwork(int, boolean, int)} with |disableOthers| flag set.
     * This is used by network selector to assign a special bonus during network selection.
     */
    private void setLastSelectedNetwork(int networkId) {
        if (mVerboseLoggingEnabled) {
            Log.v(TAG, "Setting last selected network to " + networkId);
        }
        mLastSelectedNetworkId = networkId;
        mLastSelectedTimeStamp = mClock.getElapsedSinceBootMillis();
    }

    /**
     * Retrieve the network Id corresponding to the last network that was explicitly selected by
     * an app/user.
     *
     * @return network Id corresponding to the last selected network.
     */
    public int getLastSelectedNetwork() {
        return mLastSelectedNetworkId;
    }

    /**
     * Retrieve the configKey corresponding to the last network that was explicitly selected by
     * an app/user.
     *
     * @return network Id corresponding to the last selected network.
     */
    public String getLastSelectedNetworkConfigKey() {
        if (mLastSelectedNetworkId == WifiConfiguration.INVALID_NETWORK_ID) {
            return "";
        }
        WifiConfiguration config = getInternalConfiguredNetwork(mLastSelectedNetworkId);
        if (config == null) {
            return "";
        }
        return config.getKey();
    }

    /**
     * Retrieve the time stamp at which a network was explicitly selected by an app/user.
     *
     * @return timestamp in milliseconds from boot when this was set.
     */
    public long getLastSelectedTimeStamp() {
        return mLastSelectedTimeStamp;
    }

    /**
     * Helper method to get the scan detail cache entry {@link #mScanDetailCaches} for the provided
     * network.
     *
     * @param networkId network ID corresponding to the network.
     * @return existing {@link ScanDetailCache} entry if one exists or null.
     */
    public ScanDetailCache getScanDetailCacheForNetwork(int networkId) {
        return mScanDetailCaches.get(networkId);
    }

    /**
     * Helper method to get or create a scan detail cache entry {@link #mScanDetailCaches} for
     * the provided network.
     *
     * @param config configuration corresponding to the the network.
     * @return existing {@link ScanDetailCache} entry if one exists or a new instance created for
     * this network.
     */
    private ScanDetailCache getOrCreateScanDetailCacheForNetwork(WifiConfiguration config) {
        if (config == null) return null;
        ScanDetailCache cache = getScanDetailCacheForNetwork(config.networkId);
        if (cache == null && config.networkId != WifiConfiguration.INVALID_NETWORK_ID) {
            cache = new ScanDetailCache(
                    config, SCAN_CACHE_ENTRIES_MAX_SIZE, SCAN_CACHE_ENTRIES_TRIM_SIZE);
            mScanDetailCaches.put(config.networkId, cache);
        }
        return cache;
    }

    /**
     * Saves the provided ScanDetail into the corresponding scan detail cache entry
     * {@link #mScanDetailCaches} for the provided network.
     *
     * @param config     configuration corresponding to the the network.
     * @param scanDetail new scan detail instance to be saved into the cache.
     */
    private void saveToScanDetailCacheForNetwork(
            WifiConfiguration config, ScanDetail scanDetail) {
        ScanResult scanResult = scanDetail.getScanResult();

        WifiScoreCard.PerNetwork network = mWifiScoreCard.lookupNetwork(config.SSID);
        network.addFrequency(scanResult.frequency);
        ScanDetailCache scanDetailCache = getOrCreateScanDetailCacheForNetwork(config);
        if (scanDetailCache == null) {
            Log.e(TAG, "Could not allocate scan cache for " + config.getPrintableSsid());
            return;
        }

        // Adding a new BSSID
        if (config.ephemeral) {
            // For an ephemeral Wi-Fi config, the ScanResult should be considered
            // untrusted.
            scanResult.untrusted = true;
        }

        // Add the scan detail to this network's scan detail cache.
        scanDetailCache.put(scanDetail);

        // Since we added a scan result to this configuration, re-attempt linking.
        // TODO: Do we really need to do this after every scan result?
        attemptNetworkLinking(config);
    }

    /**
     * Retrieves a configured network corresponding to the provided scan detail if one exists.
     *
     * @param scanDetail ScanDetail instance  to use for looking up the network.
     * @return WifiConfiguration object representing the network corresponding to the scanDetail,
     * null if none exists.
     *
     * TODO (b/142035508): This should only return saved networks (and rename to
     * getSavedNetworkForScanDetail()).
     */
    public WifiConfiguration getConfiguredNetworkForScanDetail(ScanDetail scanDetail) {
        ScanResult scanResult = scanDetail.getScanResult();
        if (scanResult == null) {
            Log.e(TAG, "No scan result found in scan detail");
            return null;
        }
        WifiConfiguration config = null;
        try {
            config = mConfiguredNetworks.getByScanResultForCurrentUser(scanResult);
        } catch (IllegalArgumentException e) {
            Log.e(TAG, "Failed to lookup network from config map", e);
        }
        if (config != null) {
            if (mVerboseLoggingEnabled) {
                Log.v(TAG, "getSavedNetworkFromScanDetail Found " + config.getKey()
                        + " for " + scanResult.SSID + "[" + scanResult.capabilities + "]");
            }
        }
        return config;
    }

    /**
     * Caches the provided |scanDetail| into the corresponding scan detail cache entry
     * {@link #mScanDetailCaches} for the retrieved network.
     *
     * @param scanDetail input a scanDetail from the scan result
     * TODO (b/142035508): This should only return saved networks (and rename to
     * updateScanDetailCacheFromScanDetail()).
     */
    public void updateScanDetailCacheFromScanDetail(ScanDetail scanDetail) {
        WifiConfiguration network = getConfiguredNetworkForScanDetail(scanDetail);
        if (network == null) {
            return;
        }
        saveToScanDetailCacheForNetwork(network, scanDetail);
    }
    /**
     * Retrieves a configured network corresponding to the provided scan detail if one exists and
     * caches the provided |scanDetail| into the corresponding scan detail cache entry
     * {@link #mScanDetailCaches} for the retrieved network.
     *
     * @param scanDetail input a scanDetail from the scan result
     * @return WifiConfiguration object representing the network corresponding to the scanDetail,
     * null if none exists.
     * TODO (b/142035508): This should only return saved networks (and rename to
     * getSavedNetworkForScanDetailAndCache()).
     */
    public WifiConfiguration getConfiguredNetworkForScanDetailAndCache(ScanDetail scanDetail) {
        WifiConfiguration network = getConfiguredNetworkForScanDetail(scanDetail);
        if (network == null) {
            return null;
        }
        saveToScanDetailCacheForNetwork(network, scanDetail);
        // Cache DTIM values parsed from the beacon frame Traffic Indication Map (TIM)
        // Information Element (IE), into the associated WifiConfigurations. Most of the
        // time there is no TIM IE in the scan result (Probe Response instead of Beacon
        // Frame), these scanResult DTIM's are negative and ignored.
        // Used for metrics collection.
        if (scanDetail.getNetworkDetail() != null
                && scanDetail.getNetworkDetail().getDtimInterval() > 0) {
            network.dtimInterval = scanDetail.getNetworkDetail().getDtimInterval();
        }
        return createExternalWifiConfiguration(network, true, Process.WIFI_UID);
    }

    /**
     * Update the scan detail cache associated with current connected network with latest
     * RSSI value in the provided WifiInfo.
     * This is invoked when we get an RSSI poll update after connection.
     *
     * @param info WifiInfo instance pointing to the current connected network.
     */
    public void updateScanDetailCacheFromWifiInfo(WifiInfo info) {
        WifiConfiguration config = getInternalConfiguredNetwork(info.getNetworkId());
        ScanDetailCache scanDetailCache = getScanDetailCacheForNetwork(info.getNetworkId());
        if (config != null && scanDetailCache != null) {
            ScanDetail scanDetail = scanDetailCache.getScanDetail(info.getBSSID());
            if (scanDetail != null) {
                ScanResult result = scanDetail.getScanResult();
                long previousSeen = result.seen;
                int previousRssi = result.level;
                // Update the scan result
                scanDetail.setSeen();
                result.level = info.getRssi();
                // Average the RSSI value
                long maxAge = SCAN_RESULT_MAXIMUM_AGE_MS;
                long age = result.seen - previousSeen;
                if (previousSeen > 0 && age > 0 && age < maxAge / 2) {
                    // Average the RSSI with previously seen instances of this scan result
                    double alpha = 0.5 - (double) age / (double) maxAge;
                    result.level = (int) ((double) result.level * (1 - alpha)
                                        + (double) previousRssi * alpha);
                }
                if (mVerboseLoggingEnabled) {
                    Log.v(TAG, "Updating scan detail cache freq=" + result.frequency
                            + " BSSID=" + result.BSSID
                            + " RSSI=" + result.level
                            + " for " + config.getKey());
                }
            }
        }
    }

    /**
     * Save the ScanDetail to the ScanDetailCache of the given network.  This is used
     * by {@link PasspointNetworkNominator} for caching
     * ScanDetail for newly created {@link WifiConfiguration} for Passpoint network.
     *
     * @param networkId The ID of the network to save ScanDetail to
     * @param scanDetail The ScanDetail to cache
     */
    public void updateScanDetailForNetwork(int networkId, ScanDetail scanDetail) {
        WifiConfiguration network = getInternalConfiguredNetwork(networkId);
        if (network == null) {
            return;
        }
        saveToScanDetailCacheForNetwork(network, scanDetail);
    }

    /**
     * Helper method to check if the 2 provided networks can be linked or not.
     * Networks are considered for linking if:
     * 1. Share the same GW MAC address.
     * 2. Scan results for the networks have AP's with MAC address which differ only in the last
     * nibble.
     *
     * @param network1         WifiConfiguration corresponding to network 1.
     * @param network2         WifiConfiguration corresponding to network 2.
     * @param scanDetailCache1 ScanDetailCache entry for network 1.
     * @param scanDetailCache1 ScanDetailCache entry for network 2.
     * @return true if the networks should be linked, false if the networks should be unlinked.
     */
    private boolean shouldNetworksBeLinked(
            WifiConfiguration network1, WifiConfiguration network2,
            ScanDetailCache scanDetailCache1, ScanDetailCache scanDetailCache2) {
        // TODO (b/30706406): Link networks only with same passwords if the
        // |mOnlyLinkSameCredentialConfigurations| flag is set.
        if (mContext.getResources().getBoolean(
                R.bool.config_wifi_only_link_same_credential_configurations)) {
            if (!TextUtils.equals(network1.preSharedKey, network2.preSharedKey)) {
                if (mVerboseLoggingEnabled) {
                    Log.v(TAG, "shouldNetworksBeLinked unlink due to password mismatch");
                }
                return false;
            }
        }
        if (network1.defaultGwMacAddress != null && network2.defaultGwMacAddress != null) {
            // If both default GW are known, link only if they are equal
            if (network1.defaultGwMacAddress.equals(network2.defaultGwMacAddress)) {
                if (mVerboseLoggingEnabled) {
                    Log.v(TAG, "shouldNetworksBeLinked link due to same gw " + network2.SSID
                            + " and " + network1.SSID + " GW " + network1.defaultGwMacAddress);
                }
                return true;
            }
        } else {
            // We do not know BOTH default gateways hence we will try to link
            // hoping that WifiConfigurations are indeed behind the same gateway.
            // once both WifiConfiguration have been tried and thus once both default gateways
            // are known we will revisit the choice of linking them.
            if (scanDetailCache1 != null && scanDetailCache2 != null) {
                for (String abssid : scanDetailCache1.keySet()) {
                    for (String bbssid : scanDetailCache2.keySet()) {
                        if (abssid.regionMatches(
                                true, 0, bbssid, 0, LINK_CONFIGURATION_BSSID_MATCH_LENGTH)) {
                            // If first 16 ASCII characters of BSSID matches,
                            // we assume this is a DBDC.
                            if (mVerboseLoggingEnabled) {
                                Log.v(TAG, "shouldNetworksBeLinked link due to DBDC BSSID match "
                                        + network2.SSID + " and " + network1.SSID
                                        + " bssida " + abssid + " bssidb " + bbssid);
                            }
                            return true;
                        }
                    }
                }
            }
        }
        return false;
    }

    /**
     * Helper methods to link 2 networks together.
     *
     * @param network1 WifiConfiguration corresponding to network 1.
     * @param network2 WifiConfiguration corresponding to network 2.
     */
    private void linkNetworks(WifiConfiguration network1, WifiConfiguration network2) {
        if (mVerboseLoggingEnabled) {
            Log.v(TAG, "linkNetworks will link " + network2.getKey()
                    + " and " + network1.getKey());
        }
        if (network2.linkedConfigurations == null) {
            network2.linkedConfigurations = new HashMap<>();
        }
        if (network1.linkedConfigurations == null) {
            network1.linkedConfigurations = new HashMap<>();
        }
        // TODO (b/30638473): This needs to become a set instead of map, but it will need
        // public interface changes and need some migration of existing store data.
        network2.linkedConfigurations.put(network1.getKey(), 1);
        network1.linkedConfigurations.put(network2.getKey(), 1);
    }

    /**
     * Helper methods to unlink 2 networks from each other.
     *
     * @param network1 WifiConfiguration corresponding to network 1.
     * @param network2 WifiConfiguration corresponding to network 2.
     */
    private void unlinkNetworks(WifiConfiguration network1, WifiConfiguration network2) {
        if (network2.linkedConfigurations != null
                && (network2.linkedConfigurations.get(network1.getKey()) != null)) {
            if (mVerboseLoggingEnabled) {
                Log.v(TAG, "unlinkNetworks un-link " + network1.getKey()
                        + " from " + network2.getKey());
            }
            network2.linkedConfigurations.remove(network1.getKey());
        }
        if (network1.linkedConfigurations != null
                && (network1.linkedConfigurations.get(network2.getKey()) != null)) {
            if (mVerboseLoggingEnabled) {
                Log.v(TAG, "unlinkNetworks un-link " + network2.getKey()
                        + " from " + network1.getKey());
            }
            network1.linkedConfigurations.remove(network2.getKey());
        }
    }

    /**
     * This method runs through all the saved networks and checks if the provided network can be
     * linked with any of them.
     *
     * @param config WifiConfiguration object corresponding to the network that needs to be
     *               checked for potential links.
     */
    private void attemptNetworkLinking(WifiConfiguration config) {
        // Only link WPA_PSK config.
        if (!config.allowedKeyManagement.get(WifiConfiguration.KeyMgmt.WPA_PSK)) {
            return;
        }
        ScanDetailCache scanDetailCache = getScanDetailCacheForNetwork(config.networkId);
        // Ignore configurations with large number of BSSIDs.
        if (scanDetailCache != null
                && scanDetailCache.size() > LINK_CONFIGURATION_MAX_SCAN_CACHE_ENTRIES) {
            return;
        }
        for (WifiConfiguration linkConfig : getInternalConfiguredNetworks()) {
            if (linkConfig.getKey().equals(config.getKey())) {
                continue;
            }
            if (linkConfig.ephemeral) {
                continue;
            }
            // Network Selector will be allowed to dynamically jump from a linked configuration
            // to another, hence only link configurations that have WPA_PSK security type.
            if (!linkConfig.allowedKeyManagement.get(WifiConfiguration.KeyMgmt.WPA_PSK)) {
                continue;
            }
            ScanDetailCache linkScanDetailCache =
                    getScanDetailCacheForNetwork(linkConfig.networkId);
            // Ignore configurations with large number of BSSIDs.
            if (linkScanDetailCache != null
                    && linkScanDetailCache.size() > LINK_CONFIGURATION_MAX_SCAN_CACHE_ENTRIES) {
                continue;
            }
            // Check if the networks should be linked/unlinked.
            if (shouldNetworksBeLinked(
                    config, linkConfig, scanDetailCache, linkScanDetailCache)) {
                linkNetworks(config, linkConfig);
            } else {
                unlinkNetworks(config, linkConfig);
            }
        }
    }

    /**
     * Retrieves a list of all the saved hidden networks for scans
     *
     * Hidden network list sent to the firmware has limited size. If there are a lot of saved
     * networks, this list will be truncated and we might end up not sending the networks
     * with the highest chance of connecting to the firmware.
     * So, re-sort the network list based on the frequency of connection to those networks
     * and whether it was last seen in the scan results.
     *
     * @return list of networks in the order of priority.
     */
    public List<WifiScanner.ScanSettings.HiddenNetwork> retrieveHiddenNetworkList() {
        List<WifiScanner.ScanSettings.HiddenNetwork> hiddenList = new ArrayList<>();
        List<WifiConfiguration> networks = getConfiguredNetworks();
        // Remove any non hidden networks.
        networks.removeIf(config -> !config.hiddenSSID);
        networks.sort(mScanListComparator);
        // The most frequently connected network has the highest priority now.
        for (WifiConfiguration config : networks) {
            hiddenList.add(new WifiScanner.ScanSettings.HiddenNetwork(config.SSID));
        }
        return hiddenList;
    }

    /**
     * Check if the provided network was temporarily disabled by the user and still blocked.
     *
     * @param network Input can be SSID or FQDN. And caller must ensure that the SSID passed thru
     *                this API matched the WifiConfiguration.SSID rules, and thus be surrounded by
     *                quotes.
     * @return true if network is blocking, otherwise false.
     */
    public boolean isNetworkTemporarilyDisabledByUser(String network) {
        if (mUserTemporarilyDisabledList.isLocked(network)) {
            return true;
        }
        mUserTemporarilyDisabledList.remove(network);
        return false;
    }

    /**
     * User temporarily disable a network and will be block to auto-join when network is still
     * nearby.
     *
     * The network will be re-enabled when:
     * a) User select to connect the network.
     * b) The network is not in range for {@link #USER_DISCONNECT_NETWORK_BLOCK_EXPIRY_MS}
     * c) Toggle wifi off, reset network settings or device reboot.
     *
     * @param network Input can be SSID or FQDN. And caller must ensure that the SSID passed thru
     *                this API matched the WifiConfiguration.SSID rules, and thus be surrounded by
     *                quotes.
     *        uid     UID of the calling process.
     */
    public void userTemporarilyDisabledNetwork(String network, int uid) {
        mUserTemporarilyDisabledList.add(network, USER_DISCONNECT_NETWORK_BLOCK_EXPIRY_MS);
        Log.d(TAG, "Temporarily disable network: " + network + " uid=" + uid + " num="
                + mUserTemporarilyDisabledList.size());
        removeUserChoiceFromDisabledNetwork(network, uid);
        saveToStore(false);
    }

    /**
     * Update the user temporarily disabled network list with networks in range.
     * @param networks networks in range in String format, FQDN or SSID. And caller must ensure
     *                 that the SSID passed thru this API matched the WifiConfiguration.SSID rules,
     *                 and thus be surrounded by quotes.
     */
    public void updateUserDisabledList(List<String> networks) {
        mUserTemporarilyDisabledList.update(new HashSet<>(networks));
    }

    private void removeUserChoiceFromDisabledNetwork(
            @NonNull String network, int uid) {
        for (WifiConfiguration config : getInternalConfiguredNetworks()) {
            if (TextUtils.equals(config.SSID, network) || TextUtils.equals(config.FQDN, network)) {
                if (mWifiPermissionsUtil.checkNetworkSettingsPermission(uid)) {
                    mWifiMetrics.logUserActionEvent(
                            UserActionEvent.EVENT_DISCONNECT_WIFI, config.networkId);
                }
                removeConnectChoiceFromAllNetworks(config.getKey());
            }
        }
    }

    /**
     * User enabled network manually, maybe trigger by user select to connect network.
     * @param networkId enabled network id.
     * @return true if the operation succeeded, false otherwise.
     */
    public boolean userEnabledNetwork(int networkId) {
        WifiConfiguration configuration = getInternalConfiguredNetwork(networkId);
        if (configuration == null) {
            return false;
        }
        final String network;
        if (configuration.isPasspoint()) {
            network = configuration.FQDN;
        } else {
            network = configuration.SSID;
        }
        mUserTemporarilyDisabledList.remove(network);
        mBssidBlocklistMonitor.clearBssidBlocklistForSsid(configuration.SSID);
        Log.d(TAG, "Enable disabled network: " + network + " num="
                + mUserTemporarilyDisabledList.size());
        return true;
    }

    /**
     * Clear all user temporarily disabled networks.
     */
    public void clearUserTemporarilyDisabledList() {
        mUserTemporarilyDisabledList.clear();
    }

    /**
     * Resets all sim networks state.
     */
    public void resetSimNetworks() {
        if (mVerboseLoggingEnabled) localLog("resetSimNetworks");
        for (WifiConfiguration config : getInternalConfiguredNetworks()) {
            if (config.enterpriseConfig == null
                    || !config.enterpriseConfig.isAuthenticationSimBased()) {
                continue;
            }
            if (config.enterpriseConfig.getEapMethod() == WifiEnterpriseConfig.Eap.PEAP) {
                Pair<String, String> currentIdentity =
                        mWifiCarrierInfoManager.getSimIdentity(config);
                if (mVerboseLoggingEnabled) {
                    Log.d(TAG, "New identity for config " + config + ": " + currentIdentity);
                }
                // Update the loaded config
                if (currentIdentity == null) {
                    Log.d(TAG, "Identity is null");
                } else {
                    config.enterpriseConfig.setIdentity(currentIdentity.first);
                }
                // do not reset anonymous identity since it may be dependent on user-entry
                // (i.e. cannot re-request on every reboot/SIM re-entry)
            } else {
                // reset identity as well: supplicant will ask us for it
                config.enterpriseConfig.setIdentity("");
                if (!WifiCarrierInfoManager.isAnonymousAtRealmIdentity(
                        config.enterpriseConfig.getAnonymousIdentity())) {
                    config.enterpriseConfig.setAnonymousIdentity("");
                }
            }
        }
    }

    /**
     * Clear all ephemeral carrier networks, make the subscriptionId update during the next network
     * selection.
     */
    public void removeEphemeralCarrierNetworks() {
        if (mVerboseLoggingEnabled) localLog("removeEphemeralCarrierNetwork");
        WifiConfiguration[] copiedConfigs =
                mConfiguredNetworks.valuesForAllUsers().toArray(new WifiConfiguration[0]);
        for (WifiConfiguration config : copiedConfigs) {
            if (!config.ephemeral
                    || config.subscriptionId == SubscriptionManager.INVALID_SUBSCRIPTION_ID) {
                continue;
            }
            removeNetwork(config.networkId, config.creatorUid, config.creatorName);
        }
    }

    /**
     * Helper method to perform the following operations during user switch/unlock:
     * - Remove private networks of the old user.
     * - Load from the new user store file.
     * - Save the store files again to migrate any user specific networks from the shared store
     *   to user store.
     * This method assumes the user store is visible (i.e CE storage is unlocked). So, the caller
     * should ensure that the stores are accessible before invocation.
     *
     * @param userId The identifier of the new foreground user, after the unlock or switch.
     */
    private void handleUserUnlockOrSwitch(int userId) {
        if (mVerboseLoggingEnabled) {
            Log.v(TAG, "Loading from store after user switch/unlock for " + userId);
        }
        // Switch out the user store file.
        if (loadFromUserStoreAfterUnlockOrSwitch(userId)) {
            saveToStore(true);
            mPendingUnlockStoreRead = false;
        }
    }

    /**
     * Handles the switch to a different foreground user:
     * - Flush the current state to the old user's store file.
     * - Switch the user specific store file.
     * - Reload the networks from the store files (shared & user).
     * - Write the store files to move any user specific private networks from shared store to user
     *   store.
     *
     * Need to be called when {@link com.android.server.SystemService#onSwitchUser(int)} is invoked.
     *
     * @param userId The identifier of the new foreground user, after the switch.
     * @return List of network ID's of all the private networks of the old user which will be
     * removed from memory.
     */
    public Set<Integer> handleUserSwitch(int userId) {
        if (mVerboseLoggingEnabled) {
            Log.v(TAG, "Handling user switch for " + userId);
        }
        if (userId == mCurrentUserId) {
            Log.w(TAG, "User already in foreground " + userId);
            return new HashSet<>();
        }
        if (mPendingStoreRead) {
            Log.w(TAG, "User switch before store is read!");
            mConfiguredNetworks.setNewUser(userId);
            mCurrentUserId = userId;
            // Reset any state from previous user unlock.
            mDeferredUserUnlockRead = false;
            // Cannot read data from new user's CE store file before they log-in.
            mPendingUnlockStoreRead = true;
            return new HashSet<>();
        }
        if (mUserManager.isUserUnlockingOrUnlocked(UserHandle.of(mCurrentUserId))) {
            saveToStore(true);
        }
        // Remove any private networks of the old user before switching the userId.
        Set<Integer> removedNetworkIds = clearInternalDataForCurrentUser();
        mConfiguredNetworks.setNewUser(userId);
        mCurrentUserId = userId;

        if (mUserManager.isUserUnlockingOrUnlocked(UserHandle.of(mCurrentUserId))) {
            handleUserUnlockOrSwitch(mCurrentUserId);
        } else {
            // Cannot read data from new user's CE store file before they log-in.
            mPendingUnlockStoreRead = true;
            Log.i(TAG, "Waiting for user unlock to load from store");
        }
        return removedNetworkIds;
    }

    /**
     * Handles the unlock of foreground user. This maybe needed to read the store file if the user's
     * CE storage is not visible when {@link #handleUserSwitch(int)} is invoked.
     *
     * Need to be called when {@link com.android.server.SystemService#onUnlockUser(int)} is invoked.
     *
     * @param userId The identifier of the user that unlocked.
     */
    public void handleUserUnlock(int userId) {
        if (mVerboseLoggingEnabled) {
            Log.v(TAG, "Handling user unlock for " + userId);
        }
        if (userId != mCurrentUserId) {
            Log.e(TAG, "Ignore user unlock for non current user " + userId);
            return;
        }
        if (mPendingStoreRead) {
            Log.w(TAG, "Ignore user unlock until store is read!");
            mDeferredUserUnlockRead = true;
            return;
        }
        if (mPendingUnlockStoreRead) {
            handleUserUnlockOrSwitch(mCurrentUserId);
        }
    }

    /**
     * Handles the stop of foreground user. This is needed to write the store file to flush
     * out any pending data before the user's CE store storage is unavailable.
     *
     * Need to be called when {@link com.android.server.SystemService#onStopUser(int)} is invoked.
     *
     * @param userId The identifier of the user that stopped.
     */
    public void handleUserStop(int userId) {
        if (mVerboseLoggingEnabled) {
            Log.v(TAG, "Handling user stop for " + userId);
        }
        if (userId == mCurrentUserId
                && mUserManager.isUserUnlockingOrUnlocked(UserHandle.of(mCurrentUserId))) {
            saveToStore(true);
            clearInternalDataForCurrentUser();
        }
    }

    /**
     * Helper method to clear internal databases.
     * This method clears the:
     *  - List of configured networks.
     *  - Map of scan detail caches.
     *  - List of deleted ephemeral networks.
     */
    private void clearInternalData() {
        localLog("clearInternalData: Clearing all internal data");
        mConfiguredNetworks.clear();
        mUserTemporarilyDisabledList.clear();
        mRandomizedMacAddressMapping.clear();
        mScanDetailCaches.clear();
        clearLastSelectedNetwork();
    }

    /**
     * Helper method to clear internal databases of the specified user.
     * This method clears the:
     *  - Private configured configured networks of the specified user.
     *  - Map of scan detail caches.
     *  - List of deleted ephemeral networks.
     *
     * @return List of network ID's of all the private networks of the old user which will be
     * removed from memory.
     */
    private Set<Integer> clearInternalDataForCurrentUser() {
        localLog("clearInternalUserData: Clearing user internal data for " + mCurrentUserId);
        Set<Integer> removedNetworkIds = new HashSet<>();
        // Remove any private networks of the old user before switching the userId.
        for (WifiConfiguration config : getConfiguredNetworks()) {
            if ((!config.shared && doesUidBelongToCurrentUser(config.creatorUid))
                    || config.ephemeral) {
                removedNetworkIds.add(config.networkId);
                localLog("clearInternalUserData: removed config."
                        + " netId=" + config.networkId
                        + " configKey=" + config.getKey());
                mConfiguredNetworks.remove(config.networkId);
                for (OnNetworkUpdateListener listener : mListeners) {
                    listener.onNetworkRemoved(
                            createExternalWifiConfiguration(config, true, Process.WIFI_UID));
                }
            }
        }
        if (!removedNetworkIds.isEmpty()) {
            sendConfiguredNetworkChangedBroadcast(WifiManager.CHANGE_REASON_REMOVED);
        }
        mUserTemporarilyDisabledList.clear();
        mScanDetailCaches.clear();
        clearLastSelectedNetwork();
        return removedNetworkIds;
    }

    /**
     * Helper function to populate the internal (in-memory) data from the retrieved shared store
     * (file) data.
     *
     * @param configurations list of configurations retrieved from store.
     */
    private void loadInternalDataFromSharedStore(
            List<WifiConfiguration> configurations,
            Map<String, String> macAddressMapping) {
        for (WifiConfiguration configuration : configurations) {
            configuration.networkId = mNextNetworkId++;
            if (mVerboseLoggingEnabled) {
                Log.v(TAG, "Adding network from shared store " + configuration.getKey());
            }
            try {
                mConfiguredNetworks.put(configuration);
            } catch (IllegalArgumentException e) {
                Log.e(TAG, "Failed to add network to config map", e);
            }
        }
        mRandomizedMacAddressMapping.putAll(macAddressMapping);
    }

    /**
     * Helper function to populate the internal (in-memory) data from the retrieved user store
     * (file) data.
     *
     * @param configurations list of configurations retrieved from store.
     */
    private void loadInternalDataFromUserStore(List<WifiConfiguration> configurations) {
        for (WifiConfiguration configuration : configurations) {
            configuration.networkId = mNextNetworkId++;
            if (mVerboseLoggingEnabled) {
                Log.v(TAG, "Adding network from user store " + configuration.getKey());
            }
            try {
                mConfiguredNetworks.put(configuration);
            } catch (IllegalArgumentException e) {
                Log.e(TAG, "Failed to add network to config map", e);
            }

            if (configuration.isMostRecentlyConnected) {
                mLruConnectionTracker.addNetwork(configuration);
            }
        }
    }

    /**
     * Initializes the randomized MAC address for an internal WifiConfiguration depending on
     * whether it should use enhanced randomization.
     * @param config
     */
    private void initRandomizedMacForInternalConfig(WifiConfiguration internalConfig) {
        MacAddress randomizedMac = shouldUseEnhancedRandomization(internalConfig)
                ? MacAddressUtils.createRandomUnicastAddress()
                : getPersistentMacAddress(internalConfig);
        if (randomizedMac != null) {
            setRandomizedMacAddress(internalConfig, randomizedMac);
        }
    }

    /**
     * Assign randomized MAC addresses for configured networks.
     * This is needed to generate persistent randomized MAC address for existing networks when
     * a device updates to Q+ for the first time since we are not calling addOrUpdateNetwork when
     * we load configuration at boot.
     */
    private void generateRandomizedMacAddresses() {
        for (WifiConfiguration config : getInternalConfiguredNetworks()) {
            if (DEFAULT_MAC_ADDRESS.equals(config.getRandomizedMacAddress())) {
                initRandomizedMacForInternalConfig(config);
            }
        }
    }

    /**
     * Helper function to populate the internal (in-memory) data from the retrieved stores (file)
     * data.
     * This method:
     * 1. Clears all existing internal data.
     * 2. Sends out the networks changed broadcast after loading all the data.
     *
     * @param sharedConfigurations list of network configurations retrieved from shared store.
     * @param userConfigurations list of network configurations retrieved from user store.
     * @param macAddressMapping
     */
    private void loadInternalData(
            List<WifiConfiguration> sharedConfigurations,
            List<WifiConfiguration> userConfigurations,
            Map<String, String> macAddressMapping) {
        // Clear out all the existing in-memory lists and load the lists from what was retrieved
        // from the config store.
        clearInternalData();
        loadInternalDataFromSharedStore(sharedConfigurations, macAddressMapping);
        loadInternalDataFromUserStore(userConfigurations);
        generateRandomizedMacAddresses();
        if (mConfiguredNetworks.sizeForAllUsers() == 0) {
            Log.w(TAG, "No stored networks found.");
        }
        // reset identity & anonymous identity for networks using SIM-based authentication
        // on load (i.e. boot) so that if the user changed SIMs while the device was powered off,
        // we do not reuse stale credentials that would lead to authentication failure.
        resetSimNetworks();
        sendConfiguredNetworkChangedBroadcast(WifiManager.CHANGE_REASON_ADDED);
        mPendingStoreRead = false;
    }

    /**
     * Read the config store and load the in-memory lists from the store data retrieved and sends
     * out the networks changed broadcast.
     *
     * This reads all the network configurations from:
     * 1. Shared WifiConfigStore.xml
     * 2. User WifiConfigStore.xml
     *
     * @return true on success or not needed (fresh install), false otherwise.
     */
    public boolean loadFromStore() {
        // If the user unlock comes in before we load from store, which means the user store have
        // not been setup yet for the current user. Setup the user store before the read so that
        // configurations for the current user will also being loaded.
        if (mDeferredUserUnlockRead) {
            Log.i(TAG, "Handling user unlock before loading from store.");
            List<WifiConfigStore.StoreFile> userStoreFiles =
                    WifiConfigStore.createUserFiles(
                            mCurrentUserId, mFrameworkFacade.isNiapModeOn(mContext));
            if (userStoreFiles == null) {
                Log.wtf(TAG, "Failed to create user store files");
                return false;
            }
            mWifiConfigStore.setUserStores(userStoreFiles);
            mDeferredUserUnlockRead = false;
        }
        try {
            mWifiConfigStore.read();
        } catch (IOException | IllegalStateException e) {
            Log.wtf(TAG, "Reading from new store failed. All saved networks are lost!", e);
            return false;
        } catch (XmlPullParserException e) {
            Log.wtf(TAG, "XML deserialization of store failed. All saved networks are lost!", e);
            return false;
        }
        loadInternalData(mNetworkListSharedStoreData.getConfigurations(),
                mNetworkListUserStoreData.getConfigurations(),
                mRandomizedMacStoreData.getMacMapping());
        return true;
    }

    /**
     * Read the user config store and load the in-memory lists from the store data retrieved and
     * sends out the networks changed broadcast.
     * This should be used for all user switches/unlocks to only load networks from the user
     * specific store and avoid reloading the shared networks.
     *
     * This reads all the network configurations from:
     * 1. User WifiConfigStore.xml
     *
     * @param userId The identifier of the foreground user.
     * @return true on success, false otherwise.
     */
    private boolean loadFromUserStoreAfterUnlockOrSwitch(int userId) {
        try {
            List<WifiConfigStore.StoreFile> userStoreFiles =
                    WifiConfigStore.createUserFiles(
                            userId, mFrameworkFacade.isNiapModeOn(mContext));
            if (userStoreFiles == null) {
                Log.e(TAG, "Failed to create user store files");
                return false;
            }
            mWifiConfigStore.switchUserStoresAndRead(userStoreFiles);
        } catch (IOException | IllegalStateException e) {
            Log.wtf(TAG, "Reading from new store failed. All saved private networks are lost!", e);
            return false;
        } catch (XmlPullParserException e) {
            Log.wtf(TAG, "XML deserialization of store failed. All saved private networks are "
                    + "lost!", e);
            return false;
        }
        loadInternalDataFromUserStore(mNetworkListUserStoreData.getConfigurations());
        return true;
    }

    /**
     * Save the current snapshot of the in-memory lists to the config store.
     *
     * @param forceWrite Whether the write needs to be forced or not.
     * @return Whether the write was successful or not, this is applicable only for force writes.
     */
    public boolean saveToStore(boolean forceWrite) {
        if (mPendingStoreRead) {
            Log.e(TAG, "Cannot save to store before store is read!");
            return false;
        }
        ArrayList<WifiConfiguration> sharedConfigurations = new ArrayList<>();
        ArrayList<WifiConfiguration> userConfigurations = new ArrayList<>();
        // List of network IDs for legacy Passpoint configuration to be removed.
        List<Integer> legacyPasspointNetId = new ArrayList<>();
        for (WifiConfiguration config : mConfiguredNetworks.valuesForAllUsers()) {
            // Ignore ephemeral networks and non-legacy Passpoint configurations.
            if (config.ephemeral || (config.isPasspoint() && !config.isLegacyPasspointConfig)) {
                continue;
            }

            // Migrate the legacy Passpoint configurations owned by the current user to
            // {@link PasspointManager}.
            if (config.isLegacyPasspointConfig && doesUidBelongToCurrentUser(config.creatorUid)) {
                legacyPasspointNetId.add(config.networkId);
                // Migrate the legacy Passpoint configuration and add it to PasspointManager.
                if (!PasspointManager.addLegacyPasspointConfig(config)) {
                    Log.e(TAG, "Failed to migrate legacy Passpoint config: " + config.FQDN);
                }
                // This will prevent adding |config| to the |sharedConfigurations|.
                continue;
            }

            config.isMostRecentlyConnected =
                    mLruConnectionTracker.isMostRecentlyConnected(config);

            // We push all shared networks & private networks not belonging to the current
            // user to the shared store. Ideally, private networks for other users should
            // not even be in memory,
            // But, this logic is in place to deal with store migration from N to O
            // because all networks were previously stored in a central file. We cannot
            // write these private networks to the user specific store until the corresponding
            // user logs in.
            if (config.shared || !doesUidBelongToCurrentUser(config.creatorUid)) {
                sharedConfigurations.add(config);
            } else {
                userConfigurations.add(config);
            }
        }

        // Remove the configurations for migrated Passpoint configurations.
        for (int networkId : legacyPasspointNetId) {
            mConfiguredNetworks.remove(networkId);
        }

        // Setup store data for write.
        mNetworkListSharedStoreData.setConfigurations(sharedConfigurations);
        mNetworkListUserStoreData.setConfigurations(userConfigurations);
        mRandomizedMacStoreData.setMacMapping(mRandomizedMacAddressMapping);

        try {
            mWifiConfigStore.write(forceWrite);
        } catch (IOException | IllegalStateException e) {
            Log.wtf(TAG, "Writing to store failed. Saved networks maybe lost!", e);
            return false;
        } catch (XmlPullParserException e) {
            Log.wtf(TAG, "XML serialization for store failed. Saved networks maybe lost!", e);
            return false;
        }
        return true;
    }

    /**
     * Helper method for logging into local log buffer.
     */
    private void localLog(String s) {
        if (mLocalLog != null) {
            mLocalLog.log(s);
        }
    }

    /**
     * Dump the local log buffer and other internal state of WifiConfigManager.
     */
    public void dump(FileDescriptor fd, PrintWriter pw, String[] args) {
        pw.println("Dump of WifiConfigManager");
        pw.println("WifiConfigManager - Log Begin ----");
        mLocalLog.dump(fd, pw, args);
        pw.println("WifiConfigManager - Log End ----");
        pw.println("WifiConfigManager - Configured networks Begin ----");
        for (WifiConfiguration network : getInternalConfiguredNetworks()) {
            pw.println(network);
        }
        pw.println("WifiConfigManager - Configured networks End ----");
        pw.println("WifiConfigManager - ConfigurationMap Begin ----");
        mConfiguredNetworks.dump(fd, pw, args);
        pw.println("WifiConfigManager - ConfigurationMap End ----");
        pw.println("WifiConfigManager - Next network ID to be allocated " + mNextNetworkId);
        pw.println("WifiConfigManager - Last selected network ID " + mLastSelectedNetworkId);
        pw.println("WifiConfigManager - PNO scan frequency culling enabled = "
                + mContext.getResources().getBoolean(R.bool.config_wifiPnoFrequencyCullingEnabled));
        pw.println("WifiConfigManager - PNO scan recency sorting enabled = "
                + mContext.getResources().getBoolean(R.bool.config_wifiPnoRecencySortingEnabled));
        mWifiConfigStore.dump(fd, pw, args);
        mWifiCarrierInfoManager.dump(fd, pw, args);
    }

    /**
     * Returns true if the given uid has permission to add, update or remove proxy settings
     */
    private boolean canModifyProxySettings(int uid, String packageName) {
        final boolean isDeviceOwner = mWifiPermissionsUtil.isDeviceOwner(uid, packageName);
        final boolean isProfileOwner = mWifiPermissionsUtil.isProfileOwner(uid, packageName);
        final boolean hasNetworkSettingsPermission =
                mWifiPermissionsUtil.checkNetworkSettingsPermission(uid);
        final boolean hasNetworkSetupWizardPermission =
                mWifiPermissionsUtil.checkNetworkSetupWizardPermission(uid);
        final boolean hasNetworkManagedProvisioningPermission =
                mWifiPermissionsUtil.checkNetworkManagedProvisioningPermission(uid);
        // If |uid| corresponds to the device owner, allow all modifications.
        if (isProfileOwner || isDeviceOwner || hasNetworkSettingsPermission
                || hasNetworkSetupWizardPermission || hasNetworkManagedProvisioningPermission) {
            return true;
        }
        if (mVerboseLoggingEnabled) {
            Log.v(TAG, "UID: " + uid + " cannot modify WifiConfiguration proxy settings."
                    + " hasNetworkSettings=" + hasNetworkSettingsPermission
                    + " hasNetworkSetupWizard=" + hasNetworkSetupWizardPermission
                    + " DeviceOwner=" + isDeviceOwner
                    + " ProfileOwner=" + isProfileOwner);
        }
        return false;
    }

    /**
     * Add the network update event listener
     */
    public void addOnNetworkUpdateListener(OnNetworkUpdateListener listener) {
        mListeners.add(listener);
    }

    /**
     * Remove the network update event listener
     */
    public void removeOnNetworkUpdateListener(OnNetworkUpdateListener listener) {
        mListeners.remove(listener);
    }

    /**
     * Set extra failure reason for given config. Used to surface extra failure details to the UI
     * @param netId The network ID of the config to set the extra failure reason for
     * @param reason the WifiConfiguration.ExtraFailureReason failure code representing the most
     *               recent failure reason
     */
    public void setRecentFailureAssociationStatus(int netId, int reason) {
        WifiConfiguration config = getInternalConfiguredNetwork(netId);
        if (config == null) {
            return;
        }
        config.recentFailure.setAssociationStatus(reason);
    }

    /**
     * @param netId The network ID of the config to clear the extra failure reason from
     */
    public void clearRecentFailureReason(int netId) {
        WifiConfiguration config = getInternalConfiguredNetwork(netId);
        if (config == null) {
            return;
        }
        config.recentFailure.clear();
    }

    /**
     * Find the highest RSSI among all valid scanDetails in current network's scanDetail cache.
     * If scanDetail is too old, it is not considered to be valid.
     * @param netId The network ID of the config to find scan RSSI
     * @params scanRssiValidTimeMs The valid time for scan RSSI
     * @return The highest RSSI in dBm found with current network's scanDetail cache.
     */
    public int findScanRssi(int netId, int scanRssiValidTimeMs) {
        int scanMaxRssi = WifiInfo.INVALID_RSSI;
        ScanDetailCache scanDetailCache = getScanDetailCacheForNetwork(netId);
        if (scanDetailCache == null || scanDetailCache.size() == 0) return scanMaxRssi;
        long nowInMillis = mClock.getWallClockMillis();
        for (ScanDetail scanDetail : scanDetailCache.values()) {
            ScanResult result = scanDetail.getScanResult();
            if (result == null) continue;
            boolean valid = (nowInMillis - result.seen) < scanRssiValidTimeMs;

            if (valid) {
                scanMaxRssi = Math.max(scanMaxRssi, result.level);
            }
        }
        return scanMaxRssi;
    }

    public Comparator<WifiConfiguration> getScanListComparator() {
        return mScanListComparator;
    }

    /**
     * This API is called when user explicitly selects a network. Currently, it is used in following
     * cases:
     * (1) User explicitly chooses to connect to a saved network.
     * (2) User saves a network after adding a new network.
     * (3) User saves a network after modifying a saved network.
     * Following actions will be triggered:
     * 1. If this network is disabled, we need re-enable it again.
     * 2. This network is favored over all the other networks visible in latest network
     * selection procedure.
     *
     * @param netId ID for the network chosen by the user
     * @return true -- There is change made to connection choice of any saved network.
     * false -- There is no change made to connection choice of any saved network.
     */
    public boolean setUserConnectChoice(int netId) {
        localLog("userSelectNetwork: network ID=" + netId);
        WifiConfiguration selected = getInternalConfiguredNetwork(netId);

        if (selected == null || selected.getKey() == null) {
            localLog("userSelectNetwork: Invalid configuration with nid=" + netId);
            return false;
        }

        // Enable the network if it is disabled.
        if (!selected.getNetworkSelectionStatus().isNetworkEnabled()) {
            updateNetworkSelectionStatus(selected,
                    WifiConfiguration.NetworkSelectionStatus.DISABLED_NONE);
        }
        boolean changed = setLegacyUserConnectChoice(selected);
        if (changed) {
            saveToStore(false);
        }
        return changed;
    }

    /**
     * This maintains the legacy user connect choice state in the config store
     */
    private boolean setLegacyUserConnectChoice(@NonNull final WifiConfiguration selected) {
        boolean change = false;
        String key = selected.getKey();
        Collection<WifiConfiguration> configuredNetworks = getInternalConfiguredNetworks();

        for (WifiConfiguration network : configuredNetworks) {
            WifiConfiguration.NetworkSelectionStatus status = network.getNetworkSelectionStatus();
            if (network.networkId == selected.networkId) {
                if (status.getConnectChoice() != null) {
                    localLog("Remove user selection preference of " + status.getConnectChoice()
                            + " from " + network.SSID + " : " + network.networkId);
                    network.getNetworkSelectionStatus().setConnectChoice(null);
                    change = true;
                }
                continue;
            }

            if (status.getSeenInLastQualifiedNetworkSelection()
                    && !key.equals(status.getConnectChoice())) {
                localLog("Add key: " + key + " to "
                        + WifiNetworkSelector.toNetworkString(network));
                network.getNetworkSelectionStatus().setConnectChoice(key);
                change = true;
            }
        }
        return change;
    }

    /** Update WifiConfigManager before connecting to a network. */
    public void updateBeforeConnect(int networkId, int callingUid) {
        userEnabledNetwork(networkId);
        if (!enableNetwork(networkId, true, callingUid, null)
                || !updateLastConnectUid(networkId, callingUid)) {
            Log.i(TAG, "connect Allowing uid " + callingUid
                    + " with insufficient permissions to connect=" + networkId);
        }
    }

    /** See {@link WifiManager#save(WifiConfiguration, WifiManager.ActionListener)} */
    public NetworkUpdateResult updateBeforeSaveNetwork(WifiConfiguration config, int callingUid) {
        NetworkUpdateResult result = addOrUpdateNetwork(config, callingUid);
        if (!result.isSuccess()) {
            Log.e(TAG, "saveNetwork adding/updating config=" + config + " failed");
            return result;
        }
        if (!enableNetwork(result.getNetworkId(), false, callingUid, null)) {
            Log.e(TAG, "saveNetwork enabling config=" + config + " failed");
            return NetworkUpdateResult.makeFailed();
        }
        return result;
    }
}<|MERGE_RESOLUTION|>--- conflicted
+++ resolved
@@ -1120,7 +1120,7 @@
         internalConfig.macRandomizationSetting = externalConfig.macRandomizationSetting;
         internalConfig.carrierId = externalConfig.carrierId;
         internalConfig.isHomeProviderNetwork = externalConfig.isHomeProviderNetwork;
-<<<<<<< HEAD
+        internalConfig.subscriptionId = externalConfig.subscriptionId;
 
         // Copy over the DPP configuration parameters if set.
         if (externalConfig.dppConnector != null) {
@@ -1135,9 +1135,6 @@
         if (externalConfig.dppCsign != null) {
             internalConfig.dppCsign = externalConfig.dppCsign;
         }
-=======
-        internalConfig.subscriptionId = externalConfig.subscriptionId;
->>>>>>> 2e52fd38
     }
 
     /**

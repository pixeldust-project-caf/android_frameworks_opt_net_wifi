--- conflicted
+++ resolved
@@ -434,15 +434,6 @@
 
         NetworkUpdateResult result = mConfigManager.addOrUpdateNetwork(network, Process.WIFI_UID);
         if (result.isSuccess()) {
-<<<<<<< HEAD
-            mWifiMetrics.setNominatorForNetwork(result.netId, mNominatorId);
-            ConnectActionListener listener = new ConnectActionListener();
-            mConnectHelper.connectToNetwork(
-                    new NetworkUpdateResult(result.netId), // only keep netId, discard other fields
-                    new ActionListenerWrapper(listener),
-                    Process.SYSTEM_UID);
-            addNetworkToBlacklist(mRecommendedNetwork.SSID);
-=======
             mWifiMetrics.setNominatorForNetwork(result.getNetworkId(), mNominatorId);
             ConnectActionListener listener = new ConnectActionListener();
             mConnectHelper.connectToNetwork(
@@ -451,7 +442,6 @@
                     new ActionListenerWrapper(listener),
                     Process.SYSTEM_UID);
             addNetworkToBlocklist(mRecommendedNetwork.SSID);
->>>>>>> 4419e593
         }
 
         mState = STATE_CONNECTING_IN_NOTIFICATION;

/*
 * Copyright (C) 2017 The Android Open Source Project
 *
 * Licensed under the Apache License, Version 2.0 (the "License");
 * you may not use this file except in compliance with the License.
 * You may obtain a copy of the License at
 *
 *      http://www.apache.org/licenses/LICENSE-2.0
 *
 * Unless required by applicable law or agreed to in writing, software
 * distributed under the License is distributed on an "AS IS" BASIS,
 * WITHOUT WARRANTIES OR CONDITIONS OF ANY KIND, either express or implied.
 * See the License for the specific language governing permissions and
 * limitations under the License.
 */

package com.android.server.wifi;

import static android.net.NetworkCapabilities.NET_CAPABILITY_INTERNET;
import static android.net.NetworkCapabilities.TRANSPORT_WIFI;
import static android.net.wifi.WifiConfiguration.METERED_OVERRIDE_METERED;
import static android.net.wifi.WifiManager.WIFI_STATE_ENABLED;

import android.content.Context;
import android.content.pm.ParceledListSlice;
import android.net.ConnectivityManager;
import android.net.MacAddress;
import android.net.Network;
import android.net.NetworkCapabilities;
import android.net.NetworkRequest;
import android.net.wifi.IActionListener;
import android.net.wifi.IScoreUpdateObserver;
import android.net.wifi.IWifiConnectedNetworkScorer;
import android.net.wifi.ScanResult;
import android.net.wifi.SoftApConfiguration;
import android.net.wifi.SupplicantState;
import android.net.wifi.WifiConfiguration;
import android.net.wifi.WifiInfo;
import android.net.wifi.WifiNetworkSpecifier;
import android.net.wifi.WifiNetworkSuggestion;
import android.net.wifi.WifiScanner;
import android.net.wifi.nl80211.WifiNl80211Manager;
import android.os.BasicShellCommandHandler;
import android.os.Binder;
import android.os.Process;
import android.os.RemoteException;
import android.os.SystemClock;
import android.text.TextUtils;
import android.util.Pair;

import com.android.internal.annotations.VisibleForTesting;
import com.android.server.wifi.util.ApConfigUtil;
import com.android.server.wifi.util.ArrayUtils;
import com.android.server.wifi.util.ScanResultUtil;

import java.io.PrintWriter;
import java.util.Arrays;
import java.util.Collection;
import java.util.Collections;
import java.util.Comparator;
import java.util.List;
import java.util.Map;
import java.util.Set;
import java.util.concurrent.ArrayBlockingQueue;
import java.util.concurrent.ConcurrentHashMap;
import java.util.concurrent.CountDownLatch;
import java.util.concurrent.TimeUnit;

/**
 * Interprets and executes 'adb shell cmd wifi [args]'.
 *
 * To add new commands:
 * - onCommand: Add a case "<command>" execute. Return a 0
 *   if command executed successfully.
 * - onHelp: add a description string.
 *
 * Permissions: currently root permission is required for some commands. Others will
 * enforce the corresponding API permissions.
 */
public class WifiShellCommand extends BasicShellCommandHandler {
    @VisibleForTesting
    public static String SHELL_PACKAGE_NAME = "com.android.shell";
    // These don't require root access.
    // However, these do perform permission checks in the corresponding WifiService methods.
    private static final String[] NON_PRIVILEGED_COMMANDS = {
            "add-suggestion",
            "add-network",
            "connect-network",
            "forget-network",
            "get-country-code",
            "help",
            "-h",
            "list-scan-results",
            "list-networks",
            "list-suggestions",
            "remove-suggestion",
            "remove-all-suggestions",
            "reset-connected-score",
            "set-connected-score",
            "set-scan-always-available",
            "set-verbose-logging",
            "set-wifi-enabled",
            "start-scan",
            "start-softap",
            "status",
            "stop-softap",
    };

    private static final Map<String, Pair<NetworkRequest, ConnectivityManager.NetworkCallback>>
            sActiveRequests = new ConcurrentHashMap<>();

    private final ClientModeManager mClientModeManager;
    private final WifiGlobals mWifiGlobals;
    private final WifiLockManager mWifiLockManager;
    private final WifiNetworkSuggestionsManager mWifiNetworkSuggestionsManager;
    private final WifiConfigManager mWifiConfigManager;
    private final WifiNative mWifiNative;
    private final HostapdHal mHostapdHal;
    private final WifiCountryCode mWifiCountryCode;
    private final WifiLastResortWatchdog mWifiLastResortWatchdog;
    private final WifiServiceImpl mWifiService;
    private final Context mContext;
    private final ConnectivityManager mConnectivityManager;
    private final WifiCarrierInfoManager mWifiCarrierInfoManager;
    private final WifiNetworkFactory mWifiNetworkFactory;

<<<<<<< HEAD
=======
    /**
     * Used for shell command testing of scorer.
     */
    public static class WifiScorer extends IWifiConnectedNetworkScorer.Stub {
        private final WifiServiceImpl mWifiService;
        private final CountDownLatch mCountDownLatch;
        private Integer mSessionId;
        private IScoreUpdateObserver mScoreUpdateObserver;

        public WifiScorer(WifiServiceImpl wifiService, CountDownLatch countDownLatch) {
            mWifiService = wifiService;
            mCountDownLatch  = countDownLatch;
        }

        @Override
        public void onStart(int sessionId) {
            mSessionId = sessionId;
            mCountDownLatch.countDown();
        }
        @Override
        public void onStop(int sessionId) {
            // clear the external scorer on disconnect.
            mWifiService.clearWifiConnectedNetworkScorer();
        }
        @Override
        public void onSetScoreUpdateObserver(IScoreUpdateObserver observerImpl) {
            mScoreUpdateObserver = observerImpl;
            mCountDownLatch.countDown();
        }

        public Integer getSessionId() {
            return mSessionId;
        }

        public IScoreUpdateObserver getScoreUpdateObserver() {
            return mScoreUpdateObserver;
        }
    }

>>>>>>> 4419e593
    WifiShellCommand(WifiInjector wifiInjector, WifiServiceImpl wifiService, Context context,
            ClientModeManager clientModeManager, WifiGlobals wifiGlobals) {
        mClientModeManager = clientModeManager;
        mWifiGlobals = wifiGlobals;
        mWifiLockManager = wifiInjector.getWifiLockManager();
        mWifiNetworkSuggestionsManager = wifiInjector.getWifiNetworkSuggestionsManager();
        mWifiConfigManager = wifiInjector.getWifiConfigManager();
        mHostapdHal = wifiInjector.getHostapdHal();
        mWifiNative = wifiInjector.getWifiNative();
        mWifiCountryCode = wifiInjector.getWifiCountryCode();
        mWifiLastResortWatchdog = wifiInjector.getWifiLastResortWatchdog();
        mWifiService = wifiService;
        mContext = context;
        mConnectivityManager = context.getSystemService(ConnectivityManager.class);
        mWifiCarrierInfoManager = wifiInjector.getWifiCarrierInfoManager();
        mWifiNetworkFactory = wifiInjector.getWifiNetworkFactory();
    }

    @Override
    public int onCommand(String cmd) {
        // Treat no command as help command.
        if (cmd == null || cmd.equals("")) {
            cmd = "help";
        }
        // Explicit exclusion from root permission
        if (ArrayUtils.indexOf(NON_PRIVILEGED_COMMANDS, cmd) == -1) {
            final int uid = Binder.getCallingUid();
            if (uid != Process.ROOT_UID) {
                throw new SecurityException(
                        "Uid " + uid + " does not have access to " + cmd + " wifi command");
            }
        }

        final PrintWriter pw = getOutPrintWriter();
        try {
            switch (cmd) {
                case "set-ipreach-disconnect": {
                    boolean enabled = getNextArgRequiredTrueOrFalse("enabled", "disabled");
                    mWifiGlobals.setIpReachabilityDisconnectEnabled(enabled);
                    return 0;
                }
                case "get-ipreach-disconnect":
                    pw.println("IPREACH_DISCONNECT state is "
                            + mWifiGlobals.getIpReachabilityDisconnectEnabled());
                    return 0;
                case "set-poll-rssi-interval-msecs":
                    int newPollIntervalMsecs;
                    try {
                        newPollIntervalMsecs = Integer.parseInt(getNextArgRequired());
                    } catch (NumberFormatException e) {
                        pw.println(
                                "Invalid argument to 'set-poll-rssi-interval-msecs' "
                                        + "- must be a positive integer");
                        return -1;
                    }

                    if (newPollIntervalMsecs < 1) {
                        pw.println(
                                "Invalid argument to 'set-poll-rssi-interval-msecs' "
                                        + "- must be a positive integer");
                        return -1;
                    }

                    mWifiGlobals.setPollRssiIntervalMillis(newPollIntervalMsecs);
                    return 0;
                case "get-poll-rssi-interval-msecs":
                    pw.println("WifiGlobals.getPollRssiIntervalMillis() = "
                            + mWifiGlobals.getPollRssiIntervalMillis());
                    return 0;
                case "force-hi-perf-mode": {
                    boolean enabled = getNextArgRequiredTrueOrFalse("enabled", "disabled");
                    if (!mWifiLockManager.forceHiPerfMode(enabled)) {
                        pw.println("Command execution failed");
                    }
                    return 0;
                }
                case "force-low-latency-mode": {
                    boolean enabled = getNextArgRequiredTrueOrFalse("enabled", "disabled");
                    if (!mWifiLockManager.forceLowLatencyMode(enabled)) {
                        pw.println("Command execution failed");
                    }
                    return 0;
                }
                case "network-suggestions-set-user-approved": {
                    String packageName = getNextArgRequired();
                    boolean approved = getNextArgRequiredTrueOrFalse("yes", "no");
                    mWifiNetworkSuggestionsManager.setHasUserApprovedForApp(approved, packageName);
                    return 0;
                }
                case "network-suggestions-has-user-approved": {
                    String packageName = getNextArgRequired();
                    boolean hasUserApproved =
                            mWifiNetworkSuggestionsManager.hasUserApprovedForApp(packageName);
                    pw.println(hasUserApproved ? "yes" : "no");
                    return 0;
                }
                case "imsi-protection-exemption-set-user-approved-for-carrier": {
                    String arg1 = getNextArgRequired();
                    int carrierId = -1;
                    try {
                        carrierId = Integer.parseInt(arg1);
                    } catch (NumberFormatException e) {
                        pw.println("Invalid argument to "
                                + "'imsi-protection-exemption-set-user-approved-for-carrier' "
                                + "- carrierId must be an Integer");
                        return -1;
                    }
                    boolean approved = getNextArgRequiredTrueOrFalse("yes", "no");
                    mWifiCarrierInfoManager
                            .setHasUserApprovedImsiPrivacyExemptionForCarrier(approved, carrierId);
                    return 0;
                }
                case "imsi-protection-exemption-has-user-approved-for-carrier": {
                    String arg1 = getNextArgRequired();
                    int carrierId = -1;
                    try {
                        carrierId = Integer.parseInt(arg1);
                    } catch (NumberFormatException e) {
                        pw.println("Invalid argument to "
                                + "'imsi-protection-exemption-has-user-approved-for-carrier' "
                                + "- 'carrierId' must be an Integer");
                        return -1;
                    }
                    boolean hasUserApproved = mWifiCarrierInfoManager
                            .hasUserApprovedImsiPrivacyExemptionForCarrier(carrierId);
                    pw.println(hasUserApproved ? "yes" : "no");
                    return 0;
                }
                case "imsi-protection-exemption-clear-user-approved-for-carrier": {
                    String arg1 = getNextArgRequired();
                    int carrierId = -1;
                    try {
                        carrierId = Integer.parseInt(arg1);
                    } catch (NumberFormatException e) {
                        pw.println("Invalid argument to "
                                + "'imsi-protection-exemption-clear-user-approved-for-carrier' "
                                + "- 'carrierId' must be an Integer");
                        return -1;
                    }
                    mWifiCarrierInfoManager.clearImsiPrivacyExemptionForCarrier(carrierId);
                    return 0;
                }
                case "network-requests-remove-user-approved-access-points": {
                    String packageName = getNextArgRequired();
                    mWifiNetworkFactory.removeUserApprovedAccessPointsForApp(packageName);
                    return 0;
                }
                case "clear-user-disabled-networks": {
                    mWifiConfigManager.clearUserTemporarilyDisabledList();
                    return 0;
                }
                case "send-link-probe": {
                    return sendLinkProbe(pw);
                }
                case "force-softap-channel": {
                    boolean enabled = getNextArgRequiredTrueOrFalse("enabled", "disabled");
                    if (enabled) {
                        int apChannelMHz;
                        try {
                            apChannelMHz = Integer.parseInt(getNextArgRequired());
                        } catch (NumberFormatException e) {
                            pw.println("Invalid argument to 'force-softap-channel enabled' "
                                    + "- must be a positive integer");
                            return -1;
                        }
                        int apChannel = ScanResult.convertFrequencyMhzToChannel(apChannelMHz);
                        int band = ApConfigUtil.convertFrequencyToBand(apChannelMHz);
                        if (apChannel == -1 || band == -1 || !isApChannelMHzValid(apChannelMHz)) {
                            pw.println("Invalid argument to 'force-softap-channel enabled' "
                                    + "- must be a valid WLAN channel");
                            return -1;
                        }

                        if ((band == SoftApConfiguration.BAND_5GHZ
                                && !mWifiService.is5GHzBandSupported())
                                || (band == SoftApConfiguration.BAND_6GHZ
                                && !mWifiService.is6GHzBandSupported())) {
                            pw.println("Invalid argument to 'force-softap-channel enabled' "
                                    + "- channel band is not supported by the device");
                            return -1;
                        }

                        mHostapdHal.enableForceSoftApChannel(apChannel, band);
                        return 0;
                    } else {
                        mHostapdHal.disableForceSoftApChannel();
                        return 0;
                    }
                }
                case "start-softap": {
                    SoftApConfiguration config = buildSoftApConfiguration(pw);
                    if (mWifiService.startTetheredHotspot(config, SHELL_PACKAGE_NAME)) {
                        pw.println("Soft AP started successfully");
                    } else {
                        pw.println("Soft AP failed to start. Please check config parameters");
                    }
                    return 0;
                }
                case "stop-softap": {
                    if (mWifiService.stopSoftAp()) {
                        pw.println("Soft AP stopped successfully");
                    } else {
                        pw.println("Soft AP failed to stop");
                    }
                    return 0;
                }
                case "force-country-code": {
                    boolean enabled = getNextArgRequiredTrueOrFalse("enabled", "disabled");
                    if (enabled) {
                        String countryCode = getNextArgRequired();
                        if (!(countryCode.length() == 2
                                && countryCode.chars().allMatch(Character::isLetter))) {
                            pw.println("Invalid argument to 'force-country-code enabled' "
                                    + "- must be a two-letter string");
                            return -1;
                        }
                        mWifiCountryCode.enableForceCountryCode(countryCode);
                        return 0;
                    } else {
                        mWifiCountryCode.disableForceCountryCode();
                        return 0;
                    }
                }
                case "get-country-code": {
                    pw.println("Wifi Country Code = "
                            + mWifiCountryCode.getCountryCode());
                    return 0;
                }
                case "set-wifi-watchdog": {
                    boolean enabled = getNextArgRequiredTrueOrFalse("enabled", "disabled");
                    mWifiLastResortWatchdog.setWifiWatchdogFeature(enabled);
                    return 0;
                }
                case "get-wifi-watchdog": {
                    pw.println("wifi watchdog state is "
                            + mWifiLastResortWatchdog.getWifiWatchdogFeature());
                    return 0;
                }
                case "set-wifi-enabled": {
                    boolean enabled = getNextArgRequiredTrueOrFalse("enabled", "disabled");
                    mWifiService.setWifiEnabled(SHELL_PACKAGE_NAME, enabled);
                    return 0;
                }
                case "set-scan-always-available": {
                    boolean enabled = getNextArgRequiredTrueOrFalse("enabled", "disabled");
                    mWifiService.setScanAlwaysAvailable(enabled, SHELL_PACKAGE_NAME);
                    return 0;
                }
                case "get-softap-supported-features":
                    // This command is used for vts to check softap supported features.
                    if (ApConfigUtil.isAcsSupported(mContext)) {
                        pw.println("wifi_softap_acs_supported");
                    }
                    if (ApConfigUtil.isWpa3SaeSupported(mContext)) {
                        pw.println("wifi_softap_wpa3_sae_supported");
                    }
                    return 0;
                case "settings-reset":
                    mWifiService.factoryReset(SHELL_PACKAGE_NAME);
                    return 0;
                case "list-scan-results":
                    List<ScanResult> scanResults =
                            mWifiService.getScanResults(SHELL_PACKAGE_NAME, null);
                    if (scanResults.isEmpty()) {
                        pw.println("No scan results");
                    } else {
                        ScanResultUtil.dumpScanResults(pw, scanResults,
                                SystemClock.elapsedRealtime());
                    }
                    return 0;
                case "start-scan":
                    mWifiService.startScan(SHELL_PACKAGE_NAME, null);
                    return 0;
                case "list-networks":
                    ParceledListSlice<WifiConfiguration> networks =
                            mWifiService.getConfiguredNetworks(SHELL_PACKAGE_NAME, null);
                    if (networks == null || networks.getList().isEmpty()) {
                        pw.println("No networks");
                    } else {
                        pw.println("Network Id      SSID                         Security type");
                        for (WifiConfiguration network : networks.getList()) {
                            String securityType = null;
                            if (WifiConfigurationUtil.isConfigForSaeNetwork(network)) {
                                securityType = "wpa3";
                            } else if (WifiConfigurationUtil.isConfigForPskNetwork(network)) {
                                securityType = "wpa2";
                            } else if (WifiConfigurationUtil.isConfigForEapNetwork(network)) {
                                securityType = "eap";
                            } else if (WifiConfigurationUtil.isConfigForOweNetwork(network)) {
                                securityType = "owe";
                            } else if (WifiConfigurationUtil.isConfigForOpenNetwork(network)) {
                                securityType = "open";
                            }
                            pw.println(String.format("%-12d %-32s %-4s",
                                    network.networkId, WifiInfo.sanitizeSsid(network.SSID),
                                    securityType));
                        }
                    }
                    return 0;
                case "connect-network": {
                    CountDownLatch countDownLatch = new CountDownLatch(1);
                    IActionListener.Stub actionListener = new IActionListener.Stub() {
                        @Override
                        public void onSuccess() throws RemoteException {
                            pw.println("Connection initiated ");
                            countDownLatch.countDown();
                        }

                        @Override
                        public void onFailure(int i) throws RemoteException {
                            pw.println("Connection failed");
                            countDownLatch.countDown();
                        }
                    };
                    WifiConfiguration config = buildWifiConfiguration(pw);
                    mWifiService.connect(config, -1, actionListener);
                    // wait for status.
                    countDownLatch.await(500, TimeUnit.MILLISECONDS);
                    setAutoJoin(pw, config.SSID, config.allowAutojoin);
                    return 0;
                }
                case "add-network": {
                    CountDownLatch countDownLatch = new CountDownLatch(1);
                    IActionListener.Stub actionListener = new IActionListener.Stub() {
                        @Override
                        public void onSuccess() throws RemoteException {
                            pw.println("Save successful");
                            countDownLatch.countDown();
                        }

                        @Override
                        public void onFailure(int i) throws RemoteException {
                            pw.println("Save failed");
                            countDownLatch.countDown();
                        }
                    };
                    WifiConfiguration config = buildWifiConfiguration(pw);
                    mWifiService.save(config, actionListener);
                    // wait for status.
                    countDownLatch.await(500, TimeUnit.MILLISECONDS);
                    setAutoJoin(pw, config.SSID, config.allowAutojoin);
                    return 0;
                }
                case "forget-network": {
                    String networkId = getNextArgRequired();
                    CountDownLatch countDownLatch = new CountDownLatch(1);
                    IActionListener.Stub actionListener = new IActionListener.Stub() {
                        @Override
                        public void onSuccess() throws RemoteException {
                            pw.println("Forget successful");
                            countDownLatch.countDown();
                        }

                        @Override
                        public void onFailure(int i) throws RemoteException {
                            pw.println("Forget failed");
                            countDownLatch.countDown();
                        }
                    };
                    mWifiService.forget(Integer.parseInt(networkId), actionListener);
                    // wait for status.
                    countDownLatch.await(500, TimeUnit.MILLISECONDS);
                    return 0;
                }
                case "status":
                    printStatus(pw);
                    return 0;
                case "set-verbose-logging": {
                    boolean enabled = getNextArgRequiredTrueOrFalse("enabled", "disabled");
                    mWifiService.enableVerboseLogging(enabled ? 1 : 0);
                    return 0;
                }
                case "add-suggestion": {
                    WifiNetworkSuggestion suggestion = buildSuggestion(pw);
                    mWifiService.addNetworkSuggestions(
                            Arrays.asList(suggestion), SHELL_PACKAGE_NAME, null);
                    return 0;
                }
                case "remove-suggestion": {
                    String ssid = getNextArgRequired();
                    List<WifiNetworkSuggestion> suggestions =
                            mWifiService.getNetworkSuggestions(SHELL_PACKAGE_NAME);
                    WifiNetworkSuggestion suggestion = suggestions.stream()
                            .filter(s -> s.getSsid().equals(ssid))
                            .findAny()
                            .orElse(null);
                    if (suggestion == null) {
                        pw.println("No matching suggestion to remove");
                        return -1;
                    }
                    mWifiService.removeNetworkSuggestions(
                            Arrays.asList(suggestion), SHELL_PACKAGE_NAME);
                    return 0;
                }
                case "remove-all-suggestions":
                    mWifiService.removeNetworkSuggestions(
                            Collections.emptyList(), SHELL_PACKAGE_NAME);
                    return 0;
                case "list-suggestions": {
                    List<WifiNetworkSuggestion> suggestions =
                            mWifiService.getNetworkSuggestions(SHELL_PACKAGE_NAME);
                    printWifiNetworkSuggestions(pw, suggestions);
                    return 0;
                }
                case "list-all-suggestions": {
                    Set<WifiNetworkSuggestion> suggestions =
                            mWifiNetworkSuggestionsManager.getAllNetworkSuggestions();
                    printWifiNetworkSuggestions(pw, suggestions);
                    return 0;
                }
                case "add-request": {
                    NetworkRequest networkRequest = buildNetworkRequest(pw);
                    ConnectivityManager.NetworkCallback networkCallback =
                            new ConnectivityManager.NetworkCallback();
                    pw.println("Adding request: " + networkRequest);
                    mConnectivityManager.requestNetwork(networkRequest, networkCallback);
                    String ssid = getAllArgs()[1];
                    sActiveRequests.put(ssid, Pair.create(networkRequest, networkCallback));
                    return 0;
                }
                case "remove-request": {
                    String ssid = getNextArgRequired();
                    Pair<NetworkRequest, ConnectivityManager.NetworkCallback> nrAndNc =
                            sActiveRequests.remove(ssid);
                    if (nrAndNc == null) {
                        pw.println("No matching request to remove");
                        return -1;
                    }
                    pw.println("Removing request: " + nrAndNc.first);
                    mConnectivityManager.unregisterNetworkCallback(nrAndNc.second);
                    return 0;
                }
                case "remove-all-requests":
                    if (sActiveRequests.isEmpty()) {
                        pw.println("No active requests");
                        return -1;
                    }
                    for (Pair<NetworkRequest, ConnectivityManager.NetworkCallback> nrAndNc
                            : sActiveRequests.values()) {
                        pw.println("Removing request: " + nrAndNc.first);
                        mConnectivityManager.unregisterNetworkCallback(nrAndNc.second);
                    }
                    sActiveRequests.clear();
                    return 0;
                case "list-requests":
                    if (sActiveRequests.isEmpty()) {
                        pw.println("No active requests");
                    } else {
                        pw.println("SSID                         NetworkRequest");
                        for (Map.Entry<String,
                                Pair<NetworkRequest, ConnectivityManager.NetworkCallback>> entry :
                                sActiveRequests.entrySet()) {
                            pw.println(String.format("%-32s %-4s",
                                    entry.getKey(), entry.getValue().first));
                        }
                    }
                    return 0;
                case "network-requests-set-user-approved": {
                    String packageName = getNextArgRequired();
                    boolean approved = getNextArgRequiredTrueOrFalse("yes", "no");
                    mWifiNetworkFactory.setUserApprovedApp(packageName, approved);
                    return 0;
                }
                case "network-requests-has-user-approved": {
                    String packageName = getNextArgRequired();
                    boolean hasUserApproved = mWifiNetworkFactory.hasUserApprovedApp(packageName);
                    pw.println(hasUserApproved ? "yes" : "no");
                    return 0;
                }
                case "set-connected-score": {
                    int score = Integer.parseInt(getNextArgRequired());
                    CountDownLatch countDownLatch = new CountDownLatch(2);
                    mWifiService.clearWifiConnectedNetworkScorer(); // clear any previous scorer
                    WifiScorer connectedScorer = new WifiScorer(mWifiService, countDownLatch);
                    if (mWifiService.setWifiConnectedNetworkScorer(new Binder(), connectedScorer)) {
                        // wait for retrieving the session id & score observer.
                        countDownLatch.await(1000, TimeUnit.MILLISECONDS);
                    }
                    if (connectedScorer.getSessionId() == null
                            || connectedScorer.getScoreUpdateObserver() == null) {
                        pw.println("Did not receive session id and/or the score update observer. "
                                + "Is the device connected to a wifi network?");
                        mWifiService.clearWifiConnectedNetworkScorer();
                        return -1;
                    }
                    pw.println("Updating score: " + score + " for session id: "
                            + connectedScorer.getSessionId());
                    try {
                        connectedScorer.getScoreUpdateObserver().notifyScoreUpdate(
                                connectedScorer.getSessionId(), score);
                    } catch (RemoteException e) {
                        pw.println("Failed to send the score update");
                        mWifiService.clearWifiConnectedNetworkScorer();
                        return -1;
                    }
                    return 0;
                }
                case "reset-connected-score": {
                    mWifiService.clearWifiConnectedNetworkScorer(); // clear any previous scorer
                    return 0;
                }
                default:
                    return handleDefaultCommands(cmd);
            }
        } catch (IllegalArgumentException e) {
            pw.println("Invalid args for " + cmd + ": " + e);
            return -1;
        } catch (Exception e) {
            pw.println("Exception while executing WifiShellCommand: ");
            e.printStackTrace(pw);
            return -1;
        }
    }

    private boolean getNextArgRequiredTrueOrFalse(String trueString, String falseString)
            throws IllegalArgumentException {
        String nextArg = getNextArgRequired();
        if (trueString.equals(nextArg)) {
            return true;
        } else if (falseString.equals(nextArg)) {
            return false;
        } else {
            throw new IllegalArgumentException("Expected '" + trueString + "' or '" + falseString
                    + "' as next arg but got '" + nextArg + "'");
        }
    }

    private WifiConfiguration buildWifiConfiguration(PrintWriter pw) {
        String ssid = getNextArgRequired();
        String type = getNextArgRequired();
        WifiConfiguration configuration = new WifiConfiguration();
        configuration.SSID = "\"" + ssid + "\"";
        if (TextUtils.equals(type, "wpa3")) {
            configuration.setSecurityParams(WifiConfiguration.SECURITY_TYPE_SAE);
            configuration.preSharedKey = "\"" + getNextArgRequired() + "\"";
        } else if (TextUtils.equals(type, "wpa2")) {
            configuration.setSecurityParams(WifiConfiguration.SECURITY_TYPE_PSK);
            configuration.preSharedKey = "\"" + getNextArgRequired() + "\"";
        } else if (TextUtils.equals(type, "owe")) {
            configuration.setSecurityParams(WifiConfiguration.SECURITY_TYPE_OWE);
        } else if (TextUtils.equals(type, "open")) {
            configuration.setSecurityParams(WifiConfiguration.SECURITY_TYPE_OPEN);
        } else {
            throw new IllegalArgumentException("Unknown network type " + type);
        }
        String option = getNextOption();
        while (option != null) {
            if (option.equals("-m")) {
                configuration.meteredOverride = METERED_OVERRIDE_METERED;
            } else if (option.equals("-d")) {
                configuration.allowAutojoin = false;
            } else if (option.equals("-b")) {
                configuration.BSSID = getNextArgRequired();
            } else {
                pw.println("Ignoring unknown option " + option);
            }
            option = getNextOption();
        }
        return configuration;
    }

    private SoftApConfiguration buildSoftApConfiguration(PrintWriter pw) {
        String ssid = getNextArgRequired();
        String type = getNextArgRequired();
        SoftApConfiguration.Builder configBuilder = new SoftApConfiguration.Builder();
        configBuilder.setSsid("\"" + ssid + "\"");
        if (TextUtils.equals(type, "wpa2")) {
            configBuilder.setPassphrase(getNextArgRequired(),
                    SoftApConfiguration.SECURITY_TYPE_WPA2_PSK);
        } else if (TextUtils.equals(type, "open")) {
            configBuilder.setPassphrase(null, SoftApConfiguration.SECURITY_TYPE_OPEN);
        } else {
            throw new IllegalArgumentException("Unknown network type " + type);
        }
        String option = getNextOption();
        while (option != null) {
            if (option.equals("-b")) {
                String preferredBand = getNextArgRequired();
                if (preferredBand.equals("2")) {
                    configBuilder.setBand(SoftApConfiguration.BAND_2GHZ);
                } else if (preferredBand.equals("5")) {
                    configBuilder.setBand(SoftApConfiguration.BAND_5GHZ);
                } else if (preferredBand.equals("6")) {
                    configBuilder.setBand(SoftApConfiguration.BAND_6GHZ);
                } else if (preferredBand.equals("any")) {
                    configBuilder.setBand(SoftApConfiguration.BAND_ANY);
                } else {
                    throw new IllegalArgumentException("Invalid band option " + preferredBand);
                }
            } else {
                pw.println("Ignoring unknown option " + option);
            }
            option = getNextOption();
        }
        return configBuilder.build();
    }

    private WifiNetworkSuggestion buildSuggestion(PrintWriter pw) {
        String ssid = getNextArgRequired();
        String type = getNextArgRequired();
        WifiNetworkSuggestion.Builder suggestionBuilder =
                new WifiNetworkSuggestion.Builder();
        suggestionBuilder.setSsid(ssid);
        if (TextUtils.equals(type, "wpa3")) {
            suggestionBuilder.setWpa3Passphrase(getNextArgRequired());
        } else if (TextUtils.equals(type, "wpa2")) {
            suggestionBuilder.setWpa2Passphrase(getNextArgRequired());
        } else if (TextUtils.equals(type, "owe")) {
            suggestionBuilder.setIsEnhancedOpen(true);
        } else if (TextUtils.equals(type, "open")) {
            // nothing to do.
        } else {
            throw new IllegalArgumentException("Unknown network type " + type);
        }
        String option = getNextOption();
        while (option != null) {
            if (option.equals("-u")) {
                suggestionBuilder.setUntrusted(true);
            } else if (option.equals("-m")) {
                suggestionBuilder.setIsMetered(true);
            } else if (option.equals("-s")) {
                suggestionBuilder.setCredentialSharedWithUser(true);
            } else if (option.equals("-d")) {
                suggestionBuilder.setIsInitialAutojoinEnabled(false);
            } else if (option.equals("-b")) {
                suggestionBuilder.setBssid(MacAddress.fromString(getNextArgRequired()));
            } else if (option.equals("-p")) {
                suggestionBuilder.setIsEnhancedMacRandomizationEnabled(false);
            } else {
                pw.println("Ignoring unknown option " + option);
            }
            option = getNextOption();
        }
        return suggestionBuilder.build();
    }

    private NetworkRequest buildNetworkRequest(PrintWriter pw) {
        String ssid = getNextArgRequired();
        String type = getNextArgRequired();
        WifiNetworkSpecifier.Builder specifierBuilder =
                new WifiNetworkSpecifier.Builder();
        specifierBuilder.setSsid(ssid);
        if (TextUtils.equals(type, "wpa3")) {
            specifierBuilder.setWpa3Passphrase(getNextArgRequired());
        } else if (TextUtils.equals(type, "wpa2")) {
            specifierBuilder.setWpa2Passphrase(getNextArgRequired());
        } else if (TextUtils.equals(type, "owe")) {
            specifierBuilder.setIsEnhancedOpen(true);
        } else if (TextUtils.equals(type, "open")) {
            // nothing to do.
        } else {
            throw new IllegalArgumentException("Unknown network type " + type);
        }
        String bssid = null;
        String option = getNextOption();
        while (option != null) {
            if (option.equals("-b")) {
                bssid = getNextArgRequired();
            } else {
                pw.println("Ignoring unknown option " + option);
            }
            option = getNextOption();
        }

        // Permission approval bypass is only available to requests with both ssid & bssid set.
        // So, find scan result with the best rssi level to set in the request.
        if (bssid == null) {
            ScanResult matchingScanResult =
                    mWifiService.getScanResults(SHELL_PACKAGE_NAME, null)
                            .stream()
                            .filter(s -> s.SSID.equals(ssid))
                            .max(Comparator.comparingInt(s -> s.level))
                            .orElse(null);
            if (matchingScanResult != null) {
                bssid = matchingScanResult.BSSID;
            } else {
                pw.println("No matching bssid found, request will need UI approval");
            }
        }
        if (bssid != null) specifierBuilder.setBssid(MacAddress.fromString(bssid));
        return new NetworkRequest.Builder()
                .addTransportType(TRANSPORT_WIFI)
                .removeCapability(NET_CAPABILITY_INTERNET)
                .setNetworkSpecifier(specifierBuilder.build())
                .build();
    }

    private void setAutoJoin(PrintWriter pw, String ssid, boolean allowAutojoin) {
        // For suggestions, this will work only if the config has already been added
        // to WifiConfigManager.
        WifiConfiguration retrievedConfig =
                mWifiService.getPrivilegedConfiguredNetworks(SHELL_PACKAGE_NAME, null)
                        .getList()
                        .stream()
                        .filter(n -> n.SSID.equals(ssid))
                        .findAny()
                        .orElse(null);
        if (retrievedConfig == null) {
            pw.println("Cannot retrieve config, autojoin setting skipped.");
            return;
        }
        mWifiService.allowAutojoin(retrievedConfig.networkId, allowAutojoin);
    }

    private int sendLinkProbe(PrintWriter pw) throws InterruptedException {
        // Note: should match WifiNl80211Manager#SEND_MGMT_FRAME_TIMEOUT_MS
        final int sendMgmtFrameTimeoutMs = 1000;

        ArrayBlockingQueue<String> queue = new ArrayBlockingQueue<>(1);
        mClientModeManager.probeLink(new WifiNl80211Manager.SendMgmtFrameCallback() {
            @Override
            public void onAck(int elapsedTimeMs) {
                queue.offer("Link probe succeeded after " + elapsedTimeMs + " ms");
            }

            @Override
            public void onFailure(int reason) {
                queue.offer("Link probe failed with reason " + reason);
            }
        }, -1);

        // block until msg is received, or timed out
        String msg = queue.poll(sendMgmtFrameTimeoutMs + 1000, TimeUnit.MILLISECONDS);
        if (msg == null) {
            pw.println("Link probe timed out");
        } else {
            pw.println(msg);
        }
        return 0;
    }

    private boolean isApChannelMHzValid(int apChannelMHz) {
        int[] allowed2gFreq = mWifiNative.getChannelsForBand(WifiScanner.WIFI_BAND_24_GHZ);
        int[] allowed5gFreq = mWifiNative.getChannelsForBand(WifiScanner.WIFI_BAND_5_GHZ);
        int[] allowed5gDfsFreq =
            mWifiNative.getChannelsForBand(WifiScanner.WIFI_BAND_5_GHZ_DFS_ONLY);
        int[] allowed6gFreq = mWifiNative.getChannelsForBand(WifiScanner.WIFI_BAND_6_GHZ);
        if (allowed2gFreq == null) {
            allowed2gFreq = new int[0];
        }
        if (allowed5gFreq == null) {
            allowed5gFreq = new int[0];
        }
        if (allowed5gDfsFreq == null) {
            allowed5gDfsFreq = new int[0];
        }
        if (allowed6gFreq == null) {
            allowed6gFreq = new int[0];
        }

        return (Arrays.binarySearch(allowed2gFreq, apChannelMHz) >= 0
                || Arrays.binarySearch(allowed5gFreq, apChannelMHz) >= 0
                || Arrays.binarySearch(allowed5gDfsFreq, apChannelMHz) >= 0)
                || Arrays.binarySearch(allowed6gFreq, apChannelMHz) >= 0;
    }

    private void printStatus(PrintWriter pw) {
        boolean wifiEnabled = mWifiService.getWifiEnabledState() == WIFI_STATE_ENABLED;
        pw.println("Wifi is " + (wifiEnabled ? "enabled" : "disabled"));
        pw.println("Wifi scanning is "
                + (mWifiService.isScanAlwaysAvailable()
                ? "always available" : "only available when wifi is enabled"));
        if (!wifiEnabled) {
            return;
        }
        WifiInfo info = mWifiService.getConnectionInfo(SHELL_PACKAGE_NAME, null);
        if (info.getSupplicantState() != SupplicantState.COMPLETED) {
            pw.println("Wifi is not connected");
            return;
        }
        pw.println("Wifi is connected to " + info.getSSID());
        pw.println("WifiInfo: " + info);
        // additional diagnostics not printed by WifiInfo.toString()
        pw.println("successfulTxPackets: " + info.txSuccess);
        pw.println("successfulTxPacketsPerSecond: " + info.getSuccessfulTxPacketsPerSecond());
        pw.println("retriedTxPackets: " + info.txRetries);
        pw.println("retriedTxPacketsPerSecond: " + info.getRetriedTxPacketsPerSecond());
        pw.println("lostTxPackets: " + info.txBad);
        pw.println("lostTxPacketsPerSecond: " + info.getLostTxPacketsPerSecond());
        pw.println("successfulRxPackets: " + info.rxSuccess);
        pw.println("successfulRxPacketsPerSecond: " + info.getSuccessfulRxPacketsPerSecond());

        Network network = mWifiService.getCurrentNetwork();
        try {
            NetworkCapabilities capabilities = mConnectivityManager.getNetworkCapabilities(network);
            pw.println("NetworkCapabilities: " + capabilities);
        } catch (SecurityException e) {
            // ignore on unrooted shell.
        }
    }

    private void onHelpNonPrivileged(PrintWriter pw) {
        pw.println("  get-country-code");
        pw.println("    Gets country code as a two-letter string");
        pw.println("  set-wifi-enabled enabled|disabled");
        pw.println("    Enables/disables Wifi on this device.");
        pw.println("  set-scan-always-available enabled|disabled");
        pw.println("    Sets whether scanning should be available even when wifi is off.");
        pw.println("  list-scan-results");
        pw.println("    Lists the latest scan results");
        pw.println("  start-scan");
        pw.println("    Start a new scan");
        pw.println("  list-networks");
        pw.println("    Lists the saved networks");
        pw.println("  connect-network <ssid> open|owe|wpa2|wpa3 [<passphrase>] [-m] [-d] "
                + "[-b <bssid>]");
        pw.println("    Connect to a network with provided params and add to saved networks list");
        pw.println("    <ssid> - SSID of the network");
        pw.println("    open|owe|wpa2|wpa3 - Security type of the network.");
        pw.println("        - Use 'open' or 'owe' for networks with no passphrase");
        pw.println("           - 'open' - Open networks (Most prevalent)");
        pw.println("           - 'owe' - Enhanced open networks");
        pw.println("        - Use 'wpa2' or 'wpa3' for networks with passphrase");
        pw.println("           - 'wpa2' - WPA-2 PSK networks (Most prevalent)");
        pw.println("           - 'wpa3' - WPA-3 PSK networks");
        pw.println("    -m - Mark the network metered.");
        pw.println("    -d - Mark the network autojoin disabled.");
        pw.println("    -b <bssid> - Set specific BSSID.");
        pw.println("  add-network <ssid> open|owe|wpa2|wpa3 [<passphrase>] [-m] [-d] "
                + "[-b <bssid>]");
        pw.println("    Add/update saved network with provided params");
        pw.println("    <ssid> - SSID of the network");
        pw.println("    open|owe|wpa2|wpa3 - Security type of the network.");
        pw.println("        - Use 'open' or 'owe' for networks with no passphrase");
        pw.println("           - 'open' - Open networks (Most prevalent)");
        pw.println("           - 'owe' - Enhanced open networks");
        pw.println("        - Use 'wpa2' or 'wpa3' for networks with passphrase");
        pw.println("           - 'wpa2' - WPA-2 PSK networks (Most prevalent)");
        pw.println("           - 'wpa3' - WPA-3 PSK networks");
        pw.println("    -m - Mark the network metered.");
        pw.println("    -d - Mark the network autojoin disabled.");
        pw.println("    -b <bssid> - Set specific BSSID.");
        pw.println("  forget-network <networkId>");
        pw.println("    Remove the network mentioned by <networkId>");
        pw.println("        - Use list-networks to retrieve <networkId> for the network");
        pw.println("  status");
        pw.println("    Current wifi status");
        pw.println("  set-verbose-logging enabled|disabled ");
        pw.println("    Set the verbose logging enabled or disabled");
        pw.println("  add-suggestion <ssid> open|owe|wpa2|wpa3 [<passphrase>] [-u] [-m] [-s] [-d]"
                + "[-b <bssid>] [-p]");
        pw.println("    Add a network suggestion with provided params");
        pw.println("    Use 'network-suggestions-set-user-approved " + SHELL_PACKAGE_NAME + " yes'"
                +  " to approve suggestions added via shell (Needs root access)");
        pw.println("    <ssid> - SSID of the network");
        pw.println("    open|owe|wpa2|wpa3 - Security type of the network.");
        pw.println("        - Use 'open' or 'owe' for networks with no passphrase");
        pw.println("           - 'open' - Open networks (Most prevalent)");
        pw.println("           - 'owe' - Enhanced open networks");
        pw.println("        - Use 'wpa2' or 'wpa3' for networks with passphrase");
        pw.println("           - 'wpa2' - WPA-2 PSK networks (Most prevalent)");
        pw.println("           - 'wpa3' - WPA-3 PSK networks");
        pw.println("    -u - Mark the suggestion untrusted.");
        pw.println("    -m - Mark the suggestion metered.");
        pw.println("    -s - Share the suggestion with user.");
        pw.println("    -d - Mark the suggestion autojoin disabled.");
        pw.println("    -b <bssid> - Set specific BSSID.");
        pw.println("    -p - Mark the suggestion to use persistent MAC randomization.");
        pw.println("  remove-suggestion <ssid>");
        pw.println("    Remove a network suggestion with provided SSID of the network");
        pw.println("  remove-all-suggestions");
        pw.println("    Removes all suggestions added via shell");
        pw.println("  list-suggestions");
        pw.println("    Lists the suggested networks added via shell");
        pw.println("  list-all-suggestions");
        pw.println("    Lists the all suggested networks on this device");
        pw.println("  set-connected-score <score>");
        pw.println("    Set connected wifi network score (to choose between LTE & Wifi for "
                + "default route).");
        pw.println("    This turns off the active connected scorer (default or external).");
        pw.println("    Only works while connected to a wifi network. This score will stay in "
                + "effect until you call reset-connected-score or the device disconnects from the "
                + "current network.");
        pw.println("    <score> - Integer score should be in the range of 0 - 60");
        pw.println("  reset-connected-score");
        pw.println("    Turns on the default connected scorer.");
        pw.println("    Note: Will clear any external scorer set.");
        pw.println("  start-softap <ssid> (open|wpa2) <passphrase> [-b 2|5|6|any]");
        pw.println("    Start softap with provided params");
        pw.println("    Note that the shell command doesn't activate internet tethering. In some "
                + "devices, internet sharing is possible when Wi-Fi STA is also enabled and is"
                + "associated to another AP with internet access.");
        pw.println("    <ssid> - SSID of the network");
        pw.println("    open|wpa2 - Security type of the network.");
        pw.println("        - Use 'open' for networks with no passphrase");
        pw.println("        - Use 'wpa2' for networks with passphrase");
        pw.println("    -b 2|5|6|any - select the preferred band.");
        pw.println("        - Use '2' to select 2.4GHz band as the preferred band");
        pw.println("        - Use '5' to select 5GHz band as the preferred band");
        pw.println("        - Use '6' to select 6GHz band as the preferred band");
        pw.println("        - Use 'any' to indicate no band preference");
        pw.println("    Note: If the band option is not provided, 2.4GHz is the preferred band.");
        pw.println("          The exact channel is auto-selected by FW unless overridden by "
                + "force-softap-channel command");
        pw.println("  stop-softap");
        pw.println("    Stop softap (hotspot)");
    }

    private void onHelpPrivileged(PrintWriter pw) {
        pw.println("  set-ipreach-disconnect enabled|disabled");
        pw.println("    Sets whether CMD_IP_REACHABILITY_LOST events should trigger disconnects.");
        pw.println("  get-ipreach-disconnect");
        pw.println("    Gets setting of CMD_IP_REACHABILITY_LOST events triggering disconnects.");
        pw.println("  set-poll-rssi-interval-msecs <int>");
        pw.println("    Sets the interval between RSSI polls to <int> milliseconds.");
        pw.println("  get-poll-rssi-interval-msecs");
        pw.println("    Gets current interval between RSSI polls, in milliseconds.");
        pw.println("  force-hi-perf-mode enabled|disabled");
        pw.println("    Sets whether hi-perf mode is forced or left for normal operation.");
        pw.println("  force-low-latency-mode enabled|disabled");
        pw.println("    Sets whether low latency mode is forced or left for normal operation.");
        pw.println("  network-suggestions-set-user-approved <package name> yes|no");
        pw.println("    Sets whether network suggestions from the app is approved or not.");
        pw.println("  network-suggestions-has-user-approved <package name>");
        pw.println("    Queries whether network suggestions from the app is approved or not.");
        pw.println("  imsi-protection-exemption-set-user-approved-for-carrier <carrier id> yes|no");
        pw.println("    Sets whether Imsi protection exemption for carrier is approved or not");
        pw.println("  imsi-protection-exemption-has-user-approved-for-carrier <carrier id>");
        pw.println("    Queries whether Imsi protection exemption for carrier is approved or not");
        pw.println("  imsi-protection-exemption-clear-user-approved-for-carrier <carrier id>");
        pw.println("    Clear the user choice on Imsi protection exemption for carrier");
        pw.println("  network-requests-remove-user-approved-access-points <package name>");
        pw.println("    Removes all user approved network requests for the app.");
        pw.println("  clear-user-disabled-networks");
        pw.println("    Clears the user disabled networks list.");
        pw.println("  send-link-probe");
        pw.println("    Manually triggers a link probe.");
        pw.println("  force-softap-channel enabled <int> | disabled");
        pw.println("    Sets whether soft AP channel is forced to <int> MHz");
        pw.println("    or left for normal   operation.");
        pw.println("  force-country-code enabled <two-letter code> | disabled ");
        pw.println("    Sets country code to <two-letter code> or left for normal value");
        pw.println("  set-wifi-watchdog enabled|disabled");
        pw.println("    Sets whether wifi watchdog should trigger recovery");
        pw.println("  get-wifi-watchdog");
        pw.println("    Gets setting of wifi watchdog trigger recovery.");
        pw.println("  get-softap-supported-features");
        pw.println("    Gets softap supported features. Will print 'wifi_softap_acs_supported'");
        pw.println("    and/or 'wifi_softap_wpa3_sae_supported', each on a separate line.");
        pw.println("  settings-reset");
        pw.println("    Initiates wifi settings reset");
        pw.println("  add-request <ssid> open|owe|wpa2|wpa3 [<passphrase>] [-b <bssid>]");
        pw.println("    Add a network request with provided params");
        pw.println("    Use 'network-requests-set-user-approved android yes'"
                +  " to pre-approve requests added via rooted shell (Not persisted)");
        pw.println("    <ssid> - SSID of the network");
        pw.println("    open|owe|wpa2|wpa3 - Security type of the network.");
        pw.println("        - Use 'open' or 'owe' for networks with no passphrase");
        pw.println("           - 'open' - Open networks (Most prevalent)");
        pw.println("           - 'owe' - Enhanced open networks");
        pw.println("        - Use 'wpa2' or 'wpa3' for networks with passphrase");
        pw.println("           - 'wpa2' - WPA-2 PSK networks (Most prevalent)");
        pw.println("           - 'wpa3' - WPA-3 PSK networks");
        pw.println("    -b <bssid> - Set specific BSSID.");
        pw.println("  remove-request <ssid>");
        pw.println("    Remove a network request with provided SSID of the network");
        pw.println("  remove-all-requests");
        pw.println("    Removes all active requests added via shell");
        pw.println("  list-requests");
        pw.println("    Lists the requested networks added via shell");
        pw.println("  network-requests-set-user-approved <package name> yes|no");
        pw.println("    Sets whether network requests from the app is approved or not.");
        pw.println("    Note: Only 1 such app can be approved from the shell at a time");
        pw.println("  network-requests-has-user-approved <package name>");
        pw.println("    Queries whether network requests from the app is approved or not.");
        pw.println("    Note: This only returns whether the app was set via the " +
                "'network-requests-set-user-approved' shell command");
    }

    @Override
    public void onHelp() {
        final PrintWriter pw = getOutPrintWriter();
        pw.println("Wi-Fi (wifi) commands:");
        pw.println("  help or -h");
        pw.println("    Print this help text.");
        onHelpNonPrivileged(pw);
        if (Binder.getCallingUid() == Process.ROOT_UID) {
            onHelpPrivileged(pw);
        }
        pw.println();
    }

    private void printWifiNetworkSuggestions(PrintWriter pw,
            Collection<WifiNetworkSuggestion> suggestions) {
        if (suggestions == null || suggestions.isEmpty()) {
            pw.println("No suggestions on this device");
        } else {
            pw.println("SSID                         Security type");
            for (WifiNetworkSuggestion suggestion : suggestions) {
                String securityType = null;
                if (suggestion.getPasspointConfig() != null) {
                    securityType = "passpoint";
                } else if (WifiConfigurationUtil.isConfigForSaeNetwork(
                        suggestion.getWifiConfiguration())) {
                    securityType = "wpa3";
                } else if (WifiConfigurationUtil.isConfigForPskNetwork(
                        suggestion.getWifiConfiguration())) {
                    securityType = "wpa2";
                } else if (WifiConfigurationUtil.isConfigForEapNetwork(
                        suggestion.getWifiConfiguration())) {
                    securityType = "eap";
                } else if (WifiConfigurationUtil.isConfigForOweNetwork(
                        suggestion.getWifiConfiguration())) {
                    securityType = "owe";
                } else if (WifiConfigurationUtil.isConfigForOpenNetwork(
                        suggestion.getWifiConfiguration())) {
                    securityType = "open";
                }
                pw.println(String.format("%-32s %-4s",
                        WifiInfo.sanitizeSsid(suggestion.getWifiConfiguration().SSID),
                        securityType));
            }
        }
    }
}<|MERGE_RESOLUTION|>--- conflicted
+++ resolved
@@ -124,8 +124,6 @@
     private final WifiCarrierInfoManager mWifiCarrierInfoManager;
     private final WifiNetworkFactory mWifiNetworkFactory;
 
-<<<<<<< HEAD
-=======
     /**
      * Used for shell command testing of scorer.
      */
@@ -165,7 +163,6 @@
         }
     }
 
->>>>>>> 4419e593
     WifiShellCommand(WifiInjector wifiInjector, WifiServiceImpl wifiService, Context context,
             ClientModeManager clientModeManager, WifiGlobals wifiGlobals) {
         mClientModeManager = clientModeManager;

/*
 * Copyright (C) 2017 The Android Open Source Project
 *
 * Licensed under the Apache License, Version 2.0 (the "License");
 * you may not use this file except in compliance with the License.
 * You may obtain a copy of the License at
 *
 *      http://www.apache.org/licenses/LICENSE-2.0
 *
 * Unless required by applicable law or agreed to in writing, software
 * distributed under the License is distributed on an "AS IS" BASIS,
 * WITHOUT WARRANTIES OR CONDITIONS OF ANY KIND, either express or implied.
 * See the License for the specific language governing permissions and
 * limitations under the License.
 */
package com.android.server.wifi;

import android.content.Context;
import vendor.qti.hardware.wifi.supplicant.V2_0.ISupplicantVendorStaNetwork;
import android.hardware.wifi.supplicant.V1_0.ISupplicantStaNetwork;
import android.hardware.wifi.supplicant.V1_0.ISupplicantStaNetworkCallback;
import android.hardware.wifi.supplicant.V1_0.SupplicantStatus;
import android.hardware.wifi.supplicant.V1_0.SupplicantStatusCode;
import android.net.wifi.WifiConfiguration;
import android.net.wifi.WifiEnterpriseConfig;
import android.net.wifi.WifiEnterpriseConfig.Ocsp;
import android.os.RemoteException;
import android.text.TextUtils;
import android.util.Log;
import android.util.MutableBoolean;

import com.android.internal.annotations.VisibleForTesting;
import com.android.server.wifi.util.ArrayUtils;
import com.android.server.wifi.util.GeneralUtil.Mutable;
import com.android.server.wifi.util.NativeUtil;
import com.android.wifi.resources.R;

import org.json.JSONException;
import org.json.JSONObject;

import java.io.UnsupportedEncodingException;
import java.net.URLDecoder;
import java.net.URLEncoder;
import java.util.ArrayList;
import java.util.BitSet;
import java.util.HashMap;
import java.util.Iterator;
import java.util.Map;
import java.util.regex.Matcher;
import java.util.regex.Pattern;

import javax.annotation.concurrent.ThreadSafe;


/**
 * Wrapper class for ISupplicantStaNetwork HAL calls. Gets and sets supplicant sta network variables
 * and interacts with networks.
 * Public fields should be treated as invalid until their 'get' method is called, which will set the
 * value if it returns true
 * To maintain thread-safety, the locking protocol is that every non-static method (regardless of
 * access level) acquires mLock.
 */
@ThreadSafe
public class SupplicantStaNetworkHal {
    private static final String TAG = "SupplicantStaNetworkHal";
    @VisibleForTesting
    public static final String ID_STRING_KEY_FQDN = "fqdn";
    @VisibleForTesting
    public static final String ID_STRING_KEY_CREATOR_UID = "creatorUid";
    @VisibleForTesting
    public static final String ID_STRING_KEY_CONFIG_KEY = "configKey";

    /**
     * Regex pattern for extracting the GSM sim authentication response params from a string.
     * Matches a strings like the following: "[:<kc_value>:<sres_value>]";
     */
    private static final Pattern GSM_AUTH_RESPONSE_PARAMS_PATTERN =
            Pattern.compile(":([0-9a-fA-F]+):([0-9a-fA-F]+)");
    /**
     * Regex pattern for extracting the UMTS sim authentication response params from a string.
     * Matches a strings like the following: ":<ik_value>:<ck_value>:<res_value>";
     */
    private static final Pattern UMTS_AUTH_RESPONSE_PARAMS_PATTERN =
            Pattern.compile("^:([0-9a-fA-F]+):([0-9a-fA-F]+):([0-9a-fA-F]+)$");
    /**
     * Regex pattern for extracting the UMTS sim auts response params from a string.
     * Matches a strings like the following: ":<auts_value>";
     */
    private static final Pattern UMTS_AUTS_RESPONSE_PARAMS_PATTERN =
            Pattern.compile("^:([0-9a-fA-F]+)$");

    private final Object mLock = new Object();
    private final Context mContext;
    private final String mIfaceName;
    private final WifiMonitor mWifiMonitor;
    private ISupplicantStaNetwork mISupplicantStaNetwork;
    private ISupplicantVendorStaNetwork mISupplicantVendorStaNetwork;
    private ISupplicantStaNetworkCallback mISupplicantStaNetworkCallback;

    private boolean mVerboseLoggingEnabled = false;
    // Network variables read from wpa_supplicant.
    private int mNetworkId;
    private ArrayList<Byte> mSsid;
    private byte[/* 6 */] mBssid;
    private boolean mScanSsid;
    private int mKeyMgmtMask;
    private int mProtoMask;
    private int mAuthAlgMask;
    private int mGroupCipherMask;
    private int mPairwiseCipherMask;
    private int mGroupMgmtCipherMask;
    private String mPskPassphrase;
    private String mSaePassword;
    private String mSaePasswordId;
    private byte[] mPsk;
    private ArrayList<Byte> mWepKey;
    private int mWepTxKeyIdx;
    private boolean mRequirePmf;
    private String mIdStr;
    private int mEapMethod;
    private int mEapPhase2Method;
    private ArrayList<Byte> mEapIdentity;
    private ArrayList<Byte> mEapAnonymousIdentity;
    private ArrayList<Byte> mEapPassword;
    private String mEapCACert;
    private String mEapCAPath;
    private String mEapClientCert;
    private String mEapPrivateKeyId;
    private String mEapSubjectMatch;
    private String mEapAltSubjectMatch;
    private boolean mEapEngine;
    private String mEapEngineID;
    private String mEapDomainSuffixMatch;
    private @Ocsp int mOcsp;
    private String mWapiCertSuite;

    SupplicantStaNetworkHal(ISupplicantStaNetwork iSupplicantStaNetwork, String ifaceName,
            Context context, WifiMonitor monitor) {
        mISupplicantStaNetwork = iSupplicantStaNetwork;
        mContext = context;
        mIfaceName = ifaceName;
        mWifiMonitor = monitor;
    }

    /**
     * Enable/Disable verbose logging.
     *
     * @param enable true to enable, false to disable.
     */
    void enableVerboseLogging(boolean enable) {
        synchronized (mLock) {
            mVerboseLoggingEnabled = enable;
        }
    }

    /**
     * Read network variables from wpa_supplicant into the provided WifiConfiguration object.
     *
     * @param config        WifiConfiguration object to be populated.
     * @param networkExtras Map of network extras parsed from wpa_supplicant.
     * @return true if succeeds, false otherwise.
     * @throws IllegalArgumentException on malformed configuration params.
     */
    @VisibleForTesting
    public boolean loadWifiConfiguration(WifiConfiguration config,
            Map<String, String> networkExtras) {
        synchronized (mLock) {
            if (config == null) return false;
            /** SSID */
            config.SSID = null;
            if (getSsid() && !ArrayUtils.isEmpty(mSsid)) {
                config.SSID = NativeUtil.encodeSsid(mSsid);
            } else {
                Log.e(TAG, "failed to read ssid");
                return false;
            }
            /** Network Id */
            config.networkId = -1;
            if (getId()) {
                config.networkId = mNetworkId;
            } else {
                Log.e(TAG, "getId failed");
                return false;
            }
            /** BSSID */
            config.getNetworkSelectionStatus().setNetworkSelectionBSSID(null);
            if (getBssid() && !ArrayUtils.isEmpty(mBssid)) {
                config.getNetworkSelectionStatus().setNetworkSelectionBSSID(
                        NativeUtil.macAddressFromByteArray(mBssid));
            }
            /** Scan SSID (Is Hidden Network?) */
            config.hiddenSSID = false;
            if (getScanSsid()) {
                config.hiddenSSID = mScanSsid;
            }
            /** Require PMF*/
            config.requirePMF = false;
            if (getRequirePmf()) {
                config.requirePMF = mRequirePmf;
            }
            /** WEP keys **/
            config.wepTxKeyIndex = -1;
            if (getWepTxKeyIdx()) {
                config.wepTxKeyIndex = mWepTxKeyIdx;
            }
            for (int i = 0; i < 4; i++) {
                config.wepKeys[i] = null;
                if (getWepKey(i) && !ArrayUtils.isEmpty(mWepKey)) {
                    config.wepKeys[i] = NativeUtil.bytesToHexOrQuotedString(mWepKey);
                }
            }
            /** PSK pass phrase */
            config.preSharedKey = null;
            if (getPskPassphrase() && !TextUtils.isEmpty(mPskPassphrase)) {
                config.preSharedKey = NativeUtil.addEnclosingQuotes(mPskPassphrase);
            } else if (getPsk() && !ArrayUtils.isEmpty(mPsk)) {
                config.preSharedKey = NativeUtil.hexStringFromByteArray(mPsk);
            } /* Do not read SAE password */

            /** SAE Password id */
            config.saePasswordId = null;
            if (getSaePasswordId() && !TextUtils.isEmpty(mSaePasswordId)) {
                config.saePasswordId = mSaePasswordId;
            }

            /** allowedKeyManagement */
            if (getKeyMgmt()) {
                BitSet keyMgmtMask = supplicantToWifiConfigurationKeyMgmtMask(mKeyMgmtMask);
                config.allowedKeyManagement = removeFastTransitionFlags(keyMgmtMask);
                config.allowedKeyManagement = removeSha256KeyMgmtFlags(config.allowedKeyManagement);
            }
            /** allowedProtocols */
            if (getProto()) {
                config.allowedProtocols =
                        supplicantToWifiConfigurationProtoMask(mProtoMask);
            }
            /** allowedAuthAlgorithms */
            if (getAuthAlg()) {
                config.allowedAuthAlgorithms =
                        supplicantToWifiConfigurationAuthAlgMask(mAuthAlgMask);
            }
            /** allowedGroupCiphers */
            if (getGroupCipher()) {
                config.allowedGroupCiphers =
                        supplicantToWifiConfigurationGroupCipherMask(mGroupCipherMask);
            }
            /** allowedPairwiseCiphers */
            if (getPairwiseCipher()) {
                config.allowedPairwiseCiphers =
                        supplicantToWifiConfigurationPairwiseCipherMask(mPairwiseCipherMask);
            }
            /** allowedPairwiseCiphers */
            if (getGroupMgmtCipher()) {
                config.allowedGroupManagementCiphers =
                        supplicantToWifiConfigurationGroupMgmtCipherMask(mGroupMgmtCipherMask);
            }

            /** metadata: idstr */
            if (getIdStr() && !TextUtils.isEmpty(mIdStr)) {
                Map<String, String> metadata = parseNetworkExtra(mIdStr);
                networkExtras.putAll(metadata);
            } else {
                Log.w(TAG, "getIdStr failed or empty");
            }

            /** WAPI Cert Suite */
            if (config.allowedKeyManagement.get(WifiConfiguration.KeyMgmt.WAPI_CERT)) {
                if (config.enterpriseConfig == null) {
                    return false;
                }
                config.enterpriseConfig.setEapMethod(
                        WifiEnterpriseConfig.Eap.WAPI_CERT);
                /** WAPI Certificate Suite. */
                if (getWapiCertSuite() && !TextUtils.isEmpty(mWapiCertSuite)) {
                    config.enterpriseConfig.setWapiCertSuite(mWapiCertSuite);
                }
                return true;
            }
            return loadWifiEnterpriseConfig(config.SSID, config.enterpriseConfig);
        }
    }

    /**
     * Save an entire WifiConfiguration to wpa_supplicant via HIDL.
     *
     * @param config WifiConfiguration object to be saved.
     * @return true if succeeds, false otherwise.
     * @throws IllegalArgumentException on malformed configuration params.
     */
    public boolean saveWifiConfiguration(WifiConfiguration config) {
        synchronized (mLock) {
            if (config == null) return false;
            /** SSID */
            if (config.SSID != null) {
                String ssid = WifiGbk.getRealSsid(config); // wifigbk++
                if (!setSsid(NativeUtil.decodeSsid(ssid))) {
                    Log.e(TAG, "failed to set SSID: " + ssid);
                    return false;
                }
            }
            /** BSSID */
            String bssidStr = config.getNetworkSelectionStatus().getNetworkSelectionBSSID();
            if (bssidStr != null) {
                byte[] bssid = NativeUtil.macAddressToByteArray(bssidStr);
                if (!setBssid(bssid)) {
                    Log.e(TAG, "failed to set BSSID: " + bssidStr);
                    return false;
                }
            }
            /** Pre Shared Key */
            // For PSK, this can either be quoted ASCII passphrase or hex string for raw psk.
            // For SAE, password must be a quoted ASCII string
            if (config.preSharedKey != null) {
                if (config.preSharedKey.startsWith("\"")) {
                    if (config.allowedKeyManagement.get(WifiConfiguration.KeyMgmt.SAE)) {
                        /* WPA3 case, field is SAE Password */
                        if (!setSaePassword(
                                NativeUtil.removeEnclosingQuotes(config.preSharedKey))) {
                            Log.e(TAG, "failed to set sae password");
                            return false;
                        }
                    } else {
                        if (!setPskPassphrase(
                                NativeUtil.removeEnclosingQuotes(config.preSharedKey))) {
                            Log.e(TAG, "failed to set psk passphrase");
                            return false;
                        }
                    }
                } else {
                    if (config.allowedKeyManagement.get(WifiConfiguration.KeyMgmt.SAE)) {
                        return false;
                    }
                    if (!setPsk(NativeUtil.hexStringToByteArray(config.preSharedKey))) {
                        Log.e(TAG, "failed to set psk");
                        return false;
                    }
                }
            }

            if (config.saePasswordId != null
                    && config.allowedKeyManagement.get(WifiConfiguration.KeyMgmt.SAE)) {
                if (!setSaePasswordId(config.saePasswordId)) {
                    Log.e(TAG, "failed to ste sae password id");
                    return false;
                }
            }

            /** Wep Keys */
            boolean hasSetKey = false;
            if (config.wepKeys != null) {
                for (int i = 0; i < config.wepKeys.length; i++) {
                    if (config.wepKeys[i] != null) {
                        if (!setWepKey(
                                i, NativeUtil.hexOrQuotedStringToBytes(config.wepKeys[i]))) {
                            Log.e(TAG, "failed to set wep_key " + i);
                            return false;
                        }
                        hasSetKey = true;
                    }
                }
            }
            /** Wep Tx Key Idx */
            if (hasSetKey) {
                if (!setWepTxKeyIdx(config.wepTxKeyIndex)) {
                    Log.e(TAG, "failed to set wep_tx_keyidx: " + config.wepTxKeyIndex);
                    return false;
                }
            }
            /** HiddenSSID */
            if (!setScanSsid(config.hiddenSSID)) {
                Log.e(TAG, config.SSID + ": failed to set hiddenSSID: " + config.hiddenSSID);
                return false;
            }

            /** RequirePMF */
            if (!setRequirePmf(config.requirePMF)) {
                Log.e(TAG, config.SSID + ": failed to set requirePMF: " + config.requirePMF);
                return false;
            }
            /** Key Management Scheme */
            if (config.allowedKeyManagement.cardinality() != 0) {
                // Add FT flags if supported.
                BitSet keyMgmtMask = addFastTransitionFlags(config.allowedKeyManagement);
                // Add SHA256 key management flags.
                keyMgmtMask = addSha256KeyMgmtFlags(keyMgmtMask);
                if (!setKeyMgmt(wifiConfigurationToSupplicantKeyMgmtMask(keyMgmtMask))) {
                    Log.e(TAG, "failed to set Key Management");
                    return false;
                }
                if (!setVendorKeyMgmt(wifiConfigurationToSupplicantVendorKeyMgmtMask(keyMgmtMask))) {
                    Log.e(TAG, "failed to set Vendor Key Management");
                } else {
                    if (keyMgmtMask.get(WifiConfiguration.KeyMgmt.FILS_SHA256) ||
                        keyMgmtMask.get(WifiConfiguration.KeyMgmt.FILS_SHA384)) {
                        config.enterpriseConfig.setFieldValue(WifiEnterpriseConfig.EAP_ERP, "1");
                    }
                }
                // Check and set DPP configurations.
                if (keyMgmtMask.get(WifiConfiguration.KeyMgmt.DPP) && !saveDppConfig(config)) {
                    Log.e(TAG, "Failed to set DPP configurations.");
                        return false;
                }

                // Check and set SuiteB configurations.
                if (keyMgmtMask.get(WifiConfiguration.KeyMgmt.SUITE_B_192)
                        && !saveSuiteBConfig(config)) {
                    Log.e(TAG, "Failed to set Suite-B-192 configuration");
                    return false;
                }
            }
            /** Security Protocol */
            if (config.allowedProtocols.cardinality() != 0
                    && !setProto(wifiConfigurationToSupplicantProtoMask(config.allowedProtocols))) {
                Log.e(TAG, "failed to set Security Protocol");
                return false;
            }
            /** Vendor Security Protocol */
            if (config.allowedProtocols.cardinality() != 0
                    && !setVendorProto(wifiConfigurationToSupplicantVendorProtoMask(config.allowedProtocols))) {
                Log.e(TAG, "failed to set Vendor Security Protocol");
            }

            /** Auth Algorithm */
            if (config.allowedAuthAlgorithms.cardinality() != 0
                    && isAuthAlgNeeded(config)
                    && !setAuthAlg(wifiConfigurationToSupplicantAuthAlgMask(
                    config.allowedAuthAlgorithms))) {
                Log.e(TAG, "failed to set AuthAlgorithm");
                return false;
            }
            /** Group Cipher */
            if (config.allowedGroupCiphers.cardinality() != 0
                    && (!setGroupCipher(wifiConfigurationToSupplicantGroupCipherMask(
                    config.allowedGroupCiphers)))) {
                Log.e(TAG, "failed to set Group Cipher");
                return false;
            }
            /** Pairwise Cipher*/
            if (config.allowedPairwiseCiphers.cardinality() != 0
                    && !setPairwiseCipher(wifiConfigurationToSupplicantPairwiseCipherMask(
                    config.allowedPairwiseCiphers))) {
                Log.e(TAG, "failed to set PairwiseCipher");
                return false;
            }
            /** metadata: FQDN + ConfigKey + CreatorUid */
            final Map<String, String> metadata = new HashMap<String, String>();
            if (config.isPasspoint()) {
                metadata.put(ID_STRING_KEY_FQDN, config.FQDN);
            }
            metadata.put(ID_STRING_KEY_CONFIG_KEY, config.getKey());
            metadata.put(ID_STRING_KEY_CREATOR_UID, Integer.toString(config.creatorUid));
            if (!setIdStr(createNetworkExtra(metadata))) {
                Log.e(TAG, "failed to set id string");
                return false;
            }
            /** UpdateIdentifier */
            if (config.updateIdentifier != null
                    && !setUpdateIdentifier(Integer.parseInt(config.updateIdentifier))) {
                Log.e(TAG, "failed to set update identifier");
                return false;
            }
            // Finish here if no EAP config to set
            if (config.enterpriseConfig != null
                    && config.enterpriseConfig.getEapMethod() != WifiEnterpriseConfig.Eap.NONE) {
                if (config.enterpriseConfig.getEapMethod() == WifiEnterpriseConfig.Eap.WAPI_CERT) {
                    /** WAPI certificate suite name*/
                    String param = config.enterpriseConfig
                            .getFieldValue(WifiEnterpriseConfig.WAPI_CERT_SUITE_KEY);
                    if (!TextUtils.isEmpty(param) && !setWapiCertSuite(param)) {
                        Log.e(TAG, config.SSID + ": failed to set WAPI certificate suite: "
                                + param);
                        return false;
                    }
                    return true;
                } else if (!saveWifiEnterpriseConfig(config.SSID, config.enterpriseConfig)) {
                    return false;
                }
            }

            // Now that the network is configured fully, start listening for callback events.
            mISupplicantStaNetworkCallback =
                    new SupplicantStaNetworkHalCallback(config.networkId, config.SSID);
            if (!registerCallback(mISupplicantStaNetworkCallback)) {
                Log.e(TAG, "Failed to register callback");
                return false;
            }
            return true;
        }
    }

    /**
     * Check if Auth Alg is needed to be sent by wificonfiguration object
     * Supplicant internally sets auth_alg and is not needed by framework
     * to set the same
     */
    private boolean isAuthAlgNeeded(WifiConfiguration config) {
        BitSet keyMgmtMask = config.allowedKeyManagement;
        if (keyMgmtMask.get(WifiConfiguration.KeyMgmt.SAE)) {
            if (mVerboseLoggingEnabled) {
                Log.d(TAG, "No need to set Auth Algorithm for SAE");
            }
            return false;
        }
        return true;
    }

    /**
     * Read network variables from wpa_supplicant into the provided WifiEnterpriseConfig object.
     *
     * @param ssid      SSID of the network. (Used for logging purposes only)
     * @param eapConfig WifiEnterpriseConfig object to be populated.
     * @return true if succeeds, false otherwise.
     */
    private boolean loadWifiEnterpriseConfig(String ssid, WifiEnterpriseConfig eapConfig) {
        synchronized (mLock) {
            if (eapConfig == null) return false;
            /** EAP method */
            if (getEapMethod()) {
                eapConfig.setEapMethod(supplicantToWifiConfigurationEapMethod(mEapMethod));
            } else {
                // Invalid eap method could be because it's not an enterprise config.
                Log.e(TAG, "failed to get eap method. Assumimg not an enterprise network");
                return true;
            }
            /** EAP Phase 2 method */
            if (getEapPhase2Method()) {
                eapConfig.setPhase2Method(
                        supplicantToWifiConfigurationEapPhase2Method(mEapPhase2Method));
            } else {
                // We cannot have an invalid eap phase 2 method. Return failure.
                Log.e(TAG, "failed to get eap phase2 method");
                return false;
            }
            /** EAP Identity */
            if (getEapIdentity() && !ArrayUtils.isEmpty(mEapIdentity)) {
                eapConfig.setFieldValue(
                        WifiEnterpriseConfig.IDENTITY_KEY,
                        NativeUtil.stringFromByteArrayList(mEapIdentity));
            }
            /** EAP Anonymous Identity */
            if (getEapAnonymousIdentity() && !ArrayUtils.isEmpty(mEapAnonymousIdentity)) {
                eapConfig.setFieldValue(
                        WifiEnterpriseConfig.ANON_IDENTITY_KEY,
                        NativeUtil.stringFromByteArrayList(mEapAnonymousIdentity));
            }
            /** EAP Password */
            if (getEapPassword() && !ArrayUtils.isEmpty(mEapPassword)) {
                eapConfig.setFieldValue(
                        WifiEnterpriseConfig.PASSWORD_KEY,
                        NativeUtil.stringFromByteArrayList(mEapPassword));
            }
            /** EAP Client Cert */
            if (getEapClientCert() && !TextUtils.isEmpty(mEapClientCert)) {
                eapConfig.setFieldValue(WifiEnterpriseConfig.CLIENT_CERT_KEY, mEapClientCert);
            }
            /** EAP CA Cert */
            if (getEapCACert() && !TextUtils.isEmpty(mEapCACert)) {
                eapConfig.setFieldValue(WifiEnterpriseConfig.CA_CERT_KEY, mEapCACert);
            }
            /** EAP OCSP type */
            if (getOcsp()) {
                eapConfig.setOcsp(mOcsp);
            }
            /** EAP Subject Match */
            if (getEapSubjectMatch() && !TextUtils.isEmpty(mEapSubjectMatch)) {
                eapConfig.setFieldValue(WifiEnterpriseConfig.SUBJECT_MATCH_KEY, mEapSubjectMatch);
            }
            /** EAP Engine ID */
            if (getEapEngineID() && !TextUtils.isEmpty(mEapEngineID)) {
                eapConfig.setFieldValue(WifiEnterpriseConfig.ENGINE_ID_KEY, mEapEngineID);
            }
            /** EAP Engine. Set this only if the engine id is non null. */
            if (getEapEngine() && !TextUtils.isEmpty(mEapEngineID)) {
                eapConfig.setFieldValue(
                        WifiEnterpriseConfig.ENGINE_KEY,
                        mEapEngine
                                ? WifiEnterpriseConfig.ENGINE_ENABLE
                                : WifiEnterpriseConfig.ENGINE_DISABLE);
            }
            /** EAP Private Key */
            if (getEapPrivateKeyId() && !TextUtils.isEmpty(mEapPrivateKeyId)) {
                eapConfig.setFieldValue(WifiEnterpriseConfig.PRIVATE_KEY_ID_KEY, mEapPrivateKeyId);
            }
            /** EAP Alt Subject Match */
            if (getEapAltSubjectMatch() && !TextUtils.isEmpty(mEapAltSubjectMatch)) {
                eapConfig.setFieldValue(
                        WifiEnterpriseConfig.ALTSUBJECT_MATCH_KEY, mEapAltSubjectMatch);
            }
            /** EAP Domain Suffix Match */
            if (getEapDomainSuffixMatch() && !TextUtils.isEmpty(mEapDomainSuffixMatch)) {
                eapConfig.setFieldValue(
                        WifiEnterpriseConfig.DOM_SUFFIX_MATCH_KEY, mEapDomainSuffixMatch);
            }
            /** EAP CA Path*/
            if (getEapCAPath() && !TextUtils.isEmpty(mEapCAPath)) {
                eapConfig.setFieldValue(WifiEnterpriseConfig.CA_PATH_KEY, mEapCAPath);
            }
            return true;
        }
    }

    /**
     * Save network variables from the provided DPP configuration to wpa_supplicant.
     *
     * @param config WifiConfiguration object to be saved (only DPP configs).
     * @return true if succeeds, false otherwise.
     */
    private boolean saveDppConfig(WifiConfiguration config) {
        /** DppConnector */
        if (config.dppConnector != null
                && !setDppConnector(config.dppConnector)) {
            Log.e(TAG, "failed to set DPP connector");
            return false;
        }
        /** DppNetAccessKey */
        if (config.dppNetAccessKey != null
                && !setDppNetAccessKey(NativeUtil.stringToByteArrayList(config.dppNetAccessKey))) {
            Log.e(TAG, "failed to set DPP Net Access key");
            return false;
        }
        /** DppNetAccessKeyExipry */
        if (config.dppNetAccessKeyExpiry >= 0
                && !setDppNetAccessKeyExpiry(config.dppNetAccessKeyExpiry)) {
            Log.e(TAG, "failed to set DPP Net Access Key Expiry time");
            return false;
        }
        /** DppCsign */
        if (config.dppCsign != null
                && !setDppCsign(NativeUtil.stringToByteArrayList(config.dppCsign))) {
            Log.e(TAG, "failed to set DPP c-sign");
            return false;
        }

        return true;
    }

    /**
     * Save network variables from the provided SuiteB configuration to wpa_supplicant.
     *
     * @param config WifiConfiguration object to be saved
     * @return true if succeeds, false otherwise.
     */
    private boolean saveSuiteBConfig(WifiConfiguration config) {
        /** Group Cipher **/
        if (config.allowedGroupCiphers.cardinality() != 0
                && !setGroupCipher(wifiConfigurationToSupplicantGroupCipherMask(
                config.allowedGroupCiphers))) {
            Log.e(TAG, "failed to set Group Cipher");
            return false;
        }
        /** Pairwise Cipher*/
        if (config.allowedPairwiseCiphers.cardinality() != 0
                && !setPairwiseCipher(wifiConfigurationToSupplicantPairwiseCipherMask(
                config.allowedPairwiseCiphers))) {
            Log.e(TAG, "failed to set PairwiseCipher");
            return false;
        }
        /** GroupMgmt Cipher */
        if (config.allowedGroupManagementCiphers.cardinality() != 0
                && !setGroupMgmtCipher(wifiConfigurationToSupplicantGroupMgmtCipherMask(
                config.allowedGroupManagementCiphers))) {
            Log.e(TAG, "failed to set GroupMgmtCipher");
            return false;
        }

        if (config.allowedSuiteBCiphers.get(WifiConfiguration.SuiteBCipher.ECDHE_RSA)) {
            if (!enableTlsSuiteBEapPhase1Param(true)) {
                Log.e(TAG, "failed to set TLSSuiteB");
                return false;
            }
        } else if (config.allowedSuiteBCiphers.get(WifiConfiguration.SuiteBCipher.ECDHE_ECDSA)) {
            if (!enableSuiteBEapOpenSslCiphers()) {
                Log.e(TAG, "failed to set OpensslCipher");
                return false;
            }
        }

        return true;
    }

    /**
     * Save network variables from the provided WifiEnterpriseConfig object to wpa_supplicant.
     *
     * @param ssid      SSID of the network. (Used for logging purposes only)
     * @param eapConfig WifiEnterpriseConfig object to be saved.
     * @return true if succeeds, false otherwise.
     */
    private boolean saveWifiEnterpriseConfig(String ssid, WifiEnterpriseConfig eapConfig) {
        synchronized (mLock) {
            if (eapConfig == null) return false;
            /** EAP method */
            if (!setEapMethod(wifiConfigurationToSupplicantEapMethod(eapConfig.getEapMethod()))) {
                Log.e(TAG, ssid + ": failed to set eap method: " + eapConfig.getEapMethod());
                return false;
            }
            /** EAP Phase 2 method */
            if (!setEapPhase2Method(wifiConfigurationToSupplicantEapPhase2Method(
                    eapConfig.getPhase2Method()))) {
                Log.e(TAG, ssid + ": failed to set eap phase 2 method: "
                        + eapConfig.getPhase2Method());
                return false;
            }
            String eapParam = null;
            /** EAP Identity */
            eapParam = eapConfig.getFieldValue(WifiEnterpriseConfig.IDENTITY_KEY);
            if (!TextUtils.isEmpty(eapParam)
                    && !setEapIdentity(NativeUtil.stringToByteArrayList(eapParam))) {
                Log.e(TAG, ssid + ": failed to set eap identity: " + eapParam);
                return false;
            }
            /** EAP Anonymous Identity */
            eapParam = eapConfig.getFieldValue(WifiEnterpriseConfig.ANON_IDENTITY_KEY);
            if (!TextUtils.isEmpty(eapParam)
                    && !setEapAnonymousIdentity(NativeUtil.stringToByteArrayList(eapParam))) {
                Log.e(TAG, ssid + ": failed to set eap anonymous identity: " + eapParam);
                return false;
            }
            /** EAP Password */
            eapParam = eapConfig.getFieldValue(WifiEnterpriseConfig.PASSWORD_KEY);
            if (!TextUtils.isEmpty(eapParam)
                    && !setEapPassword(NativeUtil.stringToByteArrayList(eapParam))) {
                Log.e(TAG, ssid + ": failed to set eap password");
                return false;
            }
            /** EAP Client Cert */
            eapParam = eapConfig.getFieldValue(WifiEnterpriseConfig.CLIENT_CERT_KEY);
            if (!TextUtils.isEmpty(eapParam) && !setEapClientCert(eapParam)) {
                Log.e(TAG, ssid + ": failed to set eap client cert: " + eapParam);
                return false;
            }
            /** EAP CA Cert */
            eapParam = eapConfig.getFieldValue(WifiEnterpriseConfig.CA_CERT_KEY);
            if (!TextUtils.isEmpty(eapParam) && !setEapCACert(eapParam)) {
                Log.e(TAG, ssid + ": failed to set eap ca cert: " + eapParam);
                return false;
            }
            /** EAP Subject Match */
            eapParam = eapConfig.getFieldValue(WifiEnterpriseConfig.SUBJECT_MATCH_KEY);
            if (!TextUtils.isEmpty(eapParam) && !setEapSubjectMatch(eapParam)) {
                Log.e(TAG, ssid + ": failed to set eap subject match: " + eapParam);
                return false;
            }
            /** EAP Engine ID */
            eapParam = eapConfig.getFieldValue(WifiEnterpriseConfig.ENGINE_ID_KEY);
            if (!TextUtils.isEmpty(eapParam) && !setEapEngineID(eapParam)) {
                Log.e(TAG, ssid + ": failed to set eap engine id: " + eapParam);
                return false;
            }
            /** EAP Engine */
            eapParam = eapConfig.getFieldValue(WifiEnterpriseConfig.ENGINE_KEY);
            if (!TextUtils.isEmpty(eapParam) && !setEapEngine(
                    eapParam.equals(WifiEnterpriseConfig.ENGINE_ENABLE) ? true : false)) {
                Log.e(TAG, ssid + ": failed to set eap engine: " + eapParam);
                return false;
            }
            /** EAP Private Key */
            eapParam = eapConfig.getFieldValue(WifiEnterpriseConfig.PRIVATE_KEY_ID_KEY);
            if (!TextUtils.isEmpty(eapParam) && !setEapPrivateKeyId(eapParam)) {
                Log.e(TAG, ssid + ": failed to set eap private key: " + eapParam);
                return false;
            }
            /** EAP Alt Subject Match */
            eapParam = eapConfig.getFieldValue(WifiEnterpriseConfig.ALTSUBJECT_MATCH_KEY);
            if (!TextUtils.isEmpty(eapParam) && !setEapAltSubjectMatch(eapParam)) {
                Log.e(TAG, ssid + ": failed to set eap alt subject match: " + eapParam);
                return false;
            }
            /** EAP Domain Suffix Match */
            eapParam = eapConfig.getFieldValue(WifiEnterpriseConfig.DOM_SUFFIX_MATCH_KEY);
            if (!TextUtils.isEmpty(eapParam) && !setEapDomainSuffixMatch(eapParam)) {
                Log.e(TAG, ssid + ": failed to set eap domain suffix match: " + eapParam);
                return false;
            }
            /** EAP CA Path*/
            eapParam = eapConfig.getFieldValue(WifiEnterpriseConfig.CA_PATH_KEY);
            if (!TextUtils.isEmpty(eapParam) && !setEapCAPath(eapParam)) {
                Log.e(TAG, ssid + ": failed to set eap ca path: " + eapParam);
                return false;
            }

            /** EAP Proactive Key Caching */
            eapParam = eapConfig.getFieldValue(WifiEnterpriseConfig.OPP_KEY_CACHING);
            if (!TextUtils.isEmpty(eapParam)
                    && !setEapProactiveKeyCaching(eapParam.equals("1") ? true : false)) {
                Log.e(TAG, ssid + ": failed to set proactive key caching: " + eapParam);
                return false;
            }
           /** EAP ERP */
           eapParam = eapConfig.getFieldValue(WifiEnterpriseConfig.EAP_ERP);
           if (!TextUtils.isEmpty(eapParam) && eapParam.equals("1")) {
               if (!setEapErp(true)) {
                   Log.e(TAG, ssid + ": failed to set eap erp");
                   return false;
               } else if (!setAuthAlg(0)) {
                   /* Reset Auth Alg in order to allow supplicant to use both OPEN and FILS types */
                   Log.e(TAG, ssid + ": failed to reset AuthAlgorithm");
                   return false;
               }
           }
            /** SIM Number */
            eapParam = eapConfig.getFieldValue(WifiEnterpriseConfig.KEY_SIMNUM);
            if (!TextUtils.isEmpty(eapParam)
                && !setVendorSimNumber(Integer.parseInt(eapParam))) {
                Log.e(TAG, ssid + ": failed to set VendorSimNumber : " + eapParam);
            }

            /**
             * OCSP (Online Certificate Status Protocol)
             * For older HAL compatibility, omit this step to avoid breaking
             * connection flow.
             */
            if (getV1_3StaNetwork() != null && !setOcsp(eapConfig.getOcsp())) {
                Log.e(TAG, "failed to set ocsp");
                return false;
            }

            return true;
        }
    }

    private android.hardware.wifi.supplicant.V1_2.ISupplicantStaNetwork getV1_2StaNetwork() {
        synchronized (mLock) {
            return getSupplicantStaNetworkForV1_2Mockable();
        }
    }

    private android.hardware.wifi.supplicant.V1_3.ISupplicantStaNetwork getV1_3StaNetwork() {
        synchronized (mLock) {
            return getSupplicantStaNetworkForV1_3Mockable();
        }
    }

    /**
     * Maps WifiConfiguration Key Management BitSet to Supplicant HIDL bitmask int
     * TODO(b/32571829): Update mapping when fast transition keys are added
     *
     * @return bitmask int describing the allowed Key Management schemes, readable by the Supplicant
     * HIDL hal
     */
    private static int wifiConfigurationToSupplicantKeyMgmtMask(BitSet keyMgmt) {
        int mask = 0;
        for (int bit = keyMgmt.nextSetBit(0); bit != -1;
                bit = keyMgmt.nextSetBit(bit + 1)) {
            switch (bit) {
                case WifiConfiguration.KeyMgmt.NONE:
                    mask |= ISupplicantStaNetwork.KeyMgmtMask.NONE;
                    break;
                case WifiConfiguration.KeyMgmt.WPA_PSK:
                    mask |= ISupplicantStaNetwork.KeyMgmtMask.WPA_PSK;
                    break;
                case WifiConfiguration.KeyMgmt.WPA_EAP:
                    mask |= ISupplicantStaNetwork.KeyMgmtMask.WPA_EAP;
                    break;
                case WifiConfiguration.KeyMgmt.IEEE8021X:
                    mask |= ISupplicantStaNetwork.KeyMgmtMask.IEEE8021X;
                    break;
                case WifiConfiguration.KeyMgmt.OSEN:
                    mask |= ISupplicantStaNetwork.KeyMgmtMask.OSEN;
                    break;
                case WifiConfiguration.KeyMgmt.FT_PSK:
                    mask |= ISupplicantStaNetwork.KeyMgmtMask.FT_PSK;
                    break;
                case WifiConfiguration.KeyMgmt.FT_EAP:
                    mask |= ISupplicantStaNetwork.KeyMgmtMask.FT_EAP;
                    break;
                case WifiConfiguration.KeyMgmt.OWE:
                    mask |= android.hardware.wifi.supplicant.V1_2.ISupplicantStaNetwork.KeyMgmtMask
                            .OWE;
                    break;
                case WifiConfiguration.KeyMgmt.SAE:
                    mask |= android.hardware.wifi.supplicant.V1_2.ISupplicantStaNetwork.KeyMgmtMask
                            .SAE;
                    break;
                case WifiConfiguration.KeyMgmt.SUITE_B_192:
                    mask |= android.hardware.wifi.supplicant.V1_2.ISupplicantStaNetwork.KeyMgmtMask
                            .SUITE_B_192;
                    break;
                case WifiConfiguration.KeyMgmt.WPA_PSK_SHA256:
                    mask |= android.hardware.wifi.supplicant.V1_2.ISupplicantStaNetwork.KeyMgmtMask
                            .WPA_PSK_SHA256;
                    break;
                case WifiConfiguration.KeyMgmt.WPA_EAP_SHA256:
                    mask |= android.hardware.wifi.supplicant.V1_2.ISupplicantStaNetwork.KeyMgmtMask
                            .WPA_EAP_SHA256;
                    break;
                case WifiConfiguration.KeyMgmt.WAPI_PSK:
                    mask |= android.hardware.wifi.supplicant.V1_3.ISupplicantStaNetwork.KeyMgmtMask
                            .WAPI_PSK;
                    break;
                case WifiConfiguration.KeyMgmt.WAPI_CERT:
                    mask |= android.hardware.wifi.supplicant.V1_3.ISupplicantStaNetwork.KeyMgmtMask
                            .WAPI_CERT;
                    break;
                case WifiConfiguration.KeyMgmt.WPA2_PSK: // This should never happen
                case WifiConfiguration.KeyMgmt.FILS_SHA256:
                case WifiConfiguration.KeyMgmt.FILS_SHA384:
                case WifiConfiguration.KeyMgmt.DPP:
                    break;
                default:
                    throw new IllegalArgumentException(
                            "Invalid protoMask bit in keyMgmt: " + bit);
            }
        }
        return mask;
    }

    /**
     * Maps WifiConfiguration Key Management BitSet to Supplicant Vendor HIDL bitmask int
     * TODO(b/32571829): Update mapping when fast transition keys are added
     * @return bitmask int describing the allowed Key Management schemes, readable by the Supplicant
     *         HIDL hal
     */
    private static int wifiConfigurationToSupplicantVendorKeyMgmtMask(BitSet keyMgmt) {
        int mask = 0;
        for (int bit = keyMgmt.nextSetBit(0); bit != -1; bit = keyMgmt.nextSetBit(bit + 1)) {
            switch (bit) {
                case WifiConfiguration.KeyMgmt.FILS_SHA256:
                    Log.e(TAG, "wifiConfigurationToSupplicantVendorKeyMgmtMask: " + WifiConfiguration.KeyMgmt.FILS_SHA256);
                    mask |= ISupplicantVendorStaNetwork.VendorKeyMgmtMask.FILS_SHA256;
                    break;
                case WifiConfiguration.KeyMgmt.FILS_SHA384:
                    Log.e(TAG, "wifiConfigurationToSupplicantVendorKeyMgmtMask: " + WifiConfiguration.KeyMgmt.FILS_SHA384);
                    mask |= ISupplicantVendorStaNetwork.VendorKeyMgmtMask.FILS_SHA384;
                    break;
                case WifiConfiguration.KeyMgmt.DPP:
                    mask |= ISupplicantVendorStaNetwork.VendorKeyMgmtMask.DPP;
                    break;
                case WifiConfiguration.KeyMgmt.OWE: //This is now supported with V1_2.ISupplicantStaNetwork.KeyMgmtMask
                case WifiConfiguration.KeyMgmt.SAE:
                case WifiConfiguration.KeyMgmt.SUITE_B_192:
                    break;
                default:
                    Log.e(TAG, "Invalid VendorKeyMgmtMask bit in keyMgmt: " + bit);
            }
        }
        return mask;
    }

    private static int wifiConfigurationToSupplicantProtoMask(BitSet protoMask) {
        int mask = 0;
        for (int bit = protoMask.nextSetBit(0); bit != -1;
                bit = protoMask.nextSetBit(bit + 1)) {
            switch (bit) {
                case WifiConfiguration.Protocol.WPA:
                    mask |= ISupplicantStaNetwork.ProtoMask.WPA;
                    break;
                case WifiConfiguration.Protocol.RSN:
                    mask |= ISupplicantStaNetwork.ProtoMask.RSN;
                    break;
                case WifiConfiguration.Protocol.OSEN:
                    mask |= ISupplicantStaNetwork.ProtoMask.OSEN;
                    break;
                case WifiConfiguration.Protocol.WAPI:
                    mask |= android.hardware.wifi.supplicant.V1_3
                            .ISupplicantStaNetwork.ProtoMask.WAPI;
                    break;
                default:
                    throw new IllegalArgumentException(
                            "Invalid protoMask bit in wificonfig: " + bit);
            }
        }
        return mask;
    }

    private static int wifiConfigurationToSupplicantVendorProtoMask(BitSet protoMask) {
        int mask = 0;
        for (int bit = protoMask.nextSetBit(0); bit != -1; bit = protoMask.nextSetBit(bit + 1)) {
            switch (bit) {
                    //TODO for vendor proto mask
                default:
		    Log.e(TAG, "Invalid protoMask bit in wificonfig: " + bit);
            }
        }
        return mask;
    };

    private static int wifiConfigurationToSupplicantAuthAlgMask(BitSet authAlgMask) {
        int mask = 0;
        for (int bit = authAlgMask.nextSetBit(0); bit != -1;
                bit = authAlgMask.nextSetBit(bit + 1)) {
            switch (bit) {
                case WifiConfiguration.AuthAlgorithm.OPEN:
                    mask |= ISupplicantStaNetwork.AuthAlgMask.OPEN;
                    break;
                case WifiConfiguration.AuthAlgorithm.SHARED:
                    mask |= ISupplicantStaNetwork.AuthAlgMask.SHARED;
                    break;
                case WifiConfiguration.AuthAlgorithm.LEAP:
                    mask |= ISupplicantStaNetwork.AuthAlgMask.LEAP;
                    break;
                default:
                    throw new IllegalArgumentException(
                            "Invalid authAlgMask bit in wificonfig: " + bit);
            }
        }
        return mask;
    }

    private static int wifiConfigurationToSupplicantGroupCipherMask(BitSet groupCipherMask) {
        int mask = 0;
        for (int bit = groupCipherMask.nextSetBit(0); bit != -1; bit =
                groupCipherMask.nextSetBit(bit + 1)) {
            switch (bit) {
                case WifiConfiguration.GroupCipher.WEP40:
                    mask |= ISupplicantStaNetwork.GroupCipherMask.WEP40;
                    break;
                case WifiConfiguration.GroupCipher.WEP104:
                    mask |= ISupplicantStaNetwork.GroupCipherMask.WEP104;
                    break;
                case WifiConfiguration.GroupCipher.TKIP:
                    mask |= ISupplicantStaNetwork.GroupCipherMask.TKIP;
                    break;
                case WifiConfiguration.GroupCipher.CCMP:
                    mask |= ISupplicantStaNetwork.GroupCipherMask.CCMP;
                    break;
                case WifiConfiguration.GroupCipher.GTK_NOT_USED:
                    mask |= ISupplicantStaNetwork.GroupCipherMask.GTK_NOT_USED;
                    break;
                case WifiConfiguration.GroupCipher.GCMP_256:
                    mask |= android.hardware.wifi.supplicant.V1_2.ISupplicantStaNetwork
                                .GroupCipherMask.GCMP_256;
                    break;
                case WifiConfiguration.GroupCipher.SMS4:
                    mask |= android.hardware.wifi.supplicant.V1_3.ISupplicantStaNetwork
                                .GroupCipherMask.SMS4;
                    break;
                default:
                    throw new IllegalArgumentException(
                            "Invalid GroupCipherMask bit in wificonfig: " + bit);
            }
        }
        return mask;
    }

    private static int wifiConfigurationToSupplicantGroupMgmtCipherMask(BitSet
            groupMgmtCipherMask) {
        int mask = 0;

        for (int bit = groupMgmtCipherMask.nextSetBit(0); bit != -1; bit =
                groupMgmtCipherMask.nextSetBit(bit + 1)) {
            switch (bit) {
                case WifiConfiguration.GroupMgmtCipher.BIP_CMAC_256:
                    mask |= android.hardware.wifi.supplicant.V1_2.ISupplicantStaNetwork
                            .GroupMgmtCipherMask.BIP_CMAC_256;
                    break;
                case WifiConfiguration.GroupMgmtCipher.BIP_GMAC_128:
                    mask |= android.hardware.wifi.supplicant.V1_2.ISupplicantStaNetwork
                            .GroupMgmtCipherMask.BIP_GMAC_128;
                    break;
                case WifiConfiguration.GroupMgmtCipher.BIP_GMAC_256:
                    mask |= android.hardware.wifi.supplicant.V1_2.ISupplicantStaNetwork
                            .GroupMgmtCipherMask.BIP_GMAC_256;
                    break;
                default:
                    throw new IllegalArgumentException(
                            "Invalid GroupMgmtCipherMask bit in wificonfig: " + bit);
            }
        }
        return mask;
    }

    private static int wifiConfigurationToSupplicantPairwiseCipherMask(BitSet pairwiseCipherMask) {
        int mask = 0;
        for (int bit = pairwiseCipherMask.nextSetBit(0); bit != -1;
                bit = pairwiseCipherMask.nextSetBit(bit + 1)) {
            switch (bit) {
                case WifiConfiguration.PairwiseCipher.NONE:
                    mask |= ISupplicantStaNetwork.PairwiseCipherMask.NONE;
                    break;
                case WifiConfiguration.PairwiseCipher.TKIP:
                    mask |= ISupplicantStaNetwork.PairwiseCipherMask.TKIP;
                    break;
                case WifiConfiguration.PairwiseCipher.CCMP:
                    mask |= ISupplicantStaNetwork.PairwiseCipherMask.CCMP;
                    break;
                case WifiConfiguration.PairwiseCipher.GCMP_256:
                    mask |= android.hardware.wifi.supplicant.V1_2.ISupplicantStaNetwork
                            .PairwiseCipherMask.GCMP_256;
                    break;
                case WifiConfiguration.PairwiseCipher.SMS4:
                    mask |= android.hardware.wifi.supplicant.V1_3.ISupplicantStaNetwork
                            .PairwiseCipherMask.SMS4;
                    break;
                default:
                    throw new IllegalArgumentException(
                            "Invalid pairwiseCipherMask bit in wificonfig: " + bit);
            }
        }
        return mask;
    }

    private static int supplicantToWifiConfigurationEapMethod(int value) {
        switch (value) {
            case ISupplicantStaNetwork.EapMethod.PEAP:
                return WifiEnterpriseConfig.Eap.PEAP;
            case ISupplicantStaNetwork.EapMethod.TLS:
                return WifiEnterpriseConfig.Eap.TLS;
            case ISupplicantStaNetwork.EapMethod.TTLS:
                return WifiEnterpriseConfig.Eap.TTLS;
            case ISupplicantStaNetwork.EapMethod.PWD:
                return WifiEnterpriseConfig.Eap.PWD;
            case ISupplicantStaNetwork.EapMethod.SIM:
                return WifiEnterpriseConfig.Eap.SIM;
            case ISupplicantStaNetwork.EapMethod.AKA:
                return WifiEnterpriseConfig.Eap.AKA;
            case ISupplicantStaNetwork.EapMethod.AKA_PRIME:
                return WifiEnterpriseConfig.Eap.AKA_PRIME;
            case ISupplicantStaNetwork.EapMethod.WFA_UNAUTH_TLS:
                return WifiEnterpriseConfig.Eap.UNAUTH_TLS;
            // WifiEnterpriseConfig.Eap.NONE:
            default:
                Log.e(TAG, "invalid eap method value from supplicant: " + value);
                return -1;
        }
    }

    private static int supplicantToWifiConfigurationEapPhase2Method(int value) {
        switch (value) {
            case ISupplicantStaNetwork.EapPhase2Method.NONE:
                return WifiEnterpriseConfig.Phase2.NONE;
            case ISupplicantStaNetwork.EapPhase2Method.PAP:
                return WifiEnterpriseConfig.Phase2.PAP;
            case ISupplicantStaNetwork.EapPhase2Method.MSPAP:
                return WifiEnterpriseConfig.Phase2.MSCHAP;
            case ISupplicantStaNetwork.EapPhase2Method.MSPAPV2:
                return WifiEnterpriseConfig.Phase2.MSCHAPV2;
            case ISupplicantStaNetwork.EapPhase2Method.GTC:
                return WifiEnterpriseConfig.Phase2.GTC;
            case ISupplicantStaNetwork.EapPhase2Method.SIM:
                return WifiEnterpriseConfig.Phase2.SIM;
            case ISupplicantStaNetwork.EapPhase2Method.AKA:
                return WifiEnterpriseConfig.Phase2.AKA;
            case ISupplicantStaNetwork.EapPhase2Method.AKA_PRIME:
                return WifiEnterpriseConfig.Phase2.AKA_PRIME;
            default:
                Log.e(TAG, "invalid eap phase2 method value from supplicant: " + value);
                return -1;
        }
    }

    private static int supplicantMaskValueToWifiConfigurationBitSet(int supplicantMask,
            int supplicantValue, BitSet bitset,
            int bitSetPosition) {
        bitset.set(bitSetPosition, (supplicantMask & supplicantValue) == supplicantValue);
        int modifiedSupplicantMask = supplicantMask & ~supplicantValue;
        return modifiedSupplicantMask;
    }

    private static BitSet supplicantToWifiConfigurationKeyMgmtMask(int mask) {
        BitSet bitset = new BitSet();
        mask = supplicantMaskValueToWifiConfigurationBitSet(
                mask, ISupplicantStaNetwork.KeyMgmtMask.NONE, bitset,
                WifiConfiguration.KeyMgmt.NONE);
        mask = supplicantMaskValueToWifiConfigurationBitSet(
                mask, ISupplicantStaNetwork.KeyMgmtMask.WPA_PSK, bitset,
                WifiConfiguration.KeyMgmt.WPA_PSK);
        mask = supplicantMaskValueToWifiConfigurationBitSet(
                mask, ISupplicantStaNetwork.KeyMgmtMask.WPA_EAP, bitset,
                WifiConfiguration.KeyMgmt.WPA_EAP);
        mask = supplicantMaskValueToWifiConfigurationBitSet(
                mask, ISupplicantStaNetwork.KeyMgmtMask.IEEE8021X, bitset,
                WifiConfiguration.KeyMgmt.IEEE8021X);
        mask = supplicantMaskValueToWifiConfigurationBitSet(
                mask, ISupplicantStaNetwork.KeyMgmtMask.OSEN, bitset,
                WifiConfiguration.KeyMgmt.OSEN);
        mask = supplicantMaskValueToWifiConfigurationBitSet(
                mask, ISupplicantStaNetwork.KeyMgmtMask.FT_PSK, bitset,
                WifiConfiguration.KeyMgmt.FT_PSK);
        mask = supplicantMaskValueToWifiConfigurationBitSet(
                mask, ISupplicantStaNetwork.KeyMgmtMask.FT_EAP, bitset,
                WifiConfiguration.KeyMgmt.FT_EAP);
        mask = supplicantMaskValueToWifiConfigurationBitSet(
                mask, android.hardware.wifi.supplicant.V1_2.ISupplicantStaNetwork.KeyMgmtMask.SAE,
                bitset, WifiConfiguration.KeyMgmt.SAE);
        mask = supplicantMaskValueToWifiConfigurationBitSet(
                mask, android.hardware.wifi.supplicant.V1_2.ISupplicantStaNetwork.KeyMgmtMask.OWE,
                bitset, WifiConfiguration.KeyMgmt.OWE);
        mask = supplicantMaskValueToWifiConfigurationBitSet(
                mask, android.hardware.wifi.supplicant.V1_2.ISupplicantStaNetwork.KeyMgmtMask
                        .SUITE_B_192, bitset, WifiConfiguration.KeyMgmt.SUITE_B_192);
        mask = supplicantMaskValueToWifiConfigurationBitSet(
                mask, android.hardware.wifi.supplicant.V1_2.ISupplicantStaNetwork.KeyMgmtMask
                        .WPA_PSK_SHA256, bitset, WifiConfiguration.KeyMgmt.WPA_PSK_SHA256);
        mask = supplicantMaskValueToWifiConfigurationBitSet(
                mask, android.hardware.wifi.supplicant.V1_2.ISupplicantStaNetwork.KeyMgmtMask
                        .WPA_EAP_SHA256, bitset, WifiConfiguration.KeyMgmt.WPA_EAP_SHA256);
        mask = supplicantMaskValueToWifiConfigurationBitSet(
<<<<<<< HEAD
                mask, ISupplicantVendorStaNetwork.VendorKeyMgmtMask.FILS_SHA256, bitset,
                WifiConfiguration.KeyMgmt.FILS_SHA256);
        mask = supplicantMaskValueToWifiConfigurationBitSet(
                mask, ISupplicantVendorStaNetwork.VendorKeyMgmtMask.FILS_SHA384, bitset,
                WifiConfiguration.KeyMgmt.FILS_SHA384);
=======
                mask, android.hardware.wifi.supplicant.V1_3.ISupplicantStaNetwork.KeyMgmtMask
                        .WAPI_PSK, bitset, WifiConfiguration.KeyMgmt.WAPI_PSK);
        mask = supplicantMaskValueToWifiConfigurationBitSet(
                mask, android.hardware.wifi.supplicant.V1_3.ISupplicantStaNetwork.KeyMgmtMask
                        .WAPI_CERT, bitset, WifiConfiguration.KeyMgmt.WAPI_CERT);
>>>>>>> bfa0f0ab
        if (mask != 0) {
            throw new IllegalArgumentException(
                    "invalid key mgmt mask from supplicant: " + mask);
        }
        return bitset;
    }

    private static BitSet supplicantToWifiConfigurationProtoMask(int mask) {
        BitSet bitset = new BitSet();
        mask = supplicantMaskValueToWifiConfigurationBitSet(
                mask, ISupplicantStaNetwork.ProtoMask.WPA, bitset,
                WifiConfiguration.Protocol.WPA);
        mask = supplicantMaskValueToWifiConfigurationBitSet(
                mask, ISupplicantStaNetwork.ProtoMask.RSN, bitset,
                WifiConfiguration.Protocol.RSN);
        mask = supplicantMaskValueToWifiConfigurationBitSet(
                mask, ISupplicantStaNetwork.ProtoMask.OSEN, bitset,
                WifiConfiguration.Protocol.OSEN);
        mask = supplicantMaskValueToWifiConfigurationBitSet(
                mask, android.hardware.wifi.supplicant.V1_3.ISupplicantStaNetwork.ProtoMask.WAPI,
                bitset, WifiConfiguration.Protocol.WAPI);
        if (mask != 0) {
            throw new IllegalArgumentException(
                    "invalid proto mask from supplicant: " + mask);
        }
        return bitset;
    }

    private static BitSet supplicantToWifiConfigurationAuthAlgMask(int mask) {
        BitSet bitset = new BitSet();
        mask = supplicantMaskValueToWifiConfigurationBitSet(
                mask, ISupplicantStaNetwork.AuthAlgMask.OPEN, bitset,
                WifiConfiguration.AuthAlgorithm.OPEN);
        mask = supplicantMaskValueToWifiConfigurationBitSet(
                mask, ISupplicantStaNetwork.AuthAlgMask.SHARED, bitset,
                WifiConfiguration.AuthAlgorithm.SHARED);
        mask = supplicantMaskValueToWifiConfigurationBitSet(
                mask, ISupplicantStaNetwork.AuthAlgMask.LEAP, bitset,
                WifiConfiguration.AuthAlgorithm.LEAP);
        if (mask != 0) {
            throw new IllegalArgumentException(
                    "invalid auth alg mask from supplicant: " + mask);
        }
        return bitset;
    }

    private static BitSet supplicantToWifiConfigurationGroupCipherMask(int mask) {
        BitSet bitset = new BitSet();
        mask = supplicantMaskValueToWifiConfigurationBitSet(
                mask, ISupplicantStaNetwork.GroupCipherMask.WEP40, bitset,
                WifiConfiguration.GroupCipher.WEP40);
        mask = supplicantMaskValueToWifiConfigurationBitSet(
                mask, ISupplicantStaNetwork.GroupCipherMask.WEP104, bitset,
                WifiConfiguration.GroupCipher.WEP104);
        mask = supplicantMaskValueToWifiConfigurationBitSet(
                mask, ISupplicantStaNetwork.GroupCipherMask.TKIP, bitset,
                WifiConfiguration.GroupCipher.TKIP);
        mask = supplicantMaskValueToWifiConfigurationBitSet(
                mask, ISupplicantStaNetwork.GroupCipherMask.CCMP, bitset,
                WifiConfiguration.GroupCipher.CCMP);
        mask = supplicantMaskValueToWifiConfigurationBitSet(mask,
                android.hardware.wifi.supplicant.V1_2.ISupplicantStaNetwork.GroupCipherMask
                        .GCMP_256, bitset, WifiConfiguration.GroupCipher.GCMP_256);
        mask = supplicantMaskValueToWifiConfigurationBitSet(
                mask, ISupplicantVendorStaNetwork.VendorGroupCipherMask.GCMP_256, bitset,
                WifiConfiguration.GroupCipher.GCMP_256);
        mask = supplicantMaskValueToWifiConfigurationBitSet(
                mask, ISupplicantStaNetwork.GroupCipherMask.GTK_NOT_USED, bitset,
                WifiConfiguration.GroupCipher.GTK_NOT_USED);
        mask = supplicantMaskValueToWifiConfigurationBitSet(mask,
                android.hardware.wifi.supplicant.V1_3.ISupplicantStaNetwork.GroupCipherMask
                        .SMS4, bitset, WifiConfiguration.GroupCipher.SMS4);
        if (mask != 0) {
            throw new IllegalArgumentException(
                    "invalid group cipher mask from supplicant: " + mask);
        }
        return bitset;
    }

    private static BitSet supplicantToWifiConfigurationGroupMgmtCipherMask(int mask) {
        BitSet bitset = new BitSet();
        mask = supplicantMaskValueToWifiConfigurationBitSet(
                mask, android.hardware.wifi.supplicant.V1_2.ISupplicantStaNetwork
                        .GroupMgmtCipherMask.BIP_GMAC_128, bitset,
                WifiConfiguration.GroupMgmtCipher.BIP_GMAC_128);
        mask = supplicantMaskValueToWifiConfigurationBitSet(
                mask, android.hardware.wifi.supplicant.V1_2.ISupplicantStaNetwork
                        .GroupMgmtCipherMask.BIP_GMAC_256, bitset,
                WifiConfiguration.GroupMgmtCipher.BIP_GMAC_256);
        mask = supplicantMaskValueToWifiConfigurationBitSet(
                mask, android.hardware.wifi.supplicant.V1_2.ISupplicantStaNetwork
                        .GroupMgmtCipherMask.BIP_CMAC_256, bitset,
                WifiConfiguration.GroupMgmtCipher.BIP_CMAC_256);
        if (mask != 0) {
            throw new IllegalArgumentException(
                    "invalid group mgmt cipher mask from supplicant: " + mask);
        }
        return bitset;
    }

    private static BitSet supplicantToWifiConfigurationPairwiseCipherMask(int mask) {
        BitSet bitset = new BitSet();
        mask = supplicantMaskValueToWifiConfigurationBitSet(
                mask, ISupplicantStaNetwork.PairwiseCipherMask.NONE, bitset,
                WifiConfiguration.PairwiseCipher.NONE);
        mask = supplicantMaskValueToWifiConfigurationBitSet(
                mask, ISupplicantStaNetwork.PairwiseCipherMask.TKIP, bitset,
                WifiConfiguration.PairwiseCipher.TKIP);
        mask = supplicantMaskValueToWifiConfigurationBitSet(
                mask, ISupplicantStaNetwork.PairwiseCipherMask.CCMP, bitset,
                WifiConfiguration.PairwiseCipher.CCMP);
        mask = supplicantMaskValueToWifiConfigurationBitSet(mask,
                android.hardware.wifi.supplicant.V1_2.ISupplicantStaNetwork.PairwiseCipherMask
                        .GCMP_256, bitset,
                WifiConfiguration.PairwiseCipher.GCMP_256);
        mask = supplicantMaskValueToWifiConfigurationBitSet(mask,
                android.hardware.wifi.supplicant.V1_3.ISupplicantStaNetwork.PairwiseCipherMask
                        .SMS4, bitset,
                WifiConfiguration.PairwiseCipher.SMS4);
        if (mask != 0) {
            throw new IllegalArgumentException(
                    "invalid pairwise cipher mask from supplicant: " + mask);
        }
        return bitset;
    }

    private static int wifiConfigurationToSupplicantEapMethod(int value) {
        switch (value) {
            case WifiEnterpriseConfig.Eap.PEAP:
                return ISupplicantStaNetwork.EapMethod.PEAP;
            case WifiEnterpriseConfig.Eap.TLS:
                return ISupplicantStaNetwork.EapMethod.TLS;
            case WifiEnterpriseConfig.Eap.TTLS:
                return ISupplicantStaNetwork.EapMethod.TTLS;
            case WifiEnterpriseConfig.Eap.PWD:
                return ISupplicantStaNetwork.EapMethod.PWD;
            case WifiEnterpriseConfig.Eap.SIM:
                return ISupplicantStaNetwork.EapMethod.SIM;
            case WifiEnterpriseConfig.Eap.AKA:
                return ISupplicantStaNetwork.EapMethod.AKA;
            case WifiEnterpriseConfig.Eap.AKA_PRIME:
                return ISupplicantStaNetwork.EapMethod.AKA_PRIME;
            case WifiEnterpriseConfig.Eap.UNAUTH_TLS:
                return ISupplicantStaNetwork.EapMethod.WFA_UNAUTH_TLS;
            // WifiEnterpriseConfig.Eap.NONE:
            default:
                Log.e(TAG, "invalid eap method value from WifiConfiguration: " + value);
                return -1;
        }
    }

    private static int wifiConfigurationToSupplicantEapPhase2Method(int value) {
        switch (value) {
            case WifiEnterpriseConfig.Phase2.NONE:
                return ISupplicantStaNetwork.EapPhase2Method.NONE;
            case WifiEnterpriseConfig.Phase2.PAP:
                return ISupplicantStaNetwork.EapPhase2Method.PAP;
            case WifiEnterpriseConfig.Phase2.MSCHAP:
                return ISupplicantStaNetwork.EapPhase2Method.MSPAP;
            case WifiEnterpriseConfig.Phase2.MSCHAPV2:
                return ISupplicantStaNetwork.EapPhase2Method.MSPAPV2;
            case WifiEnterpriseConfig.Phase2.GTC:
                return ISupplicantStaNetwork.EapPhase2Method.GTC;
            case WifiEnterpriseConfig.Phase2.SIM:
                return ISupplicantStaNetwork.EapPhase2Method.SIM;
            case WifiEnterpriseConfig.Phase2.AKA:
                return ISupplicantStaNetwork.EapPhase2Method.AKA;
            case WifiEnterpriseConfig.Phase2.AKA_PRIME:
                return ISupplicantStaNetwork.EapPhase2Method.AKA_PRIME;
            default:
                Log.e(TAG, "invalid eap phase2 method value from WifiConfiguration: " + value);
                return -1;
        }
    }

    /** See ISupplicantNetwork.hal for documentation */
    public boolean getId() {
        synchronized (mLock) {
            final String methodStr = "getId";
            if (!checkISupplicantStaNetworkAndLogFailure(methodStr)) return false;
            try {
                MutableBoolean statusOk = new MutableBoolean(false);
                mISupplicantStaNetwork.getId((SupplicantStatus status, int idValue) -> {
                    statusOk.value = status.code == SupplicantStatusCode.SUCCESS;
                    if (statusOk.value) {
                        this.mNetworkId = idValue;
                    } else {
                        checkStatusAndLogFailure(status, methodStr);
                    }
                });
                return statusOk.value;
            } catch (RemoteException e) {
                handleRemoteException(e, methodStr);
                return false;
            }
        }
    }

    /** get network current network */
    public int getNetworkId() {
           return mNetworkId;
    }

    /** set local vendor sta network, if it not null */
    public void setVendorStaNetwork(ISupplicantVendorStaNetwork vendor_network) {
           System.out.println("stanetwork getId >>" + mNetworkId);
           if (vendor_network != null) {
               Log.e(TAG, "set ISupplicantVendorStaNetwork successfull");
               mISupplicantVendorStaNetwork = vendor_network;
           } else {
               Log.e(TAG, "Failed to set ISupplicantVendorStaNetwork due to null");
           }
    }

    /** See ISupplicantStaNetwork.hal for documentation */
    private boolean registerCallback(ISupplicantStaNetworkCallback callback) {
        synchronized (mLock) {
            final String methodStr = "registerCallback";
            if (!checkISupplicantStaNetworkAndLogFailure(methodStr)) return false;
            try {
                SupplicantStatus status = mISupplicantStaNetwork.registerCallback(callback);
                return checkStatusAndLogFailure(status, methodStr);
            } catch (RemoteException e) {
                handleRemoteException(e, methodStr);
                return false;
            }
        }
    }

    /** See ISupplicantStaNetwork.hal for documentation */
    private boolean setSsid(java.util.ArrayList<Byte> ssid) {
        synchronized (mLock) {
            final String methodStr = "setSsid";
            if (!checkISupplicantStaNetworkAndLogFailure(methodStr)) return false;
            try {
                SupplicantStatus status = mISupplicantStaNetwork.setSsid(ssid);
                return checkStatusAndLogFailure(status, methodStr);
            } catch (RemoteException e) {
                handleRemoteException(e, methodStr);
                return false;
            }
        }
    }

    /**
     * Set the BSSID for this network.
     *
     * @param bssidStr MAC address in "XX:XX:XX:XX:XX:XX" form or "any" to reset the mac address.
     * @return true if it succeeds, false otherwise.
     */
    public boolean setBssid(String bssidStr) {
        synchronized (mLock) {
            try {
                return setBssid(NativeUtil.macAddressToByteArray(bssidStr));
            } catch (IllegalArgumentException e) {
                Log.e(TAG, "Illegal argument " + bssidStr, e);
                return false;
            }
        }
    }

    /** See ISupplicantStaNetwork.hal for documentation */
    private boolean setBssid(byte[/* 6 */] bssid) {
        synchronized (mLock) {
            final String methodStr = "setBssid";
            if (!checkISupplicantStaNetworkAndLogFailure(methodStr)) return false;
            try {
                SupplicantStatus status = mISupplicantStaNetwork.setBssid(bssid);
                return checkStatusAndLogFailure(status, methodStr);
            } catch (RemoteException e) {
                handleRemoteException(e, methodStr);
                return false;
            }
        }
    }

    /** See ISupplicantStaNetwork.hal for documentation */
    private boolean setScanSsid(boolean enable) {
        synchronized (mLock) {
            final String methodStr = "setScanSsid";
            if (!checkISupplicantStaNetworkAndLogFailure(methodStr)) return false;
            try {
                SupplicantStatus status = mISupplicantStaNetwork.setScanSsid(enable);
                return checkStatusAndLogFailure(status, methodStr);
            } catch (RemoteException e) {
                handleRemoteException(e, methodStr);
                return false;
            }
        }
    }

    /** See ISupplicantStaNetwork.hal for documentation */
    private boolean setKeyMgmt(int keyMgmtMask) {
        synchronized (mLock) {
            final String methodStr = "setKeyMgmt";
            if (!checkISupplicantStaNetworkAndLogFailure(methodStr)) return false;
            try {
                SupplicantStatus status;
                android.hardware.wifi.supplicant.V1_2.ISupplicantStaNetwork
                        iSupplicantStaNetworkV12;
                iSupplicantStaNetworkV12 = getV1_2StaNetwork();

                if (getV1_3StaNetwork() != null) {
                    /* Support for new key management types:
                     * WAPI_PSK, WAPI_CERT
                     * Requires HAL v1.3 or higher */
                    status = getV1_3StaNetwork().setKeyMgmt_1_3(keyMgmtMask);
                } else if (iSupplicantStaNetworkV12 != null) {
                    /* Support for new key management types;
                     * SAE, OWE, WPA_PSK_SHA256, WPA_EAP_SHA256
                     * Requires HAL v1.2 or higher */
                    status = iSupplicantStaNetworkV12.setKeyMgmt_1_2(keyMgmtMask);
                } else {
                    status = mISupplicantStaNetwork.setKeyMgmt(keyMgmtMask);
                }
                return checkStatusAndLogFailure(status, methodStr);
            } catch (RemoteException e) {
                handleRemoteException(e, methodStr);
                return false;
            }
        }
    }

    /** See ISupplicantStaNetwork.hal for documentation */
    private boolean setVendorKeyMgmt(int keyMgmtMask) {
        synchronized (mLock) {
            final String methodStr = "setVendorKeyMgmt";
            Log.e(TAG, "Vendor Key Management " + keyMgmtMask);
            if (!checkISupplicantVendorStaNetworkAndLogFailure(methodStr)) return false;
            try {
                SupplicantStatus status =  mISupplicantVendorStaNetwork.setVendorKeyMgmt(keyMgmtMask);
                return checkVendorStatusAndLogFailure(status, methodStr);
            } catch (RemoteException e) {
                handleRemoteException(e, methodStr);
                return false;
            }
        }
    }
    /** See ISupplicantStaNetwork.hal for documentation */
    private boolean setProto(int protoMask) {
        synchronized (mLock) {
            final String methodStr = "setProto";
            if (!checkISupplicantStaNetworkAndLogFailure(methodStr)) return false;
            try {
                SupplicantStatus status;
                if (null != getV1_3StaNetwork()) {
                    /* Support for new proto types: WAPI
                     * Requires HAL v1.3 or higher
                     */
                    status = getV1_3StaNetwork().setProto_1_3(protoMask);
                } else {
                    status = mISupplicantStaNetwork.setProto(protoMask);
                }
                return checkStatusAndLogFailure(status, methodStr);
            } catch (RemoteException e) {
                handleRemoteException(e, methodStr);
                return false;
            }
        }
    }
    /** See ISupplicantVendorStaNetwork.hal for documentation */
    private boolean setVendorProto(int protoMask) {
        synchronized (mLock) {
            final String methodStr = "setVendorProto";
            if (!checkISupplicantVendorStaNetworkAndLogFailure(methodStr)) return false;
            try {
                SupplicantStatus status =  mISupplicantVendorStaNetwork.setVendorProto(protoMask);
                return checkVendorStatusAndLogFailure(status, methodStr);
            } catch (RemoteException e) {
                handleRemoteException(e, methodStr);
                return false;
            }
        }
    }

    /** See ISupplicantStaNetwork.hal for documentation */
    private boolean setAuthAlg(int authAlgMask) {
        synchronized (mLock) {
            final String methodStr = "setAuthAlg";
            if (!checkISupplicantStaNetworkAndLogFailure(methodStr)) return false;
            try {
                SupplicantStatus status = mISupplicantStaNetwork.setAuthAlg(authAlgMask);
                return checkStatusAndLogFailure(status, methodStr);
            } catch (RemoteException e) {
                handleRemoteException(e, methodStr);
                return false;
            }
        }
    }

    /** See ISupplicantStaNetwork.hal for documentation */
    private boolean setGroupCipher(int groupCipherMask) {
        synchronized (mLock) {
            final String methodStr = "setGroupCipher";
            if (!checkISupplicantStaNetworkAndLogFailure(methodStr)) return false;
            try {
                SupplicantStatus status;
                android.hardware.wifi.supplicant.V1_2.ISupplicantStaNetwork
                        iSupplicantStaNetworkV12;
                iSupplicantStaNetworkV12 = getV1_2StaNetwork();
                if (null != getV1_3StaNetwork()) {
                    /* Support for new key group cipher types for SMS4
                     * Requires HAL v1.3 or higher */
                    status = getV1_3StaNetwork().setGroupCipher_1_3(groupCipherMask);
                } else if (iSupplicantStaNetworkV12 != null) {
                    /* Support for new key group cipher types for SuiteB
                     * Requires HAL v1.2 or higher */
                    status = iSupplicantStaNetworkV12.setGroupCipher_1_2(groupCipherMask);
                } else {
                    status = mISupplicantStaNetwork.setGroupCipher(
                            groupCipherMask);
                }
                return checkStatusAndLogFailure(status, methodStr);
            } catch (RemoteException e) {
                handleRemoteException(e, methodStr);
                return false;
            }
        }
    }

    /** See ISupplicantStaNetwork.hal for documentation */
    private boolean enableTlsSuiteBEapPhase1Param(boolean enable) {
        synchronized (mLock) {
            final String methodStr = "setEapPhase1Params";
            if (!checkISupplicantStaNetworkAndLogFailure(methodStr)) return false;
            try {
                android.hardware.wifi.supplicant.V1_2.ISupplicantStaNetwork
                        iSupplicantStaNetworkV12;

                iSupplicantStaNetworkV12 = getV1_2StaNetwork();
                if (iSupplicantStaNetworkV12 != null) {
                    /* Support for for SuiteB
                     * Requires HAL v1.2 or higher */
                    SupplicantStatus status = iSupplicantStaNetworkV12
                            .enableTlsSuiteBEapPhase1Param(enable);
                    return checkStatusAndLogFailure(status, methodStr);
                } else {
                    Log.e(TAG, "Supplicant HAL version does not support " + methodStr);
                    return false;
                }
            } catch (RemoteException e) {
                handleRemoteException(e, methodStr);
                return false;
            }
        }
    }

    /** See ISupplicantStaNetwork.hal for documentation */
    private boolean enableSuiteBEapOpenSslCiphers() {
        synchronized (mLock) {
            final String methodStr = "setEapOpenSslCiphers";
            if (!checkISupplicantStaNetworkAndLogFailure(methodStr)) return false;
            try {
                android.hardware.wifi.supplicant.V1_2.ISupplicantStaNetwork
                        iSupplicantStaNetworkV12;

                iSupplicantStaNetworkV12 = getV1_2StaNetwork();
                if (iSupplicantStaNetworkV12 != null) {
                    /* Support for for SuiteB
                     * Requires HAL v1.2 or higher */
                    SupplicantStatus status = iSupplicantStaNetworkV12
                            .enableSuiteBEapOpenSslCiphers();
                    return checkStatusAndLogFailure(status, methodStr);
                } else {
                    Log.e(TAG, "Supplicant HAL version does not support " + methodStr);
                    return false;
                }
            } catch (RemoteException e) {
                handleRemoteException(e, methodStr);
                return false;
            }
        }
    }

    /** See ISupplicantStaNetwork.hal for documentation */
    private boolean setPairwiseCipher(int pairwiseCipherMask) {
        synchronized (mLock) {
            final String methodStr = "setPairwiseCipher";
            if (!checkISupplicantStaNetworkAndLogFailure(methodStr)) return false;
            try {
                SupplicantStatus status;
                android.hardware.wifi.supplicant.V1_2.ISupplicantStaNetwork
                        iSupplicantStaNetworkV12;
                iSupplicantStaNetworkV12 = getV1_2StaNetwork();
                if (null != getV1_3StaNetwork()) {
                    /* Support for new key pairwise cipher types for SMS4
                     * Requires HAL v1.3 or higher */
                    status = getV1_3StaNetwork().setPairwiseCipher_1_3(pairwiseCipherMask);
                } else if (iSupplicantStaNetworkV12 != null) {
                    /* Support for new key pairwise cipher types for SuiteB
                     * Requires HAL v1.2 or higher */
                    status = iSupplicantStaNetworkV12.setPairwiseCipher_1_2(pairwiseCipherMask);
                } else {
                    status =
                            mISupplicantStaNetwork.setPairwiseCipher(pairwiseCipherMask);
                }
                return checkStatusAndLogFailure(status, methodStr);
            } catch (RemoteException e) {
                handleRemoteException(e, methodStr);
                return false;
            }
        }
    }

    /** See ISupplicantStaNetwork.hal for documentation */
    private boolean setGroupMgmtCipher(int groupMgmtCipherMask) {
        synchronized (mLock) {
            final String methodStr = "setGroupMgmtCipher";
            if (!checkISupplicantStaNetworkAndLogFailure(methodStr)) return false;
            try {
                android.hardware.wifi.supplicant.V1_2.ISupplicantStaNetwork
                        iSupplicantStaNetworkV12;

                iSupplicantStaNetworkV12 = getV1_2StaNetwork();
                if (iSupplicantStaNetworkV12 != null) {
                    /* Support for new key pairwise cipher types for SuiteB
                     * Requires HAL v1.2 or higher */
                    SupplicantStatus status = iSupplicantStaNetworkV12
                            .setGroupMgmtCipher(groupMgmtCipherMask);
                    return checkStatusAndLogFailure(status, methodStr);
                } else {
                    return false;
                }

            } catch (RemoteException e) {
                handleRemoteException(e, methodStr);
                return false;
            }
        }
    }

    /** See ISupplicantStaNetwork.hal for documentation */
    private boolean setPskPassphrase(String psk) {
        synchronized (mLock) {
            final String methodStr = "setPskPassphrase";
            if (!checkISupplicantStaNetworkAndLogFailure(methodStr)) return false;
            try {
                SupplicantStatus status = mISupplicantStaNetwork.setPskPassphrase(psk);
                return checkStatusAndLogFailure(status, methodStr);
            } catch (RemoteException e) {
                handleRemoteException(e, methodStr);
                return false;
            }
        }
    }

    /** See ISupplicantStaNetwork.hal for documentation */
    private boolean setPsk(byte[] psk) {
        synchronized (mLock) {
            final String methodStr = "setPsk";
            if (!checkISupplicantStaNetworkAndLogFailure(methodStr)) return false;
            try {
                SupplicantStatus status = mISupplicantStaNetwork.setPsk(psk);
                return checkStatusAndLogFailure(status, methodStr);
            } catch (RemoteException e) {
                handleRemoteException(e, methodStr);
                return false;
            } catch (ArrayIndexOutOfBoundsException e) {
                Log.e(TAG, "ISupplicantStaNetwork." + methodStr + " failed: " + e);
                return false;
            }
        }
    }

    /** See ISupplicantStaNetwork.hal for documentation */
    private boolean setWepKey(int keyIdx, java.util.ArrayList<Byte> wepKey) {
        synchronized (mLock) {
            final String methodStr = "setWepKey";
            if (!checkISupplicantStaNetworkAndLogFailure(methodStr)) return false;
            try {
                SupplicantStatus status = mISupplicantStaNetwork.setWepKey(keyIdx, wepKey);
                return checkStatusAndLogFailure(status, methodStr);
            } catch (RemoteException e) {
                handleRemoteException(e, methodStr);
                return false;
            }
        }
    }

    /** See ISupplicantStaNetwork.hal for documentation */
    private boolean setWepTxKeyIdx(int keyIdx) {
        synchronized (mLock) {
            final String methodStr = "setWepTxKeyIdx";
            if (!checkISupplicantStaNetworkAndLogFailure(methodStr)) return false;
            try {
                SupplicantStatus status = mISupplicantStaNetwork.setWepTxKeyIdx(keyIdx);
                return checkStatusAndLogFailure(status, methodStr);
            } catch (RemoteException e) {
                handleRemoteException(e, methodStr);
                return false;
            }
        }
    }

    /** See ISupplicantStaNetwork.hal for documentation */
    private boolean setRequirePmf(boolean enable) {
        synchronized (mLock) {
            final String methodStr = "setRequirePmf";
            if (!checkISupplicantStaNetworkAndLogFailure(methodStr)) return false;
            try {
                SupplicantStatus status = mISupplicantStaNetwork.setRequirePmf(enable);
                return checkStatusAndLogFailure(status, methodStr);
            } catch (RemoteException e) {
                handleRemoteException(e, methodStr);
                return false;
            }
        }
    }

    /** See ISupplicantStaNetwork.hal for documentation */
    private boolean setUpdateIdentifier(int identifier) {
        synchronized (mLock) {
            final String methodStr = "setUpdateIdentifier";
            if (!checkISupplicantStaNetworkAndLogFailure(methodStr)) return false;
            try {
                SupplicantStatus status = mISupplicantStaNetwork.setUpdateIdentifier(identifier);
                return checkStatusAndLogFailure(status, methodStr);
            } catch (RemoteException e) {
                handleRemoteException(e, methodStr);
                return false;
            }
        }
    }

    /** See ISupplicantStaNetwork.hal for documentation */
    private boolean setWapiCertSuite(String certSuite) {
        synchronized (mLock) {
            final String methodStr = "setWapiCertSuite";
            if (!checkISupplicantStaNetworkAndLogFailure(methodStr)) return false;
            try {
                if (null != getV1_3StaNetwork()) {
                    /* Requires HAL v1.3 or higher */
                    SupplicantStatus status = getV1_3StaNetwork().setWapiCertSuite(certSuite);
                    return checkStatusAndLogFailure(status, methodStr);
                } else {
                    Log.e(TAG, "Cannot get ISupplicantStaNetwork V1.3");
                    return false;
                }
            } catch (RemoteException e) {
                handleRemoteException(e, methodStr);
                return false;
            }
        }
    }

    /** See ISupplicantStaNetwork.hal for documentation */
    private boolean setEapMethod(int method) {
        synchronized (mLock) {
            final String methodStr = "setEapMethod";
            if (!checkISupplicantStaNetworkAndLogFailure(methodStr)) return false;
            try {
                SupplicantStatus status = mISupplicantStaNetwork.setEapMethod(method);
                return checkStatusAndLogFailure(status, methodStr);
            } catch (RemoteException e) {
                handleRemoteException(e, methodStr);
                return false;
            }
        }
    }

    /** See ISupplicantStaNetwork.hal for documentation */
    private boolean setEapPhase2Method(int method) {
        synchronized (mLock) {
            final String methodStr = "setEapPhase2Method";
            if (!checkISupplicantStaNetworkAndLogFailure(methodStr)) return false;
            try {
                SupplicantStatus status = mISupplicantStaNetwork.setEapPhase2Method(method);
                return checkStatusAndLogFailure(status, methodStr);
            } catch (RemoteException e) {
                handleRemoteException(e, methodStr);
                return false;
            }
        }
    }

    /** See ISupplicantStaNetwork.hal for documentation */
    private boolean setEapIdentity(java.util.ArrayList<Byte> identity) {
        synchronized (mLock) {
            final String methodStr = "setEapIdentity";
            if (!checkISupplicantStaNetworkAndLogFailure(methodStr)) return false;
            try {
                SupplicantStatus status = mISupplicantStaNetwork.setEapIdentity(identity);
                return checkStatusAndLogFailure(status, methodStr);
            } catch (RemoteException e) {
                handleRemoteException(e, methodStr);
                return false;
            }
        }
    }

    /** See ISupplicantStaNetwork.hal for documentation */
    private boolean setEapAnonymousIdentity(java.util.ArrayList<Byte> identity) {
        synchronized (mLock) {
            final String methodStr = "setEapAnonymousIdentity";
            if (!checkISupplicantStaNetworkAndLogFailure(methodStr)) return false;
            try {
                SupplicantStatus status = mISupplicantStaNetwork.setEapAnonymousIdentity(identity);
                return checkStatusAndLogFailure(status, methodStr);
            } catch (RemoteException e) {
                handleRemoteException(e, methodStr);
                return false;
            }
        }
    }

    /** See ISupplicantStaNetwork.hal for documentation */
    private boolean setEapPassword(java.util.ArrayList<Byte> password) {
        synchronized (mLock) {
            final String methodStr = "setEapPassword";
            if (!checkISupplicantStaNetworkAndLogFailure(methodStr)) return false;
            try {
                SupplicantStatus status = mISupplicantStaNetwork.setEapPassword(password);
                return checkStatusAndLogFailure(status, methodStr);
            } catch (RemoteException e) {
                handleRemoteException(e, methodStr);
                return false;
            }
        }
    }

    /** See ISupplicantStaNetwork.hal for documentation */
    private boolean setEapCACert(String path) {
        synchronized (mLock) {
            final String methodStr = "setEapCACert";
            if (!checkISupplicantStaNetworkAndLogFailure(methodStr)) return false;
            try {
                SupplicantStatus status = mISupplicantStaNetwork.setEapCACert(path);
                return checkStatusAndLogFailure(status, methodStr);
            } catch (RemoteException e) {
                handleRemoteException(e, methodStr);
                return false;
            }
        }
    }

    /** See ISupplicantStaNetwork.hal for documentation */
    private boolean setEapCAPath(String path) {
        synchronized (mLock) {
            final String methodStr = "setEapCAPath";
            if (!checkISupplicantStaNetworkAndLogFailure(methodStr)) return false;
            try {
                SupplicantStatus status = mISupplicantStaNetwork.setEapCAPath(path);
                return checkStatusAndLogFailure(status, methodStr);
            } catch (RemoteException e) {
                handleRemoteException(e, methodStr);
                return false;
            }
        }
    }

    /** See ISupplicantStaNetwork.hal for documentation */
    private boolean setEapClientCert(String path) {
        synchronized (mLock) {
            final String methodStr = "setEapClientCert";
            if (!checkISupplicantStaNetworkAndLogFailure(methodStr)) return false;
            try {
                SupplicantStatus status = mISupplicantStaNetwork.setEapClientCert(path);
                return checkStatusAndLogFailure(status, methodStr);
            } catch (RemoteException e) {
                handleRemoteException(e, methodStr);
                return false;
            }
        }
    }

    /** See ISupplicantStaNetwork.hal for documentation */
    private boolean setEapPrivateKeyId(String id) {
        synchronized (mLock) {
            final String methodStr = "setEapPrivateKeyId";
            if (!checkISupplicantStaNetworkAndLogFailure(methodStr)) return false;
            try {
                SupplicantStatus status = mISupplicantStaNetwork.setEapPrivateKeyId(id);
                return checkStatusAndLogFailure(status, methodStr);
            } catch (RemoteException e) {
                handleRemoteException(e, methodStr);
                return false;
            }
        }
    }

    /** See ISupplicantStaNetwork.hal for documentation */
    private boolean setEapSubjectMatch(String match) {
        synchronized (mLock) {
            final String methodStr = "setEapSubjectMatch";
            if (!checkISupplicantStaNetworkAndLogFailure(methodStr)) return false;
            try {
                SupplicantStatus status = mISupplicantStaNetwork.setEapSubjectMatch(match);
                return checkStatusAndLogFailure(status, methodStr);
            } catch (RemoteException e) {
                handleRemoteException(e, methodStr);
                return false;
            }
        }
    }

    /** See ISupplicantStaNetwork.hal for documentation */
    private boolean setEapAltSubjectMatch(String match) {
        synchronized (mLock) {
            final String methodStr = "setEapAltSubjectMatch";
            if (!checkISupplicantStaNetworkAndLogFailure(methodStr)) return false;
            try {
                SupplicantStatus status = mISupplicantStaNetwork.setEapAltSubjectMatch(match);
                return checkStatusAndLogFailure(status, methodStr);
            } catch (RemoteException e) {
                handleRemoteException(e, methodStr);
                return false;
            }
        }
    }

    /** See ISupplicantStaNetwork.hal for documentation */
    private boolean setEapEngine(boolean enable) {
        synchronized (mLock) {
            final String methodStr = "setEapEngine";
            if (!checkISupplicantStaNetworkAndLogFailure(methodStr)) return false;
            try {
                SupplicantStatus status = mISupplicantStaNetwork.setEapEngine(enable);
                return checkStatusAndLogFailure(status, methodStr);
            } catch (RemoteException e) {
                handleRemoteException(e, methodStr);
                return false;
            }
        }
    }

    /** See ISupplicantStaNetwork.hal for documentation */
    private boolean setEapEngineID(String id) {
        synchronized (mLock) {
            final String methodStr = "setEapEngineID";
            if (!checkISupplicantStaNetworkAndLogFailure(methodStr)) return false;
            try {
                SupplicantStatus status = mISupplicantStaNetwork.setEapEngineID(id);
                return checkStatusAndLogFailure(status, methodStr);
            } catch (RemoteException e) {
                handleRemoteException(e, methodStr);
                return false;
            }
        }
    }

    /** See ISupplicantStaNetwork.hal for documentation */
    private boolean setEapDomainSuffixMatch(String match) {
        synchronized (mLock) {
            final String methodStr = "setEapDomainSuffixMatch";
            if (!checkISupplicantStaNetworkAndLogFailure(methodStr)) return false;
            try {
                SupplicantStatus status = mISupplicantStaNetwork.setEapDomainSuffixMatch(match);
                return checkStatusAndLogFailure(status, methodStr);
            } catch (RemoteException e) {
                handleRemoteException(e, methodStr);
                return false;
            }
        }
    }

    /** See ISupplicantStaNetwork.hal for documentation */
    private boolean setEapProactiveKeyCaching(boolean enable) {
        synchronized (mLock) {
            final String methodStr = "setEapProactiveKeyCaching";
            if (!checkISupplicantStaNetworkAndLogFailure(methodStr)) return false;
            try {
                SupplicantStatus status = mISupplicantStaNetwork.setProactiveKeyCaching(enable);
                return checkStatusAndLogFailure(status, methodStr);
            } catch (RemoteException e) {
                handleRemoteException(e, methodStr);
                return false;
            }
        }
    }
    /** See ISupplicantVendorStaNetwork.hal for documentation */
    private boolean setEapErp(boolean enable) {
        synchronized (mLock) {
            final String methodStr = "setEapErp";
            if (!checkISupplicantVendorStaNetworkAndLogFailure(methodStr)) return false;
            try {
                SupplicantStatus status =  mISupplicantVendorStaNetwork.setEapErp(enable);
                return checkVendorStatusAndLogFailure(status, methodStr);
            } catch (RemoteException e) {
                handleRemoteException(e, methodStr);
                return false;
            }
        }
    }
    /** See ISupplicantVendorStaNetwork.hal for documentation */
    private boolean setDppConnector(String connector) {
        synchronized (mLock) {
            final String methodStr = "setDppConnector";
            if (!checkISupplicantVendorStaNetworkAndLogFailure(methodStr)) return false;
            try {
                SupplicantStatus status =  mISupplicantVendorStaNetwork.setDppConnector(connector);
                return checkVendorStatusAndLogFailure(status, methodStr);
            } catch (RemoteException e) {
                handleRemoteException(e, methodStr);
                return false;
            }
        }
    }
    /** See ISupplicantVendorStaNetwork.hal for documentation */
    private boolean setDppNetAccessKey(java.util.ArrayList<Byte> netAccessKey) {
        synchronized (mLock) {
            final String methodStr = "setDppNetAccessKey";
            if (!checkISupplicantVendorStaNetworkAndLogFailure(methodStr)) return false;
            try {
                SupplicantStatus status =  mISupplicantVendorStaNetwork.setDppNetAccessKey(netAccessKey);
                return checkVendorStatusAndLogFailure(status, methodStr);
            } catch (RemoteException e) {
                handleRemoteException(e, methodStr);
                return false;
            }
        }
    }
    /** See ISupplicantVendorStaNetwork.hal for documentation */
    private boolean setDppNetAccessKeyExpiry(int expiry) {
        synchronized (mLock) {
            final String methodStr = "setDppNetAccessKeyExpiry";
            if (!checkISupplicantVendorStaNetworkAndLogFailure(methodStr)) return false;
            try {
                SupplicantStatus status =  mISupplicantVendorStaNetwork.setDppNetAccessKeyExpiry(expiry);
                return checkVendorStatusAndLogFailure(status, methodStr);
            } catch (RemoteException e) {
                handleRemoteException(e, methodStr);
                return false;
            }
        }
    }
    /** See ISupplicantVendorStaNetwork.hal for documentation */
    private boolean setDppCsign(java.util.ArrayList<Byte> csign) {
        synchronized (mLock) {
            final String methodStr = "setDppCsign";
            if (!checkISupplicantVendorStaNetworkAndLogFailure(methodStr)) return false;
            try {
                SupplicantStatus status =  mISupplicantVendorStaNetwork.setDppCsign(csign);
                return checkVendorStatusAndLogFailure(status, methodStr);
            } catch (RemoteException e) {
                handleRemoteException(e, methodStr);
                return false;
            }
        }
    }
    private boolean setVendorSimNumber(int SimNum) {
        synchronized (mLock) {
            final String methodStr = "setVendorSimNumber";
            if (!checkISupplicantVendorStaNetworkAndLogFailure(methodStr)) return false;
            try {
                SupplicantStatus status =  mISupplicantVendorStaNetwork.setVendorSimNumber(SimNum);
                return checkVendorStatusAndLogFailure(status, methodStr);
            } catch (RemoteException e) {
                handleRemoteException(e, methodStr);
                return false;
            }
        }
    }

    /** See ISupplicantStaNetwork.hal for documentation */
    private boolean setIdStr(String idString) {
        synchronized (mLock) {
            final String methodStr = "setIdStr";
            if (!checkISupplicantStaNetworkAndLogFailure(methodStr)) return false;
            try {
                SupplicantStatus status = mISupplicantStaNetwork.setIdStr(idString);
                return checkStatusAndLogFailure(status, methodStr);
            } catch (RemoteException e) {
                handleRemoteException(e, methodStr);
                return false;
            }
        }
    }

    /** See ISupplicantStaNetwork.hal for documentation */
    private boolean setSaePassword(String saePassword) {
        synchronized (mLock) {
            final String methodStr = "setSaePassword";
            if (!checkISupplicantStaNetworkAndLogFailure(methodStr)) return false;
            try {
                android.hardware.wifi.supplicant.V1_2.ISupplicantStaNetwork
                        iSupplicantStaNetworkV12;

                iSupplicantStaNetworkV12 = getV1_2StaNetwork();
                if (iSupplicantStaNetworkV12 != null) {
                    /* Support for SAE Requires HAL v1.2 or higher */
                    SupplicantStatus status = iSupplicantStaNetworkV12.setSaePassword(saePassword);
                    return checkStatusAndLogFailure(status, methodStr);
                } else {
                    return false;
                }
            } catch (RemoteException e) {
                handleRemoteException(e, methodStr);
                return false;
            }
        }
    }

    /** See ISupplicantStaNetwork.hal for documentation */
    private boolean getSaePasswordId() {
        synchronized (mLock) {
            final String methodStr = "getSaePasswordId";
            if (!checkISupplicantStaNetworkAndLogFailure(methodStr)) return false;
            try {
                android.hardware.wifi.supplicant.V1_2.ISupplicantStaNetwork
                        iSupplicantStaNetworkV12;

                iSupplicantStaNetworkV12 = getV1_2StaNetwork();
                if (iSupplicantStaNetworkV12 != null) {
                    /* Support for SAE Requires HAL v1.2 or higher */
                    MutableBoolean statusOk = new MutableBoolean(false);
                    iSupplicantStaNetworkV12.getSaePasswordId((SupplicantStatus status,
                            String saePasswordId) -> {
                        statusOk.value = status.code == SupplicantStatusCode.SUCCESS;
                        if (statusOk.value) {
                            this.mSaePasswordId = saePasswordId;
                        } else {
                            checkStatusAndLogFailure(status, methodStr);
                        }
                    });
                    return statusOk.value;
                } else {
                    return false;
                }
            } catch (RemoteException e) {
                handleRemoteException(e, methodStr);
                return false;
            }
        }
    }

    /** See ISupplicantStaNetwork.hal for documentation */
    private boolean setSaePasswordId(String saePasswordId) {
        synchronized (mLock) {
            final String methodStr = "setSaePasswordId";
            if (!checkISupplicantStaNetworkAndLogFailure(methodStr)) return false;
            try {
                android.hardware.wifi.supplicant.V1_2.ISupplicantStaNetwork
                        iSupplicantStaNetworkV12;

                iSupplicantStaNetworkV12 = getV1_2StaNetwork();
                if (iSupplicantStaNetworkV12 != null) {
                    /* Support for SAE Requires HAL v1.2 or higher */
                    SupplicantStatus status = iSupplicantStaNetworkV12
                            .setSaePasswordId(saePasswordId);
                    return checkStatusAndLogFailure(status, methodStr);
                } else {
                    return false;
                }
            } catch (RemoteException e) {
                handleRemoteException(e, methodStr);
                return false;
            }
        }
    }

    /** See ISupplicantStaNetwork.hal for documentation */
    private boolean getSsid() {
        synchronized (mLock) {
            final String methodStr = "getSsid";
            if (!checkISupplicantStaNetworkAndLogFailure(methodStr)) return false;
            try {
                MutableBoolean statusOk = new MutableBoolean(false);
                mISupplicantStaNetwork.getSsid((SupplicantStatus status,
                        java.util.ArrayList<Byte> ssidValue) -> {
                    statusOk.value = status.code == SupplicantStatusCode.SUCCESS;
                    if (statusOk.value) {
                        this.mSsid = ssidValue;
                    } else {
                        checkStatusAndLogFailure(status, methodStr);
                    }
                });
                return statusOk.value;
            } catch (RemoteException e) {
                handleRemoteException(e, methodStr);
                return false;
            }
        }
    }

    /** See ISupplicantStaNetwork.hal for documentation */
    private boolean getBssid() {
        synchronized (mLock) {
            final String methodStr = "getBssid";
            if (!checkISupplicantStaNetworkAndLogFailure(methodStr)) return false;
            try {
                MutableBoolean statusOk = new MutableBoolean(false);
                mISupplicantStaNetwork.getBssid((SupplicantStatus status,
                        byte[/* 6 */] bssidValue) -> {
                    statusOk.value = status.code == SupplicantStatusCode.SUCCESS;
                    if (statusOk.value) {
                        this.mBssid = bssidValue;
                    } else {
                        checkStatusAndLogFailure(status, methodStr);
                    }
                });
                return statusOk.value;
            } catch (RemoteException e) {
                handleRemoteException(e, methodStr);
                return false;
            }
        }
    }

    /** See ISupplicantStaNetwork.hal for documentation */
    private boolean getScanSsid() {
        synchronized (mLock) {
            final String methodStr = "getScanSsid";
            if (!checkISupplicantStaNetworkAndLogFailure(methodStr)) return false;
            try {
                MutableBoolean statusOk = new MutableBoolean(false);
                mISupplicantStaNetwork.getScanSsid((SupplicantStatus status,
                        boolean enabledValue) -> {
                    statusOk.value = status.code == SupplicantStatusCode.SUCCESS;
                    if (statusOk.value) {
                        this.mScanSsid = enabledValue;
                    } else {
                        checkStatusAndLogFailure(status, methodStr);
                    }
                });
                return statusOk.value;
            } catch (RemoteException e) {
                handleRemoteException(e, methodStr);
                return false;
            }
        }
    }

    /** See ISupplicantStaNetwork.hal for documentation */
    private boolean getKeyMgmt() {
        synchronized (mLock) {
            final String methodStr = "getKeyMgmt";
            if (!checkISupplicantStaNetworkAndLogFailure(methodStr)) return false;
            if (getV1_3StaNetwork() != null) {
                return getKeyMgmt_1_3();
            } else {
                try {
                    MutableBoolean statusOk = new MutableBoolean(false);
                    mISupplicantStaNetwork.getKeyMgmt((SupplicantStatus status,
                            int keyMgmtMaskValue) -> {
                        statusOk.value = status.code == SupplicantStatusCode.SUCCESS;
                        if (statusOk.value) {
                            this.mKeyMgmtMask = keyMgmtMaskValue;
                        } else {
                            checkStatusAndLogFailure(status, methodStr);
                        }
                    });
                    return statusOk.value;
                } catch (RemoteException e) {
                    handleRemoteException(e, methodStr);
                    return false;
                }
            }
        }
    }

    private boolean getKeyMgmt_1_3() {
        synchronized (mLock) {
            final String methodStr = "getKeyMgmt_1_3";
            try {
                MutableBoolean statusOk = new MutableBoolean(false);
                getV1_3StaNetwork().getKeyMgmt_1_3((SupplicantStatus status,
                        int keyMgmtMaskValue) -> {
                    statusOk.value = status.code == SupplicantStatusCode.SUCCESS;
                    if (statusOk.value) {
                        this.mKeyMgmtMask = keyMgmtMaskValue;
                    } else {
                        checkStatusAndLogFailure(status, methodStr);
                    }
                });
                return statusOk.value;
            } catch (RemoteException e) {
                handleRemoteException(e, methodStr);
                return false;
            }
        }
    }

    /** See ISupplicantStaNetwork.hal for documentation */
    private boolean getProto() {
        synchronized (mLock) {
            final String methodStr = "getProto";
            if (!checkISupplicantStaNetworkAndLogFailure(methodStr)) return false;
            if (getV1_3StaNetwork() != null) {
                return getProto_1_3();
            } else {
                try {
                    MutableBoolean statusOk = new MutableBoolean(false);
                    mISupplicantStaNetwork.getProto(
                            (SupplicantStatus status, int protoMaskValue) -> {
                            statusOk.value = status.code == SupplicantStatusCode.SUCCESS;
                            if (statusOk.value) {
                                this.mProtoMask = protoMaskValue;
                            } else {
                                checkStatusAndLogFailure(status, methodStr);
                            }
                        });
                    return statusOk.value;
                } catch (RemoteException e) {
                    handleRemoteException(e, methodStr);
                    return false;
                }
            }
        }
    }

    private boolean getProto_1_3() {
        synchronized (mLock) {
            final String methodStr = "getProto_1_3";
            try {
                MutableBoolean statusOk = new MutableBoolean(false);
                getV1_3StaNetwork().getProto((SupplicantStatus status, int protoMaskValue) -> {
                    statusOk.value = status.code == SupplicantStatusCode.SUCCESS;
                    if (statusOk.value) {
                        this.mProtoMask = protoMaskValue;
                    } else {
                        checkStatusAndLogFailure(status, methodStr);
                    }
                });
                return statusOk.value;
            } catch (RemoteException e) {
                handleRemoteException(e, methodStr);
                return false;
            }
        }
    }

    /** See ISupplicantStaNetwork.hal for documentation */
    private boolean getAuthAlg() {
        synchronized (mLock) {
            final String methodStr = "getAuthAlg";
            if (!checkISupplicantStaNetworkAndLogFailure(methodStr)) return false;
            try {
                MutableBoolean statusOk = new MutableBoolean(false);
                mISupplicantStaNetwork.getAuthAlg((SupplicantStatus status,
                        int authAlgMaskValue) -> {
                    statusOk.value = status.code == SupplicantStatusCode.SUCCESS;
                    if (statusOk.value) {
                        this.mAuthAlgMask = authAlgMaskValue;
                    } else {
                        checkStatusAndLogFailure(status, methodStr);
                    }
                });
                return statusOk.value;
            } catch (RemoteException e) {
                handleRemoteException(e, methodStr);
                return false;
            }
        }
    }

    /** See ISupplicantStaNetwork.hal for documentation */
    private boolean getGroupCipher() {
        synchronized (mLock) {
            final String methodStr = "getGroupCipher";
            if (!checkISupplicantStaNetworkAndLogFailure(methodStr)) return false;
            if (getV1_3StaNetwork() != null) {
                return getGroupCipher_1_3();
            } else {
                try {
                    MutableBoolean statusOk = new MutableBoolean(false);
                    mISupplicantStaNetwork.getGroupCipher((SupplicantStatus status,
                            int groupCipherMaskValue) -> {
                        statusOk.value = status.code == SupplicantStatusCode.SUCCESS;
                        if (statusOk.value) {
                            this.mGroupCipherMask = groupCipherMaskValue;
                        } else {
                            checkStatusAndLogFailure(status, methodStr);
                        }
                    });
                    return statusOk.value;
                } catch (RemoteException e) {
                    handleRemoteException(e, methodStr);
                    return false;
                }
            }
        }
    }

    private boolean getGroupCipher_1_3() {
        synchronized (mLock) {
            final String methodStr = "getGroupCipher_1_3";
            try {
                MutableBoolean statusOk = new MutableBoolean(false);
                getV1_3StaNetwork().getGroupCipher((SupplicantStatus status,
                        int groupCipherMaskValue) -> {
                    statusOk.value = status.code == SupplicantStatusCode.SUCCESS;
                    if (statusOk.value) {
                        this.mGroupCipherMask = groupCipherMaskValue;
                    } else {
                        checkStatusAndLogFailure(status, methodStr);
                    }
                });
                return statusOk.value;
            } catch (RemoteException e) {
                handleRemoteException(e, methodStr);
                return false;
            }
        }
    }

    /** See ISupplicantStaNetwork.hal for documentation */
    private boolean getPairwiseCipher() {
        synchronized (mLock) {
            final String methodStr = "getPairwiseCipher";
            if (!checkISupplicantStaNetworkAndLogFailure(methodStr)) return false;
            if (getV1_3StaNetwork() != null) {
                return getPairwiseCipher_1_3();
            } else {
                try {
                    MutableBoolean statusOk = new MutableBoolean(false);
                    mISupplicantStaNetwork.getPairwiseCipher((SupplicantStatus status,
                            int pairwiseCipherMaskValue) -> {
                        statusOk.value = status.code == SupplicantStatusCode.SUCCESS;
                        if (statusOk.value) {
                            this.mPairwiseCipherMask = pairwiseCipherMaskValue;
                        } else {
                            checkStatusAndLogFailure(status, methodStr);
                        }
                    });
                    return statusOk.value;
                } catch (RemoteException e) {
                    handleRemoteException(e, methodStr);
                    return false;
                }
            }
        }
    }

    private boolean getPairwiseCipher_1_3() {
        synchronized (mLock) {
            final String methodStr = "getPairwiseCipher_1_3";
            try {
                MutableBoolean statusOk = new MutableBoolean(false);
                getV1_3StaNetwork().getPairwiseCipher((SupplicantStatus status,
                        int pairwiseCipherMaskValue) -> {
                    statusOk.value = status.code == SupplicantStatusCode.SUCCESS;
                    if (statusOk.value) {
                        this.mPairwiseCipherMask = pairwiseCipherMaskValue;
                    } else {
                        checkStatusAndLogFailure(status, methodStr);
                    }
                });
                return statusOk.value;
            } catch (RemoteException e) {
                handleRemoteException(e, methodStr);
                return false;
            }
        }
    }

    /** See ISupplicantStaNetwork.hal for documentation */
    private boolean getGroupMgmtCipher() {
        synchronized (mLock) {
            final String methodStr = "getGroupMgmtCipher";
            android.hardware.wifi.supplicant.V1_2.ISupplicantStaNetwork
                    iSupplicantStaNetworkV12;

            if (!checkISupplicantStaNetworkAndLogFailure(methodStr)) return false;
            try {
                iSupplicantStaNetworkV12 = getV1_2StaNetwork();
                if (iSupplicantStaNetworkV12 != null) {
                    MutableBoolean statusOk = new MutableBoolean(false);
                    iSupplicantStaNetworkV12.getGroupMgmtCipher((SupplicantStatus status,
                            int groupMgmtCipherMaskValue) -> {
                        statusOk.value = status.code == SupplicantStatusCode.SUCCESS;
                        if (statusOk.value) {
                            this.mGroupMgmtCipherMask = groupMgmtCipherMaskValue;
                        }
                        checkStatusAndLogFailure(status, methodStr);
                    });
                    return statusOk.value;
                } else {
                    return false;
                }
            } catch (RemoteException e) {
                handleRemoteException(e, methodStr);
                return false;
            }
        }
    }

    /** See ISupplicantStaNetwork.hal for documentation */
    private boolean getPskPassphrase() {
        synchronized (mLock) {
            final String methodStr = "getPskPassphrase";
            if (!checkISupplicantStaNetworkAndLogFailure(methodStr)) return false;
            try {
                MutableBoolean statusOk = new MutableBoolean(false);
                mISupplicantStaNetwork.getPskPassphrase((SupplicantStatus status,
                        String pskValue) -> {
                    statusOk.value = status.code == SupplicantStatusCode.SUCCESS;
                    if (statusOk.value) {
                        this.mPskPassphrase = pskValue;
                    } else {
                        checkStatusAndLogFailure(status, methodStr);
                    }
                });
                return statusOk.value;
            } catch (RemoteException e) {
                handleRemoteException(e, methodStr);
                return false;
            }
        }
    }

    /** See ISupplicantStaNetwork.hal for documentation */
    private boolean getSaePassword() {
        synchronized (mLock) {
            final String methodStr = "getSaePassword";
            android.hardware.wifi.supplicant.V1_2.ISupplicantStaNetwork
                    iSupplicantStaNetworkV12;

            if (!checkISupplicantStaNetworkAndLogFailure(methodStr)) return false;
            try {
                iSupplicantStaNetworkV12 = getV1_2StaNetwork();
                if (iSupplicantStaNetworkV12 != null) {
                    MutableBoolean statusOk = new MutableBoolean(false);
                    iSupplicantStaNetworkV12.getSaePassword((SupplicantStatus status,
                            String saePassword) -> {
                        statusOk.value = status.code == SupplicantStatusCode.SUCCESS;
                        if (statusOk.value) {
                            this.mSaePassword = saePassword;
                        }
                        checkStatusAndLogFailure(status, methodStr);
                    });
                    return statusOk.value;
                } else {
                    return false;
                }
            } catch (RemoteException e) {
                handleRemoteException(e, methodStr);
                return false;
            }
        }
    }

    /** See ISupplicantStaNetwork.hal for documentation */
    private boolean getPsk() {
        synchronized (mLock) {
            final String methodStr = "getPsk";
            if (!checkISupplicantStaNetworkAndLogFailure(methodStr)) return false;
            try {
                MutableBoolean statusOk = new MutableBoolean(false);
                mISupplicantStaNetwork.getPsk((SupplicantStatus status, byte[] pskValue) -> {
                    statusOk.value = status.code == SupplicantStatusCode.SUCCESS;
                    if (statusOk.value) {
                        this.mPsk = pskValue;
                    } else {
                        checkStatusAndLogFailure(status, methodStr);
                    }
                });
                return statusOk.value;
            } catch (RemoteException e) {
                handleRemoteException(e, methodStr);
                return false;
            }
        }
    }

    /** See ISupplicantStaNetwork.hal for documentation */
    private boolean getWepKey(int keyIdx) {
        synchronized (mLock) {
            final String methodStr = "keyIdx";
            if (!checkISupplicantStaNetworkAndLogFailure(methodStr)) return false;
            try {
                MutableBoolean statusOk = new MutableBoolean(false);
                mISupplicantStaNetwork.getWepKey(keyIdx, (SupplicantStatus status,
                        java.util.ArrayList<Byte> wepKeyValue) -> {
                    statusOk.value = status.code == SupplicantStatusCode.SUCCESS;
                    if (statusOk.value) {
                        this.mWepKey = wepKeyValue;
                    } else {
                        Log.e(TAG, methodStr + ",  failed: " + status.debugMessage);
                    }
                });
                return statusOk.value;
            } catch (RemoteException e) {
                handleRemoteException(e, methodStr);
                return false;
            }
        }
    }

    /** See ISupplicantStaNetwork.hal for documentation */
    private boolean getWepTxKeyIdx() {
        synchronized (mLock) {
            final String methodStr = "getWepTxKeyIdx";
            if (!checkISupplicantStaNetworkAndLogFailure(methodStr)) return false;
            try {
                MutableBoolean statusOk = new MutableBoolean(false);
                mISupplicantStaNetwork.getWepTxKeyIdx((SupplicantStatus status,
                        int keyIdxValue) -> {
                    statusOk.value = status.code == SupplicantStatusCode.SUCCESS;
                    if (statusOk.value) {
                        this.mWepTxKeyIdx = keyIdxValue;
                    } else {
                        checkStatusAndLogFailure(status, methodStr);
                    }
                });
                return statusOk.value;
            } catch (RemoteException e) {
                handleRemoteException(e, methodStr);
                return false;
            }
        }
    }

    /** See ISupplicantStaNetwork.hal for documentation */
    private boolean getRequirePmf() {
        synchronized (mLock) {
            final String methodStr = "getRequirePmf";
            if (!checkISupplicantStaNetworkAndLogFailure(methodStr)) return false;
            try {
                MutableBoolean statusOk = new MutableBoolean(false);
                mISupplicantStaNetwork.getRequirePmf((SupplicantStatus status,
                        boolean enabledValue) -> {
                    statusOk.value = status.code == SupplicantStatusCode.SUCCESS;
                    if (statusOk.value) {
                        this.mRequirePmf = enabledValue;
                    } else {
                        checkStatusAndLogFailure(status, methodStr);
                    }
                });
                return statusOk.value;
            } catch (RemoteException e) {
                handleRemoteException(e, methodStr);
                return false;
            }
        }
    }

    /** See ISupplicantStaNetwork.hal for documentation */
    private boolean getWapiCertSuite() {
        synchronized (mLock) {
            final String methodStr = "getWapiCertSuite";
            if (!checkISupplicantStaNetworkAndLogFailure(methodStr)) return false;
            try {
                android.hardware.wifi.supplicant.V1_3.ISupplicantStaNetwork
                        iSupplicantStaNetworkV13;
                iSupplicantStaNetworkV13 = getV1_3StaNetwork();
                if (iSupplicantStaNetworkV13 != null) {
                    MutableBoolean statusOk = new MutableBoolean(false);
                    iSupplicantStaNetworkV13.getWapiCertSuite((SupplicantStatus status,
                            String suiteValue) -> {
                        statusOk.value = status.code == SupplicantStatusCode.SUCCESS;
                        if (statusOk.value) {
                            mWapiCertSuite = suiteValue;
                        } else {
                            checkStatusAndLogFailure(status, methodStr);
                        }
                    });
                    return statusOk.value;
                } else {
                    Log.e(TAG, "Cannot get ISupplicantStaNetwork V1.3");
                    return false;
                }
            } catch (RemoteException e) {
                handleRemoteException(e, methodStr);
                return false;
            }
        }
    }

    /** See ISupplicantStaNetwork.hal for documentation */
    private boolean getEapMethod() {
        synchronized (mLock) {
            final String methodStr = "getEapMethod";
            if (!checkISupplicantStaNetworkAndLogFailure(methodStr)) return false;
            try {
                MutableBoolean statusOk = new MutableBoolean(false);
                mISupplicantStaNetwork.getEapMethod((SupplicantStatus status,
                        int methodValue) -> {
                    statusOk.value = status.code == SupplicantStatusCode.SUCCESS;
                    if (statusOk.value) {
                        this.mEapMethod = methodValue;
                    } else {
                        checkStatusAndLogFailure(status, methodStr);
                    }
                });
                return statusOk.value;
            } catch (RemoteException e) {
                handleRemoteException(e, methodStr);
                return false;
            }
        }
    }

    /** See ISupplicantStaNetwork.hal for documentation */
    private boolean getEapPhase2Method() {
        synchronized (mLock) {
            final String methodStr = "getEapPhase2Method";
            if (!checkISupplicantStaNetworkAndLogFailure(methodStr)) return false;
            try {
                MutableBoolean statusOk = new MutableBoolean(false);
                mISupplicantStaNetwork.getEapPhase2Method((SupplicantStatus status,
                        int methodValue) -> {
                    statusOk.value = status.code == SupplicantStatusCode.SUCCESS;
                    if (statusOk.value) {
                        this.mEapPhase2Method = methodValue;
                    } else {
                        checkStatusAndLogFailure(status, methodStr);
                    }
                });
                return statusOk.value;
            } catch (RemoteException e) {
                handleRemoteException(e, methodStr);
                return false;
            }
        }
    }

    /** See ISupplicantStaNetwork.hal for documentation */
    private boolean getEapIdentity() {
        synchronized (mLock) {
            final String methodStr = "getEapIdentity";
            if (!checkISupplicantStaNetworkAndLogFailure(methodStr)) return false;
            try {
                MutableBoolean statusOk = new MutableBoolean(false);
                mISupplicantStaNetwork.getEapIdentity((SupplicantStatus status,
                        ArrayList<Byte> identityValue) -> {
                    statusOk.value = status.code == SupplicantStatusCode.SUCCESS;
                    if (statusOk.value) {
                        this.mEapIdentity = identityValue;
                    } else {
                        checkStatusAndLogFailure(status, methodStr);
                    }
                });
                return statusOk.value;
            } catch (RemoteException e) {
                handleRemoteException(e, methodStr);
                return false;
            }
        }
    }

    /** See ISupplicantStaNetwork.hal for documentation */
    private boolean getEapAnonymousIdentity() {
        synchronized (mLock) {
            final String methodStr = "getEapAnonymousIdentity";
            if (!checkISupplicantStaNetworkAndLogFailure(methodStr)) return false;
            try {
                MutableBoolean statusOk = new MutableBoolean(false);
                mISupplicantStaNetwork.getEapAnonymousIdentity((SupplicantStatus status,
                        ArrayList<Byte> identityValue) -> {
                    statusOk.value = status.code == SupplicantStatusCode.SUCCESS;
                    if (statusOk.value) {
                        this.mEapAnonymousIdentity = identityValue;
                    } else {
                        checkStatusAndLogFailure(status, methodStr);
                    }
                });
                return statusOk.value;
            } catch (RemoteException e) {
                handleRemoteException(e, methodStr);
                return false;
            }
        }
    }

    /**
     * A wrapping method for getEapAnonymousIdentity().
     * This get anonymous identity from supplicant and returns it as a string.
     *
     * @return anonymous identity string if succeeds, null otherwise.
     */
    public String fetchEapAnonymousIdentity() {
        synchronized (mLock) {
            if (!getEapAnonymousIdentity()) {
                return null;
            }
            return NativeUtil.stringFromByteArrayList(mEapAnonymousIdentity);
        }
    }

    /** See ISupplicantStaNetwork.hal for documentation */
    private boolean getEapPassword() {
        synchronized (mLock) {
            final String methodStr = "getEapPassword";
            if (!checkISupplicantStaNetworkAndLogFailure(methodStr)) return false;
            try {
                MutableBoolean statusOk = new MutableBoolean(false);
                mISupplicantStaNetwork.getEapPassword((SupplicantStatus status,
                        ArrayList<Byte> passwordValue) -> {
                    statusOk.value = status.code == SupplicantStatusCode.SUCCESS;
                    if (statusOk.value) {
                        this.mEapPassword = passwordValue;
                    } else {
                        checkStatusAndLogFailure(status, methodStr);
                    }
                });
                return statusOk.value;
            } catch (RemoteException e) {
                handleRemoteException(e, methodStr);
                return false;
            }
        }
    }

    /** See ISupplicantStaNetwork.hal for documentation */
    private boolean getEapCACert() {
        synchronized (mLock) {
            final String methodStr = "getEapCACert";
            if (!checkISupplicantStaNetworkAndLogFailure(methodStr)) return false;
            try {
                MutableBoolean statusOk = new MutableBoolean(false);
                mISupplicantStaNetwork.getEapCACert((SupplicantStatus status, String pathValue) -> {
                    statusOk.value = status.code == SupplicantStatusCode.SUCCESS;
                    if (statusOk.value) {
                        this.mEapCACert = pathValue;
                    } else {
                        checkStatusAndLogFailure(status, methodStr);
                    }
                });
                return statusOk.value;
            } catch (RemoteException e) {
                handleRemoteException(e, methodStr);
                return false;
            }
        }
    }

    /** See ISupplicantStaNetwork.hal for documentation */
    private boolean getEapCAPath() {
        synchronized (mLock) {
            final String methodStr = "getEapCAPath";
            if (!checkISupplicantStaNetworkAndLogFailure(methodStr)) return false;
            try {
                MutableBoolean statusOk = new MutableBoolean(false);
                mISupplicantStaNetwork.getEapCAPath((SupplicantStatus status, String pathValue) -> {
                    statusOk.value = status.code == SupplicantStatusCode.SUCCESS;
                    if (statusOk.value) {
                        this.mEapCAPath = pathValue;
                    } else {
                        checkStatusAndLogFailure(status, methodStr);
                    }
                });
                return statusOk.value;
            } catch (RemoteException e) {
                handleRemoteException(e, methodStr);
                return false;
            }
        }
    }

    /** See ISupplicantStaNetwork.hal for documentation */
    private boolean getEapClientCert() {
        synchronized (mLock) {
            final String methodStr = "getEapClientCert";
            if (!checkISupplicantStaNetworkAndLogFailure(methodStr)) return false;
            try {
                MutableBoolean statusOk = new MutableBoolean(false);
                mISupplicantStaNetwork.getEapClientCert((SupplicantStatus status,
                        String pathValue) -> {
                    statusOk.value = status.code == SupplicantStatusCode.SUCCESS;
                    if (statusOk.value) {
                        this.mEapClientCert = pathValue;
                    } else {
                        checkStatusAndLogFailure(status, methodStr);
                    }
                });
                return statusOk.value;
            } catch (RemoteException e) {
                handleRemoteException(e, methodStr);
                return false;
            }
        }
    }

    /** See ISupplicantStaNetwork.hal for documentation */
    private boolean getEapPrivateKeyId() {
        synchronized (mLock) {
            final String methodStr = "getEapPrivateKeyId";
            if (!checkISupplicantStaNetworkAndLogFailure(methodStr)) return false;
            try {
                MutableBoolean statusOk = new MutableBoolean(false);
                mISupplicantStaNetwork.getEapPrivateKeyId((SupplicantStatus status,
                        String idValue) -> {
                    statusOk.value = status.code == SupplicantStatusCode.SUCCESS;
                    if (statusOk.value) {
                        this.mEapPrivateKeyId = idValue;
                    } else {
                        checkStatusAndLogFailure(status, methodStr);
                    }
                });
                return statusOk.value;
            } catch (RemoteException e) {
                handleRemoteException(e, methodStr);
                return false;
            }
        }
    }

    /** See ISupplicantStaNetwork.hal for documentation */
    private boolean getEapSubjectMatch() {
        synchronized (mLock) {
            final String methodStr = "getEapSubjectMatch";
            if (!checkISupplicantStaNetworkAndLogFailure(methodStr)) return false;
            try {
                MutableBoolean statusOk = new MutableBoolean(false);
                mISupplicantStaNetwork.getEapSubjectMatch((SupplicantStatus status,
                        String matchValue) -> {
                    statusOk.value = status.code == SupplicantStatusCode.SUCCESS;
                    if (statusOk.value) {
                        this.mEapSubjectMatch = matchValue;
                    } else {
                        checkStatusAndLogFailure(status, methodStr);
                    }
                });
                return statusOk.value;
            } catch (RemoteException e) {
                handleRemoteException(e, methodStr);
                return false;
            }
        }
    }

    /** See ISupplicantStaNetwork.hal for documentation */
    private boolean getEapAltSubjectMatch() {
        synchronized (mLock) {
            final String methodStr = "getEapAltSubjectMatch";
            if (!checkISupplicantStaNetworkAndLogFailure(methodStr)) return false;
            try {
                MutableBoolean statusOk = new MutableBoolean(false);
                mISupplicantStaNetwork.getEapAltSubjectMatch((SupplicantStatus status,
                        String matchValue) -> {
                    statusOk.value = status.code == SupplicantStatusCode.SUCCESS;
                    if (statusOk.value) {
                        this.mEapAltSubjectMatch = matchValue;
                    } else {
                        checkStatusAndLogFailure(status, methodStr);
                    }
                });
                return statusOk.value;
            } catch (RemoteException e) {
                handleRemoteException(e, methodStr);
                return false;
            }
        }
    }

    /** See ISupplicantStaNetwork.hal for documentation */
    private boolean getEapEngine() {
        synchronized (mLock) {
            final String methodStr = "getEapEngine";
            if (!checkISupplicantStaNetworkAndLogFailure(methodStr)) return false;
            try {
                MutableBoolean statusOk = new MutableBoolean(false);
                mISupplicantStaNetwork.getEapEngine((SupplicantStatus status,
                        boolean enabledValue) -> {
                    statusOk.value = status.code == SupplicantStatusCode.SUCCESS;
                    if (statusOk.value) {
                        this.mEapEngine = enabledValue;
                    } else {
                        checkStatusAndLogFailure(status, methodStr);
                    }
                });
                return statusOk.value;
            } catch (RemoteException e) {
                handleRemoteException(e, methodStr);
                return false;
            }
        }
    }

    /** See ISupplicantStaNetwork.hal for documentation */
    private boolean getEapEngineID() {
        synchronized (mLock) {
            final String methodStr = "getEapEngineID";
            if (!checkISupplicantStaNetworkAndLogFailure(methodStr)) return false;
            try {
                MutableBoolean statusOk = new MutableBoolean(false);
                mISupplicantStaNetwork.getEapEngineID((SupplicantStatus status, String idValue) -> {
                    statusOk.value = status.code == SupplicantStatusCode.SUCCESS;
                    if (statusOk.value) {
                        this.mEapEngineID = idValue;
                    } else {
                        checkStatusAndLogFailure(status, methodStr);
                    }
                });
                return statusOk.value;
            } catch (RemoteException e) {
                handleRemoteException(e, methodStr);
                return false;
            }
        }
    }

    /** See ISupplicantStaNetwork.hal for documentation */
    private boolean getEapDomainSuffixMatch() {
        synchronized (mLock) {
            final String methodStr = "getEapDomainSuffixMatch";
            if (!checkISupplicantStaNetworkAndLogFailure(methodStr)) return false;
            try {
                MutableBoolean statusOk = new MutableBoolean(false);
                mISupplicantStaNetwork.getEapDomainSuffixMatch((SupplicantStatus status,
                        String matchValue) -> {
                    statusOk.value = status.code == SupplicantStatusCode.SUCCESS;
                    if (statusOk.value) {
                        this.mEapDomainSuffixMatch = matchValue;
                    } else {
                        checkStatusAndLogFailure(status, methodStr);
                    }
                });
                return statusOk.value;
            } catch (RemoteException e) {
                handleRemoteException(e, methodStr);
                return false;
            }
        }
    }

    /** See ISupplicantStaNetwork.hal for documentation */
    private boolean getIdStr() {
        synchronized (mLock) {
            final String methodStr = "getIdStr";
            if (!checkISupplicantStaNetworkAndLogFailure(methodStr)) return false;
            try {
                MutableBoolean statusOk = new MutableBoolean(false);
                mISupplicantStaNetwork.getIdStr((SupplicantStatus status, String idString) -> {
                    statusOk.value = status.code == SupplicantStatusCode.SUCCESS;
                    if (statusOk.value) {
                        this.mIdStr = idString;
                    } else {
                        checkStatusAndLogFailure(status, methodStr);
                    }
                });
                return statusOk.value;
            } catch (RemoteException e) {
                handleRemoteException(e, methodStr);
                return false;
            }
        }
    }

    /** See ISupplicantStaNetwork.hal for documentation */
    private boolean enable(boolean noConnect) {
        synchronized (mLock) {
            final String methodStr = "enable";
            if (!checkISupplicantStaNetworkAndLogFailure(methodStr)) return false;
            try {
                SupplicantStatus status = mISupplicantStaNetwork.enable(noConnect);
                return checkStatusAndLogFailure(status, methodStr);
            } catch (RemoteException e) {
                handleRemoteException(e, methodStr);
                return false;
            }
        }
    }

    /** See ISupplicantStaNetwork.hal for documentation */
    private boolean disable() {
        synchronized (mLock) {
            final String methodStr = "disable";
            if (!checkISupplicantStaNetworkAndLogFailure(methodStr)) return false;
            try {
                SupplicantStatus status = mISupplicantStaNetwork.disable();
                return checkStatusAndLogFailure(status, methodStr);
            } catch (RemoteException e) {
                handleRemoteException(e, methodStr);
                return false;
            }
        }
    }

    /**
     * Trigger a connection to this network.
     *
     * @return true if it succeeds, false otherwise.
     */
    public boolean select() {
        synchronized (mLock) {
            final String methodStr = "select";
            if (!checkISupplicantStaNetworkAndLogFailure(methodStr)) return false;
            try {
                SupplicantStatus status = mISupplicantStaNetwork.select();
                return checkStatusAndLogFailure(status, methodStr);
            } catch (RemoteException e) {
                handleRemoteException(e, methodStr);
                return false;
            }
        }
    }

    /**
     * Send GSM auth response.
     *
     * @param paramsStr Response params as a string.
     * @return true if succeeds, false otherwise.
     */
    public boolean sendNetworkEapSimGsmAuthResponse(String paramsStr) {
        synchronized (mLock) {
            try {
                Matcher match = GSM_AUTH_RESPONSE_PARAMS_PATTERN.matcher(paramsStr);
                ArrayList<ISupplicantStaNetwork.NetworkResponseEapSimGsmAuthParams> params =
                        new ArrayList<>();
                while (match.find()) {
                    if (match.groupCount() != 2) {
                        Log.e(TAG, "Malformed gsm auth response params: " + paramsStr);
                        return false;
                    }
                    ISupplicantStaNetwork.NetworkResponseEapSimGsmAuthParams param =
                            new ISupplicantStaNetwork.NetworkResponseEapSimGsmAuthParams();
                    byte[] kc = NativeUtil.hexStringToByteArray(match.group(1));
                    if (kc == null || kc.length != param.kc.length) {
                        Log.e(TAG, "Invalid kc value: " + match.group(1));
                        return false;
                    }
                    byte[] sres = NativeUtil.hexStringToByteArray(match.group(2));
                    if (sres == null || sres.length != param.sres.length) {
                        Log.e(TAG, "Invalid sres value: " + match.group(2));
                        return false;
                    }
                    System.arraycopy(kc, 0, param.kc, 0, param.kc.length);
                    System.arraycopy(sres, 0, param.sres, 0, param.sres.length);
                    params.add(param);
                }
                // The number of kc/sres pairs can either be 2 or 3 depending on the request.
                if (params.size() > 3 || params.size() < 2) {
                    Log.e(TAG, "Malformed gsm auth response params: " + paramsStr);
                    return false;
                }
                return sendNetworkEapSimGsmAuthResponse(params);
            } catch (IllegalArgumentException e) {
                Log.e(TAG, "Illegal argument " + paramsStr, e);
                return false;
            }
        }
    }

    /** See ISupplicantStaNetwork.hal for documentation */
    private boolean sendNetworkEapSimGsmAuthResponse(
            ArrayList<ISupplicantStaNetwork.NetworkResponseEapSimGsmAuthParams> params) {
        synchronized (mLock) {
            final String methodStr = "sendNetworkEapSimGsmAuthResponse";
            if (!checkISupplicantStaNetworkAndLogFailure(methodStr)) return false;
            try {
                SupplicantStatus status =
                        mISupplicantStaNetwork.sendNetworkEapSimGsmAuthResponse(params);
                return checkStatusAndLogFailure(status, methodStr);
            } catch (RemoteException e) {
                handleRemoteException(e, methodStr);
                return false;
            }
        }
    }

    /** See ISupplicantStaNetwork.hal for documentation */
    public boolean sendNetworkEapSimGsmAuthFailure() {
        synchronized (mLock) {
            final String methodStr = "sendNetworkEapSimGsmAuthFailure";
            if (!checkISupplicantStaNetworkAndLogFailure(methodStr)) return false;
            try {
                SupplicantStatus status = mISupplicantStaNetwork.sendNetworkEapSimGsmAuthFailure();
                return checkStatusAndLogFailure(status, methodStr);
            } catch (RemoteException e) {
                handleRemoteException(e, methodStr);
                return false;
            }
        }
    }

    /**
     * Send UMTS auth response.
     *
     * @param paramsStr Response params as a string.
     * @return true if succeeds, false otherwise.
     */
    public boolean sendNetworkEapSimUmtsAuthResponse(String paramsStr) {
        synchronized (mLock) {
            try {
                Matcher match = UMTS_AUTH_RESPONSE_PARAMS_PATTERN.matcher(paramsStr);
                if (!match.find() || match.groupCount() != 3) {
                    Log.e(TAG, "Malformed umts auth response params: " + paramsStr);
                    return false;
                }
                ISupplicantStaNetwork.NetworkResponseEapSimUmtsAuthParams params =
                        new ISupplicantStaNetwork.NetworkResponseEapSimUmtsAuthParams();
                byte[] ik = NativeUtil.hexStringToByteArray(match.group(1));
                if (ik == null || ik.length != params.ik.length) {
                    Log.e(TAG, "Invalid ik value: " + match.group(1));
                    return false;
                }
                byte[] ck = NativeUtil.hexStringToByteArray(match.group(2));
                if (ck == null || ck.length != params.ck.length) {
                    Log.e(TAG, "Invalid ck value: " + match.group(2));
                    return false;
                }
                byte[] res = NativeUtil.hexStringToByteArray(match.group(3));
                if (res == null || res.length == 0) {
                    Log.e(TAG, "Invalid res value: " + match.group(3));
                    return false;
                }
                System.arraycopy(ik, 0, params.ik, 0, params.ik.length);
                System.arraycopy(ck, 0, params.ck, 0, params.ck.length);
                for (byte b : res) {
                    params.res.add(b);
                }
                return sendNetworkEapSimUmtsAuthResponse(params);
            } catch (IllegalArgumentException e) {
                Log.e(TAG, "Illegal argument " + paramsStr, e);
                return false;
            }
        }
    }

    /** See ISupplicantStaNetwork.hal for documentation */
    private boolean sendNetworkEapSimUmtsAuthResponse(
            ISupplicantStaNetwork.NetworkResponseEapSimUmtsAuthParams params) {
        synchronized (mLock) {
            final String methodStr = "sendNetworkEapSimUmtsAuthResponse";
            if (!checkISupplicantStaNetworkAndLogFailure(methodStr)) return false;
            try {
                SupplicantStatus status =
                        mISupplicantStaNetwork.sendNetworkEapSimUmtsAuthResponse(params);
                return checkStatusAndLogFailure(status, methodStr);
            } catch (RemoteException e) {
                handleRemoteException(e, methodStr);
                return false;
            }
        }
    }

    /**
     * Send UMTS auts response.
     *
     * @param paramsStr Response params as a string.
     * @return true if succeeds, false otherwise.
     */
    public boolean sendNetworkEapSimUmtsAutsResponse(String paramsStr) {
        synchronized (mLock) {
            try {
                Matcher match = UMTS_AUTS_RESPONSE_PARAMS_PATTERN.matcher(paramsStr);
                if (!match.find() || match.groupCount() != 1) {
                    Log.e(TAG, "Malformed umts auts response params: " + paramsStr);
                    return false;
                }
                byte[] auts = NativeUtil.hexStringToByteArray(match.group(1));
                if (auts == null || auts.length != 14) {
                    Log.e(TAG, "Invalid auts value: " + match.group(1));
                    return false;
                }
                return sendNetworkEapSimUmtsAutsResponse(auts);
            } catch (IllegalArgumentException e) {
                Log.e(TAG, "Illegal argument " + paramsStr, e);
                return false;
            }
        }
    }

    /** See ISupplicantStaNetwork.hal for documentation */
    private boolean sendNetworkEapSimUmtsAutsResponse(byte[/* 14 */] auts) {
        synchronized (mLock) {
            final String methodStr = "sendNetworkEapSimUmtsAutsResponse";
            if (!checkISupplicantStaNetworkAndLogFailure(methodStr)) return false;
            try {
                SupplicantStatus status =
                        mISupplicantStaNetwork.sendNetworkEapSimUmtsAutsResponse(auts);
                return checkStatusAndLogFailure(status, methodStr);
            } catch (RemoteException e) {
                handleRemoteException(e, methodStr);
                return false;
            }
        }
    }

    /** See ISupplicantStaNetwork.hal for documentation */
    public boolean sendNetworkEapSimUmtsAuthFailure() {
        synchronized (mLock) {
            final String methodStr = "sendNetworkEapSimUmtsAuthFailure";
            if (!checkISupplicantStaNetworkAndLogFailure(methodStr)) return false;
            try {
                SupplicantStatus status = mISupplicantStaNetwork.sendNetworkEapSimUmtsAuthFailure();
                return checkStatusAndLogFailure(status, methodStr);
            } catch (RemoteException e) {
                handleRemoteException(e, methodStr);
                return false;
            }
        }
    }

    /**
     * Method to mock out the V1_1 ISupplicantStaNetwork retrieval in unit tests.
     *
     * @return 1.1 ISupplicantStaNetwork object if the device is running the 1.1 supplicant hal
     * service, null otherwise.
     */
    protected android.hardware.wifi.supplicant.V1_1.ISupplicantStaNetwork
    getSupplicantStaNetworkForV1_1Mockable() {
        if (mISupplicantStaNetwork == null) return null;
        return android.hardware.wifi.supplicant.V1_1.ISupplicantStaNetwork.castFrom(
                mISupplicantStaNetwork);
    }

    /**
     * Method to mock out the V1_2 ISupplicantStaNetwork retrieval in unit tests.
     *
     * @return 1.2 ISupplicantStaNetwork object if the device is running the 1.2 supplicant hal
     * service, null otherwise.
     */
    protected android.hardware.wifi.supplicant.V1_2.ISupplicantStaNetwork
            getSupplicantStaNetworkForV1_2Mockable() {
        if (mISupplicantStaNetwork == null) return null;
        return android.hardware.wifi.supplicant.V1_2.ISupplicantStaNetwork.castFrom(
                mISupplicantStaNetwork);
    }

    /**
     * Method to mock out the V1_3 ISupplicantStaNetwork retrieval in unit tests.
     *
     * @return 1.3 ISupplicantStaNetwork object if the device is running the 1.3 supplicant hal
     * service, null otherwise.
     */
    protected android.hardware.wifi.supplicant.V1_3.ISupplicantStaNetwork
            getSupplicantStaNetworkForV1_3Mockable() {
        if (mISupplicantStaNetwork == null) return null;
        return android.hardware.wifi.supplicant.V1_3.ISupplicantStaNetwork.castFrom(
                mISupplicantStaNetwork);
    }

    /**
     * Send eap identity response.
     *
     * @param identityStr          identity used for EAP-Identity
     * @param encryptedIdentityStr encrypted identity used for EAP-AKA/EAP-SIM
     * @return true if succeeds, false otherwise.
     */
    public boolean sendNetworkEapIdentityResponse(String identityStr,
            String encryptedIdentityStr) {
        synchronized (mLock) {
            try {
                ArrayList<Byte> unencryptedIdentity =
                        NativeUtil.stringToByteArrayList(identityStr);
                ArrayList<Byte> encryptedIdentity = null;
                if (!TextUtils.isEmpty(encryptedIdentityStr)) {
                    encryptedIdentity = NativeUtil.stringToByteArrayList(encryptedIdentityStr);
                }
                return sendNetworkEapIdentityResponse(unencryptedIdentity, encryptedIdentity);
            } catch (IllegalArgumentException e) {
                Log.e(TAG, "Illegal argument " + identityStr + "," + encryptedIdentityStr, e);
                return false;
            }
        }
    }

    /** See ISupplicantStaNetwork.hal for documentation */
    private boolean sendNetworkEapIdentityResponse(ArrayList<Byte> unencryptedIdentity,
            ArrayList<Byte> encryptedIdentity) {
        synchronized (mLock) {
            final String methodStr = "sendNetworkEapIdentityResponse";
            if (!checkISupplicantStaNetworkAndLogFailure(methodStr)) return false;
            try {
                SupplicantStatus status;
                android.hardware.wifi.supplicant.V1_1.ISupplicantStaNetwork
                        iSupplicantStaNetworkV11 =
                        getSupplicantStaNetworkForV1_1Mockable();

                if (iSupplicantStaNetworkV11 != null && encryptedIdentity != null) {
                    status = iSupplicantStaNetworkV11.sendNetworkEapIdentityResponse_1_1(
                            unencryptedIdentity, encryptedIdentity);
                } else {
                    status = mISupplicantStaNetwork.sendNetworkEapIdentityResponse(
                            unencryptedIdentity);
                }

                return checkStatusAndLogFailure(status, methodStr);
            } catch (RemoteException e) {
                handleRemoteException(e, methodStr);
                return false;
            }
        }
    }

    /** See ISupplicantStaNetwork.hal for documentation */
    private boolean setOcsp(@Ocsp int ocsp) {
        synchronized (mLock) {
            final String methodStr = "setOcsp";
            if (!checkISupplicantStaNetworkAndLogFailure(methodStr)) return false;

            int halOcspValue = android.hardware.wifi.supplicant.V1_3.OcspType.NONE;
            switch (ocsp) {
                case WifiEnterpriseConfig.OCSP_REQUEST_CERT_STATUS:
                    halOcspValue = android.hardware.wifi.supplicant.V1_3
                            .OcspType.REQUEST_CERT_STATUS;
                    break;
                case WifiEnterpriseConfig.OCSP_REQUIRE_CERT_STATUS:
                    halOcspValue = android.hardware.wifi.supplicant.V1_3
                            .OcspType.REQUIRE_CERT_STATUS;
                    break;
                case WifiEnterpriseConfig.OCSP_REQUIRE_ALL_NON_TRUSTED_CERTS_STATUS:
                    halOcspValue = android.hardware.wifi.supplicant.V1_3
                            .OcspType.REQUIRE_ALL_CERTS_STATUS;
                    break;
            }
            try {
                android.hardware.wifi.supplicant.V1_3.ISupplicantStaNetwork
                        iSupplicantStaNetworkV13;

                iSupplicantStaNetworkV13 = getV1_3StaNetwork();
                if (iSupplicantStaNetworkV13 != null) {
                    /* Support for OCSP Requires HAL v1.3 or higher */
                    SupplicantStatus status = iSupplicantStaNetworkV13
                            .setOcsp(halOcspValue);
                    return checkStatusAndLogFailure(status, methodStr);
                } else {
                    Log.e(TAG, "Cannot get ISupplicantStaNetwork V1.3");
                    return false;
                }
            } catch (RemoteException e) {
                handleRemoteException(e, methodStr);
                return false;
            }
        }
    }

    /** See ISupplicantStaNetwork.hal for documentation */
    private boolean getOcsp() {
        synchronized (mLock) {
            final String methodStr = "getOcsp";
            if (!checkISupplicantStaNetworkAndLogFailure(methodStr)) return false;

            try {
                android.hardware.wifi.supplicant.V1_3.ISupplicantStaNetwork
                        iSupplicantStaNetworkV13;
                iSupplicantStaNetworkV13 = getV1_3StaNetwork();
                if (iSupplicantStaNetworkV13 != null) {
                    MutableBoolean statusOk = new MutableBoolean(false);
                    iSupplicantStaNetworkV13.getOcsp((SupplicantStatus status,
                            int halOcspValue) -> {
                        statusOk.value = status.code == SupplicantStatusCode.SUCCESS;
                        if (statusOk.value) {
                            mOcsp = WifiEnterpriseConfig.OCSP_NONE;
                            switch (halOcspValue) {
                                case android.hardware.wifi.supplicant.V1_3
                                        .OcspType.REQUEST_CERT_STATUS:
                                    mOcsp = WifiEnterpriseConfig.OCSP_REQUEST_CERT_STATUS;
                                    break;
                                case android.hardware.wifi.supplicant.V1_3
                                        .OcspType.REQUIRE_CERT_STATUS:
                                    mOcsp = WifiEnterpriseConfig.OCSP_REQUIRE_CERT_STATUS;
                                    break;
                                case android.hardware.wifi.supplicant.V1_3
                                        .OcspType.REQUIRE_ALL_CERTS_STATUS:
                                    mOcsp = WifiEnterpriseConfig
                                            .OCSP_REQUIRE_ALL_NON_TRUSTED_CERTS_STATUS;
                                    break;
                                default:
                                    Log.e(TAG, "Invalid HAL OCSP value " + halOcspValue);
                                    break;
                            }
                        } else {
                            checkStatusAndLogFailure(status, methodStr);
                        }
                    });
                    return statusOk.value;
                } else {
                    Log.e(TAG, "Cannot get ISupplicantStaNetwork V1.3");
                    return false;
                }
            } catch (RemoteException e) {
                handleRemoteException(e, methodStr);
                return false;
            }
        }
    }

    /** See ISupplicantStaNetwork.hal for documentation */
    public boolean setPmkCache(ArrayList<Byte> serializedEntry) {
        synchronized (mLock) {
            final String methodStr = "setPmkCache";
            if (!checkISupplicantStaNetworkAndLogFailure(methodStr)) return false;

            try {
                android.hardware.wifi.supplicant.V1_3.ISupplicantStaNetwork
                        iSupplicantStaNetworkV13;

                iSupplicantStaNetworkV13 = getV1_3StaNetwork();
                if (iSupplicantStaNetworkV13 != null) {
                    SupplicantStatus status = iSupplicantStaNetworkV13
                            .setPmkCache(serializedEntry);
                    return checkStatusAndLogFailure(status, methodStr);
                } else {
                    Log.e(TAG, "Cannot get ISupplicantStaNetwork V1.3");
                    return false;
                }
            } catch (RemoteException e) {
                handleRemoteException(e, methodStr);
                return false;
            }
        }
    }

    /**
     * Retrieve the NFC token for this network.
     *
     * @return Hex string corresponding to the NFC token or null for failure.
     */
    public String getWpsNfcConfigurationToken() {
        synchronized (mLock) {
            ArrayList<Byte> token = getWpsNfcConfigurationTokenInternal();
            if (token == null) {
                return null;
            }
            return NativeUtil.hexStringFromByteArray(NativeUtil.byteArrayFromArrayList(token));
        }
    }

    /** See ISupplicantStaNetwork.hal for documentation */
    private ArrayList<Byte> getWpsNfcConfigurationTokenInternal() {
        synchronized (mLock) {
            final String methodStr = "getWpsNfcConfigurationToken";
            if (!checkISupplicantStaNetworkAndLogFailure(methodStr)) return null;
            final Mutable<ArrayList<Byte>> gotToken = new Mutable<>();
            try {
                mISupplicantStaNetwork.getWpsNfcConfigurationToken(
                        (SupplicantStatus status, ArrayList<Byte> token) -> {
                            if (checkStatusAndLogFailure(status, methodStr)) {
                                gotToken.value = token;
                            }
                        });
            } catch (RemoteException e) {
                handleRemoteException(e, methodStr);
            }
            return gotToken.value;
        }
    }

    /**
     * Returns true if provided status code is SUCCESS, logs debug message and returns false
     * otherwise
     */
    private boolean checkStatusAndLogFailure(SupplicantStatus status, final String methodStr) {
        synchronized (mLock) {
            if (status.code != SupplicantStatusCode.SUCCESS) {
                Log.e(TAG, "ISupplicantStaNetwork." + methodStr + " failed: " + status);
                return false;
            } else {
                if (mVerboseLoggingEnabled) {
                    Log.d(TAG, "ISupplicantStaNetwork." + methodStr + " succeeded");
                }
                return true;
            }
        }
    }

    /**
     * Returns true if provided status code is SUCCESS, logs debug message and returns false
     * otherwise
     */
    private boolean checkVendorStatusAndLogFailure(SupplicantStatus status, final String methodStr) {
        synchronized (mLock) {
            if (status.code != SupplicantStatusCode.SUCCESS) {
                Log.e(TAG, "ISupplicantVendorStaNetwork." + methodStr + " failed: " + status);
                return false;
            } else {
                if (mVerboseLoggingEnabled) {
                    Log.d(TAG, "ISupplicantVendorStaNetwork." + methodStr + " succeeded");
                }
                return true;
            }
        }
    }

    /**
     * Helper function to log callbacks.
     */
    private void logCallback(final String methodStr) {
        synchronized (mLock) {
            if (mVerboseLoggingEnabled) {
                Log.d(TAG, "ISupplicantStaNetworkCallback." + methodStr + " received");
            }
        }
    }

    /**
     * Returns false if ISupplicantStaNetwork is null, and logs failure of methodStr
     */
    private boolean checkISupplicantStaNetworkAndLogFailure(final String methodStr) {
        synchronized (mLock) {
            if (mISupplicantStaNetwork == null) {
                Log.e(TAG, "Can't call " + methodStr + ", ISupplicantStaNetwork is null");
                return false;
            }
            return true;
        }
    }

    /**
     * Returns false if ISupplicantVendorStaNetwork is null, and logs failure of methodStr
     */
    private boolean checkISupplicantVendorStaNetworkAndLogFailure(final String methodStr) {
        synchronized (mLock) {
            if (mISupplicantVendorStaNetwork == null) {
                Log.e(TAG, "Can't call " + methodStr + ", ISupplicantVendorStaNetwork is null");
                return false;
            }
            return true;
        }
    }

    private void handleRemoteException(RemoteException e, String methodStr) {
        synchronized (mLock) {
            mISupplicantStaNetwork = null;
            Log.e(TAG, "ISupplicantStaNetwork." + methodStr + " failed with exception", e);
        }
    }

    /**
     * Adds FT flags for networks if the device supports it.
     */
    private BitSet addFastTransitionFlags(BitSet keyManagementFlags) {
        synchronized (mLock) {
            if (!mContext.getResources().getBoolean(
                    R.bool.config_wifi_fast_bss_transition_enabled)) {
                return keyManagementFlags;
            }
            BitSet modifiedFlags = (BitSet) keyManagementFlags.clone();
            if (keyManagementFlags.get(WifiConfiguration.KeyMgmt.WPA_PSK)) {
                modifiedFlags.set(WifiConfiguration.KeyMgmt.FT_PSK);
            }
            if (keyManagementFlags.get(WifiConfiguration.KeyMgmt.WPA_EAP)) {
                modifiedFlags.set(WifiConfiguration.KeyMgmt.FT_EAP);
            }
            return modifiedFlags;
        }
    }

    /**
     * Removes FT flags for networks if the device supports it.
     */
    private BitSet removeFastTransitionFlags(BitSet keyManagementFlags) {
        synchronized (mLock) {
            BitSet modifiedFlags = (BitSet) keyManagementFlags.clone();
            modifiedFlags.clear(WifiConfiguration.KeyMgmt.FT_PSK);
            modifiedFlags.clear(WifiConfiguration.KeyMgmt.FT_EAP);
            return modifiedFlags;
        }
    }

     /**
     * Adds SHA256 key management flags for networks.
     */
    private BitSet addSha256KeyMgmtFlags(BitSet keyManagementFlags) {
        synchronized (mLock) {
            BitSet modifiedFlags = (BitSet) keyManagementFlags.clone();
            android.hardware.wifi.supplicant.V1_2.ISupplicantStaNetwork
                    iSupplicantStaNetworkV12;
            iSupplicantStaNetworkV12 = getV1_2StaNetwork();
            if (iSupplicantStaNetworkV12 == null) {
                // SHA256 key management requires HALv1.2 or higher
                return modifiedFlags;
            }

            if (keyManagementFlags.get(WifiConfiguration.KeyMgmt.WPA_PSK)) {
                modifiedFlags.set(WifiConfiguration.KeyMgmt.WPA_PSK_SHA256);
            }
            if (keyManagementFlags.get(WifiConfiguration.KeyMgmt.WPA_EAP)) {
                modifiedFlags.set(WifiConfiguration.KeyMgmt.WPA_EAP_SHA256);
            }
            return modifiedFlags;
        }
    }

    /**
     * Removes SHA256 key management flags for networks.
     */
    private BitSet removeSha256KeyMgmtFlags(BitSet keyManagementFlags) {
        synchronized (mLock) {
            BitSet modifiedFlags = (BitSet) keyManagementFlags.clone();
            modifiedFlags.clear(WifiConfiguration.KeyMgmt.WPA_PSK_SHA256);
            modifiedFlags.clear(WifiConfiguration.KeyMgmt.WPA_EAP_SHA256);
            return modifiedFlags;
        }
    }

    /**
     * Creates the JSON encoded network extra using the map of string key, value pairs.
     */
    public static String createNetworkExtra(Map<String, String> values) {
        final String encoded;
        try {
            encoded = URLEncoder.encode(new JSONObject(values).toString(), "UTF-8");
        } catch (NullPointerException e) {
            Log.e(TAG, "Unable to serialize networkExtra: " + e.toString());
            return null;
        } catch (UnsupportedEncodingException e) {
            Log.e(TAG, "Unable to serialize networkExtra: " + e.toString());
            return null;
        }
        return encoded;
    }

    /**
     * Parse the network extra JSON encoded string to a map of string key, value pairs.
     */
    public static Map<String, String> parseNetworkExtra(String encoded) {
        if (TextUtils.isEmpty(encoded)) {
            return null;
        }
        try {
            // This method reads a JSON dictionary that was written by setNetworkExtra(). However,
            // on devices that upgraded from Marshmallow, it may encounter a legacy value instead -
            // an FQDN stored as a plain string. If such a value is encountered, the JSONObject
            // constructor will thrown a JSONException and the method will return null.
            final JSONObject json = new JSONObject(URLDecoder.decode(encoded, "UTF-8"));
            final Map<String, String> values = new HashMap<>();
            final Iterator<?> it = json.keys();
            while (it.hasNext()) {
                final String key = (String) it.next();
                final Object value = json.get(key);
                if (value instanceof String) {
                    values.put(key, (String) value);
                }
            }
            return values;
        } catch (UnsupportedEncodingException e) {
            Log.e(TAG, "Unable to deserialize networkExtra: " + e.toString());
            return null;
        } catch (JSONException e) {
            // This is not necessarily an error. This exception will also occur if we encounter a
            // legacy FQDN stored as a plain string. We want to return null in this case as no JSON
            // dictionary of extras was found.
            return null;
        }
    }

    private class SupplicantStaNetworkHalCallback extends ISupplicantStaNetworkCallback.Stub {
        /**
         * Current configured network's framework network id.
         */
        private final int mFramewokNetworkId;
        /**
         * Current configured network's ssid.
         */
        private final String mSsid;

        SupplicantStaNetworkHalCallback(int framewokNetworkId, String ssid) {
            mFramewokNetworkId = framewokNetworkId;
            mSsid = ssid;
        }

        @Override
        public void onNetworkEapSimGsmAuthRequest(
                ISupplicantStaNetworkCallback.NetworkRequestEapSimGsmAuthParams params) {
            synchronized (mLock) {
                logCallback("onNetworkEapSimGsmAuthRequest");
                String[] data = new String[params.rands.size()];
                int i = 0;
                for (byte[] rand : params.rands) {
                    data[i++] = NativeUtil.hexStringFromByteArray(rand);
                }
                mWifiMonitor.broadcastNetworkGsmAuthRequestEvent(
                        mIfaceName, mFramewokNetworkId, mSsid, data);
            }
        }

        @Override
        public void onNetworkEapSimUmtsAuthRequest(
                ISupplicantStaNetworkCallback.NetworkRequestEapSimUmtsAuthParams params) {
            synchronized (mLock) {
                logCallback("onNetworkEapSimUmtsAuthRequest");
                String randHex = NativeUtil.hexStringFromByteArray(params.rand);
                String autnHex = NativeUtil.hexStringFromByteArray(params.autn);
                String[] data = {randHex, autnHex};
                mWifiMonitor.broadcastNetworkUmtsAuthRequestEvent(
                        mIfaceName, mFramewokNetworkId, mSsid, data);
            }
        }

        @Override
        public void onNetworkEapIdentityRequest() {
            synchronized (mLock) {
                logCallback("onNetworkEapIdentityRequest");
                mWifiMonitor.broadcastNetworkIdentityRequestEvent(
                        mIfaceName, mFramewokNetworkId, mSsid);
            }
        }
    }
}<|MERGE_RESOLUTION|>--- conflicted
+++ resolved
@@ -1185,19 +1185,17 @@
                 mask, android.hardware.wifi.supplicant.V1_2.ISupplicantStaNetwork.KeyMgmtMask
                         .WPA_EAP_SHA256, bitset, WifiConfiguration.KeyMgmt.WPA_EAP_SHA256);
         mask = supplicantMaskValueToWifiConfigurationBitSet(
-<<<<<<< HEAD
+                mask, android.hardware.wifi.supplicant.V1_3.ISupplicantStaNetwork.KeyMgmtMask
+                        .WAPI_PSK, bitset, WifiConfiguration.KeyMgmt.WAPI_PSK);
+        mask = supplicantMaskValueToWifiConfigurationBitSet(
+                mask, android.hardware.wifi.supplicant.V1_3.ISupplicantStaNetwork.KeyMgmtMask
+                        .WAPI_CERT, bitset, WifiConfiguration.KeyMgmt.WAPI_CERT);
+        mask = supplicantMaskValueToWifiConfigurationBitSet(
                 mask, ISupplicantVendorStaNetwork.VendorKeyMgmtMask.FILS_SHA256, bitset,
                 WifiConfiguration.KeyMgmt.FILS_SHA256);
         mask = supplicantMaskValueToWifiConfigurationBitSet(
                 mask, ISupplicantVendorStaNetwork.VendorKeyMgmtMask.FILS_SHA384, bitset,
                 WifiConfiguration.KeyMgmt.FILS_SHA384);
-=======
-                mask, android.hardware.wifi.supplicant.V1_3.ISupplicantStaNetwork.KeyMgmtMask
-                        .WAPI_PSK, bitset, WifiConfiguration.KeyMgmt.WAPI_PSK);
-        mask = supplicantMaskValueToWifiConfigurationBitSet(
-                mask, android.hardware.wifi.supplicant.V1_3.ISupplicantStaNetwork.KeyMgmtMask
-                        .WAPI_CERT, bitset, WifiConfiguration.KeyMgmt.WAPI_CERT);
->>>>>>> bfa0f0ab
         if (mask != 0) {
             throw new IllegalArgumentException(
                     "invalid key mgmt mask from supplicant: " + mask);

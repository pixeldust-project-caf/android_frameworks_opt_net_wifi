/*
 * Copyright (C) 2017 The Android Open Source Project
 *
 * Licensed under the Apache License, Version 2.0 (the "License");
 * you may not use this file except in compliance with the License.
 * You may obtain a copy of the License at
 *
 *      http://www.apache.org/licenses/LICENSE-2.0
 *
 * Unless required by applicable law or agreed to in writing, software
 * distributed under the License is distributed on an "AS IS" BASIS,
 * WITHOUT WARRANTIES OR CONDITIONS OF ANY KIND, either express or implied.
 * See the License for the specific language governing permissions and
 * limitations under the License.
 */
package com.android.server.wifi;

import android.content.Context;
import vendor.qti.hardware.wifi.supplicant.V2_0.ISupplicantVendorStaNetwork;
import android.hardware.wifi.supplicant.V1_0.ISupplicantStaNetwork;
import android.hardware.wifi.supplicant.V1_0.ISupplicantStaNetworkCallback;
import android.hardware.wifi.supplicant.V1_0.SupplicantStatus;
import android.hardware.wifi.supplicant.V1_0.SupplicantStatusCode;
import android.net.wifi.WifiConfiguration;
import android.net.wifi.WifiEnterpriseConfig;
import android.net.wifi.WifiEnterpriseConfig.Ocsp;
import android.os.RemoteException;
import android.text.TextUtils;
import android.util.Log;
import android.util.MutableBoolean;

import com.android.internal.annotations.VisibleForTesting;
import com.android.server.wifi.util.ArrayUtils;
import com.android.server.wifi.util.GeneralUtil.Mutable;
import com.android.server.wifi.util.NativeUtil;
import com.android.wifi.resources.R;

import org.json.JSONException;
import org.json.JSONObject;

import java.io.UnsupportedEncodingException;
import java.net.URLDecoder;
import java.net.URLEncoder;
import java.util.ArrayList;
import java.util.BitSet;
import java.util.HashMap;
import java.util.Iterator;
import java.util.Map;
import java.util.regex.Matcher;
import java.util.regex.Pattern;

import javax.annotation.concurrent.ThreadSafe;


/**
 * Wrapper class for ISupplicantStaNetwork HAL calls. Gets and sets supplicant sta network variables
 * and interacts with networks.
 * Public fields should be treated as invalid until their 'get' method is called, which will set the
 * value if it returns true
 * To maintain thread-safety, the locking protocol is that every non-static method (regardless of
 * access level) acquires mLock.
 */
@ThreadSafe
public class SupplicantStaNetworkHal {
    private static final String TAG = "SupplicantStaNetworkHal";
    @VisibleForTesting
    public static final String ID_STRING_KEY_FQDN = "fqdn";
    @VisibleForTesting
    public static final String ID_STRING_KEY_CREATOR_UID = "creatorUid";
    @VisibleForTesting
    public static final String ID_STRING_KEY_CONFIG_KEY = "configKey";

    /**
     * Regex pattern for extracting the GSM sim authentication response params from a string.
     * Matches a strings like the following: "[:<kc_value>:<sres_value>]";
     */
    private static final Pattern GSM_AUTH_RESPONSE_PARAMS_PATTERN =
            Pattern.compile(":([0-9a-fA-F]+):([0-9a-fA-F]+)");
    /**
     * Regex pattern for extracting the UMTS sim authentication response params from a string.
     * Matches a strings like the following: ":<ik_value>:<ck_value>:<res_value>";
     */
    private static final Pattern UMTS_AUTH_RESPONSE_PARAMS_PATTERN =
            Pattern.compile("^:([0-9a-fA-F]+):([0-9a-fA-F]+):([0-9a-fA-F]+)$");
    /**
     * Regex pattern for extracting the UMTS sim auts response params from a string.
     * Matches a strings like the following: ":<auts_value>";
     */
    private static final Pattern UMTS_AUTS_RESPONSE_PARAMS_PATTERN =
            Pattern.compile("^:([0-9a-fA-F]+)$");

    private final Object mLock = new Object();
    private final Context mContext;
    private final String mIfaceName;
    private final WifiMonitor mWifiMonitor;
    private ISupplicantStaNetwork mISupplicantStaNetwork;
    private ISupplicantVendorStaNetwork mISupplicantVendorStaNetwork;
    private ISupplicantStaNetworkCallback mISupplicantStaNetworkCallback;

    private boolean mVerboseLoggingEnabled = false;
    // Network variables read from wpa_supplicant.
    private int mNetworkId;
    private ArrayList<Byte> mSsid;
    private byte[/* 6 */] mBssid;
    private boolean mScanSsid;
    private int mKeyMgmtMask;
    private int mProtoMask;
    private int mAuthAlgMask;
    private int mGroupCipherMask;
    private int mPairwiseCipherMask;
    private int mGroupMgmtCipherMask;
    private String mPskPassphrase;
    private String mSaePassword;
    private String mSaePasswordId;
    private byte[] mPsk;
    private ArrayList<Byte> mWepKey;
    private int mWepTxKeyIdx;
    private boolean mRequirePmf;
    private String mIdStr;
    private int mEapMethod;
    private int mEapPhase2Method;
    private ArrayList<Byte> mEapIdentity;
    private ArrayList<Byte> mEapAnonymousIdentity;
    private ArrayList<Byte> mEapPassword;
    private String mEapCACert;
    private String mEapCAPath;
    private String mEapClientCert;
    private String mEapPrivateKeyId;
    private String mEapSubjectMatch;
    private String mEapAltSubjectMatch;
    private boolean mEapEngine;
    private String mEapEngineID;
    private String mEapDomainSuffixMatch;
    private @Ocsp int mOcsp;
    private String mWapiCertSuite;

    SupplicantStaNetworkHal(ISupplicantStaNetwork iSupplicantStaNetwork, String ifaceName,
            Context context, WifiMonitor monitor) {
        mISupplicantStaNetwork = iSupplicantStaNetwork;
        mContext = context;
        mIfaceName = ifaceName;
        mWifiMonitor = monitor;
    }

    /**
     * Enable/Disable verbose logging.
     *
     * @param enable true to enable, false to disable.
     */
    void enableVerboseLogging(boolean enable) {
        synchronized (mLock) {
            mVerboseLoggingEnabled = enable;
        }
    }

    /**
     * Read network variables from wpa_supplicant into the provided WifiConfiguration object.
     *
     * @param config        WifiConfiguration object to be populated.
     * @param networkExtras Map of network extras parsed from wpa_supplicant.
     * @return true if succeeds, false otherwise.
     * @throws IllegalArgumentException on malformed configuration params.
     */
    @VisibleForTesting
    public boolean loadWifiConfiguration(WifiConfiguration config,
            Map<String, String> networkExtras) {
        synchronized (mLock) {
            if (config == null) return false;
            /** SSID */
            config.SSID = null;
            if (getSsid() && !ArrayUtils.isEmpty(mSsid)) {
                config.SSID = NativeUtil.encodeSsid(mSsid);
            } else {
                Log.e(TAG, "failed to read ssid");
                return false;
            }
            /** Network Id */
            config.networkId = -1;
            if (getId()) {
                config.networkId = mNetworkId;
            } else {
                Log.e(TAG, "getId failed");
                return false;
            }
            /** BSSID */
            config.getNetworkSelectionStatus().setNetworkSelectionBSSID(null);
            if (getBssid() && !ArrayUtils.isEmpty(mBssid)) {
                config.getNetworkSelectionStatus().setNetworkSelectionBSSID(
                        NativeUtil.macAddressFromByteArray(mBssid));
            }
            /** Scan SSID (Is Hidden Network?) */
            config.hiddenSSID = false;
            if (getScanSsid()) {
                config.hiddenSSID = mScanSsid;
            }
            /** Require PMF*/
            config.requirePmf = false;
            if (getRequirePmf()) {
                config.requirePmf = mRequirePmf;
            }
            /** WEP keys **/
            config.wepTxKeyIndex = -1;
            if (getWepTxKeyIdx()) {
                config.wepTxKeyIndex = mWepTxKeyIdx;
            }
            for (int i = 0; i < 4; i++) {
                config.wepKeys[i] = null;
                if (getWepKey(i) && !ArrayUtils.isEmpty(mWepKey)) {
                    config.wepKeys[i] = NativeUtil.bytesToHexOrQuotedString(mWepKey);
                }
            }

            /** allowedKeyManagement */
            if (getKeyMgmt()) {
                BitSet keyMgmtMask = supplicantToWifiConfigurationKeyMgmtMask(mKeyMgmtMask);
                config.allowedKeyManagement = removeFastTransitionFlags(keyMgmtMask);
                config.allowedKeyManagement = removeSha256KeyMgmtFlags(config.allowedKeyManagement);
            }
            /** allowedProtocols */
            if (getProto()) {
                config.allowedProtocols =
                        supplicantToWifiConfigurationProtoMask(mProtoMask);
            }
            /** allowedAuthAlgorithms */
            if (getAuthAlg()) {
                config.allowedAuthAlgorithms =
                        supplicantToWifiConfigurationAuthAlgMask(mAuthAlgMask);
            }
            /** allowedGroupCiphers */
            if (getGroupCipher()) {
                config.allowedGroupCiphers =
                        supplicantToWifiConfigurationGroupCipherMask(mGroupCipherMask);
            }
            /** allowedPairwiseCiphers */
            if (getPairwiseCipher()) {
                config.allowedPairwiseCiphers =
                        supplicantToWifiConfigurationPairwiseCipherMask(mPairwiseCipherMask);
            }
            /** allowedPairwiseCiphers */
            if (getGroupMgmtCipher()) {
                config.allowedGroupManagementCiphers =
                        supplicantToWifiConfigurationGroupMgmtCipherMask(mGroupMgmtCipherMask);
            }

            /** PSK pass phrase */
            config.preSharedKey = null;
            if (getPskPassphrase() && !TextUtils.isEmpty(mPskPassphrase)) {
                if (config.allowedKeyManagement.get(WifiConfiguration.KeyMgmt.WAPI_PSK)) {
                    config.preSharedKey = mPskPassphrase;
                } else {
                    config.preSharedKey = NativeUtil.addEnclosingQuotes(mPskPassphrase);
                }
            } else if (getPsk() && !ArrayUtils.isEmpty(mPsk)) {
                config.preSharedKey = NativeUtil.hexStringFromByteArray(mPsk);
            } /* Do not read SAE password */

            /** metadata: idstr */
            if (getIdStr() && !TextUtils.isEmpty(mIdStr)) {
                Map<String, String> metadata = parseNetworkExtra(mIdStr);
                networkExtras.putAll(metadata);
            } else {
                Log.w(TAG, "getIdStr failed or empty");
            }

            /** WAPI Cert Suite */
            if (config.allowedKeyManagement.get(WifiConfiguration.KeyMgmt.WAPI_CERT)) {
                if (config.enterpriseConfig == null) {
                    return false;
                }
                config.enterpriseConfig.setEapMethod(
                        WifiEnterpriseConfig.Eap.WAPI_CERT);
                /** WAPI Certificate Suite. */
                if (getWapiCertSuite() && !TextUtils.isEmpty(mWapiCertSuite)) {
                    config.enterpriseConfig.setWapiCertSuite(mWapiCertSuite);
                }
                return true;
            }
            return loadWifiEnterpriseConfig(config.SSID, config.enterpriseConfig);
        }
    }

    /**
     * Save an entire WifiConfiguration to wpa_supplicant via HIDL.
     *
     * @param config WifiConfiguration object to be saved.
     * @return true if succeeds, false otherwise.
     * @throws IllegalArgumentException on malformed configuration params.
     */
    public boolean saveWifiConfiguration(WifiConfiguration config) {
        synchronized (mLock) {
            if (config == null) return false;
            /** SSID */
            if (config.SSID != null) {
                String ssid = WifiGbk.getRealSsid(config); // wifigbk++
                if (!setSsid(NativeUtil.decodeSsid(ssid))) {
                    Log.e(TAG, "failed to set SSID: " + ssid);
                    return false;
                }
            }
            /** BSSID */
            String bssidStr = config.getNetworkSelectionStatus().getNetworkSelectionBSSID();
            if (bssidStr != null) {
                byte[] bssid = NativeUtil.macAddressToByteArray(bssidStr);
                if (!setBssid(bssid)) {
                    Log.e(TAG, "failed to set BSSID: " + bssidStr);
                    return false;
                }
            }
            /** HiddenSSID */
            if (!setScanSsid(config.hiddenSSID)) {
                Log.e(TAG, config.SSID + ": failed to set hiddenSSID: " + config.hiddenSSID);
                return false;
            }

            /** RequirePMF */
            if (!setRequirePmf(config.requirePmf)) {
                Log.e(TAG, config.SSID + ": failed to set requirePMF: " + config.requirePmf);
                return false;
            }
            /** Key Management Scheme */
            if (config.allowedKeyManagement.cardinality() != 0) {
                // Add FT flags if supported.
                BitSet keyMgmtMask = addFastTransitionFlags(config.allowedKeyManagement);
                // Add SHA256 key management flags.
                keyMgmtMask = addSha256KeyMgmtFlags(keyMgmtMask);
                if (!setKeyMgmt(wifiConfigurationToSupplicantKeyMgmtMask(keyMgmtMask))) {
                    Log.e(TAG, "failed to set Key Management");
                    return false;
                }
                if (!setVendorKeyMgmt(wifiConfigurationToSupplicantVendorKeyMgmtMask(keyMgmtMask)))
                    Log.e(TAG, "failed to set Vendor Key Management");

		// Check and set DPP configurations.
                if (keyMgmtMask.get(WifiConfiguration.KeyMgmt.DPP) && !saveDppConfig(config)) {
                    Log.e(TAG, "Failed to set DPP configurations.");
                        return false;
                }

                // Check and set SuiteB configurations.
                if (keyMgmtMask.get(WifiConfiguration.KeyMgmt.SUITE_B_192)
                        && !saveSuiteBConfig(config)) {
                    Log.e(TAG, "Failed to set Suite-B-192 configuration");
                    return false;
                }
            }
            /** Security Protocol */
            if (config.allowedProtocols.cardinality() != 0
                    && !setProto(wifiConfigurationToSupplicantProtoMask(config.allowedProtocols))) {
                Log.e(TAG, "failed to set Security Protocol");
                return false;
            }
            /** Vendor Security Protocol */
            if (config.allowedProtocols.cardinality() != 0
                    && !setVendorProto(wifiConfigurationToSupplicantVendorProtoMask(config.allowedProtocols))) {
                Log.e(TAG, "failed to set Vendor Security Protocol");
            }

            /** Auth Algorithm */
            if (config.allowedAuthAlgorithms.cardinality() != 0
                    && !setAuthAlg(wifiConfigurationToSupplicantAuthAlgMask(
                    config.allowedAuthAlgorithms))) {
                Log.e(TAG, "failed to set AuthAlgorithm");
                return false;
            }
            /** Group Cipher */
            if (config.allowedGroupCiphers.cardinality() != 0
                    && (!setGroupCipher(wifiConfigurationToSupplicantGroupCipherMask(
                    config.allowedGroupCiphers)))) {
                Log.e(TAG, "failed to set Group Cipher");
                return false;
            }
            /** Pairwise Cipher*/
            if (config.allowedPairwiseCiphers.cardinality() != 0
                    && !setPairwiseCipher(wifiConfigurationToSupplicantPairwiseCipherMask(
                    config.allowedPairwiseCiphers))) {
                Log.e(TAG, "failed to set PairwiseCipher");
                return false;
            }
            /** Pre Shared Key */
            // For PSK, this can either be quoted ASCII passphrase or hex string for raw psk.
            // For SAE, password must be a quoted ASCII string
            if (config.preSharedKey != null) {
                if (config.allowedKeyManagement.get(WifiConfiguration.KeyMgmt.WAPI_PSK)) {
                    if (!setPskPassphrase(config.preSharedKey)) {
                        Log.e(TAG, "failed to set wapi psk passphrase");
                        return false;
                    }
                } else if (config.preSharedKey.startsWith("\"")) {
                    if (config.allowedKeyManagement.get(WifiConfiguration.KeyMgmt.SAE)) {
                        /* WPA3 case, field is SAE Password */
                        if (!setSaePassword(
                                NativeUtil.removeEnclosingQuotes(config.preSharedKey))) {
                            Log.e(TAG, "failed to set sae password");
                            return false;
                        }
                    } else {
                        if (!setPskPassphrase(
                                NativeUtil.removeEnclosingQuotes(config.preSharedKey))) {
                            Log.e(TAG, "failed to set psk passphrase");
                            return false;
                        }
                    }
                } else {
                    if (config.allowedKeyManagement.get(WifiConfiguration.KeyMgmt.SAE)) {
                        return false;
                    }
                    if (!setPsk(NativeUtil.hexStringToByteArray(config.preSharedKey))) {
                        Log.e(TAG, "failed to set psk");
                        return false;
                    }
                }
            }
            /** Wep Keys */
            boolean hasSetKey = false;
            if (config.wepKeys != null) {
                for (int i = 0; i < config.wepKeys.length; i++) {
                    if (config.wepKeys[i] != null) {
                        if (!setWepKey(
                                i, NativeUtil.hexOrQuotedStringToBytes(config.wepKeys[i]))) {
                            Log.e(TAG, "failed to set wep_key " + i);
                            return false;
                        }
                        hasSetKey = true;
                    }
                }
            }
            /** Wep Tx Key Idx */
            if (hasSetKey) {
                if (!setWepTxKeyIdx(config.wepTxKeyIndex)) {
                    Log.e(TAG, "failed to set wep_tx_keyidx: " + config.wepTxKeyIndex);
                    return false;
                }
            }
            /** metadata: FQDN + ConfigKey + CreatorUid */
            final Map<String, String> metadata = new HashMap<String, String>();
            if (config.isPasspoint()) {
                metadata.put(ID_STRING_KEY_FQDN, config.FQDN);
            }
            metadata.put(ID_STRING_KEY_CONFIG_KEY, config.getKey());
            metadata.put(ID_STRING_KEY_CREATOR_UID, Integer.toString(config.creatorUid));
            if (!setIdStr(createNetworkExtra(metadata))) {
                Log.e(TAG, "failed to set id string");
                return false;
            }
            /** UpdateIdentifier */
            if (config.updateIdentifier != null
                    && !setUpdateIdentifier(Integer.parseInt(config.updateIdentifier))) {
                Log.e(TAG, "failed to set update identifier");
                return false;
            }
            // Finish here if no EAP config to set
            if (config.enterpriseConfig != null
                    && config.enterpriseConfig.getEapMethod() != WifiEnterpriseConfig.Eap.NONE) {
                if (config.enterpriseConfig.getEapMethod() == WifiEnterpriseConfig.Eap.WAPI_CERT) {
                    /** WAPI certificate suite name*/
                    String param = config.enterpriseConfig
                            .getFieldValue(WifiEnterpriseConfig.WAPI_CERT_SUITE_KEY);
                    if (!TextUtils.isEmpty(param) && !setWapiCertSuite(param)) {
                        Log.e(TAG, config.SSID + ": failed to set WAPI certificate suite: "
                                + param);
                        return false;
                    }
                    return true;
                } else if (!saveWifiEnterpriseConfig(config.SSID, config.enterpriseConfig)) {
                    return false;
                }
            }

            // Now that the network is configured fully, start listening for callback events.
            return tryRegisterCallback(config.networkId, config.SSID);
        }
    }

    private boolean tryRegisterCallback_1_4(int networkId, String ssid) {
        if (getV1_4StaNetwork() == null) return false;

        SupplicantStaNetworkHalCallbackV1_4 callback =
                new SupplicantStaNetworkHalCallbackV1_4(networkId, ssid);
        if (!registerCallback_1_4(callback)) {
            Log.e(TAG, "Failed to register V1.4 callback");
            return false;
        }
        mISupplicantStaNetworkCallback = callback;
        return true;
    }

    private boolean tryRegisterCallback(int networkId, String ssid) {
        /* try newer version fist. */
        if (getV1_4StaNetwork() != null) {
            return tryRegisterCallback_1_4(networkId, ssid);
        }

        mISupplicantStaNetworkCallback =
        new SupplicantStaNetworkHalCallback(networkId, ssid);
        if (!registerCallback(mISupplicantStaNetworkCallback)) {
            Log.e(TAG, "Failed to register callback");
            return false;
        }
        return true;
    }

    /**
     * Read network variables from wpa_supplicant into the provided WifiEnterpriseConfig object.
     *
     * @param ssid      SSID of the network. (Used for logging purposes only)
     * @param eapConfig WifiEnterpriseConfig object to be populated.
     * @return true if succeeds, false otherwise.
     */
    private boolean loadWifiEnterpriseConfig(String ssid, WifiEnterpriseConfig eapConfig) {
        synchronized (mLock) {
            if (eapConfig == null) return false;
            /** EAP method */
            if (getEapMethod()) {
                eapConfig.setEapMethod(supplicantToWifiConfigurationEapMethod(mEapMethod));
            } else {
                // Invalid eap method could be because it's not an enterprise config.
                Log.e(TAG, "failed to get eap method. Assumimg not an enterprise network");
                return true;
            }
            /** EAP Phase 2 method */
            if (getEapPhase2Method()) {
                eapConfig.setPhase2Method(
                        supplicantToWifiConfigurationEapPhase2Method(mEapPhase2Method));
            } else {
                // We cannot have an invalid eap phase 2 method. Return failure.
                Log.e(TAG, "failed to get eap phase2 method");
                return false;
            }
            /** EAP Identity */
            if (getEapIdentity() && !ArrayUtils.isEmpty(mEapIdentity)) {
                eapConfig.setFieldValue(
                        WifiEnterpriseConfig.IDENTITY_KEY,
                        NativeUtil.stringFromByteArrayList(mEapIdentity));
            }
            /** EAP Anonymous Identity */
            if (getEapAnonymousIdentity() && !ArrayUtils.isEmpty(mEapAnonymousIdentity)) {
                eapConfig.setFieldValue(
                        WifiEnterpriseConfig.ANON_IDENTITY_KEY,
                        NativeUtil.stringFromByteArrayList(mEapAnonymousIdentity));
            }
            /** EAP Password */
            if (getEapPassword() && !ArrayUtils.isEmpty(mEapPassword)) {
                eapConfig.setFieldValue(
                        WifiEnterpriseConfig.PASSWORD_KEY,
                        NativeUtil.stringFromByteArrayList(mEapPassword));
            }
            /** EAP Client Cert */
            if (getEapClientCert() && !TextUtils.isEmpty(mEapClientCert)) {
                eapConfig.setFieldValue(WifiEnterpriseConfig.CLIENT_CERT_KEY, mEapClientCert);
            }
            /** EAP CA Cert */
            if (getEapCACert() && !TextUtils.isEmpty(mEapCACert)) {
                eapConfig.setFieldValue(WifiEnterpriseConfig.CA_CERT_KEY, mEapCACert);
            }
            /** EAP OCSP type */
            if (getOcsp()) {
                eapConfig.setOcsp(mOcsp);
            }
            /** EAP Subject Match */
            if (getEapSubjectMatch() && !TextUtils.isEmpty(mEapSubjectMatch)) {
                eapConfig.setFieldValue(WifiEnterpriseConfig.SUBJECT_MATCH_KEY, mEapSubjectMatch);
            }
            /** EAP Engine ID */
            if (getEapEngineID() && !TextUtils.isEmpty(mEapEngineID)) {
                eapConfig.setFieldValue(WifiEnterpriseConfig.ENGINE_ID_KEY, mEapEngineID);
            }
            /** EAP Engine. Set this only if the engine id is non null. */
            if (getEapEngine() && !TextUtils.isEmpty(mEapEngineID)) {
                eapConfig.setFieldValue(
                        WifiEnterpriseConfig.ENGINE_KEY,
                        mEapEngine
                                ? WifiEnterpriseConfig.ENGINE_ENABLE
                                : WifiEnterpriseConfig.ENGINE_DISABLE);
            }
            /** EAP Private Key */
            if (getEapPrivateKeyId() && !TextUtils.isEmpty(mEapPrivateKeyId)) {
                eapConfig.setFieldValue(WifiEnterpriseConfig.PRIVATE_KEY_ID_KEY, mEapPrivateKeyId);
            }
            /** EAP Alt Subject Match */
            if (getEapAltSubjectMatch() && !TextUtils.isEmpty(mEapAltSubjectMatch)) {
                eapConfig.setFieldValue(
                        WifiEnterpriseConfig.ALTSUBJECT_MATCH_KEY, mEapAltSubjectMatch);
            }
            /** EAP Domain Suffix Match */
            if (getEapDomainSuffixMatch() && !TextUtils.isEmpty(mEapDomainSuffixMatch)) {
                eapConfig.setFieldValue(
                        WifiEnterpriseConfig.DOM_SUFFIX_MATCH_KEY, mEapDomainSuffixMatch);
            }
            /** EAP CA Path*/
            if (getEapCAPath() && !TextUtils.isEmpty(mEapCAPath)) {
                eapConfig.setFieldValue(WifiEnterpriseConfig.CA_PATH_KEY, mEapCAPath);
            }
            return true;
        }
    }

    /**
     * Save network variables from the provided DPP configuration to wpa_supplicant.
     *
     * @param config WifiConfiguration object to be saved (only DPP configs).
     * @return true if succeeds, false otherwise.
     */
    private boolean saveDppConfig(WifiConfiguration config) {
        /** DppConnector */
        if (config.dppConnector != null
                && !setDppConnector(config.dppConnector)) {
            Log.e(TAG, "failed to set DPP connector");
            return false;
        }
        /** DppNetAccessKey */
        if (config.dppNetAccessKey != null
                && !setDppNetAccessKey(NativeUtil.stringToByteArrayList(config.dppNetAccessKey))) {
            Log.e(TAG, "failed to set DPP Net Access key");
            return false;
        }
        /** DppNetAccessKeyExipry */
        if (config.dppNetAccessKeyExpiry >= 0
                && !setDppNetAccessKeyExpiry(config.dppNetAccessKeyExpiry)) {
            Log.e(TAG, "failed to set DPP Net Access Key Expiry time");
            return false;
        }
        /** DppCsign */
        if (config.dppCsign != null
                && !setDppCsign(NativeUtil.stringToByteArrayList(config.dppCsign))) {
            Log.e(TAG, "failed to set DPP c-sign");
            return false;
        }

        return true;
    }

    /**
     * Save network variables from the provided SuiteB configuration to wpa_supplicant.
     *
     * @param config WifiConfiguration object to be saved
     * @return true if succeeds, false otherwise.
     */
    private boolean saveSuiteBConfig(WifiConfiguration config) {
        /** Group Cipher **/
        if (config.allowedGroupCiphers.cardinality() != 0
                && !setGroupCipher(wifiConfigurationToSupplicantGroupCipherMask(
                config.allowedGroupCiphers))) {
            Log.e(TAG, "failed to set Group Cipher");
            return false;
        }
        /** Pairwise Cipher*/
        if (config.allowedPairwiseCiphers.cardinality() != 0
                && !setPairwiseCipher(wifiConfigurationToSupplicantPairwiseCipherMask(
                config.allowedPairwiseCiphers))) {
            Log.e(TAG, "failed to set PairwiseCipher");
            return false;
        }
        /** GroupMgmt Cipher */
        if (config.allowedGroupManagementCiphers.cardinality() != 0
                && !setGroupMgmtCipher(wifiConfigurationToSupplicantGroupMgmtCipherMask(
                config.allowedGroupManagementCiphers))) {
            Log.e(TAG, "failed to set GroupMgmtCipher");
            return false;
        }

        if (config.allowedSuiteBCiphers.get(WifiConfiguration.SuiteBCipher.ECDHE_RSA)) {
            if (!enableTlsSuiteBEapPhase1Param(true)) {
                Log.e(TAG, "failed to set TLSSuiteB");
                return false;
            }
        } else if (config.allowedSuiteBCiphers.get(WifiConfiguration.SuiteBCipher.ECDHE_ECDSA)) {
            if (!enableSuiteBEapOpenSslCiphers()) {
                Log.e(TAG, "failed to set OpensslCipher");
                return false;
            }
        }

        return true;
    }

    /**
     * Save network variables from the provided WifiEnterpriseConfig object to wpa_supplicant.
     *
     * @param ssid      SSID of the network. (Used for logging purposes only)
     * @param eapConfig WifiEnterpriseConfig object to be saved.
     * @return true if succeeds, false otherwise.
     */
    private boolean saveWifiEnterpriseConfig(String ssid, WifiEnterpriseConfig eapConfig) {
        synchronized (mLock) {
            if (eapConfig == null) return false;
            /** EAP method */
            if (!setEapMethod(wifiConfigurationToSupplicantEapMethod(eapConfig.getEapMethod()))) {
                Log.e(TAG, ssid + ": failed to set eap method: " + eapConfig.getEapMethod());
                return false;
            }
            /** EAP Phase 2 method */
            if (!setEapPhase2Method(wifiConfigurationToSupplicantEapPhase2Method(
                    eapConfig.getPhase2Method()))) {
                Log.e(TAG, ssid + ": failed to set eap phase 2 method: "
                        + eapConfig.getPhase2Method());
                return false;
            }
            String eapParam = null;
            /** EAP Identity */
            eapParam = eapConfig.getFieldValue(WifiEnterpriseConfig.IDENTITY_KEY);
            if (!TextUtils.isEmpty(eapParam)
                    && !setEapIdentity(NativeUtil.stringToByteArrayList(eapParam))) {
                Log.e(TAG, ssid + ": failed to set eap identity: " + eapParam);
                return false;
            }
            /** EAP Anonymous Identity */
            eapParam = eapConfig.getFieldValue(WifiEnterpriseConfig.ANON_IDENTITY_KEY);
            if (!TextUtils.isEmpty(eapParam)
                    && !setEapAnonymousIdentity(NativeUtil.stringToByteArrayList(eapParam))) {
                Log.e(TAG, ssid + ": failed to set eap anonymous identity: " + eapParam);
                return false;
            }
            /** EAP Password */
            eapParam = eapConfig.getFieldValue(WifiEnterpriseConfig.PASSWORD_KEY);
            if (!TextUtils.isEmpty(eapParam)
                    && !setEapPassword(NativeUtil.stringToByteArrayList(eapParam))) {
                Log.e(TAG, ssid + ": failed to set eap password");
                return false;
            }
            /** EAP Client Cert */
            eapParam = eapConfig.getFieldValue(WifiEnterpriseConfig.CLIENT_CERT_KEY);
            if (!TextUtils.isEmpty(eapParam) && !setEapClientCert(eapParam)) {
                Log.e(TAG, ssid + ": failed to set eap client cert: " + eapParam);
                return false;
            }
            /** EAP CA Cert */
            eapParam = eapConfig.getFieldValue(WifiEnterpriseConfig.CA_CERT_KEY);
            if (!TextUtils.isEmpty(eapParam) && !setEapCACert(eapParam)) {
                Log.e(TAG, ssid + ": failed to set eap ca cert: " + eapParam);
                return false;
            }
            /** EAP Subject Match */
            eapParam = eapConfig.getFieldValue(WifiEnterpriseConfig.SUBJECT_MATCH_KEY);
            if (!TextUtils.isEmpty(eapParam) && !setEapSubjectMatch(eapParam)) {
                Log.e(TAG, ssid + ": failed to set eap subject match: " + eapParam);
                return false;
            }
            /** EAP Engine ID */
            eapParam = eapConfig.getFieldValue(WifiEnterpriseConfig.ENGINE_ID_KEY);
            if (!TextUtils.isEmpty(eapParam) && !setEapEngineID(eapParam)) {
                Log.e(TAG, ssid + ": failed to set eap engine id: " + eapParam);
                return false;
            }
            /** EAP Engine */
            eapParam = eapConfig.getFieldValue(WifiEnterpriseConfig.ENGINE_KEY);
            if (!TextUtils.isEmpty(eapParam) && !setEapEngine(
                    eapParam.equals(WifiEnterpriseConfig.ENGINE_ENABLE) ? true : false)) {
                Log.e(TAG, ssid + ": failed to set eap engine: " + eapParam);
                return false;
            }
            /** EAP Private Key */
            eapParam = eapConfig.getFieldValue(WifiEnterpriseConfig.PRIVATE_KEY_ID_KEY);
            if (!TextUtils.isEmpty(eapParam) && !setEapPrivateKeyId(eapParam)) {
                Log.e(TAG, ssid + ": failed to set eap private key: " + eapParam);
                return false;
            }
            /** EAP Alt Subject Match */
            eapParam = eapConfig.getFieldValue(WifiEnterpriseConfig.ALTSUBJECT_MATCH_KEY);
            if (!TextUtils.isEmpty(eapParam) && !setEapAltSubjectMatch(eapParam)) {
                Log.e(TAG, ssid + ": failed to set eap alt subject match: " + eapParam);
                return false;
            }
            /** EAP Domain Suffix Match */
            eapParam = eapConfig.getFieldValue(WifiEnterpriseConfig.DOM_SUFFIX_MATCH_KEY);
            if (!TextUtils.isEmpty(eapParam) && !setEapDomainSuffixMatch(eapParam)) {
                Log.e(TAG, ssid + ": failed to set eap domain suffix match: " + eapParam);
                return false;
            }
            /** EAP CA Path*/
            eapParam = eapConfig.getFieldValue(WifiEnterpriseConfig.CA_PATH_KEY);
            if (!TextUtils.isEmpty(eapParam) && !setEapCAPath(eapParam)) {
                Log.e(TAG, ssid + ": failed to set eap ca path: " + eapParam);
                return false;
            }

            /** EAP Proactive Key Caching */
            eapParam = eapConfig.getFieldValue(WifiEnterpriseConfig.OPP_KEY_CACHING);
            if (!TextUtils.isEmpty(eapParam)
                    && !setEapProactiveKeyCaching(eapParam.equals("1") ? true : false)) {
                Log.e(TAG, ssid + ": failed to set proactive key caching: " + eapParam);
                return false;
            }

	    /** SIM Number */
            eapParam = eapConfig.getFieldValue(WifiEnterpriseConfig.KEY_SIMNUM);
            if (!TextUtils.isEmpty(eapParam)
                && !setVendorSimNumber(Integer.parseInt(eapParam))) {
                Log.e(TAG, ssid + ": failed to set VendorSimNumber : " + eapParam);
            }

            /**
             * OCSP (Online Certificate Status Protocol)
             * For older HAL compatibility, omit this step to avoid breaking
             * connection flow.
             */
            if (getV1_3StaNetwork() != null && !setOcsp(eapConfig.getOcsp())) {
                Log.e(TAG, "failed to set ocsp");
                return false;
            }
            /** EAP ERP */
            eapParam = eapConfig.getFieldValue(WifiEnterpriseConfig.EAP_ERP);
            if (!TextUtils.isEmpty(eapParam) && eapParam.equals("1")) {
                if (!setEapErp(true)) {
                    Log.e(TAG, ssid + ": failed to set eap erp");
                    return false;
                }
            }


            return true;
        }
    }

    private android.hardware.wifi.supplicant.V1_2.ISupplicantStaNetwork getV1_2StaNetwork() {
        synchronized (mLock) {
            return getSupplicantStaNetworkForV1_2Mockable();
        }
    }

    private android.hardware.wifi.supplicant.V1_3.ISupplicantStaNetwork getV1_3StaNetwork() {
        synchronized (mLock) {
            return getSupplicantStaNetworkForV1_3Mockable();
        }
    }

    private android.hardware.wifi.supplicant.V1_4.ISupplicantStaNetwork getV1_4StaNetwork() {
        synchronized (mLock) {
            return getSupplicantStaNetworkForV1_4Mockable();
        }
    }

    /**
     * Maps WifiConfiguration Key Management BitSet to Supplicant HIDL bitmask int
     * TODO(b/32571829): Update mapping when fast transition keys are added
     *
     * @return bitmask int describing the allowed Key Management schemes, readable by the Supplicant
     * HIDL hal
     */
    private static int wifiConfigurationToSupplicantKeyMgmtMask(BitSet keyMgmt) {
        int mask = 0;
        for (int bit = keyMgmt.nextSetBit(0); bit != -1;
                bit = keyMgmt.nextSetBit(bit + 1)) {
            switch (bit) {
                case WifiConfiguration.KeyMgmt.NONE:
                    mask |= ISupplicantStaNetwork.KeyMgmtMask.NONE;
                    break;
                case WifiConfiguration.KeyMgmt.WPA_PSK:
                    mask |= ISupplicantStaNetwork.KeyMgmtMask.WPA_PSK;
                    break;
                case WifiConfiguration.KeyMgmt.WPA_EAP:
                    mask |= ISupplicantStaNetwork.KeyMgmtMask.WPA_EAP;
                    break;
                case WifiConfiguration.KeyMgmt.IEEE8021X:
                    mask |= ISupplicantStaNetwork.KeyMgmtMask.IEEE8021X;
                    break;
                case WifiConfiguration.KeyMgmt.OSEN:
                    mask |= ISupplicantStaNetwork.KeyMgmtMask.OSEN;
                    break;
                case WifiConfiguration.KeyMgmt.FT_PSK:
                    mask |= ISupplicantStaNetwork.KeyMgmtMask.FT_PSK;
                    break;
                case WifiConfiguration.KeyMgmt.FT_EAP:
                    mask |= ISupplicantStaNetwork.KeyMgmtMask.FT_EAP;
                    break;
                case WifiConfiguration.KeyMgmt.OWE:
                    mask |= android.hardware.wifi.supplicant.V1_2.ISupplicantStaNetwork.KeyMgmtMask
                            .OWE;
                    break;
                case WifiConfiguration.KeyMgmt.SAE:
                    mask |= android.hardware.wifi.supplicant.V1_2.ISupplicantStaNetwork.KeyMgmtMask
                            .SAE;
                    break;
                case WifiConfiguration.KeyMgmt.SUITE_B_192:
                    mask |= android.hardware.wifi.supplicant.V1_2.ISupplicantStaNetwork.KeyMgmtMask
                            .SUITE_B_192;
                    break;
                case WifiConfiguration.KeyMgmt.WPA_PSK_SHA256:
                    mask |= android.hardware.wifi.supplicant.V1_2.ISupplicantStaNetwork.KeyMgmtMask
                            .WPA_PSK_SHA256;
                    break;
                case WifiConfiguration.KeyMgmt.WPA_EAP_SHA256:
                    mask |= android.hardware.wifi.supplicant.V1_2.ISupplicantStaNetwork.KeyMgmtMask
                            .WPA_EAP_SHA256;
                    break;
                case WifiConfiguration.KeyMgmt.WAPI_PSK:
                    mask |= android.hardware.wifi.supplicant.V1_3.ISupplicantStaNetwork.KeyMgmtMask
                            .WAPI_PSK;
                    break;
                case WifiConfiguration.KeyMgmt.WAPI_CERT:
                    mask |= android.hardware.wifi.supplicant.V1_3.ISupplicantStaNetwork.KeyMgmtMask
                            .WAPI_CERT;
                    break;
                case WifiConfiguration.KeyMgmt.FILS_SHA256:
                    mask |= android.hardware.wifi.supplicant.V1_3.ISupplicantStaNetwork.KeyMgmtMask
                            .FILS_SHA256;
                    break;
                case WifiConfiguration.KeyMgmt.FILS_SHA384:
                    mask |= android.hardware.wifi.supplicant.V1_3.ISupplicantStaNetwork.KeyMgmtMask
                            .FILS_SHA384;
                    break;
                case WifiConfiguration.KeyMgmt.WPA2_PSK: // This should never happen
                case WifiConfiguration.KeyMgmt.DPP:
                    break;
                default:
                    throw new IllegalArgumentException(
                            "Invalid protoMask bit in keyMgmt: " + bit);
            }
        }
        return mask;
    }

    /**
     * Maps WifiConfiguration Key Management BitSet to Supplicant Vendor HIDL bitmask int
     * TODO(b/32571829): Update mapping when fast transition keys are added
     * @return bitmask int describing the allowed Key Management schemes, readable by the Supplicant
     *         HIDL hal
     */
    private static int wifiConfigurationToSupplicantVendorKeyMgmtMask(BitSet keyMgmt) {
        int mask = 0;
        for (int bit = keyMgmt.nextSetBit(0); bit != -1; bit = keyMgmt.nextSetBit(bit + 1)) {
            switch (bit) {
                case WifiConfiguration.KeyMgmt.DPP:
                    mask |= ISupplicantVendorStaNetwork.VendorKeyMgmtMask.DPP;
                    break;
                case WifiConfiguration.KeyMgmt.OWE: //This is now supported with V1_2.ISupplicantStaNetwork.KeyMgmtMask
                case WifiConfiguration.KeyMgmt.SAE:
                case WifiConfiguration.KeyMgmt.SUITE_B_192:
		case WifiConfiguration.KeyMgmt.FILS_SHA256:
		case WifiConfiguration.KeyMgmt.FILS_SHA384:
                    break;
                default:
                    Log.e(TAG, "Invalid VendorKeyMgmtMask bit in keyMgmt: " + bit);
            }
        }
        return mask;
    }

    private static int wifiConfigurationToSupplicantProtoMask(BitSet protoMask) {
        int mask = 0;
        for (int bit = protoMask.nextSetBit(0); bit != -1;
                bit = protoMask.nextSetBit(bit + 1)) {
            switch (bit) {
                case WifiConfiguration.Protocol.WPA:
                    mask |= ISupplicantStaNetwork.ProtoMask.WPA;
                    break;
                case WifiConfiguration.Protocol.RSN:
                    mask |= ISupplicantStaNetwork.ProtoMask.RSN;
                    break;
                case WifiConfiguration.Protocol.OSEN:
                    mask |= ISupplicantStaNetwork.ProtoMask.OSEN;
                    break;
                case WifiConfiguration.Protocol.WAPI:
                    mask |= android.hardware.wifi.supplicant.V1_3
                            .ISupplicantStaNetwork.ProtoMask.WAPI;
                    break;
                default:
                    throw new IllegalArgumentException(
                            "Invalid protoMask bit in wificonfig: " + bit);
            }
        }
        return mask;
    }

    private static int wifiConfigurationToSupplicantVendorProtoMask(BitSet protoMask) {
        int mask = 0;
        for (int bit = protoMask.nextSetBit(0); bit != -1; bit = protoMask.nextSetBit(bit + 1)) {
            switch (bit) {
                    //TODO for vendor proto mask
                default:
		    Log.e(TAG, "Invalid protoMask bit in wificonfig: " + bit);
            }
        }
        return mask;
    };

    private static int wifiConfigurationToSupplicantAuthAlgMask(BitSet authAlgMask) {
        int mask = 0;
        for (int bit = authAlgMask.nextSetBit(0); bit != -1;
                bit = authAlgMask.nextSetBit(bit + 1)) {
            switch (bit) {
                case WifiConfiguration.AuthAlgorithm.OPEN:
                    mask |= ISupplicantStaNetwork.AuthAlgMask.OPEN;
                    break;
                case WifiConfiguration.AuthAlgorithm.SHARED:
                    mask |= ISupplicantStaNetwork.AuthAlgMask.SHARED;
                    break;
                case WifiConfiguration.AuthAlgorithm.LEAP:
                    mask |= ISupplicantStaNetwork.AuthAlgMask.LEAP;
                    break;
                case WifiConfiguration.AuthAlgorithm.SAE:
                    mask |= android.hardware.wifi.supplicant.V1_3.ISupplicantStaNetwork.AuthAlgMask
                            .SAE;
                    break;
                default:
                    throw new IllegalArgumentException(
                            "Invalid authAlgMask bit in wificonfig: " + bit);
            }
        }
        return mask;
    }

    private int wifiConfigurationToSupplicantGroupCipherMask(BitSet groupCipherMask) {
        int mask = 0;
        for (int bit = groupCipherMask.nextSetBit(0); bit != -1; bit =
                groupCipherMask.nextSetBit(bit + 1)) {
            switch (bit) {
                case WifiConfiguration.GroupCipher.WEP40:
                    mask |= ISupplicantStaNetwork.GroupCipherMask.WEP40;
                    break;
                case WifiConfiguration.GroupCipher.WEP104:
                    mask |= ISupplicantStaNetwork.GroupCipherMask.WEP104;
                    break;
                case WifiConfiguration.GroupCipher.TKIP:
                    mask |= ISupplicantStaNetwork.GroupCipherMask.TKIP;
                    break;
                case WifiConfiguration.GroupCipher.CCMP:
                    mask |= ISupplicantStaNetwork.GroupCipherMask.CCMP;
                    break;
                case WifiConfiguration.GroupCipher.GTK_NOT_USED:
                    mask |= ISupplicantStaNetwork.GroupCipherMask.GTK_NOT_USED;
                    break;
                case WifiConfiguration.GroupCipher.GCMP_256:
                    if (null != getV1_2StaNetwork()) {
                        mask |= android.hardware.wifi.supplicant.V1_2.ISupplicantStaNetwork
                                .GroupCipherMask.GCMP_256;
                    } else {
                        Log.d(TAG, "Ignore GCMP_256 cipher for the HAL older than 1.2.");
                    }
                    break;
                case WifiConfiguration.GroupCipher.SMS4:
                    if (null != getV1_3StaNetwork()) {
                        mask |= android.hardware.wifi.supplicant.V1_3.ISupplicantStaNetwork
                                .GroupCipherMask.SMS4;
                    } else {
                        Log.d(TAG, "Ignore SMS4 cipher for the HAL older than 1.3.");
                    }
                    break;
                case WifiConfiguration.GroupCipher.GCMP_128:
                    if (null != getV1_4StaNetwork()) {
                        mask |= android.hardware.wifi.supplicant.V1_4.ISupplicantStaNetwork
                                .GroupCipherMask.GCMP_128;
                    } else {
                        Log.d(TAG, "Ignore GCMP_128 cipher for the HAL older than 1.4.");
                    }
                    break;
                default:
                    throw new IllegalArgumentException(
                            "Invalid GroupCipherMask bit in wificonfig: " + bit);
            }
        }
        return mask;
    }

    private static int wifiConfigurationToSupplicantGroupMgmtCipherMask(BitSet
            groupMgmtCipherMask) {
        int mask = 0;

        for (int bit = groupMgmtCipherMask.nextSetBit(0); bit != -1; bit =
                groupMgmtCipherMask.nextSetBit(bit + 1)) {
            switch (bit) {
                case WifiConfiguration.GroupMgmtCipher.BIP_CMAC_256:
                    mask |= android.hardware.wifi.supplicant.V1_2.ISupplicantStaNetwork
                            .GroupMgmtCipherMask.BIP_CMAC_256;
                    break;
                case WifiConfiguration.GroupMgmtCipher.BIP_GMAC_128:
                    mask |= android.hardware.wifi.supplicant.V1_2.ISupplicantStaNetwork
                            .GroupMgmtCipherMask.BIP_GMAC_128;
                    break;
                case WifiConfiguration.GroupMgmtCipher.BIP_GMAC_256:
                    mask |= android.hardware.wifi.supplicant.V1_2.ISupplicantStaNetwork
                            .GroupMgmtCipherMask.BIP_GMAC_256;
                    break;
                default:
                    throw new IllegalArgumentException(
                            "Invalid GroupMgmtCipherMask bit in wificonfig: " + bit);
            }
        }
        return mask;
    }

    private int wifiConfigurationToSupplicantPairwiseCipherMask(BitSet pairwiseCipherMask) {
        int mask = 0;
        for (int bit = pairwiseCipherMask.nextSetBit(0); bit != -1;
                bit = pairwiseCipherMask.nextSetBit(bit + 1)) {
            switch (bit) {
                case WifiConfiguration.PairwiseCipher.NONE:
                    mask |= ISupplicantStaNetwork.PairwiseCipherMask.NONE;
                    break;
                case WifiConfiguration.PairwiseCipher.TKIP:
                    mask |= ISupplicantStaNetwork.PairwiseCipherMask.TKIP;
                    break;
                case WifiConfiguration.PairwiseCipher.CCMP:
                    mask |= ISupplicantStaNetwork.PairwiseCipherMask.CCMP;
                    break;
                case WifiConfiguration.PairwiseCipher.GCMP_256:
                    if (null != getV1_2StaNetwork()) {
                        mask |= android.hardware.wifi.supplicant.V1_2.ISupplicantStaNetwork
                                .PairwiseCipherMask.GCMP_256;
                    } else {
                        Log.d(TAG, "Ignore GCMP_256 cipher for the HAL older than 1.2.");
                    }
                    break;
                case WifiConfiguration.PairwiseCipher.SMS4:
                    if (null != getV1_3StaNetwork()) {
                        mask |= android.hardware.wifi.supplicant.V1_3.ISupplicantStaNetwork
                                .PairwiseCipherMask.SMS4;
                    } else {
                        Log.d(TAG, "Ignore SMS4 cipher for the HAL older than 1.3.");
                    }
                    break;
                case WifiConfiguration.PairwiseCipher.GCMP_128:
                    if (null != getV1_4StaNetwork()) {
                        mask |= android.hardware.wifi.supplicant.V1_4.ISupplicantStaNetwork
                                .PairwiseCipherMask.GCMP_128;
                    } else {
                        Log.d(TAG, "Ignore GCMP_128 cipher for the HAL older than 1.4.");
                    }
                    break;
                default:
                    throw new IllegalArgumentException(
                            "Invalid pairwiseCipherMask bit in wificonfig: " + bit);
            }
        }
        return mask;
    }

    private static int supplicantToWifiConfigurationEapMethod(int value) {
        switch (value) {
            case ISupplicantStaNetwork.EapMethod.PEAP:
                return WifiEnterpriseConfig.Eap.PEAP;
            case ISupplicantStaNetwork.EapMethod.TLS:
                return WifiEnterpriseConfig.Eap.TLS;
            case ISupplicantStaNetwork.EapMethod.TTLS:
                return WifiEnterpriseConfig.Eap.TTLS;
            case ISupplicantStaNetwork.EapMethod.PWD:
                return WifiEnterpriseConfig.Eap.PWD;
            case ISupplicantStaNetwork.EapMethod.SIM:
                return WifiEnterpriseConfig.Eap.SIM;
            case ISupplicantStaNetwork.EapMethod.AKA:
                return WifiEnterpriseConfig.Eap.AKA;
            case ISupplicantStaNetwork.EapMethod.AKA_PRIME:
                return WifiEnterpriseConfig.Eap.AKA_PRIME;
            case ISupplicantStaNetwork.EapMethod.WFA_UNAUTH_TLS:
                return WifiEnterpriseConfig.Eap.UNAUTH_TLS;
            // WifiEnterpriseConfig.Eap.NONE:
            default:
                Log.e(TAG, "invalid eap method value from supplicant: " + value);
                return -1;
        }
    }

    private static int supplicantToWifiConfigurationEapPhase2Method(int value) {
        switch (value) {
            case ISupplicantStaNetwork.EapPhase2Method.NONE:
                return WifiEnterpriseConfig.Phase2.NONE;
            case ISupplicantStaNetwork.EapPhase2Method.PAP:
                return WifiEnterpriseConfig.Phase2.PAP;
            case ISupplicantStaNetwork.EapPhase2Method.MSPAP:
                return WifiEnterpriseConfig.Phase2.MSCHAP;
            case ISupplicantStaNetwork.EapPhase2Method.MSPAPV2:
                return WifiEnterpriseConfig.Phase2.MSCHAPV2;
            case ISupplicantStaNetwork.EapPhase2Method.GTC:
                return WifiEnterpriseConfig.Phase2.GTC;
            case ISupplicantStaNetwork.EapPhase2Method.SIM:
                return WifiEnterpriseConfig.Phase2.SIM;
            case ISupplicantStaNetwork.EapPhase2Method.AKA:
                return WifiEnterpriseConfig.Phase2.AKA;
            case ISupplicantStaNetwork.EapPhase2Method.AKA_PRIME:
                return WifiEnterpriseConfig.Phase2.AKA_PRIME;
            default:
                Log.e(TAG, "invalid eap phase2 method value from supplicant: " + value);
                return -1;
        }
    }

    private static int supplicantMaskValueToWifiConfigurationBitSet(int supplicantMask,
            int supplicantValue, BitSet bitset,
            int bitSetPosition) {
        bitset.set(bitSetPosition, (supplicantMask & supplicantValue) == supplicantValue);
        int modifiedSupplicantMask = supplicantMask & ~supplicantValue;
        return modifiedSupplicantMask;
    }

    private static BitSet supplicantToWifiConfigurationKeyMgmtMask(int mask) {
        BitSet bitset = new BitSet();
        mask = supplicantMaskValueToWifiConfigurationBitSet(
                mask, ISupplicantStaNetwork.KeyMgmtMask.NONE, bitset,
                WifiConfiguration.KeyMgmt.NONE);
        mask = supplicantMaskValueToWifiConfigurationBitSet(
                mask, ISupplicantStaNetwork.KeyMgmtMask.WPA_PSK, bitset,
                WifiConfiguration.KeyMgmt.WPA_PSK);
        mask = supplicantMaskValueToWifiConfigurationBitSet(
                mask, ISupplicantStaNetwork.KeyMgmtMask.WPA_EAP, bitset,
                WifiConfiguration.KeyMgmt.WPA_EAP);
        mask = supplicantMaskValueToWifiConfigurationBitSet(
                mask, ISupplicantStaNetwork.KeyMgmtMask.IEEE8021X, bitset,
                WifiConfiguration.KeyMgmt.IEEE8021X);
        mask = supplicantMaskValueToWifiConfigurationBitSet(
                mask, ISupplicantStaNetwork.KeyMgmtMask.OSEN, bitset,
                WifiConfiguration.KeyMgmt.OSEN);
        mask = supplicantMaskValueToWifiConfigurationBitSet(
                mask, ISupplicantStaNetwork.KeyMgmtMask.FT_PSK, bitset,
                WifiConfiguration.KeyMgmt.FT_PSK);
        mask = supplicantMaskValueToWifiConfigurationBitSet(
                mask, ISupplicantStaNetwork.KeyMgmtMask.FT_EAP, bitset,
                WifiConfiguration.KeyMgmt.FT_EAP);
        mask = supplicantMaskValueToWifiConfigurationBitSet(
                mask, android.hardware.wifi.supplicant.V1_2.ISupplicantStaNetwork.KeyMgmtMask.SAE,
                bitset, WifiConfiguration.KeyMgmt.SAE);
        mask = supplicantMaskValueToWifiConfigurationBitSet(
                mask, android.hardware.wifi.supplicant.V1_2.ISupplicantStaNetwork.KeyMgmtMask.OWE,
                bitset, WifiConfiguration.KeyMgmt.OWE);
        mask = supplicantMaskValueToWifiConfigurationBitSet(
                mask, android.hardware.wifi.supplicant.V1_2.ISupplicantStaNetwork.KeyMgmtMask
                        .SUITE_B_192, bitset, WifiConfiguration.KeyMgmt.SUITE_B_192);
        mask = supplicantMaskValueToWifiConfigurationBitSet(
                mask, android.hardware.wifi.supplicant.V1_2.ISupplicantStaNetwork.KeyMgmtMask
                        .WPA_PSK_SHA256, bitset, WifiConfiguration.KeyMgmt.WPA_PSK_SHA256);
        mask = supplicantMaskValueToWifiConfigurationBitSet(
                mask, android.hardware.wifi.supplicant.V1_2.ISupplicantStaNetwork.KeyMgmtMask
                        .WPA_EAP_SHA256, bitset, WifiConfiguration.KeyMgmt.WPA_EAP_SHA256);
        mask = supplicantMaskValueToWifiConfigurationBitSet(
                mask, android.hardware.wifi.supplicant.V1_3.ISupplicantStaNetwork.KeyMgmtMask
                        .WAPI_PSK, bitset, WifiConfiguration.KeyMgmt.WAPI_PSK);
        mask = supplicantMaskValueToWifiConfigurationBitSet(
                mask, android.hardware.wifi.supplicant.V1_3.ISupplicantStaNetwork.KeyMgmtMask
                        .WAPI_CERT, bitset, WifiConfiguration.KeyMgmt.WAPI_CERT);
        mask = supplicantMaskValueToWifiConfigurationBitSet(
                mask, android.hardware.wifi.supplicant.V1_3.ISupplicantStaNetwork.KeyMgmtMask
                      .FILS_SHA256, bitset, WifiConfiguration.KeyMgmt.FILS_SHA256);
        mask = supplicantMaskValueToWifiConfigurationBitSet(
                mask, android.hardware.wifi.supplicant.V1_3.ISupplicantStaNetwork.KeyMgmtMask
                      .FILS_SHA384, bitset, WifiConfiguration.KeyMgmt.FILS_SHA384);
        if (mask != 0) {
            throw new IllegalArgumentException(
                    "invalid key mgmt mask from supplicant: " + mask);
        }
        return bitset;
    }

    private static BitSet supplicantToWifiConfigurationProtoMask(int mask) {
        BitSet bitset = new BitSet();
        mask = supplicantMaskValueToWifiConfigurationBitSet(
                mask, ISupplicantStaNetwork.ProtoMask.WPA, bitset,
                WifiConfiguration.Protocol.WPA);
        mask = supplicantMaskValueToWifiConfigurationBitSet(
                mask, ISupplicantStaNetwork.ProtoMask.RSN, bitset,
                WifiConfiguration.Protocol.RSN);
        mask = supplicantMaskValueToWifiConfigurationBitSet(
                mask, ISupplicantStaNetwork.ProtoMask.OSEN, bitset,
                WifiConfiguration.Protocol.OSEN);
        mask = supplicantMaskValueToWifiConfigurationBitSet(
                mask, android.hardware.wifi.supplicant.V1_3.ISupplicantStaNetwork.ProtoMask.WAPI,
                bitset, WifiConfiguration.Protocol.WAPI);
        if (mask != 0) {
            throw new IllegalArgumentException(
                    "invalid proto mask from supplicant: " + mask);
        }
        return bitset;
    }

    private static BitSet supplicantToWifiConfigurationAuthAlgMask(int mask) {
        BitSet bitset = new BitSet();
        mask = supplicantMaskValueToWifiConfigurationBitSet(
                mask, ISupplicantStaNetwork.AuthAlgMask.OPEN, bitset,
                WifiConfiguration.AuthAlgorithm.OPEN);
        mask = supplicantMaskValueToWifiConfigurationBitSet(
                mask, ISupplicantStaNetwork.AuthAlgMask.SHARED, bitset,
                WifiConfiguration.AuthAlgorithm.SHARED);
        mask = supplicantMaskValueToWifiConfigurationBitSet(
                mask, ISupplicantStaNetwork.AuthAlgMask.LEAP, bitset,
                WifiConfiguration.AuthAlgorithm.LEAP);
        mask = supplicantMaskValueToWifiConfigurationBitSet(mask,
                android.hardware.wifi.supplicant.V1_3.ISupplicantStaNetwork.AuthAlgMask
                        .SAE, bitset, WifiConfiguration.AuthAlgorithm.SAE);
        if (mask != 0) {
            throw new IllegalArgumentException(
                    "invalid auth alg mask from supplicant: " + mask);
        }
        return bitset;
    }

    private static BitSet supplicantToWifiConfigurationGroupCipherMask(int mask) {
        BitSet bitset = new BitSet();
        mask = supplicantMaskValueToWifiConfigurationBitSet(
                mask, ISupplicantStaNetwork.GroupCipherMask.WEP40, bitset,
                WifiConfiguration.GroupCipher.WEP40);
        mask = supplicantMaskValueToWifiConfigurationBitSet(
                mask, ISupplicantStaNetwork.GroupCipherMask.WEP104, bitset,
                WifiConfiguration.GroupCipher.WEP104);
        mask = supplicantMaskValueToWifiConfigurationBitSet(
                mask, ISupplicantStaNetwork.GroupCipherMask.TKIP, bitset,
                WifiConfiguration.GroupCipher.TKIP);
        mask = supplicantMaskValueToWifiConfigurationBitSet(
                mask, ISupplicantStaNetwork.GroupCipherMask.CCMP, bitset,
                WifiConfiguration.GroupCipher.CCMP);
        mask = supplicantMaskValueToWifiConfigurationBitSet(mask,
                android.hardware.wifi.supplicant.V1_2.ISupplicantStaNetwork
                        .GroupCipherMask.GCMP_256, bitset, WifiConfiguration.GroupCipher.GCMP_256);
        mask = supplicantMaskValueToWifiConfigurationBitSet(
                mask, ISupplicantVendorStaNetwork.VendorGroupCipherMask.GCMP_256, bitset,
                WifiConfiguration.GroupCipher.GCMP_256);
        mask = supplicantMaskValueToWifiConfigurationBitSet(
                mask, ISupplicantStaNetwork.GroupCipherMask.GTK_NOT_USED, bitset,
                WifiConfiguration.GroupCipher.GTK_NOT_USED);
        mask = supplicantMaskValueToWifiConfigurationBitSet(mask,
                android.hardware.wifi.supplicant.V1_3.ISupplicantStaNetwork.GroupCipherMask
                        .SMS4, bitset, WifiConfiguration.GroupCipher.SMS4);
        mask = supplicantMaskValueToWifiConfigurationBitSet(mask,
                android.hardware.wifi.supplicant.V1_4.ISupplicantStaNetwork.GroupCipherMask
                        .GCMP_128, bitset, WifiConfiguration.GroupCipher.GCMP_128);
        if (mask != 0) {
            throw new IllegalArgumentException(
                    "invalid group cipher mask from supplicant: " + mask);
        }
        return bitset;
    }

    private static BitSet supplicantToWifiConfigurationGroupMgmtCipherMask(int mask) {
        BitSet bitset = new BitSet();
        mask = supplicantMaskValueToWifiConfigurationBitSet(
                mask, android.hardware.wifi.supplicant.V1_2.ISupplicantStaNetwork
                        .GroupMgmtCipherMask.BIP_GMAC_128, bitset,
                WifiConfiguration.GroupMgmtCipher.BIP_GMAC_128);
        mask = supplicantMaskValueToWifiConfigurationBitSet(
                mask, android.hardware.wifi.supplicant.V1_2.ISupplicantStaNetwork
                        .GroupMgmtCipherMask.BIP_GMAC_256, bitset,
                WifiConfiguration.GroupMgmtCipher.BIP_GMAC_256);
        mask = supplicantMaskValueToWifiConfigurationBitSet(
                mask, android.hardware.wifi.supplicant.V1_2.ISupplicantStaNetwork
                        .GroupMgmtCipherMask.BIP_CMAC_256, bitset,
                WifiConfiguration.GroupMgmtCipher.BIP_CMAC_256);
        if (mask != 0) {
            throw new IllegalArgumentException(
                    "invalid group mgmt cipher mask from supplicant: " + mask);
        }
        return bitset;
    }

    private static BitSet supplicantToWifiConfigurationPairwiseCipherMask(int mask) {
        BitSet bitset = new BitSet();
        mask = supplicantMaskValueToWifiConfigurationBitSet(
                mask, ISupplicantStaNetwork.PairwiseCipherMask.NONE, bitset,
                WifiConfiguration.PairwiseCipher.NONE);
        mask = supplicantMaskValueToWifiConfigurationBitSet(
                mask, ISupplicantStaNetwork.PairwiseCipherMask.TKIP, bitset,
                WifiConfiguration.PairwiseCipher.TKIP);
        mask = supplicantMaskValueToWifiConfigurationBitSet(
                mask, ISupplicantStaNetwork.PairwiseCipherMask.CCMP, bitset,
                WifiConfiguration.PairwiseCipher.CCMP);
        mask = supplicantMaskValueToWifiConfigurationBitSet(mask,
                android.hardware.wifi.supplicant.V1_2.ISupplicantStaNetwork.PairwiseCipherMask
                        .GCMP_256, bitset,
                WifiConfiguration.PairwiseCipher.GCMP_256);
        mask = supplicantMaskValueToWifiConfigurationBitSet(mask,
                android.hardware.wifi.supplicant.V1_3.ISupplicantStaNetwork.PairwiseCipherMask
                        .SMS4, bitset,
                WifiConfiguration.PairwiseCipher.SMS4);
        mask = supplicantMaskValueToWifiConfigurationBitSet(mask,
                android.hardware.wifi.supplicant.V1_4.ISupplicantStaNetwork.PairwiseCipherMask
                        .GCMP_128, bitset,
                WifiConfiguration.PairwiseCipher.GCMP_128);
        if (mask != 0) {
            throw new IllegalArgumentException(
                    "invalid pairwise cipher mask from supplicant: " + mask);
        }
        return bitset;
    }

    private static int wifiConfigurationToSupplicantEapMethod(int value) {
        switch (value) {
            case WifiEnterpriseConfig.Eap.PEAP:
                return ISupplicantStaNetwork.EapMethod.PEAP;
            case WifiEnterpriseConfig.Eap.TLS:
                return ISupplicantStaNetwork.EapMethod.TLS;
            case WifiEnterpriseConfig.Eap.TTLS:
                return ISupplicantStaNetwork.EapMethod.TTLS;
            case WifiEnterpriseConfig.Eap.PWD:
                return ISupplicantStaNetwork.EapMethod.PWD;
            case WifiEnterpriseConfig.Eap.SIM:
                return ISupplicantStaNetwork.EapMethod.SIM;
            case WifiEnterpriseConfig.Eap.AKA:
                return ISupplicantStaNetwork.EapMethod.AKA;
            case WifiEnterpriseConfig.Eap.AKA_PRIME:
                return ISupplicantStaNetwork.EapMethod.AKA_PRIME;
            case WifiEnterpriseConfig.Eap.UNAUTH_TLS:
                return ISupplicantStaNetwork.EapMethod.WFA_UNAUTH_TLS;
            // WifiEnterpriseConfig.Eap.NONE:
            default:
                Log.e(TAG, "invalid eap method value from WifiConfiguration: " + value);
                return -1;
        }
    }

    private static int wifiConfigurationToSupplicantEapPhase2Method(int value) {
        switch (value) {
            case WifiEnterpriseConfig.Phase2.NONE:
                return ISupplicantStaNetwork.EapPhase2Method.NONE;
            case WifiEnterpriseConfig.Phase2.PAP:
                return ISupplicantStaNetwork.EapPhase2Method.PAP;
            case WifiEnterpriseConfig.Phase2.MSCHAP:
                return ISupplicantStaNetwork.EapPhase2Method.MSPAP;
            case WifiEnterpriseConfig.Phase2.MSCHAPV2:
                return ISupplicantStaNetwork.EapPhase2Method.MSPAPV2;
            case WifiEnterpriseConfig.Phase2.GTC:
                return ISupplicantStaNetwork.EapPhase2Method.GTC;
            case WifiEnterpriseConfig.Phase2.SIM:
                return ISupplicantStaNetwork.EapPhase2Method.SIM;
            case WifiEnterpriseConfig.Phase2.AKA:
                return ISupplicantStaNetwork.EapPhase2Method.AKA;
            case WifiEnterpriseConfig.Phase2.AKA_PRIME:
                return ISupplicantStaNetwork.EapPhase2Method.AKA_PRIME;
            default:
                Log.e(TAG, "invalid eap phase2 method value from WifiConfiguration: " + value);
                return -1;
        }
    }

    /** See ISupplicantNetwork.hal for documentation */
    public boolean getId() {
        synchronized (mLock) {
            final String methodStr = "getId";
            if (!checkISupplicantStaNetworkAndLogFailure(methodStr)) return false;
            try {
                MutableBoolean statusOk = new MutableBoolean(false);
                mISupplicantStaNetwork.getId((SupplicantStatus status, int idValue) -> {
                    statusOk.value = status.code == SupplicantStatusCode.SUCCESS;
                    if (statusOk.value) {
                        this.mNetworkId = idValue;
                    } else {
                        checkStatusAndLogFailure(status, methodStr);
                    }
                });
                return statusOk.value;
            } catch (RemoteException e) {
                handleRemoteException(e, methodStr);
                return false;
            }
        }
    }

    /** get network current network */
    public int getNetworkId() {
           return mNetworkId;
    }

    /** set local vendor sta network, if it not null */
    public void setVendorStaNetwork(ISupplicantVendorStaNetwork vendor_network) {
           System.out.println("stanetwork getId >>" + mNetworkId);
           if (vendor_network != null) {
               Log.e(TAG, "set ISupplicantVendorStaNetwork successfull");
               mISupplicantVendorStaNetwork = vendor_network;
           } else {
               Log.e(TAG, "Failed to set ISupplicantVendorStaNetwork due to null");
           }
    }

    /** See ISupplicantStaNetwork.hal for documentation */
    private boolean registerCallback(ISupplicantStaNetworkCallback callback) {
        synchronized (mLock) {
            final String methodStr = "registerCallback";
            if (!checkISupplicantStaNetworkAndLogFailure(methodStr)) return false;
            try {
                SupplicantStatus status = mISupplicantStaNetwork.registerCallback(callback);
                return checkStatusAndLogFailure(status, methodStr);
            } catch (RemoteException e) {
                handleRemoteException(e, methodStr);
                return false;
            }
        }
    }

    /** See ISupplicantStaNetwork.hal for documentation */
    private boolean registerCallback_1_4(
            android.hardware.wifi.supplicant.V1_4.ISupplicantStaNetworkCallback callback) {
        synchronized (mLock) {
            final String methodStr = "registerCallback_1_4";
            android.hardware.wifi.supplicant.V1_4.ISupplicantStaNetwork
                    iSupplicantStaNetworkV14 = getV1_4StaNetwork();
            if (!checkISupplicantStaNetworkAndLogFailure(methodStr)) return false;
            if (iSupplicantStaNetworkV14 == null) return false;
            try {
                android.hardware.wifi.supplicant.V1_4.SupplicantStatus status =
                        iSupplicantStaNetworkV14.registerCallback_1_4(callback);
                return checkStatusAndLogFailure(status, methodStr);
            } catch (RemoteException e) {
                handleRemoteException(e, methodStr);
                return false;
            }
        }
    }

    /** See ISupplicantStaNetwork.hal for documentation */
    private boolean setSsid(java.util.ArrayList<Byte> ssid) {
        synchronized (mLock) {
            final String methodStr = "setSsid";
            if (!checkISupplicantStaNetworkAndLogFailure(methodStr)) return false;
            try {
                SupplicantStatus status = mISupplicantStaNetwork.setSsid(ssid);
                return checkStatusAndLogFailure(status, methodStr);
            } catch (RemoteException e) {
                handleRemoteException(e, methodStr);
                return false;
            }
        }
    }

    /**
     * Set the BSSID for this network.
     *
     * @param bssidStr MAC address in "XX:XX:XX:XX:XX:XX" form or "any" to reset the mac address.
     * @return true if it succeeds, false otherwise.
     */
    public boolean setBssid(String bssidStr) {
        synchronized (mLock) {
            try {
                return setBssid(NativeUtil.macAddressToByteArray(bssidStr));
            } catch (IllegalArgumentException e) {
                Log.e(TAG, "Illegal argument " + bssidStr, e);
                return false;
            }
        }
    }

    /** See ISupplicantStaNetwork.hal for documentation */
    private boolean setBssid(byte[/* 6 */] bssid) {
        synchronized (mLock) {
            final String methodStr = "setBssid";
            if (!checkISupplicantStaNetworkAndLogFailure(methodStr)) return false;
            try {
                SupplicantStatus status = mISupplicantStaNetwork.setBssid(bssid);
                return checkStatusAndLogFailure(status, methodStr);
            } catch (RemoteException e) {
                handleRemoteException(e, methodStr);
                return false;
            }
        }
    }

    /** See ISupplicantStaNetwork.hal for documentation */
    private boolean setScanSsid(boolean enable) {
        synchronized (mLock) {
            final String methodStr = "setScanSsid";
            if (!checkISupplicantStaNetworkAndLogFailure(methodStr)) return false;
            try {
                SupplicantStatus status = mISupplicantStaNetwork.setScanSsid(enable);
                return checkStatusAndLogFailure(status, methodStr);
            } catch (RemoteException e) {
                handleRemoteException(e, methodStr);
                return false;
            }
        }
    }

    /** See ISupplicantStaNetwork.hal for documentation */
    private boolean setKeyMgmt(int keyMgmtMask) {
        synchronized (mLock) {
            final String methodStr = "setKeyMgmt";
            if (!checkISupplicantStaNetworkAndLogFailure(methodStr)) return false;
            try {
                SupplicantStatus status;
                android.hardware.wifi.supplicant.V1_2.ISupplicantStaNetwork
                        iSupplicantStaNetworkV12;
                iSupplicantStaNetworkV12 = getV1_2StaNetwork();

                if (getV1_3StaNetwork() != null) {
                    /* Support for new key management types:
                     * WAPI_PSK, WAPI_CERT
                     * Requires HAL v1.3 or higher */
                    status = getV1_3StaNetwork().setKeyMgmt_1_3(keyMgmtMask);
                } else if (iSupplicantStaNetworkV12 != null) {
                    /* Support for new key management types;
                     * SAE, OWE, WPA_PSK_SHA256, WPA_EAP_SHA256
                     * Requires HAL v1.2 or higher */
                    status = iSupplicantStaNetworkV12.setKeyMgmt_1_2(keyMgmtMask);
                } else {
                    status = mISupplicantStaNetwork.setKeyMgmt(keyMgmtMask);
                }
                return checkStatusAndLogFailure(status, methodStr);
            } catch (RemoteException e) {
                handleRemoteException(e, methodStr);
                return false;
            }
        }
    }

    /** See ISupplicantStaNetwork.hal for documentation */
    private boolean setVendorKeyMgmt(int keyMgmtMask) {
        synchronized (mLock) {
            final String methodStr = "setVendorKeyMgmt";
            Log.e(TAG, "Vendor Key Management " + keyMgmtMask);
            if (!checkISupplicantVendorStaNetworkAndLogFailure(methodStr)) return false;
            try {
                SupplicantStatus status =  mISupplicantVendorStaNetwork.setVendorKeyMgmt(keyMgmtMask);
                return checkVendorStatusAndLogFailure(status, methodStr);
            } catch (RemoteException e) {
                handleRemoteException(e, methodStr);
                return false;
            }
        }
    }
    /** See ISupplicantStaNetwork.hal for documentation */
    private boolean setProto(int protoMask) {
        synchronized (mLock) {
            final String methodStr = "setProto";
            if (!checkISupplicantStaNetworkAndLogFailure(methodStr)) return false;
            try {
                SupplicantStatus status;
                if (null != getV1_3StaNetwork()) {
                    /* Support for new proto types: WAPI
                     * Requires HAL v1.3 or higher
                     */
                    status = getV1_3StaNetwork().setProto_1_3(protoMask);
                } else {
                    status = mISupplicantStaNetwork.setProto(protoMask);
                }
                return checkStatusAndLogFailure(status, methodStr);
            } catch (RemoteException e) {
                handleRemoteException(e, methodStr);
                return false;
            }
        }
    }
    /** See ISupplicantVendorStaNetwork.hal for documentation */
    private boolean setVendorProto(int protoMask) {
        synchronized (mLock) {
            final String methodStr = "setVendorProto";
            if (!checkISupplicantVendorStaNetworkAndLogFailure(methodStr)) return false;
            try {
                SupplicantStatus status =  mISupplicantVendorStaNetwork.setVendorProto(protoMask);
                return checkVendorStatusAndLogFailure(status, methodStr);
            } catch (RemoteException e) {
                handleRemoteException(e, methodStr);
                return false;
            }
        }
    }

    /** See ISupplicantStaNetwork.hal for documentation */
    private boolean setAuthAlg(int authAlgMask) {
        synchronized (mLock) {
            final String methodStr = "setAuthAlg";
            if (!checkISupplicantStaNetworkAndLogFailure(methodStr)) return false;
            try {
                SupplicantStatus status;
                if (null != getV1_3StaNetwork()) {
                    /* Support for SAE Authentication algorithm requires HAL v1.3 or higher */
                    status = getV1_3StaNetwork().setAuthAlg_1_3(authAlgMask);
                } else {
                    status = mISupplicantStaNetwork.setAuthAlg(authAlgMask);
                }
                return checkStatusAndLogFailure(status, methodStr);
            } catch (RemoteException e) {
                handleRemoteException(e, methodStr);
                return false;
            }
        }
    }

    /** See ISupplicantStaNetwork.hal for documentation */
    private boolean setGroupCipher_1_4(int groupCipherMask) {
        synchronized (mLock) {
            final String methodStr = "setGroupCipher_1_4";
            if (!checkISupplicantStaNetworkAndLogFailure(methodStr)) return false;
            if (null == getV1_4StaNetwork()) return false;

            try {
                return checkStatusAndLogFailure(
                        getV1_4StaNetwork().setGroupCipher_1_4(groupCipherMask),
                        methodStr);
            } catch (RemoteException e) {
                handleRemoteException(e, methodStr);
                return false;
            }
        }
    }
    /** See ISupplicantStaNetwork.hal for documentation */
    private boolean setGroupCipher(int groupCipherMask) {
        synchronized (mLock) {
            final String methodStr = "setGroupCipher";
            if (!checkISupplicantStaNetworkAndLogFailure(methodStr)) return false;
            try {
                SupplicantStatus status;
                android.hardware.wifi.supplicant.V1_2.ISupplicantStaNetwork
                        iSupplicantStaNetworkV12;
                iSupplicantStaNetworkV12 = getV1_2StaNetwork();
                if (null != getV1_4StaNetwork()) {
                    /* Support for new key group cipher types for GCMP_128
                     * Requires HAL v1.4 or higher */
                    return setGroupCipher_1_4(groupCipherMask);
                } else if (null != getV1_3StaNetwork()) {
                    /* Support for new key group cipher types for SMS4
                     * Requires HAL v1.3 or higher */
                    status = getV1_3StaNetwork().setGroupCipher_1_3(groupCipherMask);
                } else if (iSupplicantStaNetworkV12 != null) {
                    /* Support for new key group cipher types for SuiteB
                     * Requires HAL v1.2 or higher */
                    status = iSupplicantStaNetworkV12.setGroupCipher_1_2(groupCipherMask);
                } else {
                    status = mISupplicantStaNetwork.setGroupCipher(
                            groupCipherMask);
                }
                return checkStatusAndLogFailure(status, methodStr);
            } catch (RemoteException e) {
                handleRemoteException(e, methodStr);
                return false;
            }
        }
    }

    /** See ISupplicantStaNetwork.hal for documentation */
    private boolean enableTlsSuiteBEapPhase1Param(boolean enable) {
        synchronized (mLock) {
            final String methodStr = "setEapPhase1Params";
            if (!checkISupplicantStaNetworkAndLogFailure(methodStr)) return false;
            try {
                android.hardware.wifi.supplicant.V1_2.ISupplicantStaNetwork
                        iSupplicantStaNetworkV12;

                iSupplicantStaNetworkV12 = getV1_2StaNetwork();
                if (iSupplicantStaNetworkV12 != null) {
                    /* Support for for SuiteB
                     * Requires HAL v1.2 or higher */
                    SupplicantStatus status = iSupplicantStaNetworkV12
                            .enableTlsSuiteBEapPhase1Param(enable);
                    return checkStatusAndLogFailure(status, methodStr);
                } else {
                    Log.e(TAG, "Supplicant HAL version does not support " + methodStr);
                    return false;
                }
            } catch (RemoteException e) {
                handleRemoteException(e, methodStr);
                return false;
            }
        }
    }

    /** See ISupplicantStaNetwork.hal for documentation */
    private boolean enableSuiteBEapOpenSslCiphers() {
        synchronized (mLock) {
            final String methodStr = "setEapOpenSslCiphers";
            if (!checkISupplicantStaNetworkAndLogFailure(methodStr)) return false;
            try {
                android.hardware.wifi.supplicant.V1_2.ISupplicantStaNetwork
                        iSupplicantStaNetworkV12;

                iSupplicantStaNetworkV12 = getV1_2StaNetwork();
                if (iSupplicantStaNetworkV12 != null) {
                    /* Support for for SuiteB
                     * Requires HAL v1.2 or higher */
                    SupplicantStatus status = iSupplicantStaNetworkV12
                            .enableSuiteBEapOpenSslCiphers();
                    return checkStatusAndLogFailure(status, methodStr);
                } else {
                    Log.e(TAG, "Supplicant HAL version does not support " + methodStr);
                    return false;
                }
            } catch (RemoteException e) {
                handleRemoteException(e, methodStr);
                return false;
            }
        }
    }

    /** See ISupplicantStaNetwork.hal for documentation */
    private boolean setPairwiseCipher_1_4(int pairwiseCipherMask) {
        synchronized (mLock) {
            final String methodStr = "setPairwiseCipher_1_4";
            if (!checkISupplicantStaNetworkAndLogFailure(methodStr)) return false;
            if (null == getV1_4StaNetwork()) return false;

            try {
                return checkStatusAndLogFailure(
                        getV1_4StaNetwork().setPairwiseCipher_1_4(pairwiseCipherMask),
                        methodStr);
            } catch (RemoteException e) {
                handleRemoteException(e, methodStr);
                return false;
            }
        }
    }

    /** See ISupplicantStaNetwork.hal for documentation */
    private boolean setPairwiseCipher(int pairwiseCipherMask) {
        synchronized (mLock) {
            final String methodStr = "setPairwiseCipher";
            if (!checkISupplicantStaNetworkAndLogFailure(methodStr)) return false;
            try {
                SupplicantStatus status;
                android.hardware.wifi.supplicant.V1_2.ISupplicantStaNetwork
                        iSupplicantStaNetworkV12;
                iSupplicantStaNetworkV12 = getV1_2StaNetwork();
                if (null != getV1_4StaNetwork()) {
                    /* Support for new key pairwise cipher types for GCMP_128
                     * Requires HAL v1.4 or higher */
                    return setPairwiseCipher_1_4(pairwiseCipherMask);
                } else if (null != getV1_3StaNetwork()) {
                    /* Support for new key pairwise cipher types for SMS4
                     * Requires HAL v1.3 or higher */
                    status = getV1_3StaNetwork().setPairwiseCipher_1_3(pairwiseCipherMask);
                } else if (iSupplicantStaNetworkV12 != null) {
                    /* Support for new key pairwise cipher types for SuiteB
                     * Requires HAL v1.2 or higher */
                    status = iSupplicantStaNetworkV12.setPairwiseCipher_1_2(pairwiseCipherMask);
                } else {
                    status =
                            mISupplicantStaNetwork.setPairwiseCipher(pairwiseCipherMask);
                }
                return checkStatusAndLogFailure(status, methodStr);
            } catch (RemoteException e) {
                handleRemoteException(e, methodStr);
                return false;
            }
        }
    }

    /** See ISupplicantStaNetwork.hal for documentation */
    private boolean setGroupMgmtCipher(int groupMgmtCipherMask) {
        synchronized (mLock) {
            final String methodStr = "setGroupMgmtCipher";
            if (!checkISupplicantStaNetworkAndLogFailure(methodStr)) return false;
            try {
                android.hardware.wifi.supplicant.V1_2.ISupplicantStaNetwork
                        iSupplicantStaNetworkV12;

                iSupplicantStaNetworkV12 = getV1_2StaNetwork();
                if (iSupplicantStaNetworkV12 != null) {
                    /* Support for new key pairwise cipher types for SuiteB
                     * Requires HAL v1.2 or higher */
                    SupplicantStatus status = iSupplicantStaNetworkV12
                            .setGroupMgmtCipher(groupMgmtCipherMask);
                    return checkStatusAndLogFailure(status, methodStr);
                } else {
                    return false;
                }
            } catch (RemoteException e) {
                handleRemoteException(e, methodStr);
                return false;
            }
        }
    }

    /** See ISupplicantStaNetwork.hal for documentation */
    private boolean setPskPassphrase(String psk) {
        synchronized (mLock) {
            final String methodStr = "setPskPassphrase";
            if (!checkISupplicantStaNetworkAndLogFailure(methodStr)) return false;
            try {
                SupplicantStatus status = mISupplicantStaNetwork.setPskPassphrase(psk);
                return checkStatusAndLogFailure(status, methodStr);
            } catch (RemoteException e) {
                handleRemoteException(e, methodStr);
                return false;
            }
        }
    }

    /** See ISupplicantStaNetwork.hal for documentation */
    private boolean setPsk(byte[] psk) {
        synchronized (mLock) {
            final String methodStr = "setPsk";
            if (!checkISupplicantStaNetworkAndLogFailure(methodStr)) return false;
            try {
                SupplicantStatus status = mISupplicantStaNetwork.setPsk(psk);
                return checkStatusAndLogFailure(status, methodStr);
            } catch (RemoteException e) {
                handleRemoteException(e, methodStr);
                return false;
            } catch (ArrayIndexOutOfBoundsException e) {
                Log.e(TAG, "ISupplicantStaNetwork." + methodStr + " failed: " + e);
                return false;
            }
        }
    }

    /** See ISupplicantStaNetwork.hal for documentation */
    private boolean setWepKey(int keyIdx, java.util.ArrayList<Byte> wepKey) {
        synchronized (mLock) {
            final String methodStr = "setWepKey";
            if (!checkISupplicantStaNetworkAndLogFailure(methodStr)) return false;
            try {
                SupplicantStatus status = mISupplicantStaNetwork.setWepKey(keyIdx, wepKey);
                return checkStatusAndLogFailure(status, methodStr);
            } catch (RemoteException e) {
                handleRemoteException(e, methodStr);
                return false;
            }
        }
    }

    /** See ISupplicantStaNetwork.hal for documentation */
    private boolean setWepTxKeyIdx(int keyIdx) {
        synchronized (mLock) {
            final String methodStr = "setWepTxKeyIdx";
            if (!checkISupplicantStaNetworkAndLogFailure(methodStr)) return false;
            try {
                SupplicantStatus status = mISupplicantStaNetwork.setWepTxKeyIdx(keyIdx);
                return checkStatusAndLogFailure(status, methodStr);
            } catch (RemoteException e) {
                handleRemoteException(e, methodStr);
                return false;
            }
        }
    }

    /** See ISupplicantStaNetwork.hal for documentation */
    private boolean setRequirePmf(boolean enable) {
        synchronized (mLock) {
            final String methodStr = "setRequirePmf";
            if (!checkISupplicantStaNetworkAndLogFailure(methodStr)) return false;
            try {
                SupplicantStatus status = mISupplicantStaNetwork.setRequirePmf(enable);
                return checkStatusAndLogFailure(status, methodStr);
            } catch (RemoteException e) {
                handleRemoteException(e, methodStr);
                return false;
            }
        }
    }

    /** See ISupplicantStaNetwork.hal for documentation */
    private boolean setUpdateIdentifier(int identifier) {
        synchronized (mLock) {
            final String methodStr = "setUpdateIdentifier";
            if (!checkISupplicantStaNetworkAndLogFailure(methodStr)) return false;
            try {
                SupplicantStatus status = mISupplicantStaNetwork.setUpdateIdentifier(identifier);
                return checkStatusAndLogFailure(status, methodStr);
            } catch (RemoteException e) {
                handleRemoteException(e, methodStr);
                return false;
            }
        }
    }

    /** See ISupplicantStaNetwork.hal for documentation */
    private boolean setWapiCertSuite(String certSuite) {
        synchronized (mLock) {
            final String methodStr = "setWapiCertSuite";
            if (!checkISupplicantStaNetworkAndLogFailure(methodStr)) return false;
            try {
                if (null != getV1_3StaNetwork()) {
                    /* Requires HAL v1.3 or higher */
                    SupplicantStatus status = getV1_3StaNetwork().setWapiCertSuite(certSuite);
                    return checkStatusAndLogFailure(status, methodStr);
                } else {
                    Log.e(TAG, "Cannot get ISupplicantStaNetwork V1.3");
                    return false;
                }
            } catch (RemoteException e) {
                handleRemoteException(e, methodStr);
                return false;
            }
        }
    }

    /** See ISupplicantStaNetwork.hal for documentation */
    private boolean setEapMethod(int method) {
        synchronized (mLock) {
            final String methodStr = "setEapMethod";
            if (!checkISupplicantStaNetworkAndLogFailure(methodStr)) return false;
            try {
                SupplicantStatus status = mISupplicantStaNetwork.setEapMethod(method);
                return checkStatusAndLogFailure(status, methodStr);
            } catch (RemoteException e) {
                handleRemoteException(e, methodStr);
                return false;
            }
        }
    }

    /** See ISupplicantStaNetwork.hal for documentation */
    private boolean setEapPhase2Method(int method) {
        synchronized (mLock) {
            final String methodStr = "setEapPhase2Method";
            if (!checkISupplicantStaNetworkAndLogFailure(methodStr)) return false;
            try {
                SupplicantStatus status = mISupplicantStaNetwork.setEapPhase2Method(method);
                return checkStatusAndLogFailure(status, methodStr);
            } catch (RemoteException e) {
                handleRemoteException(e, methodStr);
                return false;
            }
        }
    }

    /** See ISupplicantStaNetwork.hal for documentation */
    private boolean setEapIdentity(java.util.ArrayList<Byte> identity) {
        synchronized (mLock) {
            final String methodStr = "setEapIdentity";
            if (!checkISupplicantStaNetworkAndLogFailure(methodStr)) return false;
            try {
                SupplicantStatus status = mISupplicantStaNetwork.setEapIdentity(identity);
                return checkStatusAndLogFailure(status, methodStr);
            } catch (RemoteException e) {
                handleRemoteException(e, methodStr);
                return false;
            }
        }
    }

    /** See ISupplicantStaNetwork.hal for documentation */
    private boolean setEapAnonymousIdentity(java.util.ArrayList<Byte> identity) {
        synchronized (mLock) {
            final String methodStr = "setEapAnonymousIdentity";
            if (!checkISupplicantStaNetworkAndLogFailure(methodStr)) return false;
            try {
                SupplicantStatus status = mISupplicantStaNetwork.setEapAnonymousIdentity(identity);
                return checkStatusAndLogFailure(status, methodStr);
            } catch (RemoteException e) {
                handleRemoteException(e, methodStr);
                return false;
            }
        }
    }

    /** See ISupplicantStaNetwork.hal for documentation */
    private boolean setEapPassword(java.util.ArrayList<Byte> password) {
        synchronized (mLock) {
            final String methodStr = "setEapPassword";
            if (!checkISupplicantStaNetworkAndLogFailure(methodStr)) return false;
            try {
                SupplicantStatus status = mISupplicantStaNetwork.setEapPassword(password);
                return checkStatusAndLogFailure(status, methodStr);
            } catch (RemoteException e) {
                handleRemoteException(e, methodStr);
                return false;
            }
        }
    }

    /** See ISupplicantStaNetwork.hal for documentation */
    private boolean setEapCACert(String path) {
        synchronized (mLock) {
            final String methodStr = "setEapCACert";
            if (!checkISupplicantStaNetworkAndLogFailure(methodStr)) return false;
            try {
                SupplicantStatus status = mISupplicantStaNetwork.setEapCACert(path);
                return checkStatusAndLogFailure(status, methodStr);
            } catch (RemoteException e) {
                handleRemoteException(e, methodStr);
                return false;
            }
        }
    }

    /** See ISupplicantStaNetwork.hal for documentation */
    private boolean setEapCAPath(String path) {
        synchronized (mLock) {
            final String methodStr = "setEapCAPath";
            if (!checkISupplicantStaNetworkAndLogFailure(methodStr)) return false;
            try {
                SupplicantStatus status = mISupplicantStaNetwork.setEapCAPath(path);
                return checkStatusAndLogFailure(status, methodStr);
            } catch (RemoteException e) {
                handleRemoteException(e, methodStr);
                return false;
            }
        }
    }

    /** See ISupplicantStaNetwork.hal for documentation */
    private boolean setEapClientCert(String path) {
        synchronized (mLock) {
            final String methodStr = "setEapClientCert";
            if (!checkISupplicantStaNetworkAndLogFailure(methodStr)) return false;
            try {
                SupplicantStatus status = mISupplicantStaNetwork.setEapClientCert(path);
                return checkStatusAndLogFailure(status, methodStr);
            } catch (RemoteException e) {
                handleRemoteException(e, methodStr);
                return false;
            }
        }
    }

    /** See ISupplicantStaNetwork.hal for documentation */
    private boolean setEapPrivateKeyId(String id) {
        synchronized (mLock) {
            final String methodStr = "setEapPrivateKeyId";
            if (!checkISupplicantStaNetworkAndLogFailure(methodStr)) return false;
            try {
                SupplicantStatus status = mISupplicantStaNetwork.setEapPrivateKeyId(id);
                return checkStatusAndLogFailure(status, methodStr);
            } catch (RemoteException e) {
                handleRemoteException(e, methodStr);
                return false;
            }
        }
    }

    /** See ISupplicantStaNetwork.hal for documentation */
    private boolean setEapSubjectMatch(String match) {
        synchronized (mLock) {
            final String methodStr = "setEapSubjectMatch";
            if (!checkISupplicantStaNetworkAndLogFailure(methodStr)) return false;
            try {
                SupplicantStatus status = mISupplicantStaNetwork.setEapSubjectMatch(match);
                return checkStatusAndLogFailure(status, methodStr);
            } catch (RemoteException e) {
                handleRemoteException(e, methodStr);
                return false;
            }
        }
    }

    /** See ISupplicantStaNetwork.hal for documentation */
    private boolean setEapAltSubjectMatch(String match) {
        synchronized (mLock) {
            final String methodStr = "setEapAltSubjectMatch";
            if (!checkISupplicantStaNetworkAndLogFailure(methodStr)) return false;
            try {
                SupplicantStatus status = mISupplicantStaNetwork.setEapAltSubjectMatch(match);
                return checkStatusAndLogFailure(status, methodStr);
            } catch (RemoteException e) {
                handleRemoteException(e, methodStr);
                return false;
            }
        }
    }

    /** See ISupplicantStaNetwork.hal for documentation */
    private boolean setEapEngine(boolean enable) {
        synchronized (mLock) {
            final String methodStr = "setEapEngine";
            if (!checkISupplicantStaNetworkAndLogFailure(methodStr)) return false;
            try {
                SupplicantStatus status = mISupplicantStaNetwork.setEapEngine(enable);
                return checkStatusAndLogFailure(status, methodStr);
            } catch (RemoteException e) {
                handleRemoteException(e, methodStr);
                return false;
            }
        }
    }

    /** See ISupplicantStaNetwork.hal for documentation */
    private boolean setEapEngineID(String id) {
        synchronized (mLock) {
            final String methodStr = "setEapEngineID";
            if (!checkISupplicantStaNetworkAndLogFailure(methodStr)) return false;
            try {
                SupplicantStatus status = mISupplicantStaNetwork.setEapEngineID(id);
                return checkStatusAndLogFailure(status, methodStr);
            } catch (RemoteException e) {
                handleRemoteException(e, methodStr);
                return false;
            }
        }
    }

    /** See ISupplicantStaNetwork.hal for documentation */
    private boolean setEapDomainSuffixMatch(String match) {
        synchronized (mLock) {
            final String methodStr = "setEapDomainSuffixMatch";
            if (!checkISupplicantStaNetworkAndLogFailure(methodStr)) return false;
            try {
                SupplicantStatus status = mISupplicantStaNetwork.setEapDomainSuffixMatch(match);
                return checkStatusAndLogFailure(status, methodStr);
            } catch (RemoteException e) {
                handleRemoteException(e, methodStr);
                return false;
            }
        }
    }

    /** See ISupplicantStaNetwork.hal for documentation */
    private boolean setEapProactiveKeyCaching(boolean enable) {
        synchronized (mLock) {
            final String methodStr = "setEapProactiveKeyCaching";
            if (!checkISupplicantStaNetworkAndLogFailure(methodStr)) return false;
            try {
                SupplicantStatus status = mISupplicantStaNetwork.setProactiveKeyCaching(enable);
                return checkStatusAndLogFailure(status, methodStr);
            } catch (RemoteException e) {
                handleRemoteException(e, methodStr);
                return false;
            }
        }
    }
    /** See ISupplicantVendorStaNetwork.hal for documentation */
    private boolean setDppConnector(String connector) {
        synchronized (mLock) {
            final String methodStr = "setDppConnector";
            if (!checkISupplicantVendorStaNetworkAndLogFailure(methodStr)) return false;
            try {
                SupplicantStatus status =  mISupplicantVendorStaNetwork.setDppConnector(connector);
                return checkVendorStatusAndLogFailure(status, methodStr);
            } catch (RemoteException e) {
                handleRemoteException(e, methodStr);
                return false;
            }
        }
    }
    /** See ISupplicantVendorStaNetwork.hal for documentation */
    private boolean setDppNetAccessKey(java.util.ArrayList<Byte> netAccessKey) {
        synchronized (mLock) {
            final String methodStr = "setDppNetAccessKey";
            if (!checkISupplicantVendorStaNetworkAndLogFailure(methodStr)) return false;
            try {
                SupplicantStatus status =  mISupplicantVendorStaNetwork.setDppNetAccessKey(netAccessKey);
                return checkVendorStatusAndLogFailure(status, methodStr);
            } catch (RemoteException e) {
                handleRemoteException(e, methodStr);
                return false;
            }
        }
    }
    /** See ISupplicantVendorStaNetwork.hal for documentation */
    private boolean setDppNetAccessKeyExpiry(int expiry) {
        synchronized (mLock) {
            final String methodStr = "setDppNetAccessKeyExpiry";
            if (!checkISupplicantVendorStaNetworkAndLogFailure(methodStr)) return false;
            try {
                SupplicantStatus status =  mISupplicantVendorStaNetwork.setDppNetAccessKeyExpiry(expiry);
                return checkVendorStatusAndLogFailure(status, methodStr);
            } catch (RemoteException e) {
                handleRemoteException(e, methodStr);
                return false;
            }
        }
    }
    /** See ISupplicantVendorStaNetwork.hal for documentation */
    private boolean setDppCsign(java.util.ArrayList<Byte> csign) {
        synchronized (mLock) {
            final String methodStr = "setDppCsign";
            if (!checkISupplicantVendorStaNetworkAndLogFailure(methodStr)) return false;
            try {
                SupplicantStatus status =  mISupplicantVendorStaNetwork.setDppCsign(csign);
                return checkVendorStatusAndLogFailure(status, methodStr);
            } catch (RemoteException e) {
                handleRemoteException(e, methodStr);
                return false;
            }
        }
    }
    private boolean setVendorSimNumber(int SimNum) {
        synchronized (mLock) {
            final String methodStr = "setVendorSimNumber";
            if (!checkISupplicantVendorStaNetworkAndLogFailure(methodStr)) return false;
            try {
                SupplicantStatus status =  mISupplicantVendorStaNetwork.setVendorSimNumber(SimNum);
                return checkVendorStatusAndLogFailure(status, methodStr);
            } catch (RemoteException e) {
                handleRemoteException(e, methodStr);
                return false;
            }
        }
    }

    /** See ISupplicantStaNetwork.hal for documentation */
    private boolean setIdStr(String idString) {
        synchronized (mLock) {
            final String methodStr = "setIdStr";
            if (!checkISupplicantStaNetworkAndLogFailure(methodStr)) return false;
            try {
                SupplicantStatus status = mISupplicantStaNetwork.setIdStr(idString);
                return checkStatusAndLogFailure(status, methodStr);
            } catch (RemoteException e) {
                handleRemoteException(e, methodStr);
                return false;
            }
        }
    }

    /** See ISupplicantStaNetwork.hal for documentation */
    private boolean setSaePassword(String saePassword) {
        synchronized (mLock) {
            final String methodStr = "setSaePassword";
            if (!checkISupplicantStaNetworkAndLogFailure(methodStr)) return false;
            try {
                android.hardware.wifi.supplicant.V1_2.ISupplicantStaNetwork
                        iSupplicantStaNetworkV12;

                iSupplicantStaNetworkV12 = getV1_2StaNetwork();
                if (iSupplicantStaNetworkV12 != null) {
                    /* Support for SAE Requires HAL v1.2 or higher */
                    SupplicantStatus status = iSupplicantStaNetworkV12.setSaePassword(saePassword);
                    return checkStatusAndLogFailure(status, methodStr);
                } else {
                    return false;
                }
            } catch (RemoteException e) {
                handleRemoteException(e, methodStr);
                return false;
            }
        }
    }

    /** See ISupplicantStaNetwork.hal for documentation */
    private boolean setEapErp(boolean enable) {
        synchronized (mLock) {
            final String methodStr = "setEapErp";
            if (!checkISupplicantStaNetworkAndLogFailure(methodStr)) return false;
            try {
                android.hardware.wifi.supplicant.V1_3.ISupplicantStaNetwork
                        iSupplicantStaNetworkV13;

                iSupplicantStaNetworkV13 = getV1_3StaNetwork();
                if (iSupplicantStaNetworkV13 != null) {
                    /* Support for set ERP Requires HAL v1.3 or higher */
                    SupplicantStatus status =  iSupplicantStaNetworkV13.setEapErp(enable);
                    return checkStatusAndLogFailure(status, methodStr);
                } else {
                    return false;
                }
            } catch (RemoteException e) {
                handleRemoteException(e, methodStr);
                return false;
            }
        }
    }

    /** See ISupplicantStaNetwork.hal for documentation */
    private boolean getSsid() {
        synchronized (mLock) {
            final String methodStr = "getSsid";
            if (!checkISupplicantStaNetworkAndLogFailure(methodStr)) return false;
            try {
                MutableBoolean statusOk = new MutableBoolean(false);
                mISupplicantStaNetwork.getSsid((SupplicantStatus status,
                        java.util.ArrayList<Byte> ssidValue) -> {
                    statusOk.value = status.code == SupplicantStatusCode.SUCCESS;
                    if (statusOk.value) {
                        this.mSsid = ssidValue;
                    } else {
                        checkStatusAndLogFailure(status, methodStr);
                    }
                });
                return statusOk.value;
            } catch (RemoteException e) {
                handleRemoteException(e, methodStr);
                return false;
            }
        }
    }

    /** See ISupplicantStaNetwork.hal for documentation */
    private boolean getBssid() {
        synchronized (mLock) {
            final String methodStr = "getBssid";
            if (!checkISupplicantStaNetworkAndLogFailure(methodStr)) return false;
            try {
                MutableBoolean statusOk = new MutableBoolean(false);
                mISupplicantStaNetwork.getBssid((SupplicantStatus status,
                        byte[/* 6 */] bssidValue) -> {
                    statusOk.value = status.code == SupplicantStatusCode.SUCCESS;
                    if (statusOk.value) {
                        this.mBssid = bssidValue;
                    } else {
                        checkStatusAndLogFailure(status, methodStr);
                    }
                });
                return statusOk.value;
            } catch (RemoteException e) {
                handleRemoteException(e, methodStr);
                return false;
            }
        }
    }

    /** See ISupplicantStaNetwork.hal for documentation */
    private boolean getScanSsid() {
        synchronized (mLock) {
            final String methodStr = "getScanSsid";
            if (!checkISupplicantStaNetworkAndLogFailure(methodStr)) return false;
            try {
                MutableBoolean statusOk = new MutableBoolean(false);
                mISupplicantStaNetwork.getScanSsid((SupplicantStatus status,
                        boolean enabledValue) -> {
                    statusOk.value = status.code == SupplicantStatusCode.SUCCESS;
                    if (statusOk.value) {
                        this.mScanSsid = enabledValue;
                    } else {
                        checkStatusAndLogFailure(status, methodStr);
                    }
                });
                return statusOk.value;
            } catch (RemoteException e) {
                handleRemoteException(e, methodStr);
                return false;
            }
        }
    }

    /** See ISupplicantStaNetwork.hal for documentation */
    private boolean getKeyMgmt() {
        synchronized (mLock) {
            final String methodStr = "getKeyMgmt";
            if (!checkISupplicantStaNetworkAndLogFailure(methodStr)) return false;
            if (getV1_3StaNetwork() != null) {
                return getKeyMgmt_1_3();
            } else {
                try {
                    MutableBoolean statusOk = new MutableBoolean(false);
                    mISupplicantStaNetwork.getKeyMgmt((SupplicantStatus status,
                            int keyMgmtMaskValue) -> {
                        statusOk.value = status.code == SupplicantStatusCode.SUCCESS;
                        if (statusOk.value) {
                            this.mKeyMgmtMask = keyMgmtMaskValue;
                        } else {
                            checkStatusAndLogFailure(status, methodStr);
                        }
                    });
                    return statusOk.value;
                } catch (RemoteException e) {
                    handleRemoteException(e, methodStr);
                    return false;
                }
            }
        }
    }

    private boolean getKeyMgmt_1_3() {
        synchronized (mLock) {
            final String methodStr = "getKeyMgmt_1_3";
            try {
                MutableBoolean statusOk = new MutableBoolean(false);
                getV1_3StaNetwork().getKeyMgmt_1_3((SupplicantStatus status,
                        int keyMgmtMaskValue) -> {
                    statusOk.value = status.code == SupplicantStatusCode.SUCCESS;
                    if (statusOk.value) {
                        this.mKeyMgmtMask = keyMgmtMaskValue;
                    } else {
                        checkStatusAndLogFailure(status, methodStr);
                    }
                });
                return statusOk.value;
            } catch (RemoteException e) {
                handleRemoteException(e, methodStr);
                return false;
            }
        }
    }

    /** See ISupplicantStaNetwork.hal for documentation */
    private boolean getProto() {
        synchronized (mLock) {
            final String methodStr = "getProto";
            if (!checkISupplicantStaNetworkAndLogFailure(methodStr)) return false;
            if (getV1_3StaNetwork() != null) {
                return getProto_1_3();
            } else {
                try {
                    MutableBoolean statusOk = new MutableBoolean(false);
                    mISupplicantStaNetwork.getProto(
                            (SupplicantStatus status, int protoMaskValue) -> {
                            statusOk.value = status.code == SupplicantStatusCode.SUCCESS;
                            if (statusOk.value) {
                                this.mProtoMask = protoMaskValue;
                            } else {
                                checkStatusAndLogFailure(status, methodStr);
                            }
                        });
                    return statusOk.value;
                } catch (RemoteException e) {
                    handleRemoteException(e, methodStr);
                    return false;
                }
            }
        }
    }

    private boolean getProto_1_3() {
        synchronized (mLock) {
            final String methodStr = "getProto_1_3";
            try {
                MutableBoolean statusOk = new MutableBoolean(false);
                getV1_3StaNetwork().getProto((SupplicantStatus status, int protoMaskValue) -> {
                    statusOk.value = status.code == SupplicantStatusCode.SUCCESS;
                    if (statusOk.value) {
                        this.mProtoMask = protoMaskValue;
                    } else {
                        checkStatusAndLogFailure(status, methodStr);
                    }
                });
                return statusOk.value;
            } catch (RemoteException e) {
                handleRemoteException(e, methodStr);
                return false;
            }
        }
    }

    /** See ISupplicantStaNetwork.hal for documentation */
    private boolean getAuthAlg() {
        synchronized (mLock) {
            final String methodStr = "getAuthAlg";
            if (!checkISupplicantStaNetworkAndLogFailure(methodStr)) return false;
            if (getV1_3StaNetwork() != null) {
                return getAuthAlg_1_3();
            }
            try {
                MutableBoolean statusOk = new MutableBoolean(false);
                mISupplicantStaNetwork.getAuthAlg((SupplicantStatus status,
                        int authAlgMaskValue) -> {
                    statusOk.value = status.code == SupplicantStatusCode.SUCCESS;
                    if (statusOk.value) {
                        this.mAuthAlgMask = authAlgMaskValue;
                    } else {
                        checkStatusAndLogFailure(status, methodStr);
                    }
                });
                return statusOk.value;
            } catch (RemoteException e) {
                handleRemoteException(e, methodStr);
                return false;
            }
        }
    }

    private boolean getAuthAlg_1_3() {
        final String methodStr = "getAuthAlg_1_3";
        try {
            MutableBoolean statusOk = new MutableBoolean(false);
            getV1_3StaNetwork().getAuthAlg_1_3((SupplicantStatus status,
                    int authAlgMaskValue) -> {
                statusOk.value = status.code == SupplicantStatusCode.SUCCESS;
                if (statusOk.value) {
                    this.mAuthAlgMask = authAlgMaskValue;
                } else {
                    checkStatusAndLogFailure(status, methodStr);
                }
            });
            return statusOk.value;
        } catch (RemoteException e) {
            handleRemoteException(e, methodStr);
            return false;
        }
    }

    /** See ISupplicantStaNetwork.hal for documentation */
    private boolean getGroupCipher() {
        synchronized (mLock) {
            final String methodStr = "getGroupCipher";
            if (!checkISupplicantStaNetworkAndLogFailure(methodStr)) return false;
            if (getV1_4StaNetwork() != null) {
                return getGroupCipher_1_4();
            } else if (getV1_3StaNetwork() != null) {
                return getGroupCipher_1_3();
            } else {
                try {
                    MutableBoolean statusOk = new MutableBoolean(false);
                    mISupplicantStaNetwork.getGroupCipher((SupplicantStatus status,
                            int groupCipherMaskValue) -> {
                        statusOk.value = status.code == SupplicantStatusCode.SUCCESS;
                        if (statusOk.value) {
                            this.mGroupCipherMask = groupCipherMaskValue;
                        } else {
                            checkStatusAndLogFailure(status, methodStr);
                        }
                    });
                    return statusOk.value;
                } catch (RemoteException e) {
                    handleRemoteException(e, methodStr);
                    return false;
                }
            }
        }
    }

    private boolean getGroupCipher_1_3() {
        synchronized (mLock) {
            final String methodStr = "getGroupCipher_1_3";
            try {
                MutableBoolean statusOk = new MutableBoolean(false);
                getV1_3StaNetwork().getGroupCipher((SupplicantStatus status,
                        int groupCipherMaskValue) -> {
                    statusOk.value = status.code == SupplicantStatusCode.SUCCESS;
                    if (statusOk.value) {
                        this.mGroupCipherMask = groupCipherMaskValue;
                    } else {
                        checkStatusAndLogFailure(status, methodStr);
                    }
                });
                return statusOk.value;
            } catch (RemoteException e) {
                handleRemoteException(e, methodStr);
                return false;
            }
        }
    }

    private boolean getGroupCipher_1_4() {
        synchronized (mLock) {
            final String methodStr = "getGroupCipher_1_4";
            try {
                MutableBoolean statusOk = new MutableBoolean(false);
                getV1_4StaNetwork().getGroupCipher_1_4((
                        android.hardware.wifi.supplicant.V1_4.SupplicantStatus status,
                        int groupCipherMaskValue) -> {
                    statusOk.value = status.code == SupplicantStatusCode.SUCCESS;
                    if (statusOk.value) {
                        this.mGroupCipherMask = groupCipherMaskValue;
                    } else {
                        checkStatusAndLogFailure(status, methodStr);
                    }
                });
                return statusOk.value;
            } catch (RemoteException e) {
                handleRemoteException(e, methodStr);
                return false;
            }
        }
    }

    /** See ISupplicantStaNetwork.hal for documentation */
    private boolean getPairwiseCipher() {
        synchronized (mLock) {
            final String methodStr = "getPairwiseCipher";
            if (!checkISupplicantStaNetworkAndLogFailure(methodStr)) return false;
            if (getV1_4StaNetwork() != null) {
                return getPairwiseCipher_1_4();
            } else if (getV1_3StaNetwork() != null) {
                return getPairwiseCipher_1_3();
            } else {
                try {
                    MutableBoolean statusOk = new MutableBoolean(false);
                    mISupplicantStaNetwork.getPairwiseCipher((SupplicantStatus status,
                            int pairwiseCipherMaskValue) -> {
                        statusOk.value = status.code == SupplicantStatusCode.SUCCESS;
                        if (statusOk.value) {
                            this.mPairwiseCipherMask = pairwiseCipherMaskValue;
                        } else {
                            checkStatusAndLogFailure(status, methodStr);
                        }
                    });
                    return statusOk.value;
                } catch (RemoteException e) {
                    handleRemoteException(e, methodStr);
                    return false;
                }
            }
        }
    }

    private boolean getPairwiseCipher_1_3() {
        synchronized (mLock) {
            final String methodStr = "getPairwiseCipher_1_3";
            try {
                MutableBoolean statusOk = new MutableBoolean(false);
                getV1_3StaNetwork().getPairwiseCipher((SupplicantStatus status,
                        int pairwiseCipherMaskValue) -> {
                    statusOk.value = status.code == SupplicantStatusCode.SUCCESS;
                    if (statusOk.value) {
                        this.mPairwiseCipherMask = pairwiseCipherMaskValue;
                    } else {
                        checkStatusAndLogFailure(status, methodStr);
                    }
                });
                return statusOk.value;
            } catch (RemoteException e) {
                handleRemoteException(e, methodStr);
                return false;
            }
        }
    }

    private boolean getPairwiseCipher_1_4() {
        synchronized (mLock) {
            final String methodStr = "getPairwiseCipher_1_4";
            try {
                MutableBoolean statusOk = new MutableBoolean(false);
                getV1_4StaNetwork().getPairwiseCipher_1_4((
                        android.hardware.wifi.supplicant.V1_4.SupplicantStatus status,
                        int pairwiseCipherMaskValue) -> {
                    statusOk.value = status.code == SupplicantStatusCode.SUCCESS;
                    if (statusOk.value) {
                        this.mPairwiseCipherMask = pairwiseCipherMaskValue;
                    } else {
                        checkStatusAndLogFailure(status, methodStr);
                    }
                });
                return statusOk.value;
            } catch (RemoteException e) {
                handleRemoteException(e, methodStr);
                return false;
            }
        }
    }

    /** See ISupplicantStaNetwork.hal for documentation */
    private boolean getGroupMgmtCipher() {
        synchronized (mLock) {
            final String methodStr = "getGroupMgmtCipher";
            android.hardware.wifi.supplicant.V1_2.ISupplicantStaNetwork
                    iSupplicantStaNetworkV12;

            if (!checkISupplicantStaNetworkAndLogFailure(methodStr)) return false;
            try {
                iSupplicantStaNetworkV12 = getV1_2StaNetwork();
                if (iSupplicantStaNetworkV12 != null) {
                    MutableBoolean statusOk = new MutableBoolean(false);
                    iSupplicantStaNetworkV12.getGroupMgmtCipher((SupplicantStatus status,
                            int groupMgmtCipherMaskValue) -> {
                        statusOk.value = status.code == SupplicantStatusCode.SUCCESS;
                        if (statusOk.value) {
                            this.mGroupMgmtCipherMask = groupMgmtCipherMaskValue;
                        }
                        checkStatusAndLogFailure(status, methodStr);
                    });
                    return statusOk.value;
                } else {
                    return false;
                }
            } catch (RemoteException e) {
                handleRemoteException(e, methodStr);
                return false;
            }
        }
    }

    /** See ISupplicantStaNetwork.hal for documentation */
    private boolean getPskPassphrase() {
        synchronized (mLock) {
            final String methodStr = "getPskPassphrase";
            if (!checkISupplicantStaNetworkAndLogFailure(methodStr)) return false;
            try {
                MutableBoolean statusOk = new MutableBoolean(false);
                mISupplicantStaNetwork.getPskPassphrase((SupplicantStatus status,
                        String pskValue) -> {
                    statusOk.value = status.code == SupplicantStatusCode.SUCCESS;
                    if (statusOk.value) {
                        this.mPskPassphrase = pskValue;
                    } else {
                        checkStatusAndLogFailure(status, methodStr);
                    }
                });
                return statusOk.value;
            } catch (RemoteException e) {
                handleRemoteException(e, methodStr);
                return false;
            }
        }
    }

    /** See ISupplicantStaNetwork.hal for documentation */
    private boolean getSaePassword() {
        synchronized (mLock) {
            final String methodStr = "getSaePassword";
            android.hardware.wifi.supplicant.V1_2.ISupplicantStaNetwork
                    iSupplicantStaNetworkV12;

            if (!checkISupplicantStaNetworkAndLogFailure(methodStr)) return false;
            try {
                iSupplicantStaNetworkV12 = getV1_2StaNetwork();
                if (iSupplicantStaNetworkV12 != null) {
                    MutableBoolean statusOk = new MutableBoolean(false);
                    iSupplicantStaNetworkV12.getSaePassword((SupplicantStatus status,
                            String saePassword) -> {
                        statusOk.value = status.code == SupplicantStatusCode.SUCCESS;
                        if (statusOk.value) {
                            this.mSaePassword = saePassword;
                        }
                        checkStatusAndLogFailure(status, methodStr);
                    });
                    return statusOk.value;
                } else {
                    return false;
                }
            } catch (RemoteException e) {
                handleRemoteException(e, methodStr);
                return false;
            }
        }
    }

    /** See ISupplicantStaNetwork.hal for documentation */
    private boolean getPsk() {
        synchronized (mLock) {
            final String methodStr = "getPsk";
            if (!checkISupplicantStaNetworkAndLogFailure(methodStr)) return false;
            try {
                MutableBoolean statusOk = new MutableBoolean(false);
                mISupplicantStaNetwork.getPsk((SupplicantStatus status, byte[] pskValue) -> {
                    statusOk.value = status.code == SupplicantStatusCode.SUCCESS;
                    if (statusOk.value) {
                        this.mPsk = pskValue;
                    } else {
                        checkStatusAndLogFailure(status, methodStr);
                    }
                });
                return statusOk.value;
            } catch (RemoteException e) {
                handleRemoteException(e, methodStr);
                return false;
            }
        }
    }

    /** See ISupplicantStaNetwork.hal for documentation */
    private boolean getWepKey(int keyIdx) {
        synchronized (mLock) {
            final String methodStr = "keyIdx";
            if (!checkISupplicantStaNetworkAndLogFailure(methodStr)) return false;
            try {
                MutableBoolean statusOk = new MutableBoolean(false);
                mISupplicantStaNetwork.getWepKey(keyIdx, (SupplicantStatus status,
                        java.util.ArrayList<Byte> wepKeyValue) -> {
                    statusOk.value = status.code == SupplicantStatusCode.SUCCESS;
                    if (statusOk.value) {
                        this.mWepKey = wepKeyValue;
                    } else {
                        Log.e(TAG, methodStr + ",  failed: " + status.debugMessage);
                    }
                });
                return statusOk.value;
            } catch (RemoteException e) {
                handleRemoteException(e, methodStr);
                return false;
            }
        }
    }

    /** See ISupplicantStaNetwork.hal for documentation */
    private boolean getWepTxKeyIdx() {
        synchronized (mLock) {
            final String methodStr = "getWepTxKeyIdx";
            if (!checkISupplicantStaNetworkAndLogFailure(methodStr)) return false;
            try {
                MutableBoolean statusOk = new MutableBoolean(false);
                mISupplicantStaNetwork.getWepTxKeyIdx((SupplicantStatus status,
                        int keyIdxValue) -> {
                    statusOk.value = status.code == SupplicantStatusCode.SUCCESS;
                    if (statusOk.value) {
                        this.mWepTxKeyIdx = keyIdxValue;
                    } else {
                        checkStatusAndLogFailure(status, methodStr);
                    }
                });
                return statusOk.value;
            } catch (RemoteException e) {
                handleRemoteException(e, methodStr);
                return false;
            }
        }
    }

    /** See ISupplicantStaNetwork.hal for documentation */
    private boolean getRequirePmf() {
        synchronized (mLock) {
            final String methodStr = "getRequirePmf";
            if (!checkISupplicantStaNetworkAndLogFailure(methodStr)) return false;
            try {
                MutableBoolean statusOk = new MutableBoolean(false);
                mISupplicantStaNetwork.getRequirePmf((SupplicantStatus status,
                        boolean enabledValue) -> {
                    statusOk.value = status.code == SupplicantStatusCode.SUCCESS;
                    if (statusOk.value) {
                        this.mRequirePmf = enabledValue;
                    } else {
                        checkStatusAndLogFailure(status, methodStr);
                    }
                });
                return statusOk.value;
            } catch (RemoteException e) {
                handleRemoteException(e, methodStr);
                return false;
            }
        }
    }

    /** See ISupplicantStaNetwork.hal for documentation */
    private boolean getWapiCertSuite() {
        synchronized (mLock) {
            final String methodStr = "getWapiCertSuite";
            if (!checkISupplicantStaNetworkAndLogFailure(methodStr)) return false;
            try {
                android.hardware.wifi.supplicant.V1_3.ISupplicantStaNetwork
                        iSupplicantStaNetworkV13;
                iSupplicantStaNetworkV13 = getV1_3StaNetwork();
                if (iSupplicantStaNetworkV13 != null) {
                    MutableBoolean statusOk = new MutableBoolean(false);
                    iSupplicantStaNetworkV13.getWapiCertSuite((SupplicantStatus status,
                            String suiteValue) -> {
                        statusOk.value = status.code == SupplicantStatusCode.SUCCESS;
                        if (statusOk.value) {
                            mWapiCertSuite = suiteValue;
                        } else {
                            checkStatusAndLogFailure(status, methodStr);
                        }
                    });
                    return statusOk.value;
                } else {
                    Log.e(TAG, "Cannot get ISupplicantStaNetwork V1.3");
                    return false;
                }
            } catch (RemoteException e) {
                handleRemoteException(e, methodStr);
                return false;
            }
        }
    }

    /** See ISupplicantStaNetwork.hal for documentation */
    private boolean getEapMethod() {
        synchronized (mLock) {
            final String methodStr = "getEapMethod";
            if (!checkISupplicantStaNetworkAndLogFailure(methodStr)) return false;
            try {
                MutableBoolean statusOk = new MutableBoolean(false);
                mISupplicantStaNetwork.getEapMethod((SupplicantStatus status,
                        int methodValue) -> {
                    statusOk.value = status.code == SupplicantStatusCode.SUCCESS;
                    if (statusOk.value) {
                        this.mEapMethod = methodValue;
                    } else {
                        checkStatusAndLogFailure(status, methodStr);
                    }
                });
                return statusOk.value;
            } catch (RemoteException e) {
                handleRemoteException(e, methodStr);
                return false;
            }
        }
    }

    /** See ISupplicantStaNetwork.hal for documentation */
    private boolean getEapPhase2Method() {
        synchronized (mLock) {
            final String methodStr = "getEapPhase2Method";
            if (!checkISupplicantStaNetworkAndLogFailure(methodStr)) return false;
            try {
                MutableBoolean statusOk = new MutableBoolean(false);
                mISupplicantStaNetwork.getEapPhase2Method((SupplicantStatus status,
                        int methodValue) -> {
                    statusOk.value = status.code == SupplicantStatusCode.SUCCESS;
                    if (statusOk.value) {
                        this.mEapPhase2Method = methodValue;
                    } else {
                        checkStatusAndLogFailure(status, methodStr);
                    }
                });
                return statusOk.value;
            } catch (RemoteException e) {
                handleRemoteException(e, methodStr);
                return false;
            }
        }
    }

    /** See ISupplicantStaNetwork.hal for documentation */
    private boolean getEapIdentity() {
        synchronized (mLock) {
            final String methodStr = "getEapIdentity";
            if (!checkISupplicantStaNetworkAndLogFailure(methodStr)) return false;
            try {
                MutableBoolean statusOk = new MutableBoolean(false);
                mISupplicantStaNetwork.getEapIdentity((SupplicantStatus status,
                        ArrayList<Byte> identityValue) -> {
                    statusOk.value = status.code == SupplicantStatusCode.SUCCESS;
                    if (statusOk.value) {
                        this.mEapIdentity = identityValue;
                    } else {
                        checkStatusAndLogFailure(status, methodStr);
                    }
                });
                return statusOk.value;
            } catch (RemoteException e) {
                handleRemoteException(e, methodStr);
                return false;
            }
        }
    }

    /** See ISupplicantStaNetwork.hal for documentation */
    private boolean getEapAnonymousIdentity() {
        synchronized (mLock) {
            final String methodStr = "getEapAnonymousIdentity";
            if (!checkISupplicantStaNetworkAndLogFailure(methodStr)) return false;
            try {
                MutableBoolean statusOk = new MutableBoolean(false);
                mISupplicantStaNetwork.getEapAnonymousIdentity((SupplicantStatus status,
                        ArrayList<Byte> identityValue) -> {
                    statusOk.value = status.code == SupplicantStatusCode.SUCCESS;
                    if (statusOk.value) {
                        this.mEapAnonymousIdentity = identityValue;
                    } else {
                        checkStatusAndLogFailure(status, methodStr);
                    }
                });
                return statusOk.value;
            } catch (RemoteException e) {
                handleRemoteException(e, methodStr);
                return false;
            }
        }
    }

    /**
     * A wrapping method for getEapAnonymousIdentity().
     * This get anonymous identity from supplicant and returns it as a string.
     *
     * @return anonymous identity string if succeeds, null otherwise.
     */
    public String fetchEapAnonymousIdentity() {
        synchronized (mLock) {
            if (!getEapAnonymousIdentity()) {
                return null;
            }
            return NativeUtil.stringFromByteArrayList(mEapAnonymousIdentity);
        }
    }

    /** See ISupplicantStaNetwork.hal for documentation */
    private boolean getEapPassword() {
        synchronized (mLock) {
            final String methodStr = "getEapPassword";
            if (!checkISupplicantStaNetworkAndLogFailure(methodStr)) return false;
            try {
                MutableBoolean statusOk = new MutableBoolean(false);
                mISupplicantStaNetwork.getEapPassword((SupplicantStatus status,
                        ArrayList<Byte> passwordValue) -> {
                    statusOk.value = status.code == SupplicantStatusCode.SUCCESS;
                    if (statusOk.value) {
                        this.mEapPassword = passwordValue;
                    } else {
                        checkStatusAndLogFailure(status, methodStr);
                    }
                });
                return statusOk.value;
            } catch (RemoteException e) {
                handleRemoteException(e, methodStr);
                return false;
            }
        }
    }

    /** See ISupplicantStaNetwork.hal for documentation */
    private boolean getEapCACert() {
        synchronized (mLock) {
            final String methodStr = "getEapCACert";
            if (!checkISupplicantStaNetworkAndLogFailure(methodStr)) return false;
            try {
                MutableBoolean statusOk = new MutableBoolean(false);
                mISupplicantStaNetwork.getEapCACert((SupplicantStatus status, String pathValue) -> {
                    statusOk.value = status.code == SupplicantStatusCode.SUCCESS;
                    if (statusOk.value) {
                        this.mEapCACert = pathValue;
                    } else {
                        checkStatusAndLogFailure(status, methodStr);
                    }
                });
                return statusOk.value;
            } catch (RemoteException e) {
                handleRemoteException(e, methodStr);
                return false;
            }
        }
    }

    /** See ISupplicantStaNetwork.hal for documentation */
    private boolean getEapCAPath() {
        synchronized (mLock) {
            final String methodStr = "getEapCAPath";
            if (!checkISupplicantStaNetworkAndLogFailure(methodStr)) return false;
            try {
                MutableBoolean statusOk = new MutableBoolean(false);
                mISupplicantStaNetwork.getEapCAPath((SupplicantStatus status, String pathValue) -> {
                    statusOk.value = status.code == SupplicantStatusCode.SUCCESS;
                    if (statusOk.value) {
                        this.mEapCAPath = pathValue;
                    } else {
                        checkStatusAndLogFailure(status, methodStr);
                    }
                });
                return statusOk.value;
            } catch (RemoteException e) {
                handleRemoteException(e, methodStr);
                return false;
            }
        }
    }

    /** See ISupplicantStaNetwork.hal for documentation */
    private boolean getEapClientCert() {
        synchronized (mLock) {
            final String methodStr = "getEapClientCert";
            if (!checkISupplicantStaNetworkAndLogFailure(methodStr)) return false;
            try {
                MutableBoolean statusOk = new MutableBoolean(false);
                mISupplicantStaNetwork.getEapClientCert((SupplicantStatus status,
                        String pathValue) -> {
                    statusOk.value = status.code == SupplicantStatusCode.SUCCESS;
                    if (statusOk.value) {
                        this.mEapClientCert = pathValue;
                    } else {
                        checkStatusAndLogFailure(status, methodStr);
                    }
                });
                return statusOk.value;
            } catch (RemoteException e) {
                handleRemoteException(e, methodStr);
                return false;
            }
        }
    }

    /** See ISupplicantStaNetwork.hal for documentation */
    private boolean getEapPrivateKeyId() {
        synchronized (mLock) {
            final String methodStr = "getEapPrivateKeyId";
            if (!checkISupplicantStaNetworkAndLogFailure(methodStr)) return false;
            try {
                MutableBoolean statusOk = new MutableBoolean(false);
                mISupplicantStaNetwork.getEapPrivateKeyId((SupplicantStatus status,
                        String idValue) -> {
                    statusOk.value = status.code == SupplicantStatusCode.SUCCESS;
                    if (statusOk.value) {
                        this.mEapPrivateKeyId = idValue;
                    } else {
                        checkStatusAndLogFailure(status, methodStr);
                    }
                });
                return statusOk.value;
            } catch (RemoteException e) {
                handleRemoteException(e, methodStr);
                return false;
            }
        }
    }

    /** See ISupplicantStaNetwork.hal for documentation */
    private boolean getEapSubjectMatch() {
        synchronized (mLock) {
            final String methodStr = "getEapSubjectMatch";
            if (!checkISupplicantStaNetworkAndLogFailure(methodStr)) return false;
            try {
                MutableBoolean statusOk = new MutableBoolean(false);
                mISupplicantStaNetwork.getEapSubjectMatch((SupplicantStatus status,
                        String matchValue) -> {
                    statusOk.value = status.code == SupplicantStatusCode.SUCCESS;
                    if (statusOk.value) {
                        this.mEapSubjectMatch = matchValue;
                    } else {
                        checkStatusAndLogFailure(status, methodStr);
                    }
                });
                return statusOk.value;
            } catch (RemoteException e) {
                handleRemoteException(e, methodStr);
                return false;
            }
        }
    }

    /** See ISupplicantStaNetwork.hal for documentation */
    private boolean getEapAltSubjectMatch() {
        synchronized (mLock) {
            final String methodStr = "getEapAltSubjectMatch";
            if (!checkISupplicantStaNetworkAndLogFailure(methodStr)) return false;
            try {
                MutableBoolean statusOk = new MutableBoolean(false);
                mISupplicantStaNetwork.getEapAltSubjectMatch((SupplicantStatus status,
                        String matchValue) -> {
                    statusOk.value = status.code == SupplicantStatusCode.SUCCESS;
                    if (statusOk.value) {
                        this.mEapAltSubjectMatch = matchValue;
                    } else {
                        checkStatusAndLogFailure(status, methodStr);
                    }
                });
                return statusOk.value;
            } catch (RemoteException e) {
                handleRemoteException(e, methodStr);
                return false;
            }
        }
    }

    /** See ISupplicantStaNetwork.hal for documentation */
    private boolean getEapEngine() {
        synchronized (mLock) {
            final String methodStr = "getEapEngine";
            if (!checkISupplicantStaNetworkAndLogFailure(methodStr)) return false;
            try {
                MutableBoolean statusOk = new MutableBoolean(false);
                mISupplicantStaNetwork.getEapEngine((SupplicantStatus status,
                        boolean enabledValue) -> {
                    statusOk.value = status.code == SupplicantStatusCode.SUCCESS;
                    if (statusOk.value) {
                        this.mEapEngine = enabledValue;
                    } else {
                        checkStatusAndLogFailure(status, methodStr);
                    }
                });
                return statusOk.value;
            } catch (RemoteException e) {
                handleRemoteException(e, methodStr);
                return false;
            }
        }
    }

    /** See ISupplicantStaNetwork.hal for documentation */
    private boolean getEapEngineID() {
        synchronized (mLock) {
            final String methodStr = "getEapEngineID";
            if (!checkISupplicantStaNetworkAndLogFailure(methodStr)) return false;
            try {
                MutableBoolean statusOk = new MutableBoolean(false);
                mISupplicantStaNetwork.getEapEngineID((SupplicantStatus status, String idValue) -> {
                    statusOk.value = status.code == SupplicantStatusCode.SUCCESS;
                    if (statusOk.value) {
                        this.mEapEngineID = idValue;
                    } else {
                        checkStatusAndLogFailure(status, methodStr);
                    }
                });
                return statusOk.value;
            } catch (RemoteException e) {
                handleRemoteException(e, methodStr);
                return false;
            }
        }
    }

    /** See ISupplicantStaNetwork.hal for documentation */
    private boolean getEapDomainSuffixMatch() {
        synchronized (mLock) {
            final String methodStr = "getEapDomainSuffixMatch";
            if (!checkISupplicantStaNetworkAndLogFailure(methodStr)) return false;
            try {
                MutableBoolean statusOk = new MutableBoolean(false);
                mISupplicantStaNetwork.getEapDomainSuffixMatch((SupplicantStatus status,
                        String matchValue) -> {
                    statusOk.value = status.code == SupplicantStatusCode.SUCCESS;
                    if (statusOk.value) {
                        this.mEapDomainSuffixMatch = matchValue;
                    } else {
                        checkStatusAndLogFailure(status, methodStr);
                    }
                });
                return statusOk.value;
            } catch (RemoteException e) {
                handleRemoteException(e, methodStr);
                return false;
            }
        }
    }

    /** See ISupplicantStaNetwork.hal for documentation */
    private boolean getIdStr() {
        synchronized (mLock) {
            final String methodStr = "getIdStr";
            if (!checkISupplicantStaNetworkAndLogFailure(methodStr)) return false;
            try {
                MutableBoolean statusOk = new MutableBoolean(false);
                mISupplicantStaNetwork.getIdStr((SupplicantStatus status, String idString) -> {
                    statusOk.value = status.code == SupplicantStatusCode.SUCCESS;
                    if (statusOk.value) {
                        this.mIdStr = idString;
                    } else {
                        checkStatusAndLogFailure(status, methodStr);
                    }
                });
                return statusOk.value;
            } catch (RemoteException e) {
                handleRemoteException(e, methodStr);
                return false;
            }
        }
    }

    /** See ISupplicantStaNetwork.hal for documentation */
    private boolean enable(boolean noConnect) {
        synchronized (mLock) {
            final String methodStr = "enable";
            if (!checkISupplicantStaNetworkAndLogFailure(methodStr)) return false;
            try {
                SupplicantStatus status = mISupplicantStaNetwork.enable(noConnect);
                return checkStatusAndLogFailure(status, methodStr);
            } catch (RemoteException e) {
                handleRemoteException(e, methodStr);
                return false;
            }
        }
    }

    /** See ISupplicantStaNetwork.hal for documentation */
    public boolean disable() {
        synchronized (mLock) {
            final String methodStr = "disable";
            if (!checkISupplicantStaNetworkAndLogFailure(methodStr)) return false;
            try {
                SupplicantStatus status = mISupplicantStaNetwork.disable();
                return checkStatusAndLogFailure(status, methodStr);
            } catch (RemoteException e) {
                handleRemoteException(e, methodStr);
                return false;
            }
        }
    }

    /**
     * Trigger a connection to this network.
     *
     * @return true if it succeeds, false otherwise.
     */
    public boolean select() {
        synchronized (mLock) {
            final String methodStr = "select";
            if (!checkISupplicantStaNetworkAndLogFailure(methodStr)) return false;
            try {
                SupplicantStatus status = mISupplicantStaNetwork.select();
                return checkStatusAndLogFailure(status, methodStr);
            } catch (RemoteException e) {
                handleRemoteException(e, methodStr);
                return false;
            }
        }
    }

    /**
     * Send GSM auth response.
     *
     * @param paramsStr Response params as a string.
     * @return true if succeeds, false otherwise.
     */
    public boolean sendNetworkEapSimGsmAuthResponse(String paramsStr) {
        synchronized (mLock) {
            try {
                Matcher match = GSM_AUTH_RESPONSE_PARAMS_PATTERN.matcher(paramsStr);
                ArrayList<ISupplicantStaNetwork.NetworkResponseEapSimGsmAuthParams> params =
                        new ArrayList<>();
                while (match.find()) {
                    if (match.groupCount() != 2) {
                        Log.e(TAG, "Malformed gsm auth response params: " + paramsStr);
                        return false;
                    }
                    ISupplicantStaNetwork.NetworkResponseEapSimGsmAuthParams param =
                            new ISupplicantStaNetwork.NetworkResponseEapSimGsmAuthParams();
                    byte[] kc = NativeUtil.hexStringToByteArray(match.group(1));
                    if (kc == null || kc.length != param.kc.length) {
                        Log.e(TAG, "Invalid kc value: " + match.group(1));
                        return false;
                    }
                    byte[] sres = NativeUtil.hexStringToByteArray(match.group(2));
                    if (sres == null || sres.length != param.sres.length) {
                        Log.e(TAG, "Invalid sres value: " + match.group(2));
                        return false;
                    }
                    System.arraycopy(kc, 0, param.kc, 0, param.kc.length);
                    System.arraycopy(sres, 0, param.sres, 0, param.sres.length);
                    params.add(param);
                }
                // The number of kc/sres pairs can either be 2 or 3 depending on the request.
                if (params.size() > 3 || params.size() < 2) {
                    Log.e(TAG, "Malformed gsm auth response params: " + paramsStr);
                    return false;
                }
                return sendNetworkEapSimGsmAuthResponse(params);
            } catch (IllegalArgumentException e) {
                Log.e(TAG, "Illegal argument " + paramsStr, e);
                return false;
            }
        }
    }

    /** See ISupplicantStaNetwork.hal for documentation */
    private boolean sendNetworkEapSimGsmAuthResponse(
            ArrayList<ISupplicantStaNetwork.NetworkResponseEapSimGsmAuthParams> params) {
        synchronized (mLock) {
            final String methodStr = "sendNetworkEapSimGsmAuthResponse";
            if (!checkISupplicantStaNetworkAndLogFailure(methodStr)) return false;
            try {
                SupplicantStatus status =
                        mISupplicantStaNetwork.sendNetworkEapSimGsmAuthResponse(params);
                return checkStatusAndLogFailure(status, methodStr);
            } catch (RemoteException e) {
                handleRemoteException(e, methodStr);
                return false;
            }
        }
    }

    /** See ISupplicantStaNetwork.hal for documentation */
    public boolean sendNetworkEapSimGsmAuthFailure() {
        synchronized (mLock) {
            final String methodStr = "sendNetworkEapSimGsmAuthFailure";
            if (!checkISupplicantStaNetworkAndLogFailure(methodStr)) return false;
            try {
                SupplicantStatus status = mISupplicantStaNetwork.sendNetworkEapSimGsmAuthFailure();
                return checkStatusAndLogFailure(status, methodStr);
            } catch (RemoteException e) {
                handleRemoteException(e, methodStr);
                return false;
            }
        }
    }

    /**
     * Send UMTS auth response.
     *
     * @param paramsStr Response params as a string.
     * @return true if succeeds, false otherwise.
     */
    public boolean sendNetworkEapSimUmtsAuthResponse(String paramsStr) {
        synchronized (mLock) {
            try {
                Matcher match = UMTS_AUTH_RESPONSE_PARAMS_PATTERN.matcher(paramsStr);
                if (!match.find() || match.groupCount() != 3) {
                    Log.e(TAG, "Malformed umts auth response params: " + paramsStr);
                    return false;
                }
                ISupplicantStaNetwork.NetworkResponseEapSimUmtsAuthParams params =
                        new ISupplicantStaNetwork.NetworkResponseEapSimUmtsAuthParams();
                byte[] ik = NativeUtil.hexStringToByteArray(match.group(1));
                if (ik == null || ik.length != params.ik.length) {
                    Log.e(TAG, "Invalid ik value: " + match.group(1));
                    return false;
                }
                byte[] ck = NativeUtil.hexStringToByteArray(match.group(2));
                if (ck == null || ck.length != params.ck.length) {
                    Log.e(TAG, "Invalid ck value: " + match.group(2));
                    return false;
                }
                byte[] res = NativeUtil.hexStringToByteArray(match.group(3));
                if (res == null || res.length == 0) {
                    Log.e(TAG, "Invalid res value: " + match.group(3));
                    return false;
                }
                System.arraycopy(ik, 0, params.ik, 0, params.ik.length);
                System.arraycopy(ck, 0, params.ck, 0, params.ck.length);
                for (byte b : res) {
                    params.res.add(b);
                }
                return sendNetworkEapSimUmtsAuthResponse(params);
            } catch (IllegalArgumentException e) {
                Log.e(TAG, "Illegal argument " + paramsStr, e);
                return false;
            }
        }
    }

    /** See ISupplicantStaNetwork.hal for documentation */
    private boolean sendNetworkEapSimUmtsAuthResponse(
            ISupplicantStaNetwork.NetworkResponseEapSimUmtsAuthParams params) {
        synchronized (mLock) {
            final String methodStr = "sendNetworkEapSimUmtsAuthResponse";
            if (!checkISupplicantStaNetworkAndLogFailure(methodStr)) return false;
            try {
                SupplicantStatus status =
                        mISupplicantStaNetwork.sendNetworkEapSimUmtsAuthResponse(params);
                return checkStatusAndLogFailure(status, methodStr);
            } catch (RemoteException e) {
                handleRemoteException(e, methodStr);
                return false;
            }
        }
    }

    /**
     * Send UMTS auts response.
     *
     * @param paramsStr Response params as a string.
     * @return true if succeeds, false otherwise.
     */
    public boolean sendNetworkEapSimUmtsAutsResponse(String paramsStr) {
        synchronized (mLock) {
            try {
                Matcher match = UMTS_AUTS_RESPONSE_PARAMS_PATTERN.matcher(paramsStr);
                if (!match.find() || match.groupCount() != 1) {
                    Log.e(TAG, "Malformed umts auts response params: " + paramsStr);
                    return false;
                }
                byte[] auts = NativeUtil.hexStringToByteArray(match.group(1));
                if (auts == null || auts.length != 14) {
                    Log.e(TAG, "Invalid auts value: " + match.group(1));
                    return false;
                }
                return sendNetworkEapSimUmtsAutsResponse(auts);
            } catch (IllegalArgumentException e) {
                Log.e(TAG, "Illegal argument " + paramsStr, e);
                return false;
            }
        }
    }

    /** See ISupplicantStaNetwork.hal for documentation */
    private boolean sendNetworkEapSimUmtsAutsResponse(byte[/* 14 */] auts) {
        synchronized (mLock) {
            final String methodStr = "sendNetworkEapSimUmtsAutsResponse";
            if (!checkISupplicantStaNetworkAndLogFailure(methodStr)) return false;
            try {
                SupplicantStatus status =
                        mISupplicantStaNetwork.sendNetworkEapSimUmtsAutsResponse(auts);
                return checkStatusAndLogFailure(status, methodStr);
            } catch (RemoteException e) {
                handleRemoteException(e, methodStr);
                return false;
            }
        }
    }

    /** See ISupplicantStaNetwork.hal for documentation */
    public boolean sendNetworkEapSimUmtsAuthFailure() {
        synchronized (mLock) {
            final String methodStr = "sendNetworkEapSimUmtsAuthFailure";
            if (!checkISupplicantStaNetworkAndLogFailure(methodStr)) return false;
            try {
                SupplicantStatus status = mISupplicantStaNetwork.sendNetworkEapSimUmtsAuthFailure();
                return checkStatusAndLogFailure(status, methodStr);
            } catch (RemoteException e) {
                handleRemoteException(e, methodStr);
                return false;
            }
        }
    }

    /**
     * Method to mock out the V1_1 ISupplicantStaNetwork retrieval in unit tests.
     *
     * @return 1.1 ISupplicantStaNetwork object if the device is running the 1.1 supplicant hal
     * service, null otherwise.
     */
    protected android.hardware.wifi.supplicant.V1_1.ISupplicantStaNetwork
    getSupplicantStaNetworkForV1_1Mockable() {
        if (mISupplicantStaNetwork == null) return null;
        return android.hardware.wifi.supplicant.V1_1.ISupplicantStaNetwork.castFrom(
                mISupplicantStaNetwork);
    }

    /**
     * Method to mock out the V1_2 ISupplicantStaNetwork retrieval in unit tests.
     *
     * @return 1.2 ISupplicantStaNetwork object if the device is running the 1.2 supplicant hal
     * service, null otherwise.
     */
    protected android.hardware.wifi.supplicant.V1_2.ISupplicantStaNetwork
            getSupplicantStaNetworkForV1_2Mockable() {
        if (mISupplicantStaNetwork == null) return null;
        return android.hardware.wifi.supplicant.V1_2.ISupplicantStaNetwork.castFrom(
                mISupplicantStaNetwork);
    }

    /**
     * Method to mock out the V1_3 ISupplicantStaNetwork retrieval in unit tests.
     *
     * @return 1.3 ISupplicantStaNetwork object if the device is running the 1.3 supplicant hal
     * service, null otherwise.
     */
    protected android.hardware.wifi.supplicant.V1_3.ISupplicantStaNetwork
            getSupplicantStaNetworkForV1_3Mockable() {
        if (mISupplicantStaNetwork == null) return null;
        return android.hardware.wifi.supplicant.V1_3.ISupplicantStaNetwork.castFrom(
                mISupplicantStaNetwork);
    }

    /**
     * Method to mock out the V1_4 ISupplicantStaNetwork retrieval in unit tests.
     *
     * @return 1.4 ISupplicantStaNetwork object if the device is running the 1.4 supplicant hal
     * service, null otherwise.
     */
    protected android.hardware.wifi.supplicant.V1_4.ISupplicantStaNetwork
            getSupplicantStaNetworkForV1_4Mockable() {
        if (mISupplicantStaNetwork == null) return null;
        return android.hardware.wifi.supplicant.V1_4.ISupplicantStaNetwork.castFrom(
                mISupplicantStaNetwork);
    }

    /**
     * Send eap identity response.
     *
     * @param identityStr          identity used for EAP-Identity
     * @param encryptedIdentityStr encrypted identity used for EAP-AKA/EAP-SIM
     * @return true if succeeds, false otherwise.
     */
    public boolean sendNetworkEapIdentityResponse(String identityStr,
            String encryptedIdentityStr) {
        synchronized (mLock) {
            try {
                ArrayList<Byte> unencryptedIdentity =
                        NativeUtil.stringToByteArrayList(identityStr);
                ArrayList<Byte> encryptedIdentity = null;
                if (!TextUtils.isEmpty(encryptedIdentityStr)) {
                    encryptedIdentity = NativeUtil.stringToByteArrayList(encryptedIdentityStr);
                }
                return sendNetworkEapIdentityResponse(unencryptedIdentity, encryptedIdentity);
            } catch (IllegalArgumentException e) {
                Log.e(TAG, "Illegal argument " + identityStr + "," + encryptedIdentityStr, e);
                return false;
            }
        }
    }

    /** See ISupplicantStaNetwork.hal for documentation */
    private boolean sendNetworkEapIdentityResponse(ArrayList<Byte> unencryptedIdentity,
            ArrayList<Byte> encryptedIdentity) {
        synchronized (mLock) {
            final String methodStr = "sendNetworkEapIdentityResponse";
            if (!checkISupplicantStaNetworkAndLogFailure(methodStr)) return false;
            try {
                SupplicantStatus status;
                android.hardware.wifi.supplicant.V1_1.ISupplicantStaNetwork
                        iSupplicantStaNetworkV11 =
                        getSupplicantStaNetworkForV1_1Mockable();

                if (iSupplicantStaNetworkV11 != null && encryptedIdentity != null) {
                    status = iSupplicantStaNetworkV11.sendNetworkEapIdentityResponse_1_1(
                            unencryptedIdentity, encryptedIdentity);
                } else {
                    status = mISupplicantStaNetwork.sendNetworkEapIdentityResponse(
                            unencryptedIdentity);
                }

                return checkStatusAndLogFailure(status, methodStr);
            } catch (RemoteException e) {
                handleRemoteException(e, methodStr);
                return false;
            }
        }
    }

    /** See ISupplicantStaNetwork.hal for documentation */
    private boolean setOcsp(@Ocsp int ocsp) {
        synchronized (mLock) {
            final String methodStr = "setOcsp";
            if (!checkISupplicantStaNetworkAndLogFailure(methodStr)) return false;

            int halOcspValue = android.hardware.wifi.supplicant.V1_3.OcspType.NONE;
            switch (ocsp) {
                case WifiEnterpriseConfig.OCSP_REQUEST_CERT_STATUS:
                    halOcspValue = android.hardware.wifi.supplicant.V1_3
                            .OcspType.REQUEST_CERT_STATUS;
                    break;
                case WifiEnterpriseConfig.OCSP_REQUIRE_CERT_STATUS:
                    halOcspValue = android.hardware.wifi.supplicant.V1_3
                            .OcspType.REQUIRE_CERT_STATUS;
                    break;
                case WifiEnterpriseConfig.OCSP_REQUIRE_ALL_NON_TRUSTED_CERTS_STATUS:
                    halOcspValue = android.hardware.wifi.supplicant.V1_3
                            .OcspType.REQUIRE_ALL_CERTS_STATUS;
                    break;
            }
            try {
                android.hardware.wifi.supplicant.V1_3.ISupplicantStaNetwork
                        iSupplicantStaNetworkV13;

                iSupplicantStaNetworkV13 = getV1_3StaNetwork();
                if (iSupplicantStaNetworkV13 != null) {
                    /* Support for OCSP Requires HAL v1.3 or higher */
                    SupplicantStatus status = iSupplicantStaNetworkV13
                            .setOcsp(halOcspValue);
                    return checkStatusAndLogFailure(status, methodStr);
                } else {
                    Log.e(TAG, "Cannot get ISupplicantStaNetwork V1.3");
                    return false;
                }
            } catch (RemoteException e) {
                handleRemoteException(e, methodStr);
                return false;
            }
        }
    }

    /** See ISupplicantStaNetwork.hal for documentation */
    private boolean getOcsp() {
        synchronized (mLock) {
            final String methodStr = "getOcsp";
            if (!checkISupplicantStaNetworkAndLogFailure(methodStr)) return false;

            try {
                android.hardware.wifi.supplicant.V1_3.ISupplicantStaNetwork
                        iSupplicantStaNetworkV13;
                iSupplicantStaNetworkV13 = getV1_3StaNetwork();
                if (iSupplicantStaNetworkV13 != null) {
                    MutableBoolean statusOk = new MutableBoolean(false);
                    iSupplicantStaNetworkV13.getOcsp((SupplicantStatus status,
                            int halOcspValue) -> {
                        statusOk.value = status.code == SupplicantStatusCode.SUCCESS;
                        if (statusOk.value) {
                            mOcsp = WifiEnterpriseConfig.OCSP_NONE;
                            switch (halOcspValue) {
                                case android.hardware.wifi.supplicant.V1_3
                                        .OcspType.REQUEST_CERT_STATUS:
                                    mOcsp = WifiEnterpriseConfig.OCSP_REQUEST_CERT_STATUS;
                                    break;
                                case android.hardware.wifi.supplicant.V1_3
                                        .OcspType.REQUIRE_CERT_STATUS:
                                    mOcsp = WifiEnterpriseConfig.OCSP_REQUIRE_CERT_STATUS;
                                    break;
                                case android.hardware.wifi.supplicant.V1_3
                                        .OcspType.REQUIRE_ALL_CERTS_STATUS:
                                    mOcsp = WifiEnterpriseConfig
                                            .OCSP_REQUIRE_ALL_NON_TRUSTED_CERTS_STATUS;
                                    break;
                                default:
                                    Log.e(TAG, "Invalid HAL OCSP value " + halOcspValue);
                                    break;
                            }
                        } else {
                            checkStatusAndLogFailure(status, methodStr);
                        }
                    });
                    return statusOk.value;
                } else {
                    Log.e(TAG, "Cannot get ISupplicantStaNetwork V1.3");
                    return false;
                }
            } catch (RemoteException e) {
                handleRemoteException(e, methodStr);
                return false;
            }
        }
    }

    /** See ISupplicantStaNetwork.hal for documentation */
    public boolean setPmkCache(ArrayList<Byte> serializedEntry) {
        synchronized (mLock) {
            final String methodStr = "setPmkCache";
            if (!checkISupplicantStaNetworkAndLogFailure(methodStr)) return false;

            try {
                android.hardware.wifi.supplicant.V1_3.ISupplicantStaNetwork
                        iSupplicantStaNetworkV13;

                iSupplicantStaNetworkV13 = getV1_3StaNetwork();
                if (iSupplicantStaNetworkV13 != null) {
                    SupplicantStatus status = iSupplicantStaNetworkV13
                            .setPmkCache(serializedEntry);
                    return checkStatusAndLogFailure(status, methodStr);
                } else {
                    Log.e(TAG, "Cannot get ISupplicantStaNetwork V1.3");
                    return false;
                }
            } catch (RemoteException e) {
                handleRemoteException(e, methodStr);
                return false;
            }
        }
    }

    /**
     * Retrieve the NFC token for this network.
     *
     * @return Hex string corresponding to the NFC token or null for failure.
     */
    public String getWpsNfcConfigurationToken() {
        synchronized (mLock) {
            ArrayList<Byte> token = getWpsNfcConfigurationTokenInternal();
            if (token == null) {
                return null;
            }
            return NativeUtil.hexStringFromByteArray(NativeUtil.byteArrayFromArrayList(token));
        }
    }

    /** See ISupplicantStaNetwork.hal for documentation */
    private ArrayList<Byte> getWpsNfcConfigurationTokenInternal() {
        synchronized (mLock) {
            final String methodStr = "getWpsNfcConfigurationToken";
            if (!checkISupplicantStaNetworkAndLogFailure(methodStr)) return null;
            final Mutable<ArrayList<Byte>> gotToken = new Mutable<>();
            try {
                mISupplicantStaNetwork.getWpsNfcConfigurationToken(
                        (SupplicantStatus status, ArrayList<Byte> token) -> {
                            if (checkStatusAndLogFailure(status, methodStr)) {
                                gotToken.value = token;
                            }
                        });
            } catch (RemoteException e) {
                handleRemoteException(e, methodStr);
            }
            return gotToken.value;
        }
    }

    /**
     * Returns true if provided status code is SUCCESS, logs debug message and returns false
     * otherwise
     */
    private boolean checkStatusAndLogFailure(SupplicantStatus status, final String methodStr) {
        synchronized (mLock) {
            if (status.code != SupplicantStatusCode.SUCCESS) {
                Log.e(TAG, "ISupplicantStaNetwork." + methodStr + " failed: " + status);
                return false;
            } else {
                if (mVerboseLoggingEnabled) {
                    Log.d(TAG, "ISupplicantStaNetwork." + methodStr + " succeeded");
                }
                return true;
            }
        }
    }

    /**
     * Returns true if provided status code is SUCCESS, logs debug message and returns false
     * otherwise
     */
<<<<<<< HEAD
    private boolean checkVendorStatusAndLogFailure(SupplicantStatus status, final String methodStr) {
        synchronized (mLock) {
            if (status.code != SupplicantStatusCode.SUCCESS) {
                Log.e(TAG, "ISupplicantVendorStaNetwork." + methodStr + " failed: " + status);
                return false;
            } else {
                if (mVerboseLoggingEnabled) {
                    Log.d(TAG, "ISupplicantVendorStaNetwork." + methodStr + " succeeded");
=======
    private boolean checkStatusAndLogFailure(
            android.hardware.wifi.supplicant.V1_4.SupplicantStatus status,
            final String methodStr) {
        synchronized (mLock) {
            if (status.code
                    != android.hardware.wifi.supplicant.V1_4.SupplicantStatusCode.SUCCESS) {
                Log.e(TAG, "ISupplicantStaNetwork." + methodStr + " failed: " + status);
                return false;
            } else {
                if (mVerboseLoggingEnabled) {
                    Log.d(TAG, "ISupplicantStaNetwork." + methodStr + " succeeded");
>>>>>>> c650138a
                }
                return true;
            }
        }
    }

    /**
     * Helper function to log callbacks.
     */
    protected void logCallback(final String methodStr) {
        synchronized (mLock) {
            if (mVerboseLoggingEnabled) {
                Log.d(TAG, "ISupplicantStaNetworkCallback." + methodStr + " received");
            }
        }
    }

    /**
     * Returns false if ISupplicantStaNetwork is null, and logs failure of methodStr
     */
    private boolean checkISupplicantStaNetworkAndLogFailure(final String methodStr) {
        synchronized (mLock) {
            if (mISupplicantStaNetwork == null) {
                Log.e(TAG, "Can't call " + methodStr + ", ISupplicantStaNetwork is null");
                return false;
            }
            return true;
        }
    }

    /**
     * Returns false if ISupplicantVendorStaNetwork is null, and logs failure of methodStr
     */
    private boolean checkISupplicantVendorStaNetworkAndLogFailure(final String methodStr) {
        synchronized (mLock) {
            if (mISupplicantVendorStaNetwork == null) {
                Log.e(TAG, "Can't call " + methodStr + ", ISupplicantVendorStaNetwork is null");
                return false;
            }
            return true;
        }
    }

    private void handleRemoteException(RemoteException e, String methodStr) {
        synchronized (mLock) {
            mISupplicantStaNetwork = null;
            Log.e(TAG, "ISupplicantStaNetwork." + methodStr + " failed with exception", e);
        }
    }

    /**
     * Adds FT flags for networks if the device supports it.
     */
    private BitSet addFastTransitionFlags(BitSet keyManagementFlags) {
        synchronized (mLock) {
            if (!mContext.getResources().getBoolean(
                    R.bool.config_wifi_fast_bss_transition_enabled)) {
                return keyManagementFlags;
            }
            BitSet modifiedFlags = (BitSet) keyManagementFlags.clone();
            if (keyManagementFlags.get(WifiConfiguration.KeyMgmt.WPA_PSK)) {
                modifiedFlags.set(WifiConfiguration.KeyMgmt.FT_PSK);
            }
            if (keyManagementFlags.get(WifiConfiguration.KeyMgmt.WPA_EAP)) {
                modifiedFlags.set(WifiConfiguration.KeyMgmt.FT_EAP);
            }
            return modifiedFlags;
        }
    }

    /**
     * Removes FT flags for networks if the device supports it.
     */
    private BitSet removeFastTransitionFlags(BitSet keyManagementFlags) {
        synchronized (mLock) {
            BitSet modifiedFlags = (BitSet) keyManagementFlags.clone();
            modifiedFlags.clear(WifiConfiguration.KeyMgmt.FT_PSK);
            modifiedFlags.clear(WifiConfiguration.KeyMgmt.FT_EAP);
            return modifiedFlags;
        }
    }

     /**
     * Adds SHA256 key management flags for networks.
     */
    private BitSet addSha256KeyMgmtFlags(BitSet keyManagementFlags) {
        synchronized (mLock) {
            BitSet modifiedFlags = (BitSet) keyManagementFlags.clone();
            android.hardware.wifi.supplicant.V1_2.ISupplicantStaNetwork
                    iSupplicantStaNetworkV12;
            iSupplicantStaNetworkV12 = getV1_2StaNetwork();
            if (iSupplicantStaNetworkV12 == null) {
                // SHA256 key management requires HALv1.2 or higher
                return modifiedFlags;
            }

            if (keyManagementFlags.get(WifiConfiguration.KeyMgmt.WPA_PSK)) {
                modifiedFlags.set(WifiConfiguration.KeyMgmt.WPA_PSK_SHA256);
            }
            if (keyManagementFlags.get(WifiConfiguration.KeyMgmt.WPA_EAP)) {
                modifiedFlags.set(WifiConfiguration.KeyMgmt.WPA_EAP_SHA256);
            }
            return modifiedFlags;
        }
    }

    /**
     * Removes SHA256 key management flags for networks.
     */
    private BitSet removeSha256KeyMgmtFlags(BitSet keyManagementFlags) {
        synchronized (mLock) {
            BitSet modifiedFlags = (BitSet) keyManagementFlags.clone();
            modifiedFlags.clear(WifiConfiguration.KeyMgmt.WPA_PSK_SHA256);
            modifiedFlags.clear(WifiConfiguration.KeyMgmt.WPA_EAP_SHA256);
            return modifiedFlags;
        }
    }

    /**
     * Creates the JSON encoded network extra using the map of string key, value pairs.
     */
    public static String createNetworkExtra(Map<String, String> values) {
        final String encoded;
        try {
            encoded = URLEncoder.encode(new JSONObject(values).toString(), "UTF-8");
        } catch (NullPointerException e) {
            Log.e(TAG, "Unable to serialize networkExtra: " + e.toString());
            return null;
        } catch (UnsupportedEncodingException e) {
            Log.e(TAG, "Unable to serialize networkExtra: " + e.toString());
            return null;
        }
        return encoded;
    }

    /**
     * Parse the network extra JSON encoded string to a map of string key, value pairs.
     */
    public static Map<String, String> parseNetworkExtra(String encoded) {
        if (TextUtils.isEmpty(encoded)) {
            return null;
        }
        try {
            // This method reads a JSON dictionary that was written by setNetworkExtra(). However,
            // on devices that upgraded from Marshmallow, it may encounter a legacy value instead -
            // an FQDN stored as a plain string. If such a value is encountered, the JSONObject
            // constructor will thrown a JSONException and the method will return null.
            final JSONObject json = new JSONObject(URLDecoder.decode(encoded, "UTF-8"));
            final Map<String, String> values = new HashMap<>();
            final Iterator<?> it = json.keys();
            while (it.hasNext()) {
                final String key = (String) it.next();
                final Object value = json.get(key);
                if (value instanceof String) {
                    values.put(key, (String) value);
                }
            }
            return values;
        } catch (UnsupportedEncodingException e) {
            Log.e(TAG, "Unable to deserialize networkExtra: " + e.toString());
            return null;
        } catch (JSONException e) {
            // This is not necessarily an error. This exception will also occur if we encounter a
            // legacy FQDN stored as a plain string. We want to return null in this case as no JSON
            // dictionary of extras was found.
            return null;
        }
    }

    protected class SupplicantStaNetworkHalCallbackV1_4
            extends SupplicantStaNetworkCallbackV1_4Impl {
        SupplicantStaNetworkHalCallbackV1_4(int frameworkNetworkId, String ssid) {
            super(SupplicantStaNetworkHal.this,
                    frameworkNetworkId, ssid,
                    mIfaceName, mLock, mWifiMonitor);
        }
    }

    protected class SupplicantStaNetworkHalCallback extends SupplicantStaNetworkCallbackImpl {
        SupplicantStaNetworkHalCallback(int frameworkNetworkId, String ssid) {
            super(SupplicantStaNetworkHal.this,
                    frameworkNetworkId, ssid,
                    mIfaceName, mLock, mWifiMonitor);
        }
    }
}<|MERGE_RESOLUTION|>--- conflicted
+++ resolved
@@ -3790,7 +3790,6 @@
      * Returns true if provided status code is SUCCESS, logs debug message and returns false
      * otherwise
      */
-<<<<<<< HEAD
     private boolean checkVendorStatusAndLogFailure(SupplicantStatus status, final String methodStr) {
         synchronized (mLock) {
             if (status.code != SupplicantStatusCode.SUCCESS) {
@@ -3799,7 +3798,16 @@
             } else {
                 if (mVerboseLoggingEnabled) {
                     Log.d(TAG, "ISupplicantVendorStaNetwork." + methodStr + " succeeded");
-=======
+                }
+                return true;
+            }
+        }
+    }
+
+    /**
+     * Returns true if provided status code is SUCCESS, logs debug message and returns false
+     * otherwise
+     */
     private boolean checkStatusAndLogFailure(
             android.hardware.wifi.supplicant.V1_4.SupplicantStatus status,
             final String methodStr) {
@@ -3811,7 +3819,6 @@
             } else {
                 if (mVerboseLoggingEnabled) {
                     Log.d(TAG, "ISupplicantStaNetwork." + methodStr + " succeeded");
->>>>>>> c650138a
                 }
                 return true;
             }

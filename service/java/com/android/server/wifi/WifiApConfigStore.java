/*
 * Copyright (C) 2010 The Android Open Source Project
 *
 * Licensed under the Apache License, Version 2.0 (the "License");
 * you may not use this file except in compliance with the License.
 * You may obtain a copy of the License at
 *
 *      http://www.apache.org/licenses/LICENSE-2.0
 *
 * Unless required by applicable law or agreed to in writing, software
 * distributed under the License is distributed on an "AS IS" BASIS,
 * WITHOUT WARRANTIES OR CONDITIONS OF ANY KIND, either express or implied.
 * See the License for the specific language governing permissions and
 * limitations under the License.
 */

package com.android.server.wifi;

import static android.net.wifi.WifiManager.WIFI_GENERATION_DEFAULT;

import android.annotation.NonNull;
import android.content.Context;
import android.content.IntentFilter;
import android.net.MacAddress;
import android.net.wifi.SoftApConfiguration;
import android.os.Environment;
import android.os.Handler;
import android.os.Process;
import android.os.SystemProperties;
import android.text.TextUtils;
import android.util.Log;

import com.android.internal.annotations.VisibleForTesting;
import com.android.wifi.resources.R;

import java.io.BufferedInputStream;
import java.io.DataInputStream;
import java.io.File;
import java.io.FileInputStream;
import java.io.FileNotFoundException;
import java.io.IOException;
import java.nio.charset.StandardCharsets;
import java.security.SecureRandom;
import java.util.ArrayList;
import java.util.Random;

import javax.annotation.Nullable;
import javax.crypto.Mac;

/**
 * Provides API for reading/writing soft access point configuration.
 */
public class WifiApConfigStore {

    // Intent when user has interacted with the softap settings change notification
    public static final String ACTION_HOTSPOT_CONFIG_USER_TAPPED_CONTENT =
            "com.android.server.wifi.WifiApConfigStoreUtil.HOTSPOT_CONFIG_USER_TAPPED_CONTENT";

    private static final String TAG = "WifiApConfigStore";

    // Note: This is the legacy Softap config file. This is only used for migrating data out
    // of this file on first reboot.
    private static final String LEGACY_AP_CONFIG_FILE =
            Environment.getDataDirectory() + "/misc/wifi/softap.conf";

    @VisibleForTesting
    public static final int AP_CONFIG_FILE_VERSION = 3;

    private static final int RAND_SSID_INT_MIN = 1000;
    private static final int RAND_SSID_INT_MAX = 9999;

    @VisibleForTesting
    static final int SSID_MIN_LEN = 1;
    @VisibleForTesting
    static final int SSID_MAX_LEN = 32;
    @VisibleForTesting
    static final int PSK_MIN_LEN = 8;
    @VisibleForTesting
    static final int PSK_MAX_LEN = 63;

    @VisibleForTesting
    static final int AP_CHANNEL_DEFAULT = 0;

    private SoftApConfiguration mPersistentWifiApConfig = null;

    private final Context mContext;
    private final Handler mHandler;
    private final BackupManagerProxy mBackupManagerProxy;
    private final MacAddressUtil mMacAddressUtil;
    private final Mac mMac;
    private final WifiConfigManager mWifiConfigManager;
    private boolean mHasNewDataToSerialize = false;

    /**
     * Module to interact with the wifi config store.
     */
    private class SoftApStoreDataSource implements SoftApStoreData.DataSource {

        public SoftApConfiguration toSerialize() {
            mHasNewDataToSerialize = false;
            return mPersistentWifiApConfig;
        }

        public void fromDeserialized(SoftApConfiguration config) {
            mPersistentWifiApConfig = new SoftApConfiguration.Builder(config).build();
        }

        public void reset() {
            if (mPersistentWifiApConfig != null) {
                // Note: Reset is invoked when WifiConfigStore.read() is invoked on boot completed.
                // If we had migrated data from the legacy store before that (which is most likely
                // true because we read the legacy file in the constructor here, whereas
                // WifiConfigStore.read() is only triggered on boot completed), trigger a write to
                // persist the migrated data.
                mHandler.post(() -> mWifiConfigManager.saveToStore(true));
            }
        }

        public boolean hasNewDataToSerialize() {
            return mHasNewDataToSerialize;
        }
    }

    // Dual SAP config
    private String mBridgeInterfaceName = null;
    private boolean mDualSapStatus = false;

    private int mWifiGeneration = WIFI_GENERATION_DEFAULT;

    WifiApConfigStore(Context context, WifiInjector wifiInjector, Handler handler,
            BackupManagerProxy backupManagerProxy, WifiConfigStore wifiConfigStore,
            WifiConfigManager wifiConfigManager) {
        this(context, wifiInjector, handler, backupManagerProxy, wifiConfigStore,
                wifiConfigManager, LEGACY_AP_CONFIG_FILE);
    }

    WifiApConfigStore(Context context,
            WifiInjector wifiInjector,
            Handler handler,
            BackupManagerProxy backupManagerProxy,
            WifiConfigStore wifiConfigStore,
            WifiConfigManager wifiConfigManager,
            String apConfigFile) {
        mContext = context;
        mHandler = handler;
        mBackupManagerProxy = backupManagerProxy;
        mWifiConfigManager = wifiConfigManager;

        // One time migration from legacy config store.
        try {
            File file = new File(apConfigFile);
            FileInputStream fis = new FileInputStream(apConfigFile);
            /* Load AP configuration from persistent storage. */
            SoftApConfiguration config = loadApConfigurationFromLegacyFile(fis);
            if (config != null) {
                // Persist in the new store.
                persistConfigAndTriggerBackupManagerProxy(config);
                Log.i(TAG, "Migrated data out of legacy store file " + apConfigFile);
                // delete the legacy file.
                file.delete();
            }
        } catch (FileNotFoundException e) {
            // Expected on further reboots after the first reboot.
        }

        // Register store data listener
        wifiConfigStore.registerStoreData(
                wifiInjector.makeSoftApStoreData(new SoftApStoreDataSource()));

        IntentFilter filter = new IntentFilter();
        filter.addAction(ACTION_HOTSPOT_CONFIG_USER_TAPPED_CONTENT);
        mMacAddressUtil = wifiInjector.getMacAddressUtil();
        mMac = mMacAddressUtil.obtainMacRandHashFunctionForSap(Process.WIFI_UID);
        if (mMac == null) {
            Log.wtf(TAG, "Failed to obtain secret for SAP MAC randomization."
                    + " All randomized MAC addresses are lost!");
        }

        mBridgeInterfaceName = SystemProperties
                .get("persist.vendor.wifi.softap.bridge.interface", "wifi_br0");
    }

   /* Additional APIs(get/set) to support SAP + SAP Feature */

    public synchronized String getBridgeInterface() {
        return mBridgeInterfaceName;
    }

    public synchronized boolean getDualSapStatus() {
        return mDualSapStatus;
    }

    public synchronized void setDualSapStatus(boolean enable) {
        mDualSapStatus = enable;
    }

    /**
     * Return the current soft access point configuration.
     */
    public synchronized SoftApConfiguration getApConfiguration() {
        if (mPersistentWifiApConfig == null) {
            /* Use default configuration. */
            Log.d(TAG, "Fallback to use default AP configuration");
            persistConfigAndTriggerBackupManagerProxy(getDefaultApConfiguration());
        }
        SoftApConfiguration sanitizedPersistentconfig =
                sanitizePersistentApConfig(mPersistentWifiApConfig);
        if (mPersistentWifiApConfig != sanitizedPersistentconfig) {
            Log.d(TAG, "persisted config was converted, need to resave it");
            persistConfigAndTriggerBackupManagerProxy(sanitizedPersistentconfig);
        }
        return mPersistentWifiApConfig;
    }

    /**
     * Update the current soft access point configuration.
     * Restore to default AP configuration if null is provided.
     * This can be invoked under context of binder threads (WifiManager.setWifiApConfiguration)
     * and the main Wifi thread (CMD_START_AP).
     */
    public synchronized void setApConfiguration(SoftApConfiguration config) {
        if (config == null) {
            config = getDefaultApConfiguration();
        } else {
            config = sanitizePersistentApConfig(config);
        }
        persistConfigAndTriggerBackupManagerProxy(config);
    }

    public ArrayList<Integer> getAllowed2GChannel() {
        String ap2GChannelListStr = mContext.getResources().getString(
                R.string.config_wifi_framework_sap_2G_channel_list);
        Log.d(TAG, "2G band allowed channels are:" + ap2GChannelListStr);

        ArrayList<Integer> allowed2GChannels = new ArrayList<>();
        if (ap2GChannelListStr != null) {
            String[] channelList = ap2GChannelListStr.split(",");
            for (String tmp : channelList) {
                allowed2GChannels.add(Integer.parseInt(tmp));
            }
        }
        return allowed2GChannels;
    }

    private SoftApConfiguration sanitizePersistentApConfig(SoftApConfiguration config) {
        SoftApConfiguration.Builder convertedConfigBuilder = null;

        // Persistent config may not set BSSID.
        if (config.getBssid() != null) {
            convertedConfigBuilder = new SoftApConfiguration.Builder(config);
            convertedConfigBuilder.setBssid(null);
        }

        if (mContext.getResources().getBoolean(R.bool.config_wifi_convert_apband_5ghz_to_any)) {
            // some devices are unable to support 5GHz only operation, check for 5GHz and
            // move to ANY if apBand conversion is required.
            if (config.getBand() == SoftApConfiguration.BAND_5GHZ) {
                Log.w(TAG, "Supplied ap config band was 5GHz only, converting to ANY");
                if (convertedConfigBuilder == null) {
                    convertedConfigBuilder = new SoftApConfiguration.Builder(config);
                }
                convertedConfigBuilder.setBand(SoftApConfiguration.BAND_ANY);
                convertedConfigBuilder.setChannel(AP_CHANNEL_DEFAULT);
            }
        } else {
            // this is a single mode device, we do not support ANY.  Convert all ANY to 5GHz
            if (config.getBand() == SoftApConfiguration.BAND_ANY) {
                Log.w(TAG, "Supplied ap config band was ANY, converting to 5GHz");
                if (convertedConfigBuilder == null) {
                    convertedConfigBuilder = new SoftApConfiguration.Builder(config);
                }
                convertedConfigBuilder.setBand(SoftApConfiguration.BAND_5GHZ);
                convertedConfigBuilder.setChannel(AP_CHANNEL_DEFAULT);
            }
        }
        return convertedConfigBuilder == null ? config : convertedConfigBuilder.build();
    }

    private void persistConfigAndTriggerBackupManagerProxy(SoftApConfiguration config) {
        mPersistentWifiApConfig = config;
        mHasNewDataToSerialize = true;
        mWifiConfigManager.saveToStore(true);
        mBackupManagerProxy.notifyDataChanged();
    }

    /**
     * Load AP configuration from legacy persistent storage.
     * Note: This is deprecated and only used for migrating data once on reboot.
     */
    private static SoftApConfiguration loadApConfigurationFromLegacyFile(FileInputStream fis) {
        SoftApConfiguration config = null;
        DataInputStream in = null;
        try {
            SoftApConfiguration.Builder configBuilder = new SoftApConfiguration.Builder();
            in = new DataInputStream(new BufferedInputStream(fis));

            int version = in.readInt();
            if (version < 1 || version > AP_CONFIG_FILE_VERSION) {
                Log.e(TAG, "Bad version on hotspot configuration file");
                return null;
            }
            configBuilder.setSsid(in.readUTF());

            if (version >= 2) {
                configBuilder.setBand(in.readInt());
                configBuilder.setChannel(in.readInt());
            }

            if (version >= 3) {
                configBuilder.setHiddenSsid(in.readBoolean());
            }

            int authType = in.readInt();
<<<<<<< HEAD
            config.allowedKeyManagement.set(authType);
            if (authType != KeyMgmt.NONE && authType != KeyMgmt.OWE) {
                config.preSharedKey = in.readUTF();
=======
            if (authType == SoftApConfiguration.SECURITY_TYPE_WPA2_PSK) {
                configBuilder.setWpa2Passphrase(in.readUTF());
>>>>>>> e3109b5f
            }
            config = configBuilder.build();
        } catch (IOException e) {
            Log.e(TAG, "Error reading hotspot configuration " + e);
            config = null;
        } finally {
            if (in != null) {
                try {
                    in.close();
                } catch (IOException e) {
                    Log.e(TAG, "Error closing hotspot configuration during read" + e);
                }
            }
        }
        return config;
    }

    /**
     * Generate a default WPA2 based configuration with a random password.
     * We are changing the Wifi Ap configuration storage from secure settings to a
     * flat file accessible only by the system. A WPA2 based default configuration
     * will keep the device secure after the update.
     */
    private SoftApConfiguration getDefaultApConfiguration() {
        SoftApConfiguration.Builder configBuilder = new SoftApConfiguration.Builder();
        configBuilder.setBand(SoftApConfiguration.BAND_2GHZ);
        configBuilder.setSsid(mContext.getResources().getString(
                R.string.wifi_tether_configure_ssid_default) + "_" + getRandomIntForDefaultSsid());
        configBuilder.setWpa2Passphrase(generatePassword());
        return configBuilder.build();
    }

    private static int getRandomIntForDefaultSsid() {
        Random random = new Random();
        return random.nextInt((RAND_SSID_INT_MAX - RAND_SSID_INT_MIN) + 1) + RAND_SSID_INT_MIN;
    }

    private static String generateLohsSsid(Context context) {
        return context.getResources().getString(
                R.string.wifi_localhotspot_configure_ssid_default) + "_"
                + getRandomIntForDefaultSsid();
    }

    /**
     * Generate a temporary WPA2 based configuration for use by the local only hotspot.
     * This config is not persisted and will not be stored by the WifiApConfigStore.
     */
    public static SoftApConfiguration generateLocalOnlyHotspotConfig(Context context, int apBand,
            @Nullable SoftApConfiguration customConfig) {
        SoftApConfiguration.Builder configBuilder;
        if (customConfig != null) {
            configBuilder = new SoftApConfiguration.Builder(customConfig);
        } else {
            configBuilder = new SoftApConfiguration.Builder();
        }

        configBuilder.setBand(apBand);

        if (customConfig == null || customConfig.getSsid() == null) {
            configBuilder.setSsid(generateLohsSsid(context));
        }
        if (customConfig == null) {
            configBuilder.setWpa2Passphrase(generatePassword());
        }

        return configBuilder.build();
    }

    /**
     * @return a copy of the given SoftApConfig with the BSSID randomized, unless a custom BSSID is
     * already set.
     */
    SoftApConfiguration randomizeBssidIfUnset(Context context, SoftApConfiguration config) {
        SoftApConfiguration.Builder configBuilder = new SoftApConfiguration.Builder(config);
        if (config.getBssid() == null && context.getResources().getBoolean(
                R.bool.config_wifi_ap_mac_randomization_supported)) {
            MacAddress macAddress = mMacAddressUtil.calculatePersistentMac(config.getSsid(), mMac);
            if (macAddress == null) {
                Log.e(TAG, "Failed to calculate MAC from SSID. "
                        + "Generating new random MAC instead.");
                macAddress = MacAddress.createRandomUnicastAddress();
            }
            configBuilder.setBssid(macAddress);
        }
        return configBuilder.build();
    }

    /**
     * Verify provided SSID for existence, length and conversion to bytes
     *
     * @param ssid String ssid name
     * @return boolean indicating ssid met requirements
     */
    private static boolean validateApConfigSsid(String ssid) {
        if (TextUtils.isEmpty(ssid)) {
            Log.d(TAG, "SSID for softap configuration must be set.");
            return false;
        }

        try {
            byte[] ssid_bytes = ssid.getBytes(StandardCharsets.UTF_8);

            if (ssid_bytes.length < SSID_MIN_LEN || ssid_bytes.length > SSID_MAX_LEN) {
                Log.d(TAG, "softap SSID is defined as UTF-8 and it must be at least "
                        + SSID_MIN_LEN + " byte and not more than " + SSID_MAX_LEN + " bytes");
                return false;
            }
        } catch (IllegalArgumentException e) {
            Log.e(TAG, "softap config SSID verification failed: malformed string " + ssid);
            return false;
        }
        return true;
    }

    /**
     * Verify provided preSharedKey in ap config for WPA2_PSK network meets requirements.
     */
    private static boolean validateApConfigPreSharedKey(String preSharedKey) {
        if (preSharedKey.length() < PSK_MIN_LEN || preSharedKey.length() > PSK_MAX_LEN) {
            Log.d(TAG, "softap network password string size must be at least " + PSK_MIN_LEN
                    + " and no more than " + PSK_MAX_LEN);
            return false;
        }

        try {
            preSharedKey.getBytes(StandardCharsets.UTF_8);
        } catch (IllegalArgumentException e) {
            Log.e(TAG, "softap network password verification failed: malformed string");
            return false;
        }
        return true;
    }

    /**
     * Validate a SoftApConfiguration is properly configured for use by SoftApManager.
     *
     * This method checks the length of the SSID and for sanity between security settings (if it
     * requires a password, was one provided?).
     *
     * @param apConfig {@link SoftApConfiguration} to use for softap mode
     * @return boolean true if the provided config meets the minimum set of details, false
     * otherwise.
     */
    static boolean validateApWifiConfiguration(@NonNull SoftApConfiguration apConfig) {
        // first check the SSID
        if (!validateApConfigSsid(apConfig.getSsid())) {
            // failed SSID verificiation checks
            return false;
        }

        String preSharedKey = apConfig.getWpa2Passphrase();
        boolean hasPreSharedKey = !TextUtils.isEmpty(preSharedKey);
        int authType;

        try {
            authType = apConfig.getSecurityType();
        } catch (IllegalStateException e) {
            Log.d(TAG, "Unable to get AuthType for softap config: " + e.getMessage());
            return false;
        }

<<<<<<< HEAD
        if (authType == KeyMgmt.NONE || authType == KeyMgmt.OWE) {
=======
        if (authType == SoftApConfiguration.SECURITY_TYPE_OPEN) {
>>>>>>> e3109b5f
            // open networks should not have a password
            if (hasPreSharedKey) {
                Log.d(TAG, "open or OWE softap network should not have a password");
                return false;
            }
<<<<<<< HEAD
        } else if (authType == KeyMgmt.WPA2_PSK || authType == KeyMgmt.SAE) {
=======
        } else if (authType == SoftApConfiguration.SECURITY_TYPE_WPA2_PSK) {
>>>>>>> e3109b5f
            // this is a config that should have a password - check that first
            if (!hasPreSharedKey) {
                Log.d(TAG, "softap network password must be set");
                return false;
            }

            if (!validateApConfigPreSharedKey(preSharedKey)) {
                // failed preSharedKey checks
                return false;
            }
        } else {
            // this is not a supported security type
            Log.d(TAG, "softap configs must either be open or WPA2 PSK or OWE or SAE networks");
            return false;
        }

        return true;
    }

    private static String generatePassword() {
        // Characters that will be used for password generation. Some characters commonly known to
        // be confusing like 0 and O excluded from this list.
        final String allowed = "23456789abcdefghijkmnpqrstuvwxyz";
        final int passLength = 15;

        StringBuilder sb = new StringBuilder(passLength);
        SecureRandom random = new SecureRandom();
        for (int i = 0; i < passLength; i++) {
            sb.append(allowed.charAt(random.nextInt(allowed.length())));
        }
        return sb.toString();
    }

    public void setWifiGeneration(int generation) {
        mWifiGeneration = generation;
    }

    public int getWifiGeneration() {
        return mWifiGeneration;
    }
}<|MERGE_RESOLUTION|>--- conflicted
+++ resolved
@@ -311,14 +311,8 @@
             }
 
             int authType = in.readInt();
-<<<<<<< HEAD
-            config.allowedKeyManagement.set(authType);
-            if (authType != KeyMgmt.NONE && authType != KeyMgmt.OWE) {
-                config.preSharedKey = in.readUTF();
-=======
             if (authType == SoftApConfiguration.SECURITY_TYPE_WPA2_PSK) {
                 configBuilder.setWpa2Passphrase(in.readUTF());
->>>>>>> e3109b5f
             }
             config = configBuilder.build();
         } catch (IOException e) {
@@ -480,21 +474,15 @@
             return false;
         }
 
-<<<<<<< HEAD
-        if (authType == KeyMgmt.NONE || authType == KeyMgmt.OWE) {
-=======
-        if (authType == SoftApConfiguration.SECURITY_TYPE_OPEN) {
->>>>>>> e3109b5f
+        if (authType == SoftApConfiguration.SECURITY_TYPE_OPEN
+                || authType == SoftApConfiguration.SECURITY_TYPE_OWE) {
             // open networks should not have a password
             if (hasPreSharedKey) {
                 Log.d(TAG, "open or OWE softap network should not have a password");
                 return false;
             }
-<<<<<<< HEAD
-        } else if (authType == KeyMgmt.WPA2_PSK || authType == KeyMgmt.SAE) {
-=======
-        } else if (authType == SoftApConfiguration.SECURITY_TYPE_WPA2_PSK) {
->>>>>>> e3109b5f
+        } else if (authType == SoftApConfiguration.SECURITY_TYPE_WPA2_PSK
+                || authType == SoftApConfiguration.SECURITY_TYPE_SAE) {
             // this is a config that should have a password - check that first
             if (!hasPreSharedKey) {
                 Log.d(TAG, "softap network password must be set");

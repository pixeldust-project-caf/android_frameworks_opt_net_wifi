--- conflicted
+++ resolved
@@ -96,12 +96,9 @@
     /* MBO/OCE events */
     public static final int MBO_OCE_BSS_TM_HANDLING_DONE         = BASE + 71;
 
-<<<<<<< HEAD
     /* Take some gap, start DPP event from 101*/
     public static final int DPP_EVENT                            = BASE + 101;
 
-=======
->>>>>>> 4419e593
     /* WPS config errrors */
     private static final int CONFIG_MULTIPLE_PBC_DETECTED = 12;
     private static final int CONFIG_AUTH_FAILURE = 18;
@@ -110,10 +107,6 @@
     private static final int REASON_TKIP_ONLY_PROHIBITED = 1;
     private static final int REASON_WEP_PROHIBITED = 2;
 
-<<<<<<< HEAD
-    private boolean mVerboseLoggingEnabled = false;
-
-=======
     /**
      * Use this key to get the interface name of the message sent by WifiMonitor,
      * or null if not available.
@@ -128,7 +121,6 @@
 
     private boolean mVerboseLoggingEnabled = false;
 
->>>>>>> 4419e593
     void enableVerboseLogging(boolean verbose) {
         mVerboseLoggingEnabled = verbose;
     }
@@ -536,7 +528,6 @@
     /**
      * Broadcast the bss transition management frame handling event
      * to all the handlers registered for this event.
-<<<<<<< HEAD
      *
      * @param iface Name of iface on which this occurred.
      */
@@ -546,8 +537,8 @@
 
     /**
      * Broadcast the DPP events to all the handlers registered for this event.
-=======
->>>>>>> 4419e593
+     * Broadcast the bss transition management frame handling event
+     * to all the handlers registered for this event.
      *
      * @param iface Name of iface on which this occurred.
      * @param dppEventType Name of DPP event as defined in DppResults.

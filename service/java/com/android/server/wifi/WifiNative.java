--- conflicted
+++ resolved
@@ -38,11 +38,8 @@
 import android.os.Handler;
 import android.net.wifi.WifiDppConfig;
 import android.os.SystemClock;
-<<<<<<< HEAD
 import android.os.SystemProperties;
-=======
 import android.os.WorkSource;
->>>>>>> 4419e593
 import android.text.TextUtils;
 import android.util.ArraySet;
 import android.util.Log;
@@ -1702,13 +1699,8 @@
                     InformationElementUtil.parseInformationElements(result.getInformationElements());
             InformationElementUtil.Capabilities capabilities =
                     new InformationElementUtil.Capabilities();
-<<<<<<< HEAD
-
-            capabilities.from(ies, result.getCapabilities(), isEnhancedOpenSupported());
-=======
             capabilities.from(ies, result.getCapabilities(), isEnhancedOpenSupported(),
                               result.getFrequencyMhz());
->>>>>>> 4419e593
             String flags = capabilities.generateCapabilitiesString();
             NetworkDetail networkDetail;
             try {
@@ -1981,7 +1973,6 @@
             }
         }
 
-<<<<<<< HEAD
         if (mHostapdHal.isVendorHostapdHal()) {
             if (!mHostapdHal.addVendorAccessPoint(ifaceName, config, listener)) {
                 Log.e(TAG, "Failed to add Vendor acccess point");
@@ -1989,15 +1980,11 @@
                 return false;
             }
         } else if (!mHostapdHal.addAccessPoint(ifaceName, config, listener::onFailure)) {
-=======
-        if (!mHostapdHal.addAccessPoint(ifaceName, config, listener::onFailure)) {
->>>>>>> 4419e593
             Log.e(TAG, "Failed to add acccess point");
             mWifiMetrics.incrementNumSetupSoftApInterfaceFailureDueToHostapd();
             return false;
         }
 
-<<<<<<< HEAD
         int wifiStandard = getDeviceWifiStandard(ifaceName);
 
         if (config.getBand() == SoftApConfiguration.BAND_2GHZ &&
@@ -2009,8 +1996,6 @@
         Log.i(TAG, ifaceName + ": SoftAp Wifi Standard: " + wifiStandard);
         mWifiInjector.getWifiApConfigStore().setWifiStandard(wifiStandard);
 
-=======
->>>>>>> 4419e593
         return true;
     }
 

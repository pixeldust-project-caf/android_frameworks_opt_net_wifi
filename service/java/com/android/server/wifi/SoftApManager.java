--- conflicted
+++ resolved
@@ -519,13 +519,10 @@
         public static final int CMD_INTERFACE_DOWN = 8;
         public static final int CMD_SOFT_AP_CHANNEL_SWITCHED = 9;
         public static final int CMD_UPDATE_CAPABILITY = 10;
-<<<<<<< HEAD
-        public static final int CMD_CONNECTED_STATIONS = 11;
-        public static final int CMD_DISCONNECTED_STATIONS = 12;
+        public static final int CMD_UPDATE_CONFIG = 11;
+        public static final int CMD_CONNECTED_STATIONS = 12;
+        public static final int CMD_DISCONNECTED_STATIONS = 13;
         public static final int CMD_DUAL_SAP_INTERFACE_DESTROYED = 50;
-=======
-        public static final int CMD_UPDATE_CONFIG = 11;
->>>>>>> 21e9c9bb
 
         private final State mIdleState = new IdleState();
         private final State mStartedState = new StartedState();
@@ -739,14 +736,12 @@
                             mModeListener.onStartFailure();
                             break;
                         }
-<<<<<<< HEAD
                         mDataInterfaceName = mWifiNative.getFstDataInterfaceName();
                         if (TextUtils.isEmpty(mDataInterfaceName)) {
                             mDataInterfaceName = mApInterfaceName;
                         }
-=======
+
                         mSoftApNotifier.dismissSoftApShutDownTimeoutExpiredNotification();
->>>>>>> 21e9c9bb
                         updateApState(WifiManager.WIFI_AP_STATE_ENABLING,
                                 WifiManager.WIFI_AP_STATE_DISABLED, 0);
                         int result = startSoftAp();
@@ -831,7 +826,7 @@
             }
 
             private void scheduleTimeoutMessage() {
-                if (!mTimeoutEnabled || mConnectedClients.size() != 0) {
+                if (!mTimeoutEnabled || mQCNumAssociatedStations != 0) {
                     cancelTimeoutMessage();
                     return;
                 }
@@ -1160,16 +1155,7 @@
                             break;
                         }
                         mTimeoutEnabled = isEnabled;
-<<<<<<< HEAD
-                        if (!mTimeoutEnabled) {
-                            cancelTimeoutMessage();
-                        }
-                        if (mTimeoutEnabled && mQCNumAssociatedStations == 0) {
-                            scheduleTimeoutMessage();
-                        }
-=======
                         scheduleTimeoutMessage();
->>>>>>> 21e9c9bb
                         break;
                     case CMD_INTERFACE_STATUS_CHANGED:
                         boolean isUp = message.arg1 == 1;

--- conflicted
+++ resolved
@@ -1021,11 +1021,8 @@
 
                 Log.d(TAG, "Resetting connected clients on start");
                 mConnectedClients.clear();
-<<<<<<< HEAD
+                mEverReportMetricsForMaxClient = false;
                 mQCNumAssociatedStations = 0;
-=======
-                mEverReportMetricsForMaxClient = false;
->>>>>>> 4294277e
                 scheduleTimeoutMessage();
             }
 

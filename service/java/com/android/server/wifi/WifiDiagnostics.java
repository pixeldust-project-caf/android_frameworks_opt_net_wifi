/*
 * Copyright (C) 2010 The Android Open Source Project
 *
 * Licensed under the Apache License, Version 2.0 (the "License");
 * you may not use this file except in compliance with the License.
 * You may obtain a copy of the License at
 *
 *      http://www.apache.org/licenses/LICENSE-2.0
 *
 * Unless required by applicable law or agreed to in writing, software
 * distributed under the License is distributed on an "AS IS" BASIS,
 * WITHOUT WARRANTIES OR CONDITIONS OF ANY KIND, either express or implied.
 * See the License for the specific language governing permissions and
 * limitations under the License.
 */

package com.android.server.wifi;

import android.annotation.NonNull;
import android.content.Context;
import android.util.Base64;
<<<<<<< HEAD
import android.content.Intent;

import android.net.wifi.WifiManager;
import android.os.UserHandle;
=======
import android.util.SparseLongArray;
>>>>>>> e3452aa3

import com.android.internal.R;
import com.android.internal.annotations.VisibleForTesting;
import com.android.server.wifi.util.ByteArrayRingBuffer;
import com.android.server.wifi.util.StringUtil;

import java.io.BufferedReader;
import java.io.ByteArrayOutputStream;
import java.io.FileDescriptor;
import java.io.IOException;
import java.io.InputStreamReader;
import java.io.PrintWriter;
import java.nio.charset.Charset;
import java.util.ArrayList;
import java.util.Calendar;
import java.util.Collections;
import java.util.Comparator;
import java.util.HashMap;
import java.util.zip.Deflater;

/**
 * Tracks various logs for framework.
 */
class WifiDiagnostics extends BaseWifiDiagnostics {
    /**
     * Thread-safety:
     * 1) All non-private methods are |synchronized|.
     * 2) Callbacks into WifiDiagnostics use non-private (and hence, synchronized) methods. See, e.g,
     *    onRingBufferData(), onWifiAlert().
     */

    private static final String TAG = "WifiDiags";
    private static final boolean DBG = false;

    /** log level flags; keep these consistent with wifi_logger.h */

    /** No logs whatsoever */
    public static final int VERBOSE_NO_LOG = 0;
    /** No logs whatsoever */
    public static final int VERBOSE_NORMAL_LOG = 1;
    /** Be careful since this one can affect performance and power */
    public static final int VERBOSE_LOG_WITH_WAKEUP  = 2;
    /** Be careful since this one can affect performance and power and memory */
    public static final int VERBOSE_DETAILED_LOG_WITH_WAKEUP  = 3;

    /** ring buffer flags; keep these consistent with wifi_logger.h */
    public static final int RING_BUFFER_FLAG_HAS_BINARY_ENTRIES     = 0x00000001;
    public static final int RING_BUFFER_FLAG_HAS_ASCII_ENTRIES      = 0x00000002;
    public static final int RING_BUFFER_FLAG_HAS_PER_PACKET_ENTRIES = 0x00000004;

    /** various reason codes */
    public static final int REPORT_REASON_NONE                      = 0;
    public static final int REPORT_REASON_ASSOC_FAILURE             = 1;
    public static final int REPORT_REASON_AUTH_FAILURE              = 2;
    public static final int REPORT_REASON_AUTOROAM_FAILURE          = 3;
    public static final int REPORT_REASON_DHCP_FAILURE              = 4;
    public static final int REPORT_REASON_UNEXPECTED_DISCONNECT     = 5;
    public static final int REPORT_REASON_SCAN_FAILURE              = 6;
    public static final int REPORT_REASON_USER_ACTION               = 7;
    public static final int REPORT_REASON_WIFINATIVE_FAILURE        = 8;
<<<<<<< HEAD
    public static final int REPORT_REASON_NUD_FAILURE               = 9;

    /** Data stall offset */
    private static final int  DATA_STALL_OFFSET_REASON_CODE         = 256;
=======
    public static final int REPORT_REASON_REACHABILITY_LOST         = 9;
>>>>>>> e3452aa3

    /** number of bug reports to hold */
    public static final int MAX_BUG_REPORTS                         = 4;

    /** number of alerts to hold */
    public static final int MAX_ALERT_REPORTS                       = 1;

    /** minimum wakeup interval for each of the log levels */
    private static final int MinWakeupIntervals[] = new int[] { 0, 3600, 60, 10 };
    /** minimum buffer size for each of the log levels */
    private static final int MinBufferSizes[] = new int[] { 0, 16384, 16384, 65536 };

    /** Map from dump reason to elapsed time millis */
    private final SparseLongArray mLastDumpTime = new SparseLongArray();

    /** Minimum dump period with same error code */
    public static final long MIN_DUMP_TIME_WINDOW_MILLIS = 10 * 60 * 1000; // 10 mins

    @VisibleForTesting public static final String FIRMWARE_DUMP_SECTION_HEADER =
            "FW Memory dump";
    @VisibleForTesting public static final String DRIVER_DUMP_SECTION_HEADER =
            "Driver state dump";

    private final int RING_BUFFER_BYTE_LIMIT_SMALL;
    private final int RING_BUFFER_BYTE_LIMIT_LARGE;
    private int mLogLevel = VERBOSE_NO_LOG;
    private boolean mIsLoggingEventHandlerRegistered;
    private WifiNative.RingBufferStatus[] mRingBuffers;
    private WifiNative.RingBufferStatus mPerPacketRingBuffer;
    private final BuildProperties mBuildProperties;
    private final WifiLog mLog;
    private final LastMileLogger mLastMileLogger;
    private final Runtime mJavaRuntime;
    private final WifiMetrics mWifiMetrics;
    private int mMaxRingBufferSizeBytes;
    private WifiInjector mWifiInjector;
<<<<<<< HEAD
    private Context mContext;
=======
    private Clock mClock;
>>>>>>> e3452aa3

    public WifiDiagnostics(Context context, WifiInjector wifiInjector,
                           WifiNative wifiNative, BuildProperties buildProperties,
                           LastMileLogger lastMileLogger, Clock clock) {
        super(wifiNative);
        RING_BUFFER_BYTE_LIMIT_SMALL = context.getResources().getInteger(
                R.integer.config_wifi_logger_ring_buffer_default_size_limit_kb) * 1024;
        RING_BUFFER_BYTE_LIMIT_LARGE = context.getResources().getInteger(
                R.integer.config_wifi_logger_ring_buffer_verbose_size_limit_kb) * 1024;

        mBuildProperties = buildProperties;
        mIsLoggingEventHandlerRegistered = false;
        mMaxRingBufferSizeBytes = RING_BUFFER_BYTE_LIMIT_SMALL;
        mLog = wifiInjector.makeLog(TAG);
        mLastMileLogger = lastMileLogger;
        mJavaRuntime = wifiInjector.getJavaRuntime();
        mWifiMetrics = wifiInjector.getWifiMetrics();
        mWifiInjector = wifiInjector;
<<<<<<< HEAD
        mContext = context;
=======
        mClock = clock;
>>>>>>> e3452aa3
    }

    @Override
    public synchronized void startLogging(boolean verboseEnabled) {
        mFirmwareVersion = mWifiNative.getFirmwareVersion();
        mDriverVersion = mWifiNative.getDriverVersion();
        mSupportedFeatureSet = mWifiNative.getSupportedLoggerFeatureSet();

        if (!mIsLoggingEventHandlerRegistered) {
            mIsLoggingEventHandlerRegistered = mWifiNative.setLoggingEventHandler(mHandler);
        }

        if (verboseEnabled) {
            mLogLevel = VERBOSE_LOG_WITH_WAKEUP;
            mMaxRingBufferSizeBytes = RING_BUFFER_BYTE_LIMIT_LARGE;
        } else {
            mLogLevel = VERBOSE_NORMAL_LOG;
            mMaxRingBufferSizeBytes = enableVerboseLoggingForDogfood()
                    ? RING_BUFFER_BYTE_LIMIT_LARGE : RING_BUFFER_BYTE_LIMIT_SMALL;
            clearVerboseLogs();
        }

        if (mRingBuffers == null) {
            fetchRingBuffers();
        }

        if (mRingBuffers != null) {
            /* log level may have changed, so restart logging with new levels */
            stopLoggingAllBuffers();
            resizeRingBuffers();
            startLoggingAllExceptPerPacketBuffers();
        }

        if (!mWifiNative.startPktFateMonitoring(mWifiNative.getClientInterfaceName())) {
            mLog.wC("Failed to start packet fate monitoring");
        }
    }

    @Override
    public synchronized void startPacketLog() {
        if (mPerPacketRingBuffer != null) {
            startLoggingRingBuffer(mPerPacketRingBuffer);
        } else {
            if (DBG) mLog.tC("There is no per packet ring buffer");
        }
    }

    @Override
    public synchronized void stopPacketLog() {
        if (mPerPacketRingBuffer != null) {
            stopLoggingRingBuffer(mPerPacketRingBuffer);
        } else {
            if (DBG) mLog.tC("There is no per packet ring buffer");
        }
    }

    @Override
    public synchronized void stopLogging() {
        if (mIsLoggingEventHandlerRegistered) {
            if (!mWifiNative.resetLogHandler()) {
                mLog.wC("Fail to reset log handler");
            } else {
                if (DBG) mLog.tC("Reset log handler");
            }
            // Clear mIsLoggingEventHandlerRegistered even if resetLogHandler() failed, because
            // the log handler is in an indeterminate state.
            mIsLoggingEventHandlerRegistered = false;
        }
        if (mLogLevel != VERBOSE_NO_LOG) {
            stopLoggingAllBuffers();
            mRingBuffers = null;
            mLogLevel = VERBOSE_NO_LOG;
        }
    }

    @Override
    public synchronized void reportConnectionEvent(byte event) {
        mLastMileLogger.reportConnectionEvent(event);
        if (event == CONNECTION_EVENT_FAILED || event == CONNECTION_EVENT_TIMEOUT) {
            mPacketFatesForLastFailure = fetchPacketFates();
        }
    }

    @Override
    public synchronized void captureBugReportData(int reason) {
        BugReport report = captureBugreport(reason, isVerboseLoggingEnabled());
        mLastBugReports.addLast(report);
        flushDump(reason);
    }

    @Override
    public synchronized void captureAlertData(int errorCode, byte[] alertData) {
        BugReport report = captureBugreport(errorCode, isVerboseLoggingEnabled());
        report.alertData = alertData;
        mLastAlerts.addLast(report);
    }

    @Override
    public synchronized void dump(FileDescriptor fd, PrintWriter pw, String[] args) {
        super.dump(pw);

        for (int i = 0; i < mLastAlerts.size(); i++) {
            pw.println("--------------------------------------------------------------------");
            pw.println("Alert dump " + i);
            pw.print(mLastAlerts.get(i));
            pw.println("--------------------------------------------------------------------");
        }

        for (int i = 0; i < mLastBugReports.size(); i++) {
            pw.println("--------------------------------------------------------------------");
            pw.println("Bug dump " + i);
            pw.print(mLastBugReports.get(i));
            pw.println("--------------------------------------------------------------------");
        }

        pw.println("Last Flush Time: " + mLastDumpTime.toString());
        pw.println("--------------------------------------------------------------------");

        dumpPacketFates(pw);
        mLastMileLogger.dump(pw);

        pw.println("--------------------------------------------------------------------");
    }

    @Override
    /**
     * Initiates a system-level bugreport, in a non-blocking fashion.
     */
    public void takeBugReport(String bugTitle, String bugDetail) {
        if (mBuildProperties.isUserBuild()) {
            return;
        }

        try {
            mWifiInjector.getActivityManagerService().requestWifiBugReport(
                    bugTitle, bugDetail);
        } catch (Exception e) {  // diagnostics should never crash system_server
            mLog.err("error taking bugreport: %").c(e.getClass().getName()).flush();
        }
    }

    /* private methods and data */
    class BugReport {
        long systemTimeMs;
        long kernelTimeNanos;
        int errorCode;
        HashMap<String, byte[][]> ringBuffers = new HashMap();
        byte[] fwMemoryDump;
        byte[] mDriverStateDump;
        byte[] alertData;
        LimitedCircularArray<String> kernelLogLines;
        ArrayList<String> logcatLines;

        void clearVerboseLogs() {
            fwMemoryDump = null;
            mDriverStateDump = null;
        }

        public String toString() {
            StringBuilder builder = new StringBuilder();

            Calendar c = Calendar.getInstance();
            c.setTimeInMillis(systemTimeMs);
            builder.append("system time = ").append(
                    String.format("%tm-%td %tH:%tM:%tS.%tL", c, c, c, c, c, c)).append("\n");

            long kernelTimeMs = kernelTimeNanos/(1000*1000);
            builder.append("kernel time = ").append(kernelTimeMs/1000).append(".").append
                    (kernelTimeMs%1000).append("\n");

            if (alertData == null)
                builder.append("reason = ").append(errorCode).append("\n");
            else {
                builder.append("errorCode = ").append(errorCode);
                builder.append("data \n");
                builder.append(compressToBase64(alertData)).append("\n");
            }

            if (kernelLogLines != null) {
                builder.append("kernel log: \n");
                for (int i = 0; i < kernelLogLines.size(); i++) {
                    builder.append(kernelLogLines.get(i)).append("\n");
                }
                builder.append("\n");
            }

            if (logcatLines != null) {
                builder.append("system log: \n");
                for (int i = 0; i < logcatLines.size(); i++) {
                    builder.append(logcatLines.get(i)).append("\n");
                }
                builder.append("\n");
            }

            for (HashMap.Entry<String, byte[][]> e : ringBuffers.entrySet()) {
                String ringName = e.getKey();
                byte[][] buffers = e.getValue();
                builder.append("ring-buffer = ").append(ringName).append("\n");

                int size = 0;
                for (int i = 0; i < buffers.length; i++) {
                    size += buffers[i].length;
                }

                byte[] buffer = new byte[size];
                int index = 0;
                for (int i = 0; i < buffers.length; i++) {
                    System.arraycopy(buffers[i], 0, buffer, index, buffers[i].length);
                    index += buffers[i].length;
                }

                builder.append(compressToBase64(buffer));
                builder.append("\n");
            }

            if (fwMemoryDump != null) {
                builder.append(FIRMWARE_DUMP_SECTION_HEADER);
                builder.append("\n");
                builder.append(compressToBase64(fwMemoryDump));
                builder.append("\n");
            }

            if (mDriverStateDump != null) {
                builder.append(DRIVER_DUMP_SECTION_HEADER);
                if (StringUtil.isAsciiPrintable(mDriverStateDump)) {
                    builder.append(" (ascii)\n");
                    builder.append(new String(mDriverStateDump, Charset.forName("US-ASCII")));
                    builder.append("\n");
                } else {
                    builder.append(" (base64)\n");
                    builder.append(compressToBase64(mDriverStateDump));
                }
            }

            return builder.toString();
        }
    }

    class LimitedCircularArray<E> {
        private ArrayList<E> mArrayList;
        private int mMax;
        LimitedCircularArray(int max) {
            mArrayList = new ArrayList<E>(max);
            mMax = max;
        }

        public final void addLast(E e) {
            if (mArrayList.size() >= mMax)
                mArrayList.remove(0);
            mArrayList.add(e);
        }

        public final int size() {
            return mArrayList.size();
        }

        public final E get(int i) {
            return mArrayList.get(i);
        }
    }

    private final LimitedCircularArray<BugReport> mLastAlerts =
            new LimitedCircularArray<BugReport>(MAX_ALERT_REPORTS);
    private final LimitedCircularArray<BugReport> mLastBugReports =
            new LimitedCircularArray<BugReport>(MAX_BUG_REPORTS);
    private final HashMap<String, ByteArrayRingBuffer> mRingBufferData = new HashMap();

    private final WifiNative.WifiLoggerEventHandler mHandler =
            new WifiNative.WifiLoggerEventHandler() {
        @Override
        public void onRingBufferData(WifiNative.RingBufferStatus status, byte[] buffer) {
            WifiDiagnostics.this.onRingBufferData(status, buffer);
        }

        @Override
        public void onWifiAlert(int errorCode, byte[] buffer) {
            WifiDiagnostics.this.onWifiAlert(errorCode, buffer);
        }
    };

    synchronized void onRingBufferData(WifiNative.RingBufferStatus status, byte[] buffer) {
        ByteArrayRingBuffer ring = mRingBufferData.get(status.name);
        if (ring != null) {
            ring.appendBuffer(buffer);
        }
    }

    synchronized void onWifiAlert(int errorCode, @NonNull byte[] buffer) {
        if (errorCode < DATA_STALL_OFFSET_REASON_CODE) {
            captureAlertData(errorCode, buffer);
            mWifiMetrics.logFirmwareAlert(errorCode);
        } else {
            errorCode = errorCode - DATA_STALL_OFFSET_REASON_CODE;
            captureAlertData(errorCode, buffer);
            mWifiMetrics.logFirmwareAlert(errorCode);
            Intent intent = new Intent(WifiManager.WIFI_DATA_STALL);
            intent.putExtra(WifiManager.EXTRA_WIFI_DATA_STALL_REASON, errorCode);
            mContext.sendBroadcastAsUser(intent, UserHandle.ALL);
        }
    }

    private boolean isVerboseLoggingEnabled() {
        return mLogLevel > VERBOSE_NORMAL_LOG;
    }

    private void clearVerboseLogs() {
        mPacketFatesForLastFailure = null;

        for (int i = 0; i < mLastAlerts.size(); i++) {
            mLastAlerts.get(i).clearVerboseLogs();
        }

        for (int i = 0; i < mLastBugReports.size(); i++) {
            mLastBugReports.get(i).clearVerboseLogs();
        }
    }

    private boolean fetchRingBuffers() {
        if (mRingBuffers != null) return true;

        mRingBuffers = mWifiNative.getRingBufferStatus();
        if (mRingBuffers != null) {
            for (WifiNative.RingBufferStatus buffer : mRingBuffers) {
                if (DBG) mLog.trace("RingBufferStatus is: %").c(buffer.name).flush();
                if (mRingBufferData.containsKey(buffer.name) == false) {
                    mRingBufferData.put(buffer.name,
                            new ByteArrayRingBuffer(mMaxRingBufferSizeBytes));
                }
                if ((buffer.flag & RING_BUFFER_FLAG_HAS_PER_PACKET_ENTRIES) != 0) {
                    mPerPacketRingBuffer = buffer;
                }
            }
        } else {
            mLog.wC("no ring buffers found");
        }

        return mRingBuffers != null;
    }

    private void resizeRingBuffers() {
        for (ByteArrayRingBuffer byteArrayRingBuffer : mRingBufferData.values()) {
            byteArrayRingBuffer.resize(mMaxRingBufferSizeBytes);
        }
    }

    private boolean startLoggingAllExceptPerPacketBuffers() {

        if (mRingBuffers == null) {
            if (DBG) mLog.tC("No ring buffers to log anything!");
            return false;
        }

        for (WifiNative.RingBufferStatus buffer : mRingBuffers){

            if ((buffer.flag & RING_BUFFER_FLAG_HAS_PER_PACKET_ENTRIES) != 0) {
                /* skip per-packet-buffer */
                if (DBG) mLog.trace("skipped per packet logging ring %").c(buffer.name).flush();
                continue;
            }

            startLoggingRingBuffer(buffer);
        }

        return true;
    }

    private boolean startLoggingRingBuffer(WifiNative.RingBufferStatus buffer) {

        int minInterval = MinWakeupIntervals[mLogLevel];
        int minDataSize = MinBufferSizes[mLogLevel];

        if (mWifiNative.startLoggingRingBuffer(
                mLogLevel, 0, minInterval, minDataSize, buffer.name) == false) {
            if (DBG) mLog.warn("Could not start logging ring %").c(buffer.name).flush();
            return false;
        }

        return true;
    }

    private boolean stopLoggingRingBuffer(WifiNative.RingBufferStatus buffer) {
        if (mWifiNative.startLoggingRingBuffer(0, 0, 0, 0, buffer.name) == false) {
            if (DBG) mLog.warn("Could not stop logging ring %").c(buffer.name).flush();
        }
        return true;
    }

    private boolean stopLoggingAllBuffers() {
        if (mRingBuffers != null) {
            for (WifiNative.RingBufferStatus buffer : mRingBuffers) {
                stopLoggingRingBuffer(buffer);
            }
        }
        return true;
    }

    private boolean enableVerboseLoggingForDogfood() {
        return true;

    }

    private boolean flushDump(int errorCode) {
        if (mBuildProperties.isUserBuild()) return false;

        if (errorCode == REPORT_REASON_USER_ACTION) return false;

        long currentTime = mClock.getWallClockMillis();
        int index = mLastDumpTime.indexOfKey(errorCode);
        if (index >= 0) {
            if (currentTime - mLastDumpTime.valueAt(index) < MIN_DUMP_TIME_WINDOW_MILLIS) {
                return false;
            }
        }
        if (!mWifiNative.flushRingBufferData()) {
            mLog.wC("could not flush ringbuffer");
            return false;
        }
        mLastDumpTime.put(errorCode, currentTime);
        return true;
    }

    private BugReport captureBugreport(int errorCode, boolean captureFWDump) {
        BugReport report = new BugReport();
        mLog.warn("CaptureBugReport %").c(errorCode).flush();
        report.errorCode = errorCode;
        report.systemTimeMs = System.currentTimeMillis();
        report.kernelTimeNanos = System.nanoTime();

        if (mRingBuffers != null) {
            for (WifiNative.RingBufferStatus buffer : mRingBuffers) {
                /* this will push data in mRingBuffers */
                mWifiNative.getRingBufferData(buffer.name);
                ByteArrayRingBuffer data = mRingBufferData.get(buffer.name);
                byte[][] buffers = new byte[data.getNumBuffers()][];
                for (int i = 0; i < data.getNumBuffers(); i++) {
                    buffers[i] = data.getBuffer(i).clone();
                }
                report.ringBuffers.put(buffer.name, buffers);
            }
        }

        report.logcatLines = getLogcat(127);
        report.kernelLogLines = getKernelLog(127);

        if (captureFWDump) {
            report.fwMemoryDump = mWifiNative.getFwMemoryDump();
            report.mDriverStateDump = mWifiNative.getDriverStateDump();
        }
        return report;
    }

    @VisibleForTesting
    LimitedCircularArray<BugReport> getBugReports() {
        return mLastBugReports;
    }

    @VisibleForTesting
    LimitedCircularArray<BugReport> getAlertReports() {
        return mLastAlerts;
    }

    private String compressToBase64(byte[] input) {
        String result;
        //compress
        Deflater compressor = new Deflater();
        compressor.setLevel(Deflater.BEST_SPEED);
        compressor.setInput(input);
        compressor.finish();
        ByteArrayOutputStream bos = new ByteArrayOutputStream(input.length);
        final byte[] buf = new byte[1024];

        while (!compressor.finished()) {
            int count = compressor.deflate(buf);
            bos.write(buf, 0, count);
        }

        try {
            compressor.end();
            bos.close();
        } catch (IOException e) {
            mLog.wC("ByteArrayOutputStream close error");
            result =  android.util.Base64.encodeToString(input, Base64.DEFAULT);
            return result;
        }

        byte[] compressed = bos.toByteArray();
        if (DBG) {
            mLog.dump("length is: %").c(compressed == null ? 0 : compressed.length).flush();
        }

        //encode
        result = android.util.Base64.encodeToString(
                compressed.length < input.length ? compressed : input , Base64.DEFAULT);

        if (DBG) {
            mLog.dump("FwMemoryDump length is: %").c(result.length()).flush();
        }

        return result;
    }

    private ArrayList<String> getLogcat(int maxLines) {
        ArrayList<String> lines = new ArrayList<String>(maxLines);
        try {
            Process process = mJavaRuntime.exec(String.format("logcat -t %d", maxLines));
            BufferedReader reader = new BufferedReader(
                    new InputStreamReader(process.getInputStream()));
            String line;
            while ((line = reader.readLine()) != null) {
                lines.add(line);
            }
            reader = new BufferedReader(
                    new InputStreamReader(process.getErrorStream()));
            while ((line = reader.readLine()) != null) {
                lines.add(line);
            }
            process.waitFor();
        } catch (InterruptedException|IOException e) {
            mLog.dump("Exception while capturing logcat: %").c(e.toString()).flush();
        }
        return lines;
    }

    private LimitedCircularArray<String> getKernelLog(int maxLines) {
        if (DBG) mLog.tC("Reading kernel log ...");
        LimitedCircularArray<String> lines = new LimitedCircularArray<String>(maxLines);
        String log = mWifiNative.readKernelLog();
        String logLines[] = log.split("\n");
        for (int i = 0; i < logLines.length; i++) {
            lines.addLast(logLines[i]);
        }
        if (DBG) mLog.dump("Added % lines").c(logLines.length).flush();
        return lines;
    }

    /** Packet fate reporting */
    private ArrayList<WifiNative.FateReport> mPacketFatesForLastFailure;

    private ArrayList<WifiNative.FateReport> fetchPacketFates() {
        ArrayList<WifiNative.FateReport> mergedFates = new ArrayList<WifiNative.FateReport>();
        WifiNative.TxFateReport[] txFates =
                new WifiNative.TxFateReport[WifiLoggerHal.MAX_FATE_LOG_LEN];
        if (mWifiNative.getTxPktFates(mWifiNative.getClientInterfaceName(), txFates)) {
            for (int i = 0; i < txFates.length && txFates[i] != null; i++) {
                mergedFates.add(txFates[i]);
            }
        }

        WifiNative.RxFateReport[] rxFates =
                new WifiNative.RxFateReport[WifiLoggerHal.MAX_FATE_LOG_LEN];
        if (mWifiNative.getRxPktFates(mWifiNative.getClientInterfaceName(), rxFates)) {
            for (int i = 0; i < rxFates.length && rxFates[i] != null; i++) {
                mergedFates.add(rxFates[i]);
            }
        }

        Collections.sort(mergedFates, new Comparator<WifiNative.FateReport>() {
            @Override
            public int compare(WifiNative.FateReport lhs, WifiNative.FateReport rhs) {
                return Long.compare(lhs.mDriverTimestampUSec, rhs.mDriverTimestampUSec);
            }
        });

        return mergedFates;
    }

    private void dumpPacketFates(PrintWriter pw) {
        dumpPacketFatesInternal(pw, "Last failed connection fates", mPacketFatesForLastFailure,
                isVerboseLoggingEnabled());
        dumpPacketFatesInternal(pw, "Latest fates", fetchPacketFates(), isVerboseLoggingEnabled());
    }

    private static void dumpPacketFatesInternal(PrintWriter pw, String description,
            ArrayList<WifiNative.FateReport> fates, boolean verbose) {
        if (fates == null) {
            pw.format("No fates fetched for \"%s\"\n", description);
            return;
        }

        if (fates.size() == 0) {
            pw.format("HAL provided zero fates for \"%s\"\n", description);
            return;
        }

        pw.format("--------------------- %s ----------------------\n", description);

        StringBuilder verboseOutput = new StringBuilder();
        pw.print(WifiNative.FateReport.getTableHeader());
        for (WifiNative.FateReport fate : fates) {
            pw.print(fate.toTableRowString());
            if (verbose) {
                // Important: only print Personally Identifiable Information (PII) if verbose
                // logging is turned on.
                verboseOutput.append(fate.toVerboseStringWithPiiAllowed());
                verboseOutput.append("\n");
            }
        }

        if (verbose) {
            pw.format("\n>>> VERBOSE PACKET FATE DUMP <<<\n\n");
            pw.print(verboseOutput.toString());
        }

        pw.println("--------------------------------------------------------------------");
    }
}<|MERGE_RESOLUTION|>--- conflicted
+++ resolved
@@ -19,14 +19,11 @@
 import android.annotation.NonNull;
 import android.content.Context;
 import android.util.Base64;
-<<<<<<< HEAD
+import android.util.SparseLongArray;
 import android.content.Intent;
 
 import android.net.wifi.WifiManager;
 import android.os.UserHandle;
-=======
-import android.util.SparseLongArray;
->>>>>>> e3452aa3
 
 import com.android.internal.R;
 import com.android.internal.annotations.VisibleForTesting;
@@ -87,14 +84,11 @@
     public static final int REPORT_REASON_SCAN_FAILURE              = 6;
     public static final int REPORT_REASON_USER_ACTION               = 7;
     public static final int REPORT_REASON_WIFINATIVE_FAILURE        = 8;
-<<<<<<< HEAD
     public static final int REPORT_REASON_NUD_FAILURE               = 9;
+    public static final int REPORT_REASON_REACHABILITY_LOST         = 10;
 
     /** Data stall offset */
     private static final int  DATA_STALL_OFFSET_REASON_CODE         = 256;
-=======
-    public static final int REPORT_REASON_REACHABILITY_LOST         = 9;
->>>>>>> e3452aa3
 
     /** number of bug reports to hold */
     public static final int MAX_BUG_REPORTS                         = 4;
@@ -131,11 +125,8 @@
     private final WifiMetrics mWifiMetrics;
     private int mMaxRingBufferSizeBytes;
     private WifiInjector mWifiInjector;
-<<<<<<< HEAD
     private Context mContext;
-=======
     private Clock mClock;
->>>>>>> e3452aa3
 
     public WifiDiagnostics(Context context, WifiInjector wifiInjector,
                            WifiNative wifiNative, BuildProperties buildProperties,
@@ -154,11 +145,8 @@
         mJavaRuntime = wifiInjector.getJavaRuntime();
         mWifiMetrics = wifiInjector.getWifiMetrics();
         mWifiInjector = wifiInjector;
-<<<<<<< HEAD
         mContext = context;
-=======
         mClock = clock;
->>>>>>> e3452aa3
     }
 
     @Override

/*
 * Copyright (C) 2016 The Android Open Source Project
 *
 * Licensed under the Apache License, Version 2.0 (the "License");
 * you may not use this file except in compliance with the License.
 * You may obtain a copy of the License at
 *
 *      http://www.apache.org/licenses/LICENSE-2.0
 *
 * Unless required by applicable law or agreed to in writing, software
 * distributed under the License is distributed on an "AS IS" BASIS,
 * WITHOUT WARRANTIES OR CONDITIONS OF ANY KIND, either express or implied.
 * See the License for the specific language governing permissions and
 * limitations under the License.
 */

package com.android.server.wifi;

import android.annotation.Nullable;
import android.net.wifi.WifiConfiguration;
import android.net.wifi.WifiEnterpriseConfig;
import android.security.KeyChain;
import android.text.TextUtils;
import android.util.ArraySet;
import android.util.Log;

import com.android.internal.util.Preconditions;
import com.android.server.wifi.util.ArrayUtils;

import java.security.Key;
import java.security.KeyStore;
import java.security.KeyStoreException;
import java.security.Principal;
import java.security.cert.Certificate;
import java.security.cert.X509Certificate;
import java.security.interfaces.ECPublicKey;
import java.security.interfaces.RSAPublicKey;
import java.security.spec.ECParameterSpec;
import java.util.ArrayList;
import java.util.Arrays;
import java.util.List;
import java.util.Set;

/**
 * This class provides the methods to access keystore for certificate management.
 *
 * NOTE: This class should only be used from WifiConfigManager!
 */
public class WifiKeyStore {
    private static final String TAG = "WifiKeyStore";

    private boolean mVerboseLoggingEnabled = false;

    @Nullable private final KeyStore mKeyStore;

    WifiKeyStore(@Nullable KeyStore keyStore) {
        mKeyStore = keyStore;
        if (mKeyStore == null) {
            Log.e(TAG, "Unable to retrieve keystore, all key operations will fail");
        }
    }

    /**
     * Enable verbose logging.
     */
    void enableVerboseLogging(boolean verbose) {
        mVerboseLoggingEnabled = verbose;
    }

    // Certificate and private key management for EnterpriseConfig
    private static boolean needsKeyStore(WifiEnterpriseConfig config) {
        return (config.getClientCertificate() != null || config.getCaCertificate() != null
                || config.getCaCertificateAlias() != null
                || config.getClientCertificateAlias() != null);
    }

    private static boolean isHardwareBackedKey(Key key) {
        return KeyChain.isBoundKeyAlgorithm(key.getAlgorithm());
    }

    private static boolean hasHardwareBackedKey(Certificate certificate) {
        return isHardwareBackedKey(certificate.getPublicKey());
    }

    /**
     * Install keys for given enterprise network.
     *
     * @param existingConfig Existing config corresponding to the network already stored in our
     *                       database. This maybe null if it's a new network.
     * @param config         Config corresponding to the network.
     * @param existingAlias  Alias for all the existing key store data stored.
     * @param alias          Alias for all the key store data to store.
     * @return true if successful, false otherwise.
     */
    private boolean installKeys(WifiEnterpriseConfig existingConfig, WifiEnterpriseConfig config,
            String existingAlias, String alias) {
        Preconditions.checkNotNull(mKeyStore);
        Certificate[] clientCertificateChain = config.getClientCertificateChain();
        if (!ArrayUtils.isEmpty(clientCertificateChain)) {
            if (!putUserPrivKeyAndCertsInKeyStore(alias, config.getClientPrivateKey(),
                    clientCertificateChain)) {
                return false;
            }
        }
        X509Certificate[] caCertificates = config.getCaCertificates();
        Set<String> oldCaCertificatesToRemove = new ArraySet<>();
        if (existingConfig != null && existingConfig.getCaCertificateAliases() != null
                && existingConfig.isAppInstalledCaCert()) {
            oldCaCertificatesToRemove.addAll(
                    Arrays.asList(existingConfig.getCaCertificateAliases()));
        }
        List<String> caCertificateAliases = null;
        if (caCertificates != null) {
            caCertificateAliases = new ArrayList<>();
            for (int i = 0; i < caCertificates.length; i++) {
                String caAlias = String.format("%s_%d", alias, i);

                oldCaCertificatesToRemove.remove(caAlias);
                if (!putCaCertInKeyStore(caAlias, caCertificates[i])) {
                    // cleanup everything on failure.
                    removeEntryFromKeyStore(alias);
                    for (String addedAlias : caCertificateAliases) {
                        removeEntryFromKeyStore(addedAlias);
                    }
                    return false;
                }
                caCertificateAliases.add(caAlias);
            }
        }
        // If alias changed, remove the old one.
        if (!alias.equals(existingAlias)) {
            if (existingConfig != null && existingConfig.isAppInstalledDeviceKeyAndCert()) {
                // Remove old private keys.
                removeEntryFromKeyStore(existingAlias);
            }
        }
        // Remove any old CA certs.
        for (String oldAlias : oldCaCertificatesToRemove) {
            removeEntryFromKeyStore(oldAlias);
        }
        // Set alias names
        if (config.getClientCertificate() != null) {
            config.setClientCertificateAlias(alias);
            config.resetClientKeyEntry();
        }

        if (caCertificates != null) {
            config.setCaCertificateAliases(
                    caCertificateAliases.toArray(new String[caCertificateAliases.size()]));
            config.resetCaCertificate();
        }
        return true;
    }

    /**
     * Install a CA certificate into the keystore.
     *
     * @param alias The alias name of the CA certificate to be installed
     * @param cert The CA certificate to be installed
     * @return true on success
     */
    public boolean putCaCertInKeyStore(String alias, Certificate cert) {
        try {
            mKeyStore.setCertificateEntry(alias, cert);
            return true;
        } catch (KeyStoreException e) {
            Log.e(TAG, "Failed to put CA certificate in keystore: " + e.getMessage());
            return false;
        }
    }

    /**
     * Install a private key + user certificate into the keystore.
     *
     * @param alias The alias name of the key to be installed
     * @param key The private key to be installed
     * @param certs User Certificate chain.
     * @return true on success
     */
    public boolean putUserPrivKeyAndCertsInKeyStore(String alias, Key key, Certificate[] certs) {
        try {
            mKeyStore.setKeyEntry(alias, key, null, certs);
            return true;
        } catch (KeyStoreException e) {
            Log.e(TAG, "Failed to put private key or certificate in keystore: " + e.getMessage());
            return false;
        }
    }

    /**
     * Remove a certificate or key entry specified by the alias name from the keystore.
     *
     * @param alias The alias name of the entry to be removed
     * @return true on success
     */
    public boolean removeEntryFromKeyStore(String alias) {
        Preconditions.checkNotNull(mKeyStore);
        try {
            mKeyStore.deleteEntry(alias);
            return true;
        } catch (KeyStoreException e) {
            return false;
        }
    }

    /**
     * Remove enterprise keys from the network config.
     *
     * @param config Config corresponding to the network.
     */
    public void removeKeys(WifiEnterpriseConfig config) {
        Preconditions.checkNotNull(mKeyStore);
        // Do not remove keys that were manually installed by the user
        if (config.isAppInstalledDeviceKeyAndCert()) {
            String client = config.getClientCertificateAlias();
            // a valid client certificate is configured
            if (!TextUtils.isEmpty(client)) {
                if (mVerboseLoggingEnabled) {
                    Log.d(TAG, "removing client private key, user cert and CA cert)");
                }
                // if there is only a single CA certificate, then that is also stored with
                // the same alias, hence will be removed here.
                removeEntryFromKeyStore(client);
            }
        }

        // Do not remove CA certs that were manually installed by the user
        if (config.isAppInstalledCaCert()) {
            String[] aliases = config.getCaCertificateAliases();
            if (aliases == null || aliases.length == 0) {
                return;
            }
            // Remove all CA certificate.
            for (String ca : aliases) {
                if (!TextUtils.isEmpty(ca)) {
                    if (mVerboseLoggingEnabled) {
                        Log.d(TAG, "removing CA cert: " + ca);
                    }
                    removeEntryFromKeyStore(ca);
                }
            }
        }
    }

    /**
     * Update/Install keys for given enterprise network.
     *
     * @param config         Config corresponding to the network.
     * @param existingConfig Existing config corresponding to the network already stored in our
     *                       database. This maybe null if it's a new network.
     * @return true if successful, false otherwise.
     */
    public boolean updateNetworkKeys(WifiConfiguration config, WifiConfiguration existingConfig) {
        Preconditions.checkNotNull(mKeyStore);
        Preconditions.checkNotNull(config.enterpriseConfig);
        WifiEnterpriseConfig enterpriseConfig = config.enterpriseConfig;
        /* config passed may include only fields being updated.
         * In order to generate the key id, fetch uninitialized
         * fields from the currently tracked configuration
         */
        String keyId = config.getKeyIdForCredentials(existingConfig);
        WifiEnterpriseConfig existingEnterpriseConfig = null;
        String existingKeyId = null;
        if (existingConfig != null) {
            Preconditions.checkNotNull(existingConfig.enterpriseConfig);
            existingEnterpriseConfig = existingConfig.enterpriseConfig;
            existingKeyId = existingConfig.getKeyIdForCredentials(existingConfig);
        }
        if (!needsKeyStore(enterpriseConfig)) {
            return true;
        }

        try {
            if (!installKeys(existingEnterpriseConfig, enterpriseConfig, existingKeyId, keyId)) {
                Log.e(TAG, config.SSID + ": failed to install keys");
                return false;
            }
        } catch (IllegalStateException e) {
            Log.e(TAG, config.SSID + " invalid config for key installation: " + e.getMessage());
            return false;
        }

        // For WPA3-Enterprise 192-bit networks, set the SuiteBCipher field based on the
        // CA certificate type. Suite-B requires SHA384, reject other certs.
        if (config.allowedKeyManagement.get(WifiConfiguration.KeyMgmt.SUITE_B_192)) {
            // Read the CA certificates, and initialize
            String[] caAliases = config.enterpriseConfig.getCaCertificateAliases();

            if (caAliases == null || caAliases.length == 0) {
                Log.e(TAG, "No CA aliases in profile");
                return false;
            }

            int caCertType = -1;
            int prevCaCertType = -1;
            for (String caAlias : caAliases) {
                Certificate caCert = null;
                try {
                    caCert = mKeyStore.getCertificate(caAlias);
                } catch (KeyStoreException e) {
                    Log.e(TAG, "Failed to get Suite-B certificate", e);
                }
                if (caCert == null || !(caCert instanceof X509Certificate)) {
                    Log.e(TAG, "Failed reading CA certificate for Suite-B");
                    return false;
                }

                // Confirm that the CA certificate is compatible with Suite-B requirements
                caCertType = getSuiteBCipherFromCert((X509Certificate) caCert);
                if (caCertType < 0) {
                    return false;
                }
                if (prevCaCertType != -1) {
                    if (prevCaCertType != caCertType) {
                        Log.e(TAG, "Incompatible CA certificates");
                        return false;
                    }
                }
                prevCaCertType = caCertType;
            }

            Certificate clientCert = null;
            try {
                clientCert = mKeyStore.getCertificate(config.enterpriseConfig
                        .getClientCertificateAlias());
            } catch (KeyStoreException e) {
                Log.e(TAG, "Failed to get Suite-B client certificate", e);
            }
            if (clientCert == null || !(clientCert instanceof X509Certificate)) {
                Log.e(TAG, "Failed reading client certificate for Suite-B");
                return false;
            }

            int clientCertType = getSuiteBCipherFromCert((X509Certificate) clientCert);
            if (clientCertType < 0) {
                return false;
            }

            if (clientCertType == caCertType) {
                config.allowedSuiteBCiphers.clear();
                config.allowedSuiteBCiphers.set(clientCertType);
            } else {
                Log.e(TAG, "Client certificate for Suite-B is incompatible with the CA "
                        + "certificate");
                return false;
            }
        }
        return true;
    }

    /**
     * Get the Suite-B cipher from the certificate
     *
     * @param x509Certificate Certificate to process
     * @return WifiConfiguration.SuiteBCipher.ECDHE_RSA if the certificate OID matches the Suite-B
     * requirements for RSA certificates, WifiConfiguration.SuiteBCipher.ECDHE_ECDSA if the
     * certificate OID matches the Suite-B requirements for ECDSA certificates, or -1 otherwise.
     */
    private int getSuiteBCipherFromCert(X509Certificate x509Certificate) {
        String sigAlgOid = x509Certificate.getSigAlgOID();
        if (mVerboseLoggingEnabled) {
            Principal p = x509Certificate.getSubjectX500Principal();
            if (p != null && !TextUtils.isEmpty(p.getName())) {
                Log.d(TAG, "Checking cert " + p.getName());
            }
        }
<<<<<<< HEAD
=======
        int bitLength = 0;
>>>>>>> 4419e593

        // Wi-Fi alliance requires the use of both ECDSA secp384r1 and RSA 3072 certificates
        // in WPA3-Enterprise 192-bit security networks, which are also known as Suite-B-192
        // networks, even though NSA Suite-B-192 mandates ECDSA only. The use of the term
        // Suite-B was already coined in the IEEE 802.11-2016 specification for
        // AKM 00-0F-AC but the test plan for WPA3-Enterprise 192-bit for APs mandates
        // support for both RSA and ECDSA, and for STAs it mandates ECDSA and optionally
        // RSA. In order to be compatible with all WPA3-Enterprise 192-bit deployments,
        // we are supporting both types here.
        if (sigAlgOid.equals("1.2.840.113549.1.1.12")) {
            // sha384WithRSAEncryption
<<<<<<< HEAD
            if (mVerboseLoggingEnabled) {
                Log.d(TAG, "Found Suite-B RSA certificate");
            }
            return WifiConfiguration.SuiteBCipher.ECDHE_RSA;
        } else if (sigAlgOid.equals("1.2.840.10045.4.3.3")) {
            // ecdsa-with-SHA384
            if (mVerboseLoggingEnabled) {
                Log.d(TAG, "Found Suite-B ECDSA certificate");
            }
            return WifiConfiguration.SuiteBCipher.ECDHE_ECDSA;
        }
        Log.e(TAG, "Invalid certificate type for Suite-B: " + sigAlgOid);
=======
            if (x509Certificate.getPublicKey() instanceof RSAPublicKey) {
                final RSAPublicKey rsaPublicKey = (RSAPublicKey) x509Certificate.getPublicKey();
                if (rsaPublicKey.getModulus() != null) {
                    bitLength = rsaPublicKey.getModulus().bitLength();
                    if (bitLength >= 3072) {
                        if (mVerboseLoggingEnabled) {
                            Log.d(TAG, "Found Suite-B RSA certificate");
                        }
                        return WifiConfiguration.SuiteBCipher.ECDHE_RSA;
                    }
                }
            }
        } else if (sigAlgOid.equals("1.2.840.10045.4.3.3")) {
            // ecdsa-with-SHA384
            if (x509Certificate.getPublicKey() instanceof ECPublicKey) {
                final ECPublicKey ecPublicKey = (ECPublicKey) x509Certificate.getPublicKey();
                final ECParameterSpec ecParameterSpec = ecPublicKey.getParams();
                if (ecParameterSpec != null && ecParameterSpec.getOrder() != null) {
                    bitLength = ecParameterSpec.getOrder().bitLength();
                    if (bitLength >= 384) {
                        if (mVerboseLoggingEnabled) {
                            Log.d(TAG, "Found Suite-B ECDSA certificate");
                        }
                        return WifiConfiguration.SuiteBCipher.ECDHE_ECDSA;
                    }
                }
            }
        }
        Log.e(TAG, "Invalid certificate type for Suite-B: " + sigAlgOid + " or insufficient"
                + " bit length: " + bitLength);
>>>>>>> 4419e593
        return -1;
    }
}<|MERGE_RESOLUTION|>--- conflicted
+++ resolved
@@ -364,10 +364,7 @@
                 Log.d(TAG, "Checking cert " + p.getName());
             }
         }
-<<<<<<< HEAD
-=======
         int bitLength = 0;
->>>>>>> 4419e593
 
         // Wi-Fi alliance requires the use of both ECDSA secp384r1 and RSA 3072 certificates
         // in WPA3-Enterprise 192-bit security networks, which are also known as Suite-B-192
@@ -379,20 +376,6 @@
         // we are supporting both types here.
         if (sigAlgOid.equals("1.2.840.113549.1.1.12")) {
             // sha384WithRSAEncryption
-<<<<<<< HEAD
-            if (mVerboseLoggingEnabled) {
-                Log.d(TAG, "Found Suite-B RSA certificate");
-            }
-            return WifiConfiguration.SuiteBCipher.ECDHE_RSA;
-        } else if (sigAlgOid.equals("1.2.840.10045.4.3.3")) {
-            // ecdsa-with-SHA384
-            if (mVerboseLoggingEnabled) {
-                Log.d(TAG, "Found Suite-B ECDSA certificate");
-            }
-            return WifiConfiguration.SuiteBCipher.ECDHE_ECDSA;
-        }
-        Log.e(TAG, "Invalid certificate type for Suite-B: " + sigAlgOid);
-=======
             if (x509Certificate.getPublicKey() instanceof RSAPublicKey) {
                 final RSAPublicKey rsaPublicKey = (RSAPublicKey) x509Certificate.getPublicKey();
                 if (rsaPublicKey.getModulus() != null) {
@@ -423,7 +406,6 @@
         }
         Log.e(TAG, "Invalid certificate type for Suite-B: " + sigAlgOid + " or insufficient"
                 + " bit length: " + bitLength);
->>>>>>> 4419e593
         return -1;
     }
 }
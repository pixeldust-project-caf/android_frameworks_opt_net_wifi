/*
 * Copyright (C) 2010 The Android Open Source Project
 *
 * Licensed under the Apache License, Version 2.0 (the "License");
 * you may not use this file except in compliance with the License.
 * You may obtain a copy of the License at
 *
 *      http://www.apache.org/licenses/LICENSE-2.0
 *
 * Unless required by applicable law or agreed to in writing, software
 * distributed under the License is distributed on an "AS IS" BASIS,
 * WITHOUT WARRANTIES OR CONDITIONS OF ANY KIND, either express or implied.
 * See the License for the specific language governing permissions and
 * limitations under the License.
 */

package com.android.server.wifi;

import static android.net.wifi.WifiManager.WIFI_STATE_DISABLED;
import static android.net.wifi.WifiManager.WIFI_STATE_DISABLING;
import static android.net.wifi.WifiManager.WIFI_STATE_ENABLED;
import static android.net.wifi.WifiManager.WIFI_STATE_ENABLING;
import static android.net.wifi.WifiManager.WIFI_STATE_UNKNOWN;

import static android.net.wifi.WifiManager.STA_PRIMARY;

import android.annotation.NonNull;
import android.annotation.Nullable;
import android.app.ActivityManager;
import android.bluetooth.BluetoothAdapter;
import android.content.BroadcastReceiver;
import android.content.Context;
import android.content.Intent;
import android.content.IntentFilter;
import android.content.pm.ApplicationInfo;
import android.content.pm.PackageManager;
import android.database.ContentObserver;
import android.net.ConnectivityManager;
import android.net.DhcpResults;
import android.net.IpConfiguration;
import android.net.KeepalivePacketData;
import android.net.LinkProperties;
import android.net.MacAddress;
import android.net.MatchAllNetworkSpecifier;
import android.net.NattKeepalivePacketData;
import android.net.Network;
import android.net.NetworkAgent;
import android.net.NetworkCapabilities;
import android.net.NetworkInfo;
import android.net.NetworkInfo.DetailedState;
import android.net.NetworkMisc;
import android.net.NetworkUtils;
import android.net.RouteInfo;
import android.net.SocketKeepalive;
import android.net.SocketKeepalive.InvalidPacketException;
import android.net.StaticIpConfiguration;
import android.net.TcpKeepalivePacketData;
import android.net.ip.IIpClient;
import android.net.ip.IpClientCallbacks;
import android.net.ip.IpClientManager;
import android.net.shared.ProvisioningConfiguration;
import android.net.wifi.INetworkRequestMatchCallback;
import android.net.wifi.RssiPacketCountInfo;
import android.net.wifi.ScanResult;
import android.net.wifi.SupplicantState;
import android.net.wifi.WifiConfiguration;
import android.net.wifi.WifiEnterpriseConfig;
import android.net.wifi.WifiInfo;
import android.net.wifi.WifiManager;
import android.net.wifi.WifiManager.DeviceMobilityState;
import android.net.wifi.WifiNetworkAgentSpecifier;
import android.net.wifi.WifiSsid;
import android.net.wifi.hotspot2.IProvisioningCallback;
import android.net.wifi.hotspot2.OsuProvider;
import android.net.wifi.hotspot2.PasspointConfiguration;
import android.net.wifi.p2p.IWifiP2pManager;
import android.net.wifi.WifiDppConfig;
import android.net.wifi.WifiDppConfig.DppResult;
import android.os.BatteryStats;
import android.os.Bundle;
import android.os.ConditionVariable;
import android.os.IBinder;
import android.os.INetworkManagementService;
import android.os.Looper;
import android.os.Message;
import android.os.Messenger;
import android.os.PowerManager;
import android.os.Process;
import android.os.RemoteException;
import android.os.SystemProperties;
import android.os.UserHandle;
import android.os.UserManager;
import android.os.WorkSource;
import android.os.SystemProperties;
import android.provider.Settings;
import android.system.OsConstants;
import android.telephony.SubscriptionManager;
import android.telephony.TelephonyManager;
import android.text.TextUtils;
import android.util.Log;
import android.util.Pair;
import android.util.SparseArray;
import android.util.StatsLog;

import com.android.internal.R;
import com.android.internal.annotations.GuardedBy;
import com.android.internal.annotations.VisibleForTesting;
import com.android.internal.app.IBatteryStats;
import com.android.internal.util.AsyncChannel;
import com.android.internal.util.MessageUtils;
import com.android.internal.util.Protocol;
import com.android.internal.util.State;
import com.android.internal.util.StateMachine;
import com.android.server.wifi.hotspot2.AnqpEvent;
import com.android.server.wifi.hotspot2.IconEvent;
import com.android.server.wifi.hotspot2.NetworkDetail;
import com.android.server.wifi.hotspot2.PasspointManager;
import com.android.server.wifi.hotspot2.WnmData;
import com.android.server.wifi.nano.WifiMetricsProto;
import com.android.server.wifi.nano.WifiMetricsProto.StaEvent;
import com.android.server.wifi.nano.WifiMetricsProto.WifiIsUnusableEvent;
import com.android.server.wifi.nano.WifiMetricsProto.WifiUsabilityStats;
import com.android.server.wifi.p2p.WifiP2pServiceImpl;
import com.android.server.wifi.util.NativeUtil;
import com.android.server.wifi.util.ScanResultUtil;
import com.android.server.wifi.util.TelephonyUtil;
import com.android.server.wifi.util.TelephonyUtil.SimAuthRequestData;
import com.android.server.wifi.util.TelephonyUtil.SimAuthResponseData;
import com.android.server.wifi.util.WifiPermissionsUtil;
import com.android.server.wifi.util.WifiPermissionsWrapper;
import com.android.server.wifi.WifiNative.WifiGenerationStatus;

import java.io.BufferedReader;
import java.io.FileDescriptor;
import java.io.FileNotFoundException;
import java.io.FileReader;
import java.io.IOException;
import java.io.PrintWriter;
import java.net.Inet4Address;
import java.net.Inet6Address;
import java.net.InetAddress;
import java.util.ArrayList;
import java.util.Arrays;
import java.util.HashMap;
import java.util.List;
import java.util.Map;
import java.util.Set;
import java.util.concurrent.atomic.AtomicBoolean;
import java.util.concurrent.atomic.AtomicInteger;
import java.nio.ByteBuffer;

/**
 * Implementation of ClientMode.  Event handling for Client mode logic is done here,
 * and all changes in connectivity state are initiated here.
 *
 * @hide
 */
public class ClientModeImpl extends StateMachine {

    private static final String NETWORKTYPE = "WIFI";
    @VisibleForTesting public static final short NUM_LOG_RECS_NORMAL = 100;
    @VisibleForTesting public static final short NUM_LOG_RECS_VERBOSE_LOW_MEMORY = 200;
    @VisibleForTesting public static final short NUM_LOG_RECS_VERBOSE = 3000;
    private static final String TAG = "WifiClientModeImpl";

    private static final int ONE_HOUR_MILLI = 1000 * 60 * 60;

    private static final String GOOGLE_OUI = "DA-A1-19";

    private static final String EXTRA_OSU_ICON_QUERY_BSSID = "BSSID";
    private static final String EXTRA_OSU_ICON_QUERY_FILENAME = "FILENAME";
    private static final String EXTRA_OSU_PROVIDER = "OsuProvider";
    private static final String EXTRA_UID = "uid";
    private static final String EXTRA_PACKAGE_NAME = "PackageName";
    private static final String EXTRA_PASSPOINT_CONFIGURATION = "PasspointConfiguration";
    private static final int IPCLIENT_TIMEOUT_MS = 10_000;

    private boolean mVerboseLoggingEnabled = false;
    private final WifiPermissionsWrapper mWifiPermissionsWrapper;

    /* debug flag, indicating if handling of ASSOCIATION_REJECT ended up blacklisting
     * the corresponding BSSID.
     */
    private boolean mDidBlackListBSSID = false;

    // Counter to track consecutive assoc rejects from WPA3 transition mode AP
    // to fallback to WPA2 connection
    private int mSaeNetworkConsecutiveAssocRejectCounter;
    private static final int WPA2_FALLBACK_THRESHOLD = 3;

    /**
     * Log with error attribute
     *
     * @param s is string log
     */
    @Override
    protected void loge(String s) {
        Log.e(getName(), s);
    }
    @Override
    protected void logd(String s) {
        Log.d(getName(), s);
    }
    @Override
    protected void log(String s) {
        Log.d(getName(), s);
    }
    private final WifiMetrics mWifiMetrics;
    private final WifiInjector mWifiInjector;
    private final WifiMonitor mWifiMonitor;
    private final WifiNative mWifiNative;
    private final WifiPermissionsUtil mWifiPermissionsUtil;
    private final WifiConfigManager mWifiConfigManager;
    private final WifiConnectivityManager mWifiConnectivityManager;
    private ConnectivityManager mCm;
    private BaseWifiDiagnostics mWifiDiagnostics;
    private WifiP2pServiceImpl wifiP2pServiceImpl;
    private WifiTrafficPoller mTrafficPoller;
    private final boolean mP2pSupported;
    private final AtomicBoolean mP2pConnected = new AtomicBoolean(false);
    private boolean mTemporarilyDisconnectWifi = false;
    private final Clock mClock;
    private final PropertyService mPropertyService;
    private final BuildProperties mBuildProperties;
    private final WifiCountryCode mCountryCode;
    private final WifiScoreCard mWifiScoreCard;
    private final WifiScoreReport mWifiScoreReport;
    private final SarManager mSarManager;
    private final WifiTrafficPoller mWifiTrafficPoller;
    public WifiScoreReport getWifiScoreReport() {
        return mWifiScoreReport;
    }
    private final PasspointManager mPasspointManager;
    private final WifiDataStall mWifiDataStall;
    private final LinkProbeManager mLinkProbeManager;

    private final McastLockManagerFilterController mMcastLockManagerFilterController;

    private boolean mScreenOn = false;

    private String mInterfaceName;
    /* The interface for ipClient */
    private String mDataInterfaceName;

    private int mLastSignalLevel = -1;
    private String mLastBssid;
    private int mLastNetworkId; // The network Id we successfully joined

    private boolean mIpReachabilityDisconnectEnabled = true;

    /* if set to true then disconnect due to IP Reachability lost only when obtained for the first 10 seconds of L2 connection */
    private boolean mDisconnectOnlyOnInitialIpReachability = true;
    private boolean mIpReachabilityMonitorActive = true;

    private void processRssiThreshold(byte curRssi, int reason,
            WifiNative.WifiRssiEventHandler rssiHandler) {
        if (curRssi == Byte.MAX_VALUE || curRssi == Byte.MIN_VALUE) {
            Log.wtf(TAG, "processRssiThreshold: Invalid rssi " + curRssi);
            return;
        }
        for (int i = 0; i < mRssiRanges.length; i++) {
            if (curRssi < mRssiRanges[i]) {
                // Assume sorted values(ascending order) for rssi,
                // bounded by high(127) and low(-128) at extremeties
                byte maxRssi = mRssiRanges[i];
                byte minRssi = mRssiRanges[i - 1];
                // This value of hw has to be believed as this value is averaged and has breached
                // the rssi thresholds and raised event to host. This would be eggregious if this
                // value is invalid
                mWifiInfo.setRssi(curRssi);
                updateCapabilities();
                int ret = startRssiMonitoringOffload(maxRssi, minRssi, rssiHandler);
                Log.d(TAG, "Re-program RSSI thresholds for " + getWhatToString(reason)
                        + ": [" + minRssi + ", " + maxRssi + "], curRssi=" + curRssi
                        + " ret=" + ret);
                break;
            }
        }
    }

    private boolean mEnableRssiPolling = false;
    // Accessed via Binder thread ({get,set}PollRssiIntervalMsecs), and ClientModeImpl thread.
    private volatile int mPollRssiIntervalMsecs = DEFAULT_POLL_RSSI_INTERVAL_MSECS;
    private int mRssiPollToken = 0;
    /* 3 operational states for STA operation: CONNECT_MODE, SCAN_ONLY_MODE, SCAN_ONLY_WIFI_OFF_MODE
    * In CONNECT_MODE, the STA can scan and connect to an access point
    * In SCAN_ONLY_MODE, the STA can only scan for access points
    * In SCAN_ONLY_WIFI_OFF_MODE, the STA can only scan for access points with wifi toggle being off
    */
    private int mOperationalMode = DISABLED_MODE;

    // variable indicating we are expecting a mode switch - do not attempt recovery for failures
    private boolean mModeChange = false;

    private ClientModeManager.Listener mClientModeCallback = null;

    private boolean mBluetoothConnectionActive = false;

    private PowerManager.WakeLock mSuspendWakeLock;

    /**
     * Interval in milliseconds between polling for RSSI and linkspeed information.
     * This is also used as the polling interval for WifiTrafficPoller, which updates
     * its data activity on every CMD_RSSI_POLL.
     */
    private static final int DEFAULT_POLL_RSSI_INTERVAL_MSECS = 3000;

    /**
     * Interval in milliseconds between receiving a disconnect event
     * while connected to a good AP, and handling the disconnect proper
     */
    private static final int LINK_FLAPPING_DEBOUNCE_MSEC = 4000;

    /**
     * Delay between supplicant restarts upon failure to establish connection
     */
    private static final int SUPPLICANT_RESTART_INTERVAL_MSECS = 5000;

    /**
     * Number of times we attempt to restart supplicant
     */
    private static final int SUPPLICANT_RESTART_TRIES = 5;

    /**
     * Value to set in wpa_supplicant "bssid" field when we don't want to restrict connection to
     * a specific AP.
     */
    public static final String SUPPLICANT_BSSID_ANY = "any";

    /**
     * The link properties of the wifi interface.
     * Do not modify this directly; use updateLinkProperties instead.
     */
    private LinkProperties mLinkProperties;

    /* Tracks sequence number on a periodic scan message */
    private int mPeriodicScanToken = 0;

    // Wakelock held during wifi start/stop and driver load/unload
    private PowerManager.WakeLock mWakeLock;

    private Context mContext;

    private final Object mDhcpResultsLock = new Object();
    private DhcpResults mDhcpResults;

    // NOTE: Do not return to clients - see syncRequestConnectionInfo()
    private final ExtendedWifiInfo mWifiInfo;
    private NetworkInfo mNetworkInfo;
    private SupplicantStateTracker mSupplicantStateTracker;

    // Indicates that framework is attempting to roam, set true on CMD_START_ROAM, set false when
    // wifi connects or fails to connect
    private boolean mIsAutoRoaming = false;

    // Roaming failure count
    private int mRoamFailCount = 0;

    // This is the BSSID we are trying to associate to, it can be set to SUPPLICANT_BSSID_ANY
    // if we havent selected a BSSID for joining.
    private String mTargetRoamBSSID = SUPPLICANT_BSSID_ANY;
    // This one is used to track the current target network ID. This is used for error
    // handling during connection setup since many error message from supplicant does not report
    // SSID Once connected, it will be set to invalid
    private int mTargetNetworkId = WifiConfiguration.INVALID_NETWORK_ID;
    private long mLastDriverRoamAttempt = 0;
    private WifiConfiguration mTargetWifiConfiguration = null;

    int getPollRssiIntervalMsecs() {
        return mPollRssiIntervalMsecs;
    }

    void setPollRssiIntervalMsecs(int newPollIntervalMsecs) {
        mPollRssiIntervalMsecs = newPollIntervalMsecs;
    }

    /**
     * Method to clear {@link #mTargetRoamBSSID} and reset the the current connected network's
     * bssid in wpa_supplicant after a roam/connect attempt.
     */
    public boolean clearTargetBssid(String dbg) {
        WifiConfiguration config = mWifiConfigManager.getConfiguredNetwork(mTargetNetworkId);
        if (config == null) {
            return false;
        }
        String bssid = SUPPLICANT_BSSID_ANY;
        if (config.BSSID != null) {
            bssid = config.BSSID;
            if (mVerboseLoggingEnabled) {
                Log.d(TAG, "force BSSID to " + bssid + "due to config");
            }
        }
        if (mVerboseLoggingEnabled) {
            logd(dbg + " clearTargetBssid " + bssid + " key=" + config.configKey());
        }
        mTargetRoamBSSID = bssid;
        return mWifiNative.setConfiguredNetworkBSSID(mInterfaceName, bssid);
    }

    /**
     * Set Config's default BSSID (for association purpose) and {@link #mTargetRoamBSSID}
     * @param config config need set BSSID
     * @param bssid  default BSSID to assocaite with when connect to this network
     * @return false -- does not change the current default BSSID of the configure
     *         true -- change the  current default BSSID of the configur
     */
    private boolean setTargetBssid(WifiConfiguration config, String bssid) {
        if (config == null || bssid == null) {
            return false;
        }
        if (config.BSSID != null) {
            bssid = config.BSSID;
            if (mVerboseLoggingEnabled) {
                Log.d(TAG, "force BSSID to " + bssid + "due to config");
            }
        }
        if (mVerboseLoggingEnabled) {
            Log.d(TAG, "setTargetBssid set to " + bssid + " key=" + config.configKey());
        }
        mTargetRoamBSSID = bssid;
        config.getNetworkSelectionStatus().setNetworkSelectionBSSID(bssid);
        return true;
    }

    private volatile IpClientManager mIpClient;
    private IpClientCallbacksImpl mIpClientCallbacks;

    // Channel for sending replies.
    private AsyncChannel mReplyChannel = new AsyncChannel();

    // Used to initiate a connection with WifiP2pService
    private AsyncChannel mWifiP2pChannel;

    private WifiNetworkFactory mNetworkFactory;
    private UntrustedWifiNetworkFactory mUntrustedNetworkFactory;
    @GuardedBy("mNetworkAgentLock")
    private WifiNetworkAgent mNetworkAgent;
    private final Object mNetworkAgentLock = new Object();

    private byte[] mRssiRanges;

    // Used to filter out requests we couldn't possibly satisfy.
    private final NetworkCapabilities mNetworkCapabilitiesFilter = new NetworkCapabilities();

    // Provide packet filter capabilities to ConnectivityService.
    private final NetworkMisc mNetworkMisc = new NetworkMisc();

    /* The base for wifi message types */
    static final int BASE = Protocol.BASE_WIFI;

    static final int CMD_BLUETOOTH_ADAPTER_STATE_CHANGE                 = BASE + 31;

    /* Supplicant commands */
    /* Add/update a network configuration */
    static final int CMD_ADD_OR_UPDATE_NETWORK                          = BASE + 52;
    /* Delete a network */
    static final int CMD_REMOVE_NETWORK                                 = BASE + 53;
    /* Enable a network. The device will attempt a connection to the given network. */
    static final int CMD_ENABLE_NETWORK                                 = BASE + 54;
    /* Get configured networks */
    static final int CMD_GET_CONFIGURED_NETWORKS                        = BASE + 59;
    /* Get adaptors */
    static final int CMD_GET_SUPPORTED_FEATURES                         = BASE + 61;
    /* Get configured networks with real preSharedKey */
    static final int CMD_GET_PRIVILEGED_CONFIGURED_NETWORKS             = BASE + 62;
    /* Get Link Layer Stats thru HAL */
    static final int CMD_GET_LINK_LAYER_STATS                           = BASE + 63;
    /* Supplicant commands after driver start*/
    /* Set operational mode. CONNECT, SCAN ONLY, SCAN_ONLY with Wi-Fi off mode */
    static final int CMD_SET_OPERATIONAL_MODE                           = BASE + 72;
    /* Disconnect from a network */
    static final int CMD_DISCONNECT                                     = BASE + 73;
    /* Reconnect to a network */
    static final int CMD_RECONNECT                                      = BASE + 74;
    /* Reassociate to a network */
    static final int CMD_REASSOCIATE                                    = BASE + 75;

    /* Controls suspend mode optimizations
     *
     * When high perf mode is enabled, suspend mode optimizations are disabled
     *
     * When high perf mode is disabled, suspend mode optimizations are enabled
     *
     * Suspend mode optimizations include:
     * - packet filtering
     * - turn off roaming
     * - DTIM wake up settings
     */
    static final int CMD_SET_HIGH_PERF_MODE                             = BASE + 77;
    /* Enables RSSI poll */
    static final int CMD_ENABLE_RSSI_POLL                               = BASE + 82;
    /* RSSI poll */
    static final int CMD_RSSI_POLL                                      = BASE + 83;
    /** Runs RSSI poll once */
    static final int CMD_ONESHOT_RSSI_POLL                              = BASE + 84;
    /* Enable suspend mode optimizations in the driver */
    static final int CMD_SET_SUSPEND_OPT_ENABLED                        = BASE + 86;

    /* Enable TDLS on a specific MAC address */
    static final int CMD_ENABLE_TDLS                                    = BASE + 92;

    /**
     * Watchdog for protecting against b/16823537
     * Leave time for 4-way handshake to succeed
     */
    static final int ROAM_GUARD_TIMER_MSEC = 15000;

    int mRoamWatchdogCount = 0;
    /* Roam state watchdog */
    static final int CMD_ROAM_WATCHDOG_TIMER                            = BASE + 94;
    /* Screen change intent handling */
    static final int CMD_SCREEN_STATE_CHANGED                           = BASE + 95;

    /* Disconnecting state watchdog */
    static final int CMD_DISCONNECTING_WATCHDOG_TIMER                   = BASE + 96;

    /* Remove a packages associated configurations */
    static final int CMD_REMOVE_APP_CONFIGURATIONS                      = BASE + 97;

    /* Disable an ephemeral network */
    static final int CMD_DISABLE_EPHEMERAL_NETWORK                      = BASE + 98;

    /* SIM is removed; reset any cached data for it */
    static final int CMD_RESET_SIM_NETWORKS                             = BASE + 101;

    /* OSU APIs */
    static final int CMD_QUERY_OSU_ICON                                 = BASE + 104;

    /* try to match a provider with current network */
    static final int CMD_MATCH_PROVIDER_NETWORK                         = BASE + 105;

    // Add or update a Passpoint configuration.
    static final int CMD_ADD_OR_UPDATE_PASSPOINT_CONFIG                 = BASE + 106;

    // Remove a Passpoint configuration.
    static final int CMD_REMOVE_PASSPOINT_CONFIG                        = BASE + 107;

    // Get the list of installed Passpoint configurations.
    static final int CMD_GET_PASSPOINT_CONFIGS                          = BASE + 108;

    // Get the list of OSU providers associated with a Passpoint network.
    static final int CMD_GET_MATCHING_OSU_PROVIDERS                     = BASE + 109;

    // Get the list of installed Passpoint configurations matched with OSU providers
    static final int CMD_GET_MATCHING_PASSPOINT_CONFIGS_FOR_OSU_PROVIDERS = BASE + 110;

    /* Commands from/to the SupplicantStateTracker */
    /* Reset the supplicant state tracker */
    static final int CMD_RESET_SUPPLICANT_STATE                         = BASE + 111;

    // Get the list of wifi configurations for installed Passpoint profiles
    static final int CMD_GET_WIFI_CONFIGS_FOR_PASSPOINT_PROFILES = BASE + 112;

    int mDisconnectingWatchdogCount = 0;
    static final int DISCONNECTING_GUARD_TIMER_MSEC = 5000;

    /**
     * Indicates the end of boot process, should be used to trigger load from config store,
     * initiate connection attempt, etc.
     * */
    static final int CMD_BOOT_COMPLETED                                 = BASE + 134;
    /**
     * Initialize ClientModeImpl. This is currently used to initialize the
     * {@link HalDeviceManager} module.
     */
    static final int CMD_INITIALIZE                                     = BASE + 135;

    /* We now have a valid IP configuration. */
    static final int CMD_IP_CONFIGURATION_SUCCESSFUL                    = BASE + 138;
    /* We no longer have a valid IP configuration. */
    static final int CMD_IP_CONFIGURATION_LOST                          = BASE + 139;
    /* Link configuration (IP address, DNS, ...) changes notified via netlink */
    static final int CMD_UPDATE_LINKPROPERTIES                          = BASE + 140;

    /* Supplicant is trying to associate to a given BSSID */
    static final int CMD_TARGET_BSSID                                   = BASE + 141;

    static final int CMD_START_CONNECT                                  = BASE + 143;

    private static final int NETWORK_STATUS_UNWANTED_DISCONNECT         = 0;
    private static final int NETWORK_STATUS_UNWANTED_VALIDATION_FAILED  = 1;
    private static final int NETWORK_STATUS_UNWANTED_DISABLE_AUTOJOIN   = 2;

    static final int CMD_UNWANTED_NETWORK                               = BASE + 144;

    static final int CMD_START_ROAM                                     = BASE + 145;

    static final int CMD_ASSOCIATED_BSSID                               = BASE + 147;

    static final int CMD_NETWORK_STATUS                                 = BASE + 148;

    /* A layer 3 neighbor on the Wi-Fi link became unreachable. */
    static final int CMD_IP_REACHABILITY_LOST                           = BASE + 149;

    /* Remove a packages associated configrations */
    static final int CMD_REMOVE_USER_CONFIGURATIONS                     = BASE + 152;

    static final int CMD_ACCEPT_UNVALIDATED                             = BASE + 153;

    /* used to offload sending IP packet */
    static final int CMD_START_IP_PACKET_OFFLOAD                        = BASE + 160;

    /* used to stop offload sending IP packet */
    static final int CMD_STOP_IP_PACKET_OFFLOAD                         = BASE + 161;

    /* used to start rssi monitoring in hw */
    static final int CMD_START_RSSI_MONITORING_OFFLOAD                  = BASE + 162;

    /* used to stop rssi moniroting in hw */
    static final int CMD_STOP_RSSI_MONITORING_OFFLOAD                   = BASE + 163;

    /* used to indicated RSSI threshold breach in hw */
    static final int CMD_RSSI_THRESHOLD_BREACHED                        = BASE + 164;

    /* Enable/Disable WifiConnectivityManager */
    static final int CMD_ENABLE_WIFI_CONNECTIVITY_MANAGER               = BASE + 166;


    /* Get FQDN list for Passpoint profiles matched with a given scanResults */
    static final int CMD_GET_ALL_MATCHING_FQDNS_FOR_SCAN_RESULTS = BASE + 168;

    /**
     * Used to handle messages bounced between ClientModeImpl and IpClient.
     */
    static final int CMD_IPV4_PROVISIONING_SUCCESS                      = BASE + 200;
    static final int CMD_IPV4_PROVISIONING_FAILURE                      = BASE + 201;

    /* Push a new APF program to the HAL */
    static final int CMD_INSTALL_PACKET_FILTER                          = BASE + 202;

    /* Enable/disable fallback packet filtering */
    static final int CMD_SET_FALLBACK_PACKET_FILTERING                  = BASE + 203;

    /* Enable/disable Neighbor Discovery offload functionality. */
    static final int CMD_CONFIG_ND_OFFLOAD                              = BASE + 204;

    /* used to indicate that the foreground user was switched */
    static final int CMD_USER_SWITCH                                    = BASE + 205;

    /* used to indicate that the foreground user was switched */
    static final int CMD_USER_UNLOCK                                    = BASE + 206;

    /* used to indicate that the foreground user was switched */
    static final int CMD_USER_STOP                                      = BASE + 207;

    /* Read the APF program & data buffer */
    static final int CMD_READ_PACKET_FILTER                             = BASE + 208;

    /** Used to add packet filter to apf. */
    static final int CMD_ADD_KEEPALIVE_PACKET_FILTER_TO_APF = BASE + 209;

    /** Used to remove packet filter from apf. */
    static final int CMD_REMOVE_KEEPALIVE_PACKET_FILTER_FROM_APF = BASE + 210;

    /* Indicates that diagnostics should time out a connection start event. */
    static final int CMD_DIAGS_CONNECT_TIMEOUT                          = BASE + 252;

    // Start subscription provisioning with a given provider
    private static final int CMD_START_SUBSCRIPTION_PROVISIONING        = BASE + 254;

    @VisibleForTesting
    static final int CMD_PRE_DHCP_ACTION                                = BASE + 255;
    private static final int CMD_PRE_DHCP_ACTION_COMPLETE               = BASE + 256;
    private static final int CMD_POST_DHCP_ACTION                       = BASE + 257;
    /* Take some GAP in numbering, start DPP commands from 301 onwards */
    /* Add bootstrap info*/
    public static final int CMD_DPP_GENERATE_BOOTSTRAP                  = BASE + 301;
    /* Generate QRCODE bootstrap info*/
    public static final int CMD_DPP_ADD_BOOTSTRAP_QRCODE                = BASE + 302;
    /* Remove bootstrap info */
    public static final int CMD_DPP_REMOVE_BOOTSTRAP                    = BASE + 303;
    /* Get bootstrap URI*/
    public static final int CMD_DPP_GET_URI                             = BASE + 304;
    /* Start DPP Listen*/
    public static final int CMD_DPP_LISTEN_START                        = BASE + 305;
    /* Stop ongoing DPP Listen*/
    public static final int CMD_DPP_LISTEN_STOP                         = BASE + 306;
    /* Add DPP Configuration */
    public static final int CMD_DPP_CONF_ADD                            = BASE + 307;
    /* Remove DPP Configuration */
    public static final int CMD_DPP_CONF_REMOVE                         = BASE + 308;
    /* Start DPP AUTH*/
    public static final int CMD_DPP_AUTH_INIT                           = BASE + 309;
    /* Get Private Key*/
    public static final int CMD_DPP_CONFIGURATOR_GET_KEY                = BASE + 310;

    /* Vendor specific cmd: To handle IP Reachability session */
    private static final int CMD_IP_REACHABILITY_SESSION_END            = BASE + 311;

    // For message logging.
    private static final Class[] sMessageClasses = {
            AsyncChannel.class, ClientModeImpl.class };
    private static final SparseArray<String> sGetWhatToString =
            MessageUtils.findMessageNames(sMessageClasses);


    /* Wifi state machine modes of operation */
    /* CONNECT_MODE - connect to any 'known' AP when it becomes available */
    public static final int CONNECT_MODE = 1;
    /* SCAN_ONLY_MODE - don't connect to any APs; scan, but only while apps hold lock */
    public static final int SCAN_ONLY_MODE = 2;
    /* SCAN_ONLY_WITH_WIFI_OFF - scan, but don't connect to any APs */
    public static final int SCAN_ONLY_WITH_WIFI_OFF_MODE = 3;
    /* DISABLED_MODE - Don't connect, don't scan, don't be an AP */
    public static final int DISABLED_MODE = 4;

    private static final int SUCCESS = 1;
    private static final int FAILURE = -1;

    /* Tracks if suspend optimizations need to be disabled by DHCP,
     * screen or due to high perf mode.
     * When any of them needs to disable it, we keep the suspend optimizations
     * disabled
     */
    private int mSuspendOptNeedsDisabled = 0;

    private static final int SUSPEND_DUE_TO_DHCP = 1;
    private static final int SUSPEND_DUE_TO_HIGH_PERF = 1 << 1;
    private static final int SUSPEND_DUE_TO_SCREEN = 1 << 2;

    /**
     * Time window in milliseconds for which we send
     * {@link NetworkAgent#explicitlySelected(boolean, boolean)}
     * after connecting to the network which the user last selected.
     */
    @VisibleForTesting
    public static final int LAST_SELECTED_NETWORK_EXPIRATION_AGE_MILLIS = 30 * 1000;

    /* Tracks if user has enabled suspend optimizations through settings */
    private AtomicBoolean mUserWantsSuspendOpt = new AtomicBoolean(true);

    /* Tracks if user has enabled Connected Mac Randomization through settings */

    /**
     * Supplicant scan interval in milliseconds.
     * Comes from {@link Settings.Global#WIFI_SUPPLICANT_SCAN_INTERVAL_MS} or
     * from the default config if the setting is not set
     */
    private long mSupplicantScanIntervalMs;

    int mRunningBeaconCount = 0;

    /* Default parent state */
    private State mDefaultState = new DefaultState();
    /* Connecting to an access point */
    private State mConnectModeState = new ConnectModeState();
    /* Connected at 802.11 (L2) level */
    private State mL2ConnectedState = new L2ConnectedState();
    /* fetching IP after connection to access point (assoc+auth complete) */
    private State mObtainingIpState = new ObtainingIpState();
    /* Connected with IP addr */
    private State mConnectedState = new ConnectedState();
    /* Roaming */
    private State mRoamingState = new RoamingState();
    /* disconnect issued, waiting for network disconnect confirmation */
    private State mDisconnectingState = new DisconnectingState();
    /* Network is not connected, supplicant assoc+auth is not complete */
    private State mDisconnectedState = new DisconnectedState();

    private State mFilsState = new FilsState();
    private boolean mIsFilsConnection = false;
    private boolean mIsIpClientStarted = false;
    private WifiConfiguration mFilsConfig;

    /**
     * One of  {@link WifiManager#WIFI_STATE_DISABLED},
     * {@link WifiManager#WIFI_STATE_DISABLING},
     * {@link WifiManager#WIFI_STATE_ENABLED},
     * {@link WifiManager#WIFI_STATE_ENABLING},
     * {@link WifiManager#WIFI_STATE_UNKNOWN}
     */
    private final AtomicInteger mWifiState = new AtomicInteger(WIFI_STATE_DISABLED);

    /**
     * Work source to use to blame usage on the WiFi service
     */
    public static final WorkSource WIFI_WORK_SOURCE = new WorkSource(Process.WIFI_UID);

    /**
     * Keep track of whether WIFI is running.
     */
    private boolean mIsRunning = false;

    /**
     * Keep track of whether we last told the battery stats we had started.
     */
    private boolean mReportedRunning = false;

    /**
     * Most recently set source of starting WIFI.
     */
    private final WorkSource mRunningWifiUids = new WorkSource();

    /**
     * The last reported UIDs that were responsible for starting WIFI.
     */
    private final WorkSource mLastRunningWifiUids = new WorkSource();

    private TelephonyManager mTelephonyManager;
    private TelephonyManager getTelephonyManager() {
        if (mTelephonyManager == null) {
            mTelephonyManager = mWifiInjector.makeTelephonyManager();
        }
        return mTelephonyManager;
    }

    private final IBatteryStats mBatteryStats;

    private final String mTcpBufferSizes;

    // Used for debug and stats gathering
    private static int sScanAlarmIntentCount = 0;

    private FrameworkFacade mFacade;
    private WifiStateTracker mWifiStateTracker;
    private final BackupManagerProxy mBackupManagerProxy;
    private final WrongPasswordNotifier mWrongPasswordNotifier;
    private WifiNetworkSuggestionsManager mWifiNetworkSuggestionsManager;
    private boolean mConnectedMacRandomzationSupported;
    // Maximum duration to continue to log Wifi usability stats after a data stall is triggered.
    @VisibleForTesting
    public static final long DURATION_TO_WAIT_ADD_STATS_AFTER_DATA_STALL_MS = 30 * 1000;
    private long mDataStallTriggerTimeMs = -1;
    private int mLastStatusDataStall = WifiIsUnusableEvent.TYPE_UNKNOWN;

    public ClientModeImpl(Context context, FrameworkFacade facade, Looper looper,
                            UserManager userManager, WifiInjector wifiInjector,
                            BackupManagerProxy backupManagerProxy, WifiCountryCode countryCode,
                            WifiNative wifiNative, WrongPasswordNotifier wrongPasswordNotifier,
                            SarManager sarManager, WifiTrafficPoller wifiTrafficPoller,
                            LinkProbeManager linkProbeManager) {
        super(TAG, looper);
        mWifiInjector = wifiInjector;
        mWifiMetrics = mWifiInjector.getWifiMetrics();
        mClock = wifiInjector.getClock();
        mPropertyService = wifiInjector.getPropertyService();
        mBuildProperties = wifiInjector.getBuildProperties();
        mWifiScoreCard = wifiInjector.getWifiScoreCard();
        mContext = context;
        mFacade = facade;
        mWifiNative = wifiNative;
        mBackupManagerProxy = backupManagerProxy;
        mWrongPasswordNotifier = wrongPasswordNotifier;
        mSarManager = sarManager;
        mWifiTrafficPoller = wifiTrafficPoller;
        mLinkProbeManager = linkProbeManager;

        mNetworkInfo = new NetworkInfo(ConnectivityManager.TYPE_WIFI, 0, NETWORKTYPE, "");
        mBatteryStats = IBatteryStats.Stub.asInterface(mFacade.getService(
                BatteryStats.SERVICE_NAME));
        mWifiStateTracker = wifiInjector.getWifiStateTracker();
        IBinder b = mFacade.getService(Context.NETWORKMANAGEMENT_SERVICE);

        mP2pSupported = mContext.getPackageManager().hasSystemFeature(
                PackageManager.FEATURE_WIFI_DIRECT);

        mWifiPermissionsUtil = mWifiInjector.getWifiPermissionsUtil();
        mWifiConfigManager = mWifiInjector.getWifiConfigManager();

        mPasspointManager = mWifiInjector.getPasspointManager();

        mWifiMonitor = mWifiInjector.getWifiMonitor();
        mWifiDiagnostics = mWifiInjector.getWifiDiagnostics();
        mWifiPermissionsWrapper = mWifiInjector.getWifiPermissionsWrapper();
        mWifiDataStall = mWifiInjector.getWifiDataStall();

        mWifiInfo = new ExtendedWifiInfo();
        mSupplicantStateTracker =
                mFacade.makeSupplicantStateTracker(context, mWifiConfigManager, getHandler());
        mWifiConnectivityManager = mWifiInjector.makeWifiConnectivityManager(this);


        mLinkProperties = new LinkProperties();
        mMcastLockManagerFilterController = new McastLockManagerFilterController();

        mNetworkInfo.setIsAvailable(false);
        mLastBssid = null;
        mLastNetworkId = WifiConfiguration.INVALID_NETWORK_ID;
        mLastSignalLevel = -1;

        mCountryCode = countryCode;

        mWifiScoreReport = new WifiScoreReport(mWifiInjector.getScoringParams(), mClock);

        mNetworkCapabilitiesFilter.addTransportType(NetworkCapabilities.TRANSPORT_WIFI);
        mNetworkCapabilitiesFilter.addCapability(NetworkCapabilities.NET_CAPABILITY_INTERNET);
        mNetworkCapabilitiesFilter.addCapability(NetworkCapabilities.NET_CAPABILITY_NOT_METERED);
        mNetworkCapabilitiesFilter.addCapability(NetworkCapabilities.NET_CAPABILITY_NOT_ROAMING);
        mNetworkCapabilitiesFilter.addCapability(NetworkCapabilities.NET_CAPABILITY_NOT_CONGESTED);
        mNetworkCapabilitiesFilter.addCapability(NetworkCapabilities.NET_CAPABILITY_NOT_RESTRICTED);
        // TODO - needs to be a bit more dynamic
        mNetworkCapabilitiesFilter.setLinkUpstreamBandwidthKbps(1024 * 1024);
        mNetworkCapabilitiesFilter.setLinkDownstreamBandwidthKbps(1024 * 1024);
        mNetworkCapabilitiesFilter.setNetworkSpecifier(new MatchAllNetworkSpecifier());
        // Make the network factories.
        mNetworkFactory = mWifiInjector.makeWifiNetworkFactory(
                mNetworkCapabilitiesFilter, mWifiConnectivityManager);
        // We can't filter untrusted network in the capabilities filter because a trusted
        // network would still satisfy a request that accepts untrusted ones.
        // We need a second network factory for untrusted network requests because we need a
        // different score filter for these requests.
        mUntrustedNetworkFactory = mWifiInjector.makeUntrustedWifiNetworkFactory(
                mNetworkCapabilitiesFilter, mWifiConnectivityManager);

        mWifiNetworkSuggestionsManager = mWifiInjector.getWifiNetworkSuggestionsManager();

        IntentFilter filter = new IntentFilter();
        filter.addAction(Intent.ACTION_SCREEN_ON);
        filter.addAction(Intent.ACTION_SCREEN_OFF);
        mContext.registerReceiver(
                new BroadcastReceiver() {
                    @Override
                    public void onReceive(Context context, Intent intent) {
                        String action = intent.getAction();

                        if (action.equals(Intent.ACTION_SCREEN_ON)) {
                            sendMessage(CMD_SCREEN_STATE_CHANGED, 1);
                        } else if (action.equals(Intent.ACTION_SCREEN_OFF)) {
                            sendMessage(CMD_SCREEN_STATE_CHANGED, 0);
                        }
                    }
                }, filter);

        mFacade.registerContentObserver(mContext, Settings.Global.getUriFor(
                        Settings.Global.WIFI_SUSPEND_OPTIMIZATIONS_ENABLED), false,
                new ContentObserver(getHandler()) {
                    @Override
                    public void onChange(boolean selfChange) {
                        mUserWantsSuspendOpt.set(mFacade.getIntegerSetting(mContext,
                                Settings.Global.WIFI_SUSPEND_OPTIMIZATIONS_ENABLED, 1) == 1);
                    }
                });

        mUserWantsSuspendOpt.set(mFacade.getIntegerSetting(mContext,
                Settings.Global.WIFI_SUSPEND_OPTIMIZATIONS_ENABLED, 1) == 1);

        PowerManager powerManager = (PowerManager) mContext.getSystemService(Context.POWER_SERVICE);
        mWakeLock = powerManager.newWakeLock(PowerManager.PARTIAL_WAKE_LOCK, getName());

        mSuspendWakeLock = powerManager.newWakeLock(PowerManager.PARTIAL_WAKE_LOCK, "WifiSuspend");
        mSuspendWakeLock.setReferenceCounted(false);

        mConnectedMacRandomzationSupported = mContext.getResources()
                .getBoolean(R.bool.config_wifi_connected_mac_randomization_supported);
        mWifiInfo.setEnableConnectedMacRandomization(mConnectedMacRandomzationSupported);
        mWifiMetrics.setIsMacRandomizationOn(mConnectedMacRandomzationSupported);

        mTcpBufferSizes = mContext.getResources().getString(
                R.string.config_wifi_tcp_buffers);

        mDisconnectOnlyOnInitialIpReachability = SystemProperties
                .get("persist.vendor.wifi.enableIpReachabilityMonitorPeriod", "1")
                .equals("1");

        // CHECKSTYLE:OFF IndentationCheck
        addState(mDefaultState);
            addState(mConnectModeState, mDefaultState);
                addState(mL2ConnectedState, mConnectModeState);
                    addState(mObtainingIpState, mL2ConnectedState);
                    addState(mConnectedState, mL2ConnectedState);
                    addState(mRoamingState, mL2ConnectedState);
                addState(mDisconnectingState, mConnectModeState);
                addState(mDisconnectedState, mConnectModeState);
                addState(mFilsState, mConnectModeState);
        // CHECKSTYLE:ON IndentationCheck

        setInitialState(mDefaultState);

        setLogRecSize(NUM_LOG_RECS_NORMAL);
        setLogOnlyTransitions(false);
    }

    @Override
    public void start() {
        super.start();

        PowerManager powerManager = (PowerManager) mContext.getSystemService(Context.POWER_SERVICE);

        // Learn the initial state of whether the screen is on.
        // We update this field when we receive broadcasts from the system.
        handleScreenStateChanged(powerManager.isInteractive());
    }

    private void registerForWifiMonitorEvents()  {
        mWifiMonitor.registerHandler(mInterfaceName, CMD_TARGET_BSSID, getHandler());
        mWifiMonitor.registerHandler(mInterfaceName, CMD_ASSOCIATED_BSSID, getHandler());
        mWifiMonitor.registerHandler(mInterfaceName, WifiMonitor.ANQP_DONE_EVENT, getHandler());
        mWifiMonitor.registerHandler(mInterfaceName, WifiMonitor.ASSOCIATION_REJECTION_EVENT,
                getHandler());
        mWifiMonitor.registerHandler(mInterfaceName, WifiMonitor.AUTHENTICATION_FAILURE_EVENT,
                getHandler());
        mWifiMonitor.registerHandler(mInterfaceName, WifiMonitor.GAS_QUERY_DONE_EVENT,
                getHandler());
        mWifiMonitor.registerHandler(mInterfaceName, WifiMonitor.GAS_QUERY_START_EVENT,
                getHandler());
        mWifiMonitor.registerHandler(mInterfaceName, WifiMonitor.HS20_REMEDIATION_EVENT,
                getHandler());
        mWifiMonitor.registerHandler(mInterfaceName, WifiMonitor.NETWORK_CONNECTION_EVENT,
                getHandler());
        mWifiMonitor.registerHandler(mInterfaceName, WifiMonitor.NETWORK_DISCONNECTION_EVENT,
                getHandler());
        mWifiMonitor.registerHandler(mInterfaceName, WifiMonitor.RX_HS20_ANQP_ICON_EVENT,
                getHandler());
        mWifiMonitor.registerHandler(mInterfaceName, WifiMonitor.SUPPLICANT_STATE_CHANGE_EVENT,
                getHandler());
        mWifiMonitor.registerHandler(mInterfaceName, WifiMonitor.SUP_REQUEST_IDENTITY,
                getHandler());
        mWifiMonitor.registerHandler(mInterfaceName, WifiMonitor.SUP_REQUEST_SIM_AUTH,
                getHandler());
        mWifiMonitor.registerHandler(mInterfaceName, WifiMonitor.ASSOCIATION_REJECTION_EVENT,
                mWifiMetrics.getHandler());
        mWifiMonitor.registerHandler(mInterfaceName, WifiMonitor.AUTHENTICATION_FAILURE_EVENT,
                mWifiMetrics.getHandler());
        mWifiMonitor.registerHandler(mInterfaceName, WifiMonitor.NETWORK_CONNECTION_EVENT,
                mWifiMetrics.getHandler());
        mWifiMonitor.registerHandler(mInterfaceName, WifiMonitor.NETWORK_DISCONNECTION_EVENT,
                mWifiMetrics.getHandler());
        mWifiMonitor.registerHandler(mInterfaceName, WifiMonitor.SUPPLICANT_STATE_CHANGE_EVENT,
                mWifiMetrics.getHandler());
        mWifiMonitor.registerHandler(mInterfaceName, CMD_ASSOCIATED_BSSID,
                mWifiMetrics.getHandler());
        mWifiMonitor.registerHandler(mInterfaceName, CMD_TARGET_BSSID,
                mWifiMetrics.getHandler());
<<<<<<< HEAD
        mWifiMonitor.registerHandler(mInterfaceName, WifiMonitor.FILS_NETWORK_CONNECTION_EVENT,
                getHandler());
        mWifiMonitor.registerHandler(mInterfaceName, WifiMonitor.DPP_EVENT, getHandler());
=======
        mWifiMonitor.registerHandler(mInterfaceName, WifiMonitor.NETWORK_CONNECTION_EVENT,
                mWifiInjector.getWifiLastResortWatchdog().getHandler());
>>>>>>> c72198c5
    }

    private void setMulticastFilter(boolean enabled) {
        if (mIpClient != null) {
            mIpClient.setMulticastFilter(enabled);
        }
    }

    /**
     * Class to implement the MulticastLockManager.FilterController callback.
     */
    class McastLockManagerFilterController implements WifiMulticastLockManager.FilterController {
        /**
         * Start filtering Multicast v4 packets
         */
        public void startFilteringMulticastPackets() {
            setMulticastFilter(true);
        }

        /**
         * Stop filtering Multicast v4 packets
         */
        public void stopFilteringMulticastPackets() {
            setMulticastFilter(false);
        }
    }

    class IpClientCallbacksImpl extends IpClientCallbacks {
        private final ConditionVariable mWaitForCreationCv = new ConditionVariable(false);
        private final ConditionVariable mWaitForStopCv = new ConditionVariable(false);

        @Override
        public void onIpClientCreated(IIpClient ipClient) {
            mIpClient = new IpClientManager(ipClient, getName());
            mWaitForCreationCv.open();
        }

        @Override
        public void onPreDhcpAction() {
            sendMessage(CMD_PRE_DHCP_ACTION);
        }

        @Override
        public void onPostDhcpAction() {
            sendMessage(CMD_POST_DHCP_ACTION);
        }

        @Override
        public void onNewDhcpResults(DhcpResults dhcpResults) {
            if (dhcpResults != null) {
                sendMessage(CMD_IPV4_PROVISIONING_SUCCESS, dhcpResults);
            } else {
                sendMessage(CMD_IPV4_PROVISIONING_FAILURE);
            }
        }

        @Override
        public void onProvisioningSuccess(LinkProperties newLp) {
            mWifiMetrics.logStaEvent(StaEvent.TYPE_CMD_IP_CONFIGURATION_SUCCESSFUL);
            sendMessage(CMD_UPDATE_LINKPROPERTIES, newLp);
            sendMessage(CMD_IP_CONFIGURATION_SUCCESSFUL);
        }

        @Override
        public void onProvisioningFailure(LinkProperties newLp) {
            mWifiMetrics.logStaEvent(StaEvent.TYPE_CMD_IP_CONFIGURATION_LOST);
            sendMessage(CMD_IP_CONFIGURATION_LOST);
        }

        @Override
        public void onLinkPropertiesChange(LinkProperties newLp) {
            sendMessage(CMD_UPDATE_LINKPROPERTIES, newLp);
        }

        @Override
        public void onReachabilityLost(String logMsg) {
            mWifiMetrics.logStaEvent(StaEvent.TYPE_CMD_IP_REACHABILITY_LOST);
            sendMessage(CMD_IP_REACHABILITY_LOST, logMsg);
        }

        @Override
        public void installPacketFilter(byte[] filter) {
            sendMessage(CMD_INSTALL_PACKET_FILTER, filter);
        }

        @Override
        public void startReadPacketFilter() {
            sendMessage(CMD_READ_PACKET_FILTER);
        }

        @Override
        public void setFallbackMulticastFilter(boolean enabled) {
            sendMessage(CMD_SET_FALLBACK_PACKET_FILTERING, enabled);
        }

        @Override
        public void setNeighborDiscoveryOffload(boolean enabled) {
            sendMessage(CMD_CONFIG_ND_OFFLOAD, (enabled ? 1 : 0));
        }

        @Override
        public void onQuit() {
            mWaitForStopCv.open();
        }

        boolean awaitCreation() {
            return mWaitForCreationCv.block(IPCLIENT_TIMEOUT_MS);
        }

        boolean awaitShutdown() {
            return mWaitForStopCv.block(IPCLIENT_TIMEOUT_MS);
        }
    }

    private void stopIpClient() {
        /* Restore power save and suspend optimizations */
        handlePostDhcpSetup();
        if (mIpClient != null) {
            mIpClient.stop();
            mIsIpClientStarted = false;
        }
    }

    public void setWifiDiagnostics(BaseWifiDiagnostics WifiDiagnostics) {
        mWifiDiagnostics = WifiDiagnostics;
    }

    public void setTrafficPoller(WifiTrafficPoller trafficPoller) {
        mTrafficPoller = trafficPoller;
        if (mTrafficPoller != null) {
            mTrafficPoller.setInterface(mDataInterfaceName);
        }
    }

    /**
     * Set wpa_supplicant log level using |mVerboseLoggingLevel| flag.
     */
    void setSupplicantLogLevel() {
        mWifiNative.setSupplicantLogLevel(mVerboseLoggingEnabled);
    }

    /**
     * Method to update logging level in wifi service related classes.
     *
     * @param verbose int logging level to use
     */
    public void enableVerboseLogging(int verbose) {
        if (verbose > 0) {
            mVerboseLoggingEnabled = true;
            setLogRecSize(ActivityManager.isLowRamDeviceStatic()
                    ? NUM_LOG_RECS_VERBOSE_LOW_MEMORY : NUM_LOG_RECS_VERBOSE);
        } else {
            mVerboseLoggingEnabled = false;
            setLogRecSize(NUM_LOG_RECS_NORMAL);
        }
        configureVerboseHalLogging(mVerboseLoggingEnabled);
        setSupplicantLogLevel();
        mCountryCode.enableVerboseLogging(verbose);
        mWifiScoreReport.enableVerboseLogging(mVerboseLoggingEnabled);
<<<<<<< HEAD
        mWifiDiagnostics.startLogging(mVerboseLoggingEnabled);
        if (wifiP2pServiceImpl != null)
            wifiP2pServiceImpl.enableVerboseLogging(verbose);
=======
        mWifiDiagnostics.enableVerboseLogging(mVerboseLoggingEnabled);
>>>>>>> c72198c5
        mWifiMonitor.enableVerboseLogging(verbose);
        mWifiNative.enableVerboseLogging(verbose);
        mWifiConfigManager.enableVerboseLogging(verbose);
        mSupplicantStateTracker.enableVerboseLogging(verbose);
        mPasspointManager.enableVerboseLogging(verbose);
        mNetworkFactory.enableVerboseLogging(verbose);
        mLinkProbeManager.enableVerboseLogging(mVerboseLoggingEnabled);
        if (mWifiConnectivityManager != null)
            mWifiConnectivityManager.enableVerboseLogging(verbose);
    }

    private static final String SYSTEM_PROPERTY_LOG_CONTROL_WIFIHAL = "log.tag.WifiHAL";
    private static final String LOGD_LEVEL_DEBUG = "D";
    private static final String LOGD_LEVEL_VERBOSE = "V";
    private void configureVerboseHalLogging(boolean enableVerbose) {
        if (mBuildProperties.isUserBuild()) {  // Verbose HAL logging not supported on user builds.
            return;
        }
        mPropertyService.set(SYSTEM_PROPERTY_LOG_CONTROL_WIFIHAL,
                enableVerbose ? LOGD_LEVEL_VERBOSE : LOGD_LEVEL_DEBUG);
    }

    private void updateDataInterface() {
        String dataInterfaceName = mWifiNative.getFstDataInterfaceName();
        if (TextUtils.isEmpty(dataInterfaceName)) {
            dataInterfaceName = mInterfaceName;
        }
        mDataInterfaceName = dataInterfaceName;

        if (mIpClient != null) {
            mIpClient.shutdown();
            // Block to make sure IpClient has really shut down, lest cleanup
            // race with, say, bringup code over in tethering.
            mIpClientCallbacks.awaitShutdown();
        }

        mIpClientCallbacks = new IpClientCallbacksImpl();
        mFacade.makeIpClient(mContext, mDataInterfaceName, mIpClientCallbacks);
        if (!mIpClientCallbacks.awaitCreation()) {
            loge("Timeout waiting for IpClient");
        }

        setMulticastFilter(true);

        if (mTrafficPoller != null) {
            mTrafficPoller.setInterface(mDataInterfaceName);
        }
    }

    private boolean setRandomMacOui() {
        String oui = mContext.getResources().getString(R.string.config_wifi_random_mac_oui);
        if (TextUtils.isEmpty(oui)) {
            oui = GOOGLE_OUI;
        }
        String[] ouiParts = oui.split("-");
        byte[] ouiBytes = new byte[3];
        ouiBytes[0] = (byte) (Integer.parseInt(ouiParts[0], 16) & 0xFF);
        ouiBytes[1] = (byte) (Integer.parseInt(ouiParts[1], 16) & 0xFF);
        ouiBytes[2] = (byte) (Integer.parseInt(ouiParts[2], 16) & 0xFF);

        logd("Setting OUI to " + oui);
        return mWifiNative.setScanningMacOui(mInterfaceName, ouiBytes);
    }

    /**
     * Initiates connection to a network specified by the user/app. This method checks if the
     * requesting app holds the NETWORK_SETTINGS permission.
     *
     * @param netId Id network to initiate connection.
     * @param uid UID of the app requesting the connection.
     * @param forceReconnect Whether to force a connection even if we're connected to the same
     *                       network currently.
     */
    private boolean connectToUserSelectNetwork(int netId, int uid, boolean forceReconnect) {
        logd("connectToUserSelectNetwork netId " + netId + ", uid " + uid
                + ", forceReconnect = " + forceReconnect);
        WifiConfiguration config = mWifiConfigManager.getConfiguredNetwork(netId);
        if (config == null) {
            loge("connectToUserSelectNetwork Invalid network Id=" + netId);
            return false;
        }
        if (!mWifiConfigManager.enableNetwork(netId, true, uid)
                || !mWifiConfigManager.updateLastConnectUid(netId, uid)) {
            logi("connectToUserSelectNetwork Allowing uid " + uid
                    + " with insufficient permissions to connect=" + netId);
        } else if (mWifiPermissionsUtil.checkNetworkSettingsPermission(uid)) {
            // Note user connect choice here, so that it will be considered in the next network
            // selection.
            mWifiConnectivityManager.setUserConnectChoice(netId);
        }
        if (!forceReconnect && mWifiInfo.getNetworkId() == netId) {
            // We're already connected to the user specified network, don't trigger a
            // reconnection unless it was forced.
            logi("connectToUserSelectNetwork already connecting/connected=" + netId);
        } else {
            mWifiConnectivityManager.prepareForForcedConnection(netId);
            if (uid == Process.SYSTEM_UID) {
                mWifiMetrics.setNominatorForNetwork(config.networkId,
                        WifiMetricsProto.ConnectionEvent.NOMINATOR_MANUAL);
            }
            startConnectToNetwork(netId, uid, SUPPLICANT_BSSID_ANY);
        }
        return true;
    }

    /**
     * ******************************************************
     * Methods exposed for public use
     * ******************************************************
     */

    /**
     * Retrieve a Messenger for the ClientModeImpl Handler
     *
     * @return Messenger
     */
    public Messenger getMessenger() {
        return new Messenger(getHandler());
    }

    // Last connect attempt is used to prevent scan requests:
    //  - for a period of 10 seconds after attempting to connect
    private long mLastConnectAttemptTimestamp = 0;

    // For debugging, keep track of last message status handling
    // TODO, find an equivalent mechanism as part of parent class
    private static final int MESSAGE_HANDLING_STATUS_PROCESSED = 2;
    private static final int MESSAGE_HANDLING_STATUS_OK = 1;
    private static final int MESSAGE_HANDLING_STATUS_UNKNOWN = 0;
    private static final int MESSAGE_HANDLING_STATUS_REFUSED = -1;
    private static final int MESSAGE_HANDLING_STATUS_FAIL = -2;
    private static final int MESSAGE_HANDLING_STATUS_OBSOLETE = -3;
    private static final int MESSAGE_HANDLING_STATUS_DEFERRED = -4;
    private static final int MESSAGE_HANDLING_STATUS_DISCARD = -5;
    private static final int MESSAGE_HANDLING_STATUS_LOOPED = -6;
    private static final int MESSAGE_HANDLING_STATUS_HANDLING_ERROR = -7;

    private int mMessageHandlingStatus = 0;

    private int mOnTime = 0;
    private int mTxTime = 0;
    private int mRxTime = 0;

    private int mOnTimeScreenStateChange = 0;
    private long mLastOntimeReportTimeStamp = 0;
    private long mLastScreenStateChangeTimeStamp = 0;
    private int mOnTimeLastReport = 0;
    private int mTxTimeLastReport = 0;
    private int mRxTimeLastReport = 0;

    private WifiLinkLayerStats mLastLinkLayerStats;
    private long mLastLinkLayerStatsUpdate = 0;

    String reportOnTime() {
        long now = mClock.getWallClockMillis();
        StringBuilder sb = new StringBuilder();
        // Report stats since last report
        int on = mOnTime - mOnTimeLastReport;
        mOnTimeLastReport = mOnTime;
        int tx = mTxTime - mTxTimeLastReport;
        mTxTimeLastReport = mTxTime;
        int rx = mRxTime - mRxTimeLastReport;
        mRxTimeLastReport = mRxTime;
        int period = (int) (now - mLastOntimeReportTimeStamp);
        mLastOntimeReportTimeStamp = now;
        sb.append(String.format("[on:%d tx:%d rx:%d period:%d]", on, tx, rx, period));
        // Report stats since Screen State Changed
        on = mOnTime - mOnTimeScreenStateChange;
        period = (int) (now - mLastScreenStateChangeTimeStamp);
        sb.append(String.format(" from screen [on:%d period:%d]", on, period));
        return sb.toString();
    }

    WifiLinkLayerStats getWifiLinkLayerStats() {
        if (mInterfaceName == null) {
            loge("getWifiLinkLayerStats called without an interface");
            return null;
        }
        mLastLinkLayerStatsUpdate = mClock.getWallClockMillis();
        WifiLinkLayerStats stats = mWifiNative.getWifiLinkLayerStats(mInterfaceName);
        if (stats != null) {
            mOnTime = stats.on_time;
            mTxTime = stats.tx_time;
            mRxTime = stats.rx_time;
            mRunningBeaconCount = stats.beacon_rx;
            mWifiInfo.updatePacketRates(stats, mLastLinkLayerStatsUpdate);
        } else {
            long mTxPkts = mFacade.getTxPackets(mDataInterfaceName);
            long mRxPkts = mFacade.getRxPackets(mDataInterfaceName);
            mWifiInfo.updatePacketRates(mTxPkts, mRxPkts, mLastLinkLayerStatsUpdate);
        }
        return stats;
    }

    private byte[] getDstMacForKeepalive(KeepalivePacketData packetData)
            throws InvalidPacketException {
        try {
            InetAddress gateway = RouteInfo.selectBestRoute(
                    mLinkProperties.getRoutes(), packetData.dstAddress).getGateway();
            String dstMacStr = macAddressFromRoute(gateway.getHostAddress());
            return NativeUtil.macAddressToByteArray(dstMacStr);
        } catch (NullPointerException | IllegalArgumentException e) {
            throw new InvalidPacketException(SocketKeepalive.ERROR_INVALID_IP_ADDRESS);
        }
    }

    private static int getEtherProtoForKeepalive(KeepalivePacketData packetData)
            throws InvalidPacketException {
        if (packetData.dstAddress instanceof Inet4Address) {
            return OsConstants.ETH_P_IP;
        } else if (packetData.dstAddress instanceof Inet6Address) {
            return OsConstants.ETH_P_IPV6;
        } else {
            throw new InvalidPacketException(SocketKeepalive.ERROR_INVALID_IP_ADDRESS);
        }
    }

    private int startWifiIPPacketOffload(int slot, KeepalivePacketData packetData,
            int intervalSeconds) {
        byte[] packet = null;
        byte[] dstMac = null;
        int proto = 0;

        try {
            packet = packetData.getPacket();
            dstMac = getDstMacForKeepalive(packetData);
            proto = getEtherProtoForKeepalive(packetData);
        } catch (InvalidPacketException e) {
            return e.error;
        }

        int ret = mWifiNative.startSendingOffloadedPacket(
                mInterfaceName, slot, dstMac, packet, proto, intervalSeconds * 1000);
        if (ret != 0) {
            loge("startWifiIPPacketOffload(" + slot + ", " + intervalSeconds
                    + "): hardware error " + ret);
            return SocketKeepalive.ERROR_HARDWARE_ERROR;
        } else {
            return SocketKeepalive.SUCCESS;
        }
    }

    private int stopWifiIPPacketOffload(int slot) {
        int ret = mWifiNative.stopSendingOffloadedPacket(mInterfaceName, slot);
        if (ret != 0) {
            loge("stopWifiIPPacketOffload(" + slot + "): hardware error " + ret);
            return SocketKeepalive.ERROR_HARDWARE_ERROR;
        } else {
            return SocketKeepalive.SUCCESS;
        }
    }

    private int startRssiMonitoringOffload(byte maxRssi, byte minRssi,
            WifiNative.WifiRssiEventHandler rssiHandler) {
        return mWifiNative.startRssiMonitoring(mInterfaceName, maxRssi, minRssi, rssiHandler);
    }

    private int stopRssiMonitoringOffload() {
        return mWifiNative.stopRssiMonitoring(mInterfaceName);
    }

    /**
     * Temporary method that allows the active ClientModeManager to set the wifi state that is
     * retrieved by API calls. This will be removed when WifiServiceImpl no longer directly calls
     * this class (b/31479117).
     *
     * @param newState new state to set, invalid states are ignored.
     */
    public void setWifiStateForApiCalls(int newState) {
        switch (newState) {
            case WIFI_STATE_DISABLING:
            case WIFI_STATE_DISABLED:
            case WIFI_STATE_ENABLING:
            case WIFI_STATE_ENABLED:
            case WIFI_STATE_UNKNOWN:
                if (mVerboseLoggingEnabled) {
                    Log.d(TAG, "setting wifi state to: " + newState);
                }
                mWifiState.set(newState);
                return;
            default:
                Log.d(TAG, "attempted to set an invalid state: " + newState);
                return;
        }
    }

    /**
     * Method used by WifiServiceImpl to get the current state of Wifi (in client mode) for API
     * calls.  This will be removed when WifiService no longer directly calls this class
     * (b/31479117).
     */
    public int syncGetWifiState() {
        return mWifiState.get();
    }

    /**
     * Converts the current wifi state to a printable form.
     */
    public String syncGetWifiStateByName() {
        switch (mWifiState.get()) {
            case WIFI_STATE_DISABLING:
                return "disabling";
            case WIFI_STATE_DISABLED:
                return "disabled";
            case WIFI_STATE_ENABLING:
                return "enabling";
            case WIFI_STATE_ENABLED:
                return "enabled";
            case WIFI_STATE_UNKNOWN:
                return "unknown state";
            default:
                return "[invalid state]";
        }
    }

    public boolean isConnected() {
        return getCurrentState() == mConnectedState;
    }

    public boolean isDisconnected() {
        /* Control stays in FilsState during connection with Fils networks. If connection
           attempt fails(Due to ASSOC_REJECT/AUTH_TIMEOUT), control stays in FilsState.
           If QNS kicks in during this time, it fails to go for candidate selection,
           because, WifiStateMachine is not in DisconnectedState. Since FilsState is
           equivalent to disconnected state add the conditional logic.*/
        return ((getCurrentState() == mDisconnectedState) ||
               (getCurrentState() == mFilsState));
    }

    /**
     * Method checking if supplicant is in a transient state
     *
     * @return boolean true if in transient state
     */
    public boolean isSupplicantTransientState() {
        SupplicantState supplicantState = mWifiInfo.getSupplicantState();
        if (supplicantState == SupplicantState.ASSOCIATING
                || supplicantState == SupplicantState.AUTHENTICATING
                || supplicantState == SupplicantState.FOUR_WAY_HANDSHAKE
                || supplicantState == SupplicantState.GROUP_HANDSHAKE) {

            if (mVerboseLoggingEnabled) {
                Log.d(TAG, "Supplicant is under transient state: " + supplicantState);
            }
            return true;
        } else {
            if (mVerboseLoggingEnabled) {
                Log.d(TAG, "Supplicant is under steady state: " + supplicantState);
            }
        }

        return false;
    }

    /**
     * Get status information for the current connection, if any.
     *
     * @return a {@link WifiInfo} object containing information about the current connection
     */
    public WifiInfo syncRequestConnectionInfo() {
        WifiInfo result = new WifiInfo(mWifiInfo);
        return result;
    }

    /**
     * Method to retrieve the current WifiInfo
     *
     * @returns WifiInfo
     */
    public WifiInfo getWifiInfo() {
        return mWifiInfo;
    }

    /**
     * Blocking call to get the current DHCP results
     *
     * @return DhcpResults current results
     */
    public DhcpResults syncGetDhcpResults() {
        synchronized (mDhcpResultsLock) {
            return new DhcpResults(mDhcpResults);
        }
    }

    /**
     * When the underlying interface is destroyed, we must immediately tell connectivity service to
     * mark network agent as disconnected and stop the ip client.
     */
    public void handleIfaceDestroyed() {
        handleNetworkDisconnect();
    }

    /**
     * TODO: doc
     */
    public void setOperationalMode(int mode, String ifaceName) {
        if (mVerboseLoggingEnabled) {
            log("setting operational mode to " + String.valueOf(mode) + " for iface: " + ifaceName);
        }
        mModeChange = true;
        if (mode != CONNECT_MODE) {
            // we are disabling client mode...   need to exit connect mode now
            transitionTo(mDefaultState);
        } else {
            // do a quick sanity check on the iface name, make sure it isn't null
            if (ifaceName != null) {
                mInterfaceName = ifaceName;
                transitionTo(mDisconnectedState);
            } else {
                Log.e(TAG, "supposed to enter connect mode, but iface is null -> DefaultState");
                transitionTo(mDefaultState);
            }
        }
        // use the CMD_SET_OPERATIONAL_MODE to force the transitions before other messages are
        // handled.
        sendMessageAtFrontOfQueue(CMD_SET_OPERATIONAL_MODE);
    }

    /**
     * Initiates a system-level bugreport, in a non-blocking fashion.
     */
    public void takeBugReport(String bugTitle, String bugDetail) {
        mWifiDiagnostics.takeBugReport(bugTitle, bugDetail);
    }

    /**
     * Allow tests to confirm the operational mode for ClientModeImpl for testing.
     */
    @VisibleForTesting
    protected int getOperationalModeForTest() {
        return mOperationalMode;
    }

    /**
     * Retrieve the WifiMulticastLockManager.FilterController callback for registration.
     */
    protected WifiMulticastLockManager.FilterController getMcastLockManagerFilterController() {
        return mMcastLockManagerFilterController;
    }

    /**
     * Blocking method to retrieve the passpoint icon.
     *
     * @param channel AsyncChannel for the response
     * @param bssid representation of the bssid as a long
     * @param fileName name of the file
     *
     * @return boolean returning the result of the call
     */
    public boolean syncQueryPasspointIcon(AsyncChannel channel, long bssid, String fileName) {
        Bundle bundle = new Bundle();
        bundle.putLong(EXTRA_OSU_ICON_QUERY_BSSID, bssid);
        bundle.putString(EXTRA_OSU_ICON_QUERY_FILENAME, fileName);
        Message resultMsg = channel.sendMessageSynchronously(CMD_QUERY_OSU_ICON, bundle);
        int result = resultMsg.arg1;
        resultMsg.recycle();
        return result == 1;
    }

    /**
     * Blocking method to match the provider with the current network
     *
     * @param channel AsyncChannel to use for the response
     * @param fqdn
     * @return int returns message result
     */
    public int matchProviderWithCurrentNetwork(AsyncChannel channel, String fqdn) {
        Message resultMsg = channel.sendMessageSynchronously(CMD_MATCH_PROVIDER_NETWORK, fqdn);
        int result = resultMsg.arg1;
        resultMsg.recycle();
        return result;
    }

    /**
     * Deauthenticate and set the re-authentication hold off time for the current network
     * @param holdoff hold off time in milliseconds
     * @param ess set if the hold off pertains to an ESS rather than a BSS
     */
    public void deauthenticateNetwork(AsyncChannel channel, long holdoff, boolean ess) {
        // TODO: This needs an implementation
    }

    /**
     * Method to disable an ephemeral config for an ssid
     *
     * @param ssid network name to disable
     */
    public void disableEphemeralNetwork(String ssid) {
        if (ssid != null) {
            sendMessage(CMD_DISABLE_EPHEMERAL_NETWORK, ssid);
        }
    }

    /**
     * Disconnect from Access Point
     */
    public void disconnectCommand() {
        sendMessage(CMD_DISCONNECT);
    }

    /**
     * Method to trigger a disconnect.
     *
     * @param uid UID of requesting caller
     * @param reason disconnect reason
     */
    public void disconnectCommand(int uid, int reason) {
        sendMessage(CMD_DISCONNECT, uid, reason);
    }

    /**
     * Initiate a reconnection to AP
     */
    public void reconnectCommand(WorkSource workSource) {
        sendMessage(CMD_RECONNECT, workSource);
    }

    /**
     * Initiate a re-association to AP
     */
    public void reassociateCommand() {
        sendMessage(CMD_REASSOCIATE);
    }

    /**
     * Checks for a null Message.
     *
     * This can happen with sendMessageSynchronously, for example if an
     * InterruptedException occurs. If this just happens once, silently
     * ignore it, because it is probably a side effect of shutting down.
     * If it happens a second time, generate a WTF.
     */
    private boolean messageIsNull(Message resultMsg) {
        if (resultMsg != null) return false;
        if (mNullMessageCounter.getAndIncrement() > 0) {
            Log.wtf(TAG, "Persistent null Message", new RuntimeException());
        }
        return true;
    }
    private AtomicInteger mNullMessageCounter = new AtomicInteger(0);

    /**
     * Add a network synchronously
     *
     * @return network id of the new network
     */
    public int syncAddOrUpdateNetwork(AsyncChannel channel, WifiConfiguration config) {
        Message resultMsg = channel.sendMessageSynchronously(CMD_ADD_OR_UPDATE_NETWORK, config);
        if (messageIsNull(resultMsg)) return WifiConfiguration.INVALID_NETWORK_ID;
        int result = resultMsg.arg1;
        resultMsg.recycle();
        return result;
    }

    /**
     * Get configured networks synchronously
     *
     * @param channel
     * @return
     */
    public List<WifiConfiguration> syncGetConfiguredNetworks(int uuid, AsyncChannel channel,
            int targetUid) {
        Message resultMsg = channel.sendMessageSynchronously(CMD_GET_CONFIGURED_NETWORKS, uuid,
                targetUid);
        if (messageIsNull(resultMsg)) return null;
        List<WifiConfiguration> result = (List<WifiConfiguration>) resultMsg.obj;
        resultMsg.recycle();
        return result;
    }

    /**
     * Blocking call to get the current WifiConfiguration by a privileged caller so private data,
     * like the password, is not redacted.
     *
     * @param channel AsyncChannel to use for the response
     * @return List list of configured networks configs
     */
    public List<WifiConfiguration> syncGetPrivilegedConfiguredNetwork(AsyncChannel channel) {
        Message resultMsg = channel.sendMessageSynchronously(
                CMD_GET_PRIVILEGED_CONFIGURED_NETWORKS);
        if (messageIsNull(resultMsg)) return null;
        List<WifiConfiguration> result = (List<WifiConfiguration>) resultMsg.obj;
        resultMsg.recycle();
        return result;
    }

    /**
     * Returns the list of FQDN (Fully Qualified Domain Name) to installed Passpoint configurations.
     *
     * Return the map of all matching configurations with corresponding scanResults (or an empty map
     * if none).
     *
     * @param scanResults The list of scan results
     * @return Map that consists of FQDN (Fully Qualified Domain Name) and corresponding
     * scanResults per network type({@link WifiManager#PASSPOINT_HOME_NETWORK} and {@link
     * WifiManager#PASSPOINT_ROAMING_NETWORK}).
     */
    @NonNull
    Map<String, Map<Integer, List<ScanResult>>> syncGetAllMatchingFqdnsForScanResults(
            List<ScanResult> scanResults,
            AsyncChannel channel) {
        Message resultMsg = channel.sendMessageSynchronously(
                CMD_GET_ALL_MATCHING_FQDNS_FOR_SCAN_RESULTS,
                scanResults);
        if (messageIsNull(resultMsg)) return new HashMap<>();
        Map<String, Map<Integer, List<ScanResult>>> configs =
                (Map<String, Map<Integer, List<ScanResult>>>) resultMsg.obj;
        resultMsg.recycle();
        return configs;
    }

    /**
     * Retrieve a list of {@link OsuProvider} associated with the given list of ScanResult
     * synchronously.
     *
     * @param scanResults a list of ScanResult that has Passpoint APs.
     * @param channel     Channel for communicating with the state machine
     * @return Map that consists of {@link OsuProvider} and a matching list of {@link ScanResult}.
     */
    @NonNull
    public Map<OsuProvider, List<ScanResult>> syncGetMatchingOsuProviders(
            List<ScanResult> scanResults,
            AsyncChannel channel) {
        Message resultMsg =
                channel.sendMessageSynchronously(CMD_GET_MATCHING_OSU_PROVIDERS, scanResults);
        if (messageIsNull(resultMsg)) return new HashMap<>();
        Map<OsuProvider, List<ScanResult>> providers =
                (Map<OsuProvider, List<ScanResult>>) resultMsg.obj;
        resultMsg.recycle();
        return providers;
    }

    /**
     * Returns the matching Passpoint configurations for given OSU(Online Sign-Up) Providers
     *
     * @param osuProviders a list of {@link OsuProvider}
     * @param channel  AsyncChannel to use for the response
     * @return Map that consists of {@link OsuProvider} and matching {@link PasspointConfiguration}.
     */
    @NonNull
    public Map<OsuProvider, PasspointConfiguration> syncGetMatchingPasspointConfigsForOsuProviders(
            List<OsuProvider> osuProviders, AsyncChannel channel) {
        Message resultMsg =
                channel.sendMessageSynchronously(
                        CMD_GET_MATCHING_PASSPOINT_CONFIGS_FOR_OSU_PROVIDERS, osuProviders);
        if (messageIsNull(resultMsg)) return new HashMap<>();
        Map<OsuProvider, PasspointConfiguration> result =
                (Map<OsuProvider, PasspointConfiguration>) resultMsg.obj;
        resultMsg.recycle();
        return result;
    }

    /**
     * Returns the corresponding wifi configurations for given FQDN (Fully Qualified Domain Name)
     * list.
     *
     * An empty list will be returned when no match is found.
     *
     * @param fqdnList a list of FQDN
     * @param channel  AsyncChannel to use for the response
     * @return List of {@link WifiConfiguration} converted from
     * {@link com.android.server.wifi.hotspot2.PasspointProvider}
     */
    @NonNull
    public List<WifiConfiguration> syncGetWifiConfigsForPasspointProfiles(List<String> fqdnList,
            AsyncChannel channel) {
        Message resultMsg =
                channel.sendMessageSynchronously(
                        CMD_GET_WIFI_CONFIGS_FOR_PASSPOINT_PROFILES, fqdnList);
        if (messageIsNull(resultMsg)) return new ArrayList<>();
        List<WifiConfiguration> result = (List<WifiConfiguration>) resultMsg.obj;
        resultMsg.recycle();
        return result;
    }

    /**
     * Add or update a Passpoint configuration synchronously.
     *
     * @param channel Channel for communicating with the state machine
     * @param config The configuration to add or update
     * @param packageName Package name of the app adding/updating {@code config}.
     * @return true on success
     */
    public boolean syncAddOrUpdatePasspointConfig(AsyncChannel channel,
            PasspointConfiguration config, int uid, String packageName) {
        Bundle bundle = new Bundle();
        bundle.putInt(EXTRA_UID, uid);
        bundle.putString(EXTRA_PACKAGE_NAME, packageName);
        bundle.putParcelable(EXTRA_PASSPOINT_CONFIGURATION, config);
        Message resultMsg = channel.sendMessageSynchronously(CMD_ADD_OR_UPDATE_PASSPOINT_CONFIG,
                bundle);
        if (messageIsNull(resultMsg)) return false;
        boolean result = (resultMsg.arg1 == SUCCESS);
        resultMsg.recycle();
        return result;
    }

    /**
     * Remove a Passpoint configuration synchronously.
     *
     * @param channel Channel for communicating with the state machine
     * @param fqdn The FQDN of the Passpoint configuration to remove
     * @return true on success
     */
    public boolean syncRemovePasspointConfig(AsyncChannel channel, String fqdn) {
        Message resultMsg = channel.sendMessageSynchronously(CMD_REMOVE_PASSPOINT_CONFIG,
                fqdn);
        if (messageIsNull(resultMsg)) return false;
        boolean result = (resultMsg.arg1 == SUCCESS);
        resultMsg.recycle();
        return result;
    }

    /**
     * Get the list of installed Passpoint configurations synchronously.
     *
     * @param channel Channel for communicating with the state machine
     * @return List of {@link PasspointConfiguration}
     */
    public List<PasspointConfiguration> syncGetPasspointConfigs(AsyncChannel channel) {
        Message resultMsg = channel.sendMessageSynchronously(CMD_GET_PASSPOINT_CONFIGS);
        if (messageIsNull(resultMsg)) return null;
        List<PasspointConfiguration> result = (List<PasspointConfiguration>) resultMsg.obj;
        resultMsg.recycle();
        return result;
    }

    /**
     * Start subscription provisioning synchronously
     *
     * @param provider {@link OsuProvider} the provider to provision with
     * @param callback {@link IProvisioningCallback} callback for provisioning status
     * @return boolean true indicates provisioning was started, false otherwise
     */
    public boolean syncStartSubscriptionProvisioning(int callingUid, OsuProvider provider,
            IProvisioningCallback callback, AsyncChannel channel) {
        Message msg = Message.obtain();
        msg.what = CMD_START_SUBSCRIPTION_PROVISIONING;
        msg.arg1 = callingUid;
        msg.obj = callback;
        msg.getData().putParcelable(EXTRA_OSU_PROVIDER, provider);
        Message resultMsg = channel.sendMessageSynchronously(msg);
        if (messageIsNull(resultMsg)) return false;
        boolean result = resultMsg.arg1 != 0;
        resultMsg.recycle();
        return result;
    }

    /**
     * Get the supported feature set synchronously
     */
    public long syncGetSupportedFeatures(AsyncChannel channel) {
        Message resultMsg = channel.sendMessageSynchronously(CMD_GET_SUPPORTED_FEATURES);
        if (messageIsNull(resultMsg)) return 0;
        long supportedFeatureSet = ((Long) resultMsg.obj).longValue();
        resultMsg.recycle();

        // Mask the feature set against system properties.
        boolean rttSupported = mContext.getPackageManager().hasSystemFeature(
                PackageManager.FEATURE_WIFI_RTT);
        if (!rttSupported) {
            supportedFeatureSet &=
                    ~(WifiManager.WIFI_FEATURE_D2D_RTT | WifiManager.WIFI_FEATURE_D2AP_RTT);
        }

        return supportedFeatureSet;
    }

    /**
     * Get link layers stats for adapter synchronously
     */
    public WifiLinkLayerStats syncGetLinkLayerStats(AsyncChannel channel) {
        Message resultMsg = channel.sendMessageSynchronously(CMD_GET_LINK_LAYER_STATS);
        if (messageIsNull(resultMsg)) return null;
        WifiLinkLayerStats result = (WifiLinkLayerStats) resultMsg.obj;
        resultMsg.recycle();
        return result;
    }

    /**
     * Delete a network
     *
     * @param networkId id of the network to be removed
     */
    public boolean syncRemoveNetwork(AsyncChannel channel, int networkId) {
        Message resultMsg = channel.sendMessageSynchronously(CMD_REMOVE_NETWORK, networkId);
        if (messageIsNull(resultMsg)) return false;
        boolean result = (resultMsg.arg1 != FAILURE);
        resultMsg.recycle();
        return result;
    }

    /**
     * Enable a network
     *
     * @param netId         network id of the network
     * @param disableOthers true, if all other networks have to be disabled
     * @return {@code true} if the operation succeeds, {@code false} otherwise
     */
    public boolean syncEnableNetwork(AsyncChannel channel, int netId, boolean disableOthers) {
        Message resultMsg = channel.sendMessageSynchronously(CMD_ENABLE_NETWORK, netId,
                disableOthers ? 1 : 0);
        if (messageIsNull(resultMsg)) return false;
        boolean result = (resultMsg.arg1 != FAILURE);
        resultMsg.recycle();
        return result;
    }

    /**
     * Disable a network
     *
     * @param netId network id of the network
     * @return {@code true} if the operation succeeds, {@code false} otherwise
     */
    public boolean syncDisableNetwork(AsyncChannel channel, int netId) {
        Message resultMsg = channel.sendMessageSynchronously(WifiManager.DISABLE_NETWORK, netId);
        boolean result = (resultMsg.what != WifiManager.DISABLE_NETWORK_FAILED);
        if (messageIsNull(resultMsg)) return false;
        resultMsg.recycle();
        return result;
    }

    /**
     * Method to enable/disable RSSI polling
     * @param enabled boolean idicating if polling should start
     */
    public void enableRssiPolling(boolean enabled) {
        sendMessage(CMD_ENABLE_RSSI_POLL, enabled ? 1 : 0, 0);
    }

    /**
     * Set high performance mode of operation.
     * Enabling would set active power mode and disable suspend optimizations;
     * disabling would set auto power mode and enable suspend optimizations
     *
     * @param enable true if enable, false otherwise
     */
    public void setHighPerfModeEnabled(boolean enable) {
        sendMessage(CMD_SET_HIGH_PERF_MODE, enable ? 1 : 0, 0);
    }


    /**
     * reset cached SIM credential data
     */
    public synchronized void resetSimAuthNetworks(boolean simPresent) {
        sendMessage(CMD_RESET_SIM_NETWORKS, simPresent ? 1 : 0);
    }

    /**
     * Get Network object of current wifi network
     * @return Network object of current wifi network
     */
    public Network getCurrentNetwork() {
        synchronized (mNetworkAgentLock) {
            if (mNetworkAgent != null) {
                return new Network(mNetworkAgent.netId);
            } else {
                return null;
            }
        }
    }

    /**
     * Enable TDLS for a specific MAC address
     */
    public void enableTdls(String remoteMacAddress, boolean enable) {
        int enabler = enable ? 1 : 0;
        sendMessage(CMD_ENABLE_TDLS, enabler, 0, remoteMacAddress);
    }

    /**
     * Send a message indicating bluetooth adapter connection state changed
     */
    public void sendBluetoothAdapterStateChange(int state) {
        sendMessage(CMD_BLUETOOTH_ADAPTER_STATE_CHANGE, state, 0);
    }

    /**
     * Send a message indicating a package has been uninstalled.
     */
    public void removeAppConfigs(String packageName, int uid) {
        // Build partial AppInfo manually - package may not exist in database any more
        ApplicationInfo ai = new ApplicationInfo();
        ai.packageName = packageName;
        ai.uid = uid;
        sendMessage(CMD_REMOVE_APP_CONFIGURATIONS, ai);
    }

    /**
     * Send a message indicating a user has been removed.
     */
    public void removeUserConfigs(int userId) {
        sendMessage(CMD_REMOVE_USER_CONFIGURATIONS, userId);
    }

    /**
     * Update the BatteryStats WorkSource.
     */
    public void updateBatteryWorkSource(WorkSource newSource) {
        synchronized (mRunningWifiUids) {
            try {
                if (newSource != null) {
                    mRunningWifiUids.set(newSource);
                }
                if (mIsRunning) {
                    if (mReportedRunning) {
                        // If the work source has changed since last time, need
                        // to remove old work from battery stats.
                        if (!mLastRunningWifiUids.equals(mRunningWifiUids)) {
                            mBatteryStats.noteWifiRunningChanged(mLastRunningWifiUids,
                                    mRunningWifiUids);
                            mLastRunningWifiUids.set(mRunningWifiUids);
                        }
                    } else {
                        // Now being started, report it.
                        mBatteryStats.noteWifiRunning(mRunningWifiUids);
                        mLastRunningWifiUids.set(mRunningWifiUids);
                        mReportedRunning = true;
                    }
                } else {
                    if (mReportedRunning) {
                        // Last reported we were running, time to stop.
                        mBatteryStats.noteWifiStopped(mLastRunningWifiUids);
                        mLastRunningWifiUids.clear();
                        mReportedRunning = false;
                    }
                }
                mWakeLock.setWorkSource(newSource);
            } catch (RemoteException ignore) {
            }
        }
    }

    /**
     * Trigger dump on the class IpClient object.
     */
    public void dumpIpClient(FileDescriptor fd, PrintWriter pw, String[] args) {
        if (mIpClient != null) {
            // All dumpIpClient does is print this log message.
            // TODO: consider deleting this, since it's not useful.
            pw.println("IpClient logs have moved to dumpsys network_stack");
        }
    }

    @Override
    public void dump(FileDescriptor fd, PrintWriter pw, String[] args) {
        super.dump(fd, pw, args);
        mSupplicantStateTracker.dump(fd, pw, args);
        pw.println("mLinkProperties " + mLinkProperties);
        pw.println("mWifiInfo " + mWifiInfo);
        pw.println("mDhcpResults " + mDhcpResults);
        pw.println("mNetworkInfo " + mNetworkInfo);
        pw.println("mLastSignalLevel " + mLastSignalLevel);
        pw.println("mLastBssid " + mLastBssid);
        pw.println("mLastNetworkId " + mLastNetworkId);
        pw.println("mOperationalMode " + mOperationalMode);
        pw.println("mUserWantsSuspendOpt " + mUserWantsSuspendOpt);
        pw.println("mSuspendOptNeedsDisabled " + mSuspendOptNeedsDisabled);
        mCountryCode.dump(fd, pw, args);
        mNetworkFactory.dump(fd, pw, args);
        mUntrustedNetworkFactory.dump(fd, pw, args);
        pw.println("Wlan Wake Reasons:" + mWifiNative.getWlanWakeReasonCount());
        pw.println();

        mWifiConfigManager.dump(fd, pw, args);
        pw.println();
        mPasspointManager.dump(pw);
        pw.println();
        mWifiDiagnostics.captureBugReportData(WifiDiagnostics.REPORT_REASON_USER_ACTION);
        mWifiDiagnostics.dump(fd, pw, args);
        dumpIpClient(fd, pw, args);
        mWifiConnectivityManager.dump(fd, pw, args);
        mWifiInjector.getWakeupController().dump(fd, pw, args);
        mLinkProbeManager.dump(fd, pw, args);
        mWifiInjector.getWifiLastResortWatchdog().dump(fd, pw, args);
    }

    /**
     * Trigger message to handle boot completed event.
     */
    public void handleBootCompleted() {
        sendMessage(CMD_BOOT_COMPLETED);
    }

    /**
     * Trigger message to handle user switch event.
     */
    public void handleUserSwitch(int userId) {
        sendMessage(CMD_USER_SWITCH, userId);
    }

    /**
     * Trigger message to handle user unlock event.
     */
    public void handleUserUnlock(int userId) {
        sendMessage(CMD_USER_UNLOCK, userId);
    }

    /**
     * Trigger message to handle user stop event.
     */
    public void handleUserStop(int userId) {
        sendMessage(CMD_USER_STOP, userId);
    }

    /**
     * ******************************************************
     * Internal private functions
     * ******************************************************
     */

    private void logStateAndMessage(Message message, State state) {
        mMessageHandlingStatus = 0;
        if (mVerboseLoggingEnabled) {
            logd(" " + state.getClass().getSimpleName() + " " + getLogRecString(message));
        }
    }

    @Override
    protected boolean recordLogRec(Message msg) {
        switch (msg.what) {
            case CMD_RSSI_POLL:
                return mVerboseLoggingEnabled;
            default:
                return true;
        }
    }

    /**
     * Return the additional string to be logged by LogRec, default
     *
     * @param msg that was processed
     * @return information to be logged as a String
     */
    @Override
    protected String getLogRecString(Message msg) {
        WifiConfiguration config;
        Long now;
        String report;
        String key;
        StringBuilder sb = new StringBuilder();
        sb.append("screen=").append(mScreenOn ? "on" : "off");
        if (mMessageHandlingStatus != MESSAGE_HANDLING_STATUS_UNKNOWN) {
            sb.append("(").append(mMessageHandlingStatus).append(")");
        }
        if (msg.sendingUid > 0 && msg.sendingUid != Process.WIFI_UID) {
            sb.append(" uid=" + msg.sendingUid);
        }
        switch (msg.what) {
            case WifiMonitor.SUPPLICANT_STATE_CHANGE_EVENT:
                sb.append(" ");
                sb.append(Integer.toString(msg.arg1));
                sb.append(" ");
                sb.append(Integer.toString(msg.arg2));
                StateChangeResult stateChangeResult = (StateChangeResult) msg.obj;
                if (stateChangeResult != null) {
                    sb.append(stateChangeResult.toString());
                }
                break;
            case WifiManager.SAVE_NETWORK:
                sb.append(" ");
                sb.append(Integer.toString(msg.arg1));
                sb.append(" ");
                sb.append(Integer.toString(msg.arg2));
                config = (WifiConfiguration) msg.obj;
                if (config != null) {
                    sb.append(" ").append(config.configKey());
                    sb.append(" nid=").append(config.networkId);
                    if (config.hiddenSSID) {
                        sb.append(" hidden");
                    }
                    if (config.preSharedKey != null
                            && !config.preSharedKey.equals("*")) {
                        sb.append(" hasPSK");
                    }
                    if (config.ephemeral) {
                        sb.append(" ephemeral");
                    }
                    if (config.selfAdded) {
                        sb.append(" selfAdded");
                    }
                    sb.append(" cuid=").append(config.creatorUid);
                    sb.append(" suid=").append(config.lastUpdateUid);
                }
                break;
            case WifiManager.FORGET_NETWORK:
                sb.append(" ");
                sb.append(Integer.toString(msg.arg1));
                sb.append(" ");
                sb.append(Integer.toString(msg.arg2));
                config = (WifiConfiguration) msg.obj;
                if (config != null) {
                    sb.append(" ").append(config.configKey());
                    sb.append(" nid=").append(config.networkId);
                    if (config.hiddenSSID) {
                        sb.append(" hidden");
                    }
                    if (config.preSharedKey != null) {
                        sb.append(" hasPSK");
                    }
                    if (config.ephemeral) {
                        sb.append(" ephemeral");
                    }
                    if (config.selfAdded) {
                        sb.append(" selfAdded");
                    }
                    sb.append(" cuid=").append(config.creatorUid);
                    sb.append(" suid=").append(config.lastUpdateUid);
                    WifiConfiguration.NetworkSelectionStatus netWorkSelectionStatus =
                            config.getNetworkSelectionStatus();
                    sb.append(" ajst=").append(
                            netWorkSelectionStatus.getNetworkStatusString());
                }
                break;
            case WifiMonitor.ASSOCIATION_REJECTION_EVENT:
                sb.append(" ");
                sb.append(" timedOut=" + Integer.toString(msg.arg1));
                sb.append(" ");
                sb.append(Integer.toString(msg.arg2));
                String bssid = (String) msg.obj;
                if (bssid != null && bssid.length() > 0) {
                    sb.append(" ");
                    sb.append(bssid);
                }
                sb.append(" blacklist=" + Boolean.toString(mDidBlackListBSSID));
                break;
            case WifiMonitor.FILS_NETWORK_CONNECTION_EVENT:
            case WifiMonitor.NETWORK_CONNECTION_EVENT:
                sb.append(" ");
                sb.append(Integer.toString(msg.arg1));
                sb.append(" ");
                sb.append(Integer.toString(msg.arg2));
                sb.append(" ").append(mLastBssid);
                sb.append(" nid=").append(mLastNetworkId);
                config = getCurrentWifiConfiguration();
                if (config != null) {
                    sb.append(" ").append(config.configKey());
                }
                key = mWifiConfigManager.getLastSelectedNetworkConfigKey();
                if (key != null) {
                    sb.append(" last=").append(key);
                }
                break;
            case CMD_TARGET_BSSID:
            case CMD_ASSOCIATED_BSSID:
                sb.append(" ");
                sb.append(Integer.toString(msg.arg1));
                sb.append(" ");
                sb.append(Integer.toString(msg.arg2));
                if (msg.obj != null) {
                    sb.append(" BSSID=").append((String) msg.obj);
                }
                if (mTargetRoamBSSID != null) {
                    sb.append(" Target=").append(mTargetRoamBSSID);
                }
                sb.append(" roam=").append(Boolean.toString(mIsAutoRoaming));
                break;
            case WifiMonitor.NETWORK_DISCONNECTION_EVENT:
                if (msg.obj != null) {
                    sb.append(" ").append((String) msg.obj);
                }
                sb.append(" nid=").append(msg.arg1);
                sb.append(" reason=").append(msg.arg2);
                if (mLastBssid != null) {
                    sb.append(" lastbssid=").append(mLastBssid);
                }
                if (mWifiInfo.getFrequency() != -1) {
                    sb.append(" freq=").append(mWifiInfo.getFrequency());
                    sb.append(" rssi=").append(mWifiInfo.getRssi());
                }
                break;
            case CMD_RSSI_POLL:
            case CMD_ONESHOT_RSSI_POLL:
            case CMD_UNWANTED_NETWORK:
            case WifiManager.RSSI_PKTCNT_FETCH:
                sb.append(" ");
                sb.append(Integer.toString(msg.arg1));
                sb.append(" ");
                sb.append(Integer.toString(msg.arg2));
                if (mWifiInfo.getSSID() != null) {
                    if (mWifiInfo.getSSID() != null) {
                        sb.append(" ").append(mWifiInfo.getSSID());
                    }
                }
                if (mWifiInfo.getBSSID() != null) {
                    sb.append(" ").append(mWifiInfo.getBSSID());
                }
                sb.append(" rssi=").append(mWifiInfo.getRssi());
                sb.append(" f=").append(mWifiInfo.getFrequency());
                sb.append(" sc=").append(mWifiInfo.score);
                sb.append(" link=").append(mWifiInfo.getLinkSpeed());
                sb.append(String.format(" tx=%.1f,", mWifiInfo.txSuccessRate));
                sb.append(String.format(" %.1f,", mWifiInfo.txRetriesRate));
                sb.append(String.format(" %.1f ", mWifiInfo.txBadRate));
                sb.append(String.format(" rx=%.1f", mWifiInfo.rxSuccessRate));
                sb.append(String.format(" bcn=%d", mRunningBeaconCount));
                report = reportOnTime();
                if (report != null) {
                    sb.append(" ").append(report);
                }
                sb.append(String.format(" score=%d", mWifiInfo.score));
                break;
            case CMD_START_CONNECT:
            case WifiManager.CONNECT_NETWORK:
                sb.append(" ");
                sb.append(Integer.toString(msg.arg1));
                sb.append(" ");
                sb.append(Integer.toString(msg.arg2));
                config = mWifiConfigManager.getConfiguredNetwork(msg.arg1);
                if (config != null) {
                    sb.append(" ").append(config.configKey());
                }
                if (mTargetRoamBSSID != null) {
                    sb.append(" ").append(mTargetRoamBSSID);
                }
                sb.append(" roam=").append(Boolean.toString(mIsAutoRoaming));
                config = getCurrentWifiConfiguration();
                if (config != null) {
                    sb.append(config.configKey());
                }
                break;
            case CMD_START_ROAM:
                sb.append(" ");
                sb.append(Integer.toString(msg.arg1));
                sb.append(" ");
                sb.append(Integer.toString(msg.arg2));
                ScanResult result = (ScanResult) msg.obj;
                if (result != null) {
                    now = mClock.getWallClockMillis();
                    sb.append(" bssid=").append(result.BSSID);
                    sb.append(" rssi=").append(result.level);
                    sb.append(" freq=").append(result.frequency);
                    if (result.seen > 0 && result.seen < now) {
                        sb.append(" seen=").append(now - result.seen);
                    } else {
                        // Somehow the timestamp for this scan result is inconsistent
                        sb.append(" !seen=").append(result.seen);
                    }
                }
                if (mTargetRoamBSSID != null) {
                    sb.append(" ").append(mTargetRoamBSSID);
                }
                sb.append(" roam=").append(Boolean.toString(mIsAutoRoaming));
                sb.append(" fail count=").append(Integer.toString(mRoamFailCount));
                break;
            case CMD_ADD_OR_UPDATE_NETWORK:
                sb.append(" ");
                sb.append(Integer.toString(msg.arg1));
                sb.append(" ");
                sb.append(Integer.toString(msg.arg2));
                if (msg.obj != null) {
                    config = (WifiConfiguration) msg.obj;
                    sb.append(" ").append(config.configKey());
                    sb.append(" prio=").append(config.priority);
                    sb.append(" status=").append(config.status);
                    if (config.BSSID != null) {
                        sb.append(" ").append(config.BSSID);
                    }
                    WifiConfiguration curConfig = getCurrentWifiConfiguration();
                    if (curConfig != null) {
                        if (curConfig.configKey().equals(config.configKey())) {
                            sb.append(" is current");
                        } else {
                            sb.append(" current=").append(curConfig.configKey());
                            sb.append(" prio=").append(curConfig.priority);
                            sb.append(" status=").append(curConfig.status);
                        }
                    }
                }
                break;
            case WifiManager.DISABLE_NETWORK:
            case CMD_ENABLE_NETWORK:
                sb.append(" ");
                sb.append(Integer.toString(msg.arg1));
                sb.append(" ");
                sb.append(Integer.toString(msg.arg2));
                key = mWifiConfigManager.getLastSelectedNetworkConfigKey();
                if (key != null) {
                    sb.append(" last=").append(key);
                }
                config = mWifiConfigManager.getConfiguredNetwork(msg.arg1);
                if (config != null && (key == null || !config.configKey().equals(key))) {
                    sb.append(" target=").append(key);
                }
                break;
            case CMD_GET_CONFIGURED_NETWORKS:
                sb.append(" ");
                sb.append(Integer.toString(msg.arg1));
                sb.append(" ");
                sb.append(Integer.toString(msg.arg2));
                sb.append(" num=").append(mWifiConfigManager.getConfiguredNetworks().size());
                break;
            case CMD_PRE_DHCP_ACTION:
                sb.append(" ");
                sb.append(Integer.toString(msg.arg1));
                sb.append(" ");
                sb.append(Integer.toString(msg.arg2));
                sb.append(" txpkts=").append(mWifiInfo.txSuccess);
                sb.append(",").append(mWifiInfo.txBad);
                sb.append(",").append(mWifiInfo.txRetries);
                break;
            case CMD_POST_DHCP_ACTION:
                if (mLinkProperties != null) {
                    sb.append(" ");
                    sb.append(getLinkPropertiesSummary(mLinkProperties));
                }
                break;
            case WifiP2pServiceImpl.P2P_CONNECTION_CHANGED:
                sb.append(" ");
                sb.append(Integer.toString(msg.arg1));
                sb.append(" ");
                sb.append(Integer.toString(msg.arg2));
                if (msg.obj != null) {
                    NetworkInfo info = (NetworkInfo) msg.obj;
                    NetworkInfo.State state = info.getState();
                    NetworkInfo.DetailedState detailedState = info.getDetailedState();
                    if (state != null) {
                        sb.append(" st=").append(state);
                    }
                    if (detailedState != null) {
                        sb.append("/").append(detailedState);
                    }
                }
                break;
            case CMD_IP_CONFIGURATION_LOST:
                int count = -1;
                WifiConfiguration c = getCurrentWifiConfiguration();
                if (c != null) {
                    count = c.getNetworkSelectionStatus().getDisableReasonCounter(
                            WifiConfiguration.NetworkSelectionStatus.DISABLED_DHCP_FAILURE);
                }
                sb.append(" ");
                sb.append(Integer.toString(msg.arg1));
                sb.append(" ");
                sb.append(Integer.toString(msg.arg2));
                sb.append(" failures: ");
                sb.append(Integer.toString(count));
                sb.append("/");
                sb.append(Integer.toString(mFacade.getIntegerSetting(
                        mContext, Settings.Global.WIFI_MAX_DHCP_RETRY_COUNT, 0)));
                if (mWifiInfo.getBSSID() != null) {
                    sb.append(" ").append(mWifiInfo.getBSSID());
                }
                sb.append(String.format(" bcn=%d", mRunningBeaconCount));
                break;
            case CMD_UPDATE_LINKPROPERTIES:
                sb.append(" ");
                sb.append(Integer.toString(msg.arg1));
                sb.append(" ");
                sb.append(Integer.toString(msg.arg2));
                if (mLinkProperties != null) {
                    sb.append(" ");
                    sb.append(getLinkPropertiesSummary(mLinkProperties));
                }
                break;
            case CMD_IP_REACHABILITY_LOST:
                if (msg.obj != null) {
                    sb.append(" ").append((String) msg.obj);
                }
                break;
            case CMD_INSTALL_PACKET_FILTER:
                sb.append(" len=" + ((byte[]) msg.obj).length);
                break;
            case CMD_SET_FALLBACK_PACKET_FILTERING:
                sb.append(" enabled=" + (boolean) msg.obj);
                break;
            case CMD_ROAM_WATCHDOG_TIMER:
                sb.append(" ");
                sb.append(Integer.toString(msg.arg1));
                sb.append(" ");
                sb.append(Integer.toString(msg.arg2));
                sb.append(" cur=").append(mRoamWatchdogCount);
                break;
            case CMD_DISCONNECTING_WATCHDOG_TIMER:
                sb.append(" ");
                sb.append(Integer.toString(msg.arg1));
                sb.append(" ");
                sb.append(Integer.toString(msg.arg2));
                sb.append(" cur=").append(mDisconnectingWatchdogCount);
                break;
            case CMD_START_RSSI_MONITORING_OFFLOAD:
            case CMD_STOP_RSSI_MONITORING_OFFLOAD:
            case CMD_RSSI_THRESHOLD_BREACHED:
                sb.append(" rssi=");
                sb.append(Integer.toString(msg.arg1));
                sb.append(" thresholds=");
                sb.append(Arrays.toString(mRssiRanges));
                break;
            case CMD_USER_SWITCH:
                sb.append(" userId=");
                sb.append(Integer.toString(msg.arg1));
                break;
            case CMD_IPV4_PROVISIONING_SUCCESS:
                sb.append(" ");
                sb.append(/* DhcpResults */ msg.obj);
                break;
            case WifiMonitor.DPP_EVENT:
                sb.append(" type=");
                sb.append(msg.arg1);
                break;
            case CMD_IP_REACHABILITY_SESSION_END:
                if (msg.obj != null) {
                    sb.append(" ").append((String) msg.obj);
                }
                break;
            default:
                sb.append(" ");
                sb.append(Integer.toString(msg.arg1));
                sb.append(" ");
                sb.append(Integer.toString(msg.arg2));
                break;
        }

        return sb.toString();
    }

    @Override
    protected String getWhatToString(int what) {
        String s = sGetWhatToString.get(what);
        if (s != null) {
            return s;
        }
        switch (what) {
            case AsyncChannel.CMD_CHANNEL_HALF_CONNECTED:
                s = "CMD_CHANNEL_HALF_CONNECTED";
                break;
            case AsyncChannel.CMD_CHANNEL_DISCONNECTED:
                s = "CMD_CHANNEL_DISCONNECTED";
                break;
            case WifiManager.DISABLE_NETWORK:
                s = "DISABLE_NETWORK";
                break;
            case WifiManager.CONNECT_NETWORK:
                s = "CONNECT_NETWORK";
                break;
            case WifiManager.SAVE_NETWORK:
                s = "SAVE_NETWORK";
                break;
            case WifiManager.FORGET_NETWORK:
                s = "FORGET_NETWORK";
                break;
            case WifiMonitor.SUPPLICANT_STATE_CHANGE_EVENT:
                s = "SUPPLICANT_STATE_CHANGE_EVENT";
                break;
            case WifiMonitor.AUTHENTICATION_FAILURE_EVENT:
                s = "AUTHENTICATION_FAILURE_EVENT";
                break;
            case WifiMonitor.SUP_REQUEST_IDENTITY:
                s = "SUP_REQUEST_IDENTITY";
                break;
            case WifiMonitor.NETWORK_CONNECTION_EVENT:
                s = "NETWORK_CONNECTION_EVENT";
                break;
            case WifiMonitor.NETWORK_DISCONNECTION_EVENT:
                s = "NETWORK_DISCONNECTION_EVENT";
                break;
            case WifiMonitor.ASSOCIATION_REJECTION_EVENT:
                s = "ASSOCIATION_REJECTION_EVENT";
                break;
            case WifiMonitor.ANQP_DONE_EVENT:
                s = "ANQP_DONE_EVENT";
                break;
            case WifiMonitor.RX_HS20_ANQP_ICON_EVENT:
                s = "RX_HS20_ANQP_ICON_EVENT";
                break;
            case WifiMonitor.GAS_QUERY_DONE_EVENT:
                s = "GAS_QUERY_DONE_EVENT";
                break;
            case WifiMonitor.HS20_REMEDIATION_EVENT:
                s = "HS20_REMEDIATION_EVENT";
                break;
            case WifiMonitor.GAS_QUERY_START_EVENT:
                s = "GAS_QUERY_START_EVENT";
                break;
            case WifiP2pServiceImpl.GROUP_CREATING_TIMED_OUT:
                s = "GROUP_CREATING_TIMED_OUT";
                break;
            case WifiP2pServiceImpl.P2P_CONNECTION_CHANGED:
                s = "P2P_CONNECTION_CHANGED";
                break;
            case WifiP2pServiceImpl.DISCONNECT_WIFI_REQUEST:
                s = "DISCONNECT_WIFI_REQUEST";
                break;
            case WifiP2pServiceImpl.DISCONNECT_WIFI_RESPONSE:
                s = "DISCONNECT_WIFI_RESPONSE";
                break;
            case WifiP2pServiceImpl.SET_MIRACAST_MODE:
                s = "SET_MIRACAST_MODE";
                break;
            case WifiP2pServiceImpl.BLOCK_DISCOVERY:
                s = "BLOCK_DISCOVERY";
                break;
            case WifiManager.RSSI_PKTCNT_FETCH:
                s = "RSSI_PKTCNT_FETCH";
                break;
            default:
                s = "what:" + Integer.toString(what);
                break;
        }
        return s;
    }

    private void handleScreenStateChanged(boolean screenOn) {
        mScreenOn = screenOn;
        if (mVerboseLoggingEnabled) {
            logd(" handleScreenStateChanged Enter: screenOn=" + screenOn
                    + " mUserWantsSuspendOpt=" + mUserWantsSuspendOpt
                    + " state " + getCurrentState().getName()
                    + " suppState:" + mSupplicantStateTracker.getSupplicantStateName());
        }
        enableRssiPolling(screenOn);
        if (mUserWantsSuspendOpt.get()) {
            int shouldReleaseWakeLock = 0;
            if (screenOn) {
                sendMessage(CMD_SET_SUSPEND_OPT_ENABLED, 0, shouldReleaseWakeLock);
            } else {
                if (isConnected()) {
                    // Allow 2s for suspend optimizations to be set
                    mSuspendWakeLock.acquire(2000);
                    shouldReleaseWakeLock = 1;
                }
                sendMessage(CMD_SET_SUSPEND_OPT_ENABLED, 1, shouldReleaseWakeLock);
            }
        }

        getWifiLinkLayerStats();
        mOnTimeScreenStateChange = mOnTime;
        mLastScreenStateChangeTimeStamp = mLastLinkLayerStatsUpdate;

        mWifiMetrics.setScreenState(screenOn);

        mWifiConnectivityManager.handleScreenStateChanged(screenOn);
        mNetworkFactory.handleScreenStateChanged(screenOn);

        WifiLockManager wifiLockManager = mWifiInjector.getWifiLockManager();
        if (wifiLockManager == null) {
            Log.w(TAG, "WifiLockManager not initialized, skipping screen state notification");
        } else {
            wifiLockManager.handleScreenStateChanged(screenOn);
        }

        mSarManager.handleScreenStateChanged(screenOn);

        if (mVerboseLoggingEnabled) log("handleScreenStateChanged Exit: " + screenOn);
    }

    private boolean checkAndSetConnectivityInstance() {
        if (mCm == null) {
            mCm = (ConnectivityManager) mContext.getSystemService(Context.CONNECTIVITY_SERVICE);
        }
        if (mCm == null) {
            Log.e(TAG, "Cannot retrieve connectivity service");
            return false;
        }
        return true;
    }

    private void setSuspendOptimizationsNative(int reason, boolean enabled) {
        if (mVerboseLoggingEnabled) {
            log("setSuspendOptimizationsNative: " + reason + " " + enabled
                    + " -want " + mUserWantsSuspendOpt.get()
                    + " stack:" + Thread.currentThread().getStackTrace()[2].getMethodName()
                    + " - " + Thread.currentThread().getStackTrace()[3].getMethodName()
                    + " - " + Thread.currentThread().getStackTrace()[4].getMethodName()
                    + " - " + Thread.currentThread().getStackTrace()[5].getMethodName());
        }
        //mWifiNative.setSuspendOptimizations(enabled);

        if (enabled) {
            mSuspendOptNeedsDisabled &= ~reason;
            /* None of dhcp, screen or highperf need it disabled and user wants it enabled */
            if (mSuspendOptNeedsDisabled == 0 && mUserWantsSuspendOpt.get()) {
                if (mVerboseLoggingEnabled) {
                    log("setSuspendOptimizationsNative do it " + reason + " " + enabled
                            + " stack:" + Thread.currentThread().getStackTrace()[2].getMethodName()
                            + " - " + Thread.currentThread().getStackTrace()[3].getMethodName()
                            + " - " + Thread.currentThread().getStackTrace()[4].getMethodName()
                            + " - " + Thread.currentThread().getStackTrace()[5].getMethodName());
                }
                mWifiNative.setSuspendOptimizations(mInterfaceName, true);
            }
        } else {
            mSuspendOptNeedsDisabled |= reason;
            mWifiNative.setSuspendOptimizations(mInterfaceName, false);
        }
    }

    /**
     * Makes a record of the user intent about suspend optimizations.
     */
    private void setSuspendOptimizations(int reason, boolean enabled) {
        if (mVerboseLoggingEnabled) log("setSuspendOptimizations: " + reason + " " + enabled);
        if (enabled) {
            mSuspendOptNeedsDisabled &= ~reason;
        } else {
            mSuspendOptNeedsDisabled |= reason;
        }
        if (mVerboseLoggingEnabled) log("mSuspendOptNeedsDisabled " + mSuspendOptNeedsDisabled);
    }

    /*
     * Fetch RSSI, linkspeed, and frequency on current connection
     */
    private void fetchRssiLinkSpeedAndFrequencyNative() {
        WifiNative.SignalPollResult pollResult = mWifiNative.signalPoll(mInterfaceName);
        if (pollResult == null) {
            return;
        }

        int newRssi = pollResult.currentRssi;
        int newTxLinkSpeed = pollResult.txBitrate;
        int newFrequency = pollResult.associationFrequency;
        int newRxLinkSpeed = pollResult.rxBitrate;

        if (mVerboseLoggingEnabled) {
            logd("fetchRssiLinkSpeedAndFrequencyNative rssi=" + newRssi
                    + " TxLinkspeed=" + newTxLinkSpeed + " freq=" + newFrequency
                    + " RxLinkSpeed=" + newRxLinkSpeed);
        }

        if (newRssi > WifiInfo.INVALID_RSSI && newRssi < WifiInfo.MAX_RSSI) {
            // screen out invalid values
            /* some implementations avoid negative values by adding 256
             * so we need to adjust for that here.
             */
            if (newRssi > 0) {
                Log.wtf(TAG, "Error! +ve value RSSI: " + newRssi);
                newRssi -= 256;
            }
            mWifiInfo.setRssi(newRssi);
            /*
             * Rather then sending the raw RSSI out every time it
             * changes, we precalculate the signal level that would
             * be displayed in the status bar, and only send the
             * broadcast if that much more coarse-grained number
             * changes. This cuts down greatly on the number of
             * broadcasts, at the cost of not informing others
             * interested in RSSI of all the changes in signal
             * level.
             */
            int newSignalLevel = WifiManager.calculateSignalLevel(newRssi, WifiManager.RSSI_LEVELS);
            if (newSignalLevel != mLastSignalLevel) {
                updateCapabilities();
                sendRssiChangeBroadcast(newRssi);
            }
            mLastSignalLevel = newSignalLevel;
        } else {
            mWifiInfo.setRssi(WifiInfo.INVALID_RSSI);
            updateCapabilities();
        }
        /*
         * set Tx link speed only if it is valid
         */
        if (newTxLinkSpeed > 0) {
            mWifiInfo.setLinkSpeed(newTxLinkSpeed);
            mWifiInfo.setTxLinkSpeedMbps(newTxLinkSpeed);
        }
        /*
         * set Rx link speed only if it is valid
         */
        if (newRxLinkSpeed > 0) {
            mWifiInfo.setRxLinkSpeedMbps(newRxLinkSpeed);
        }
        if (newFrequency > 0) {
            updateConnectedBand(newFrequency, true);
        }
        mWifiConfigManager.updateScanDetailCacheFromWifiInfo(mWifiInfo);
        /*
         * Increment various performance metrics
         */
        mWifiMetrics.handlePollResult(mWifiInfo);
    }

    // Polling has completed, hence we won't have a score anymore
    private void cleanWifiScore() {
        mWifiInfo.txBadRate = 0;
        mWifiInfo.txSuccessRate = 0;
        mWifiInfo.txRetriesRate = 0;
        mWifiInfo.rxSuccessRate = 0;
        mWifiScoreReport.reset();
        mLastLinkLayerStats = null;
    }

    private void updateLinkProperties(LinkProperties newLp) {
        if (mVerboseLoggingEnabled) {
            log("Link configuration changed for netId: " + mLastNetworkId
                    + " old: " + mLinkProperties + " new: " + newLp);
        }
        // We own this instance of LinkProperties because IpClient passes us a copy.
        mLinkProperties = newLp;
        if (mNetworkAgent != null) {
            mNetworkAgent.sendLinkProperties(mLinkProperties);
        }

        if (getNetworkDetailedState() == DetailedState.CONNECTED) {
            // If anything has changed and we're already connected, send out a notification.
            // TODO: Update all callers to use NetworkCallbacks and delete this.
            sendLinkConfigurationChangedBroadcast();
        }

        if (mVerboseLoggingEnabled) {
            StringBuilder sb = new StringBuilder();
            sb.append("updateLinkProperties nid: " + mLastNetworkId);
            sb.append(" state: " + getNetworkDetailedState());

            if (mLinkProperties != null) {
                sb.append(" ");
                sb.append(getLinkPropertiesSummary(mLinkProperties));
            }
            logd(sb.toString());
        }
    }

    /**
     * Clears all our link properties.
     */
    private void clearLinkProperties() {
        // Clear the link properties obtained from DHCP. The only caller of this
        // function has already called IpClient#stop(), which clears its state.
        synchronized (mDhcpResultsLock) {
            if (mDhcpResults != null) {
                mDhcpResults.clear();
            }
        }

        // Now clear the merged link properties.
        mLinkProperties.clear();
        if (mNetworkAgent != null) mNetworkAgent.sendLinkProperties(mLinkProperties);
    }

    private void sendRssiChangeBroadcast(final int newRssi) {
        try {
            mBatteryStats.noteWifiRssiChanged(newRssi);
        } catch (RemoteException e) {
            // Won't happen.
        }
        StatsLog.write(StatsLog.WIFI_SIGNAL_STRENGTH_CHANGED,
                WifiManager.calculateSignalLevel(newRssi, WifiManager.RSSI_LEVELS));

        Intent intent = new Intent(WifiManager.RSSI_CHANGED_ACTION);
        intent.addFlags(Intent.FLAG_RECEIVER_REGISTERED_ONLY_BEFORE_BOOT);
        intent.putExtra(WifiManager.EXTRA_NEW_RSSI, newRssi);
        mContext.sendBroadcastAsUser(intent, UserHandle.ALL,
                android.Manifest.permission.ACCESS_WIFI_STATE);
    }

    private void sendNetworkStateChangeBroadcast(String bssid) {
        Intent intent = new Intent(WifiManager.NETWORK_STATE_CHANGED_ACTION);
        intent.addFlags(Intent.FLAG_RECEIVER_REGISTERED_ONLY_BEFORE_BOOT);
        NetworkInfo networkInfo = new NetworkInfo(mNetworkInfo);
        networkInfo.setExtraInfo(null);
        intent.putExtra(WifiManager.EXTRA_NETWORK_INFO, networkInfo);
        //TODO(b/69974497) This should be non-sticky, but settings needs fixing first.
        mContext.sendStickyBroadcastAsUser(intent, UserHandle.ALL);
    }

    private void sendLinkConfigurationChangedBroadcast() {
        Intent intent = new Intent(WifiManager.LINK_CONFIGURATION_CHANGED_ACTION);
        intent.addFlags(Intent.FLAG_RECEIVER_REGISTERED_ONLY_BEFORE_BOOT);
        intent.putExtra(WifiManager.EXTRA_LINK_PROPERTIES, new LinkProperties(mLinkProperties));
        mContext.sendBroadcastAsUser(intent, UserHandle.ALL);
    }

    /**
     * Helper method used to send state about supplicant - This is NOT information about the current
     * wifi connection state.
     *
     * TODO: b/79504296 This broadcast has been deprecated and should be removed
     */
    private void sendSupplicantConnectionChangedBroadcast(boolean connected) {
        Intent intent = new Intent(WifiManager.SUPPLICANT_CONNECTION_CHANGE_ACTION);
        intent.addFlags(Intent.FLAG_RECEIVER_REGISTERED_ONLY_BEFORE_BOOT);
        intent.putExtra(WifiManager.EXTRA_SUPPLICANT_CONNECTED, connected);
        mContext.sendBroadcastAsUser(intent, UserHandle.ALL);
    }

    private void sendDppEventBroadcast(int dppEventType, DppResult result) {
        WifiDppConfig config = new WifiDppConfig();
        config.setDppResult(result);
        Intent intent = new Intent(WifiManager.DPP_EVENT_ACTION);
        intent.addFlags(Intent.FLAG_RECEIVER_REGISTERED_ONLY_BEFORE_BOOT);
        intent.putExtra(WifiManager.EXTRA_DPP_EVENT_TYPE, dppEventType);
        intent.putExtra(WifiManager.EXTRA_DPP_EVENT_DATA, config);
        mContext.sendBroadcastAsUser(intent, UserHandle.ALL);
    }

    /**
     * Record the detailed state of a network.
     *
     * @param state the new {@code DetailedState}
     */
    private boolean setNetworkDetailedState(NetworkInfo.DetailedState state) {
        boolean hidden = false;

        if (mIsAutoRoaming) {
            // There is generally a confusion in the system about colluding
            // WiFi Layer 2 state (as reported by supplicant) and the Network state
            // which leads to multiple confusion.
            //
            // If link is roaming, we already have an IP address
            // as well we were connected and are doing L2 cycles of
            // reconnecting or renewing IP address to check that we still have it
            // This L2 link flapping should ne be reflected into the Network state
            // which is the state of the WiFi Network visible to Layer 3 and applications
            // Note that once roaming is completed, we will
            // set the Network state to where it should be, or leave it as unchanged
            //
            hidden = true;
        }
        if (mVerboseLoggingEnabled) {
            log("setDetailed state, old ="
                    + mNetworkInfo.getDetailedState() + " and new state=" + state
                    + " hidden=" + hidden);
        }
        if (hidden) {
            return false;
        }

        if (state != mNetworkInfo.getDetailedState()) {
            mNetworkInfo.setDetailedState(state, null, null);
            if (mNetworkAgent != null) {
                mNetworkAgent.sendNetworkInfo(mNetworkInfo);
            }
            sendNetworkStateChangeBroadcast(null);
            return true;
        }
        return false;
    }

    private DetailedState getNetworkDetailedState() {
        return mNetworkInfo.getDetailedState();
    }

    private SupplicantState handleSupplicantStateChange(Message message) {
        StateChangeResult stateChangeResult = (StateChangeResult) message.obj;
        SupplicantState state = stateChangeResult.state;
        mWifiScoreCard.noteSupplicantStateChanging(mWifiInfo, state);
        // Supplicant state change
        // [31-13] Reserved for future use
        // [8 - 0] Supplicant state (as defined in SupplicantState.java)
        // 50023 supplicant_state_changed (custom|1|5)
        mWifiInfo.setSupplicantState(state);
        // Network id and SSID are only valid when we start connecting
        if (SupplicantState.isConnecting(state)) {
            mWifiInfo.setNetworkId(stateChangeResult.networkId);
            mWifiInfo.setBSSID(stateChangeResult.BSSID);
            mWifiInfo.setSSID(stateChangeResult.wifiSsid);
        } else {
            // Reset parameters according to WifiInfo.reset()
            mWifiInfo.setNetworkId(WifiConfiguration.INVALID_NETWORK_ID);
            mWifiInfo.setBSSID(null);
            mWifiInfo.setSSID(null);
        }
        updateL2KeyAndGroupHint();
        // SSID might have been updated, so call updateCapabilities
        updateCapabilities();

        final WifiConfiguration config = getCurrentWifiConfiguration();
        if (config != null) {
            mWifiInfo.setEphemeral(config.ephemeral);
            mWifiInfo.setTrusted(config.trusted);
            mWifiInfo.setOsuAp(config.osu);
            if (config.fromWifiNetworkSpecifier || config.fromWifiNetworkSuggestion) {
                mWifiInfo.setNetworkSuggestionOrSpecifierPackageName(config.creatorName);
            }

            // Set meteredHint if scan result says network is expensive
            ScanDetailCache scanDetailCache = mWifiConfigManager.getScanDetailCacheForNetwork(
                    config.networkId);
            if (scanDetailCache != null) {
                ScanDetail scanDetail = scanDetailCache.getScanDetail(stateChangeResult.BSSID);
                if (scanDetail != null) {
                    updateConnectedBand(scanDetail.getScanResult().frequency, true);
                    NetworkDetail networkDetail = scanDetail.getNetworkDetail();
                    if (networkDetail != null
                            && networkDetail.getAnt() == NetworkDetail.Ant.ChargeablePublic) {
                        mWifiInfo.setMeteredHint(true);
                    }
                }
            }
        }

        mSupplicantStateTracker.sendMessage(Message.obtain(message));
        mWifiScoreCard.noteSupplicantStateChanged(mWifiInfo);
        return state;
    }

    public ScanResult getScanResultForBssid(String bssid) {
      ArrayList<ScanDetail> scanResults = mWifiNative.getScanResults(mInterfaceName);
      ScanResult scanRes;
          for (ScanDetail result : scanResults) {
              scanRes = result.getScanResult();
              Log.e(TAG, "getScanResults scanRes.BSSID = " + scanRes.BSSID);
              if (scanRes.BSSID.equals(bssid))
                  return scanRes;
          }
          return null;
    }

    /**
     * Tells IpClient what L2Key and GroupHint to use for IpMemoryStore.
     */
    private void updateL2KeyAndGroupHint() {
        if (mIpClient != null) {
            Pair<String, String> p = mWifiScoreCard.getL2KeyAndGroupHint(mWifiInfo);
            if (!p.equals(mLastL2KeyAndGroupHint)) {
                if (mIpClient.setL2KeyAndGroupHint(p.first, p.second)) {
                    mLastL2KeyAndGroupHint = p;
                } else {
                    mLastL2KeyAndGroupHint = null;
                }
            }
        }
    }
    private @Nullable Pair<String, String> mLastL2KeyAndGroupHint = null;

    /**
     * Resets the Wi-Fi Connections by clearing any state, resetting any sockets
     * using the interface, stopping DHCP & disabling interface
     */
    private void handleNetworkDisconnect() {
        handleNetworkDisconnect(false);
    }

    private void handleNetworkDisconnect(boolean connectionInProgress) {
        if (mVerboseLoggingEnabled) {
            log("handleNetworkDisconnect: Stopping DHCP and clearing IP"
                    + " stack:" + Thread.currentThread().getStackTrace()[2].getMethodName()
                    + " - " + Thread.currentThread().getStackTrace()[3].getMethodName()
                    + " - " + Thread.currentThread().getStackTrace()[4].getMethodName()
                    + " - " + Thread.currentThread().getStackTrace()[5].getMethodName());
        }

        WifiConfiguration wifiConfig = getCurrentWifiConfiguration();
        if (wifiConfig != null) {
            ScanResultMatchInfo matchInfo = ScanResultMatchInfo.fromWifiConfiguration(wifiConfig);
            mWifiInjector.getWakeupController().setLastDisconnectInfo(matchInfo);
            mWifiNetworkSuggestionsManager.handleDisconnect(wifiConfig, getCurrentBSSID());
        }

        stopRssiMonitoringOffload();

        clearTargetBssid("handleNetworkDisconnect");

        if (getCurrentState() != mFilsState || !connectionInProgress)
            stopIpClient();

        // update connected band before WifiInfo reset.
        updateConnectedBand(mWifiInfo.getFrequency(), false);

        /* Reset data structures */
        mWifiScoreReport.reset();
        mWifiInfo.reset();
        /* Reset roaming parameters */
        mIsAutoRoaming = false;

        setNetworkDetailedState(DetailedState.DISCONNECTED);
        synchronized (mNetworkAgentLock) {
            if (mNetworkAgent != null) {
                mNetworkAgent.sendNetworkInfo(mNetworkInfo);
                mNetworkAgent = null;
            }
        }

        /* Clear network properties */
        clearLinkProperties();

        /* Cend event to CM & network change broadcast */
        sendNetworkStateChangeBroadcast(mLastBssid);

        mLastBssid = null;
        mLastLinkLayerStats = null;
        registerDisconnected();
        mLastNetworkId = WifiConfiguration.INVALID_NETWORK_ID;
        mWifiScoreCard.resetConnectionState();
        updateL2KeyAndGroupHint();
    }

    void handlePreDhcpSetup() {
        // Disable the coexistence mode
        mWifiNative.setBluetoothCoexistenceMode(
            mInterfaceName, WifiNative.BLUETOOTH_COEXISTENCE_MODE_DISABLED);

        // Disable power save and suspend optimizations during DHCP
        // Note: The order here is important for now. Brcm driver changes
        // power settings when we control suspend mode optimizations.
        // TODO: Remove this comment when the driver is fixed.
        setSuspendOptimizationsNative(SUSPEND_DUE_TO_DHCP, false);
        setPowerSave(false);

        // Update link layer stats
        getWifiLinkLayerStats();

        if (mWifiP2pChannel != null) {
            /* P2p discovery breaks dhcp, shut it down in order to get through this */
            Message msg = new Message();
            msg.what = WifiP2pServiceImpl.BLOCK_DISCOVERY;
            msg.arg1 = WifiP2pServiceImpl.ENABLED;
            msg.arg2 = CMD_PRE_DHCP_ACTION_COMPLETE;
            msg.obj = ClientModeImpl.this;
            mWifiP2pChannel.sendMessage(msg);
        } else {
            // If the p2p service is not running, we can proceed directly.
            sendMessage(CMD_PRE_DHCP_ACTION_COMPLETE);
        }
    }

    void buildDiscoverWithRapidCommitPacket() {
        // TODO(b/124083198): IIpClient does not define buildDiscoverWithRapidCommitPacket.
        ByteBuffer mDiscoverPacket = null; // = mIpClient.buildDiscoverWithRapidCommitPacket();
        if (mDiscoverPacket != null) {
            byte [] bytes = mDiscoverPacket.array();
            StringBuilder dst = new StringBuilder();
            for(int i = 0; i < 5; i++) {
                dst.append(String.format("%02x:", bytes[i]));
            }
            dst.append(String.format("%02x", bytes[5]));
            StringBuilder sb = new StringBuilder();
            for(int i = 12; i < mDiscoverPacket.limit(); i++) {
                sb.append(String.format("%02x", bytes[i]));
            }
            String mDiscoverPacketBytes = sb.toString();
            mWifiNative.flushAllHlp(mInterfaceName);
            mWifiNative.addHlpReq(mInterfaceName, dst.toString(), mDiscoverPacketBytes);
        }
    }

    /* Pre DHCP operations are similar to normal pre DHCP. But if we
       set the power save driver shall reject the connection attempt(With
       FILS conenction DHCP starts first then connection request to
       driver made later). Hence seperated the pre DHCP operations into
       two parts handlePreFilsDhcpSetup and setPowerSaveForFilsDhcp.
       In case if AP is not responed with rapid commit then we should go
       for normal DHCP handshake. Hence use setPowerSaveForFilsDhcp.
    */
    void handlePreFilsDhcpSetup() {
        if (mWifiP2pChannel != null) {
            /* P2p discovery breaks dhcp, shut it down in order to get through this */
            Message msg = new Message();
            msg.what = WifiP2pServiceImpl.BLOCK_DISCOVERY;
            msg.arg1 = WifiP2pServiceImpl.ENABLED;
            msg.arg2 = CMD_PRE_DHCP_ACTION_COMPLETE;
            msg.obj = ClientModeImpl.this;
            mWifiP2pChannel.sendMessage(msg);
        } else {
            // If the p2p service is not running, we can proceed directly.
            sendMessage(CMD_PRE_DHCP_ACTION_COMPLETE);
        }
    }

    void setPowerSaveForFilsDhcp() {
        mWifiNative.setBluetoothCoexistenceMode(
               mInterfaceName, mWifiNative.BLUETOOTH_COEXISTENCE_MODE_DISABLED);
        setSuspendOptimizationsNative(SUSPEND_DUE_TO_DHCP, false);
        mWifiNative.setPowerSave(mInterfaceName, false);
    }

    void handlePostDhcpSetup() {
        /* Restore power save and suspend optimizations */
        setSuspendOptimizationsNative(SUSPEND_DUE_TO_DHCP, true);
        setPowerSave(true);

        p2pSendMessage(WifiP2pServiceImpl.BLOCK_DISCOVERY, WifiP2pServiceImpl.DISABLED);

        // Set the coexistence mode back to its default value
        mWifiNative.setBluetoothCoexistenceMode(
                mInterfaceName, WifiNative.BLUETOOTH_COEXISTENCE_MODE_SENSE);
    }

    public boolean is5GhzBandSupported() {
        return mWifiNative.is5GhzBandSupported();
    }

    public String getCapabilities(String capaType) {

        return mWifiNative.getCapabilities(mInterfaceName, capaType);
    }

    /**
     * Set power save mode
     *
     * @param ps true to enable power save (default behavior)
     *           false to disable power save.
     * @return true for success, false for failure
     */
    public boolean setPowerSave(boolean ps) {
        if (mInterfaceName != null) {
            if (mVerboseLoggingEnabled) {
                Log.d(TAG, "Setting power save for: " + mInterfaceName + " to: " + ps);
            }
            mWifiNative.setPowerSave(mInterfaceName, ps);
        } else {
            Log.e(TAG, "Failed to setPowerSave, interfaceName is null");
            return false;
        }
        return true;
    }

    /**
     * Set low latency mode
     *
     * @param enabled true to enable low latency
     *                false to disable low latency (default behavior).
     * @return true for success, false for failure
     */
    public boolean setLowLatencyMode(boolean enabled) {
        if (mVerboseLoggingEnabled) {
            Log.d(TAG, "Setting low latency mode to " + enabled);
        }
        if (!mWifiNative.setLowLatencyMode(enabled)) {
            Log.e(TAG, "Failed to setLowLatencyMode");
            return false;
        }
        return true;
    }

    @VisibleForTesting
    public static final long DIAGS_CONNECT_TIMEOUT_MILLIS = 60 * 1000;

    private WifiGenerationStatus getWifiGenerationStatus() {
         if (mInterfaceName == null)
             return null;

        return mWifiNative.getWifiGenerationStatus(mInterfaceName);
    }

    private void updateWifiGenerationInfo() {
        WifiGenerationStatus wifiGenerationStatus = getWifiGenerationStatus();

        if (wifiGenerationStatus != null) {
            mWifiInfo.setWifiGeneration(wifiGenerationStatus.generation);
            mWifiInfo.setVhtMax8SpatialStreamsSupport(wifiGenerationStatus.vhtMax8SpatialStreamsSupport);
            WifiConfiguration config = getCurrentWifiConfiguration();
            if (config != null) {
                ScanDetailCache scanDetailCache = mWifiConfigManager
                    .getScanDetailCacheForNetwork(config.networkId);
                if( scanDetailCache != null ) {
                    ScanResult result = scanDetailCache.getScanResult(mLastBssid);
                    if(result != null) {
                        if(result.capabilities.contains("WFA-HE-READY")) {
                            mWifiInfo.setHe8ssCapableAp(true);
                        } else {
                            mWifiInfo.setHe8ssCapableAp(false);
                        }
                    }
                }
            }
        } else {
            mWifiInfo.setWifiGeneration(0);
            mWifiInfo.setVhtMax8SpatialStreamsSupport(false);
        }
    }

    /**
     * Inform other components that a new connection attempt is starting.
     */
    private void reportConnectionAttemptStart(
            WifiConfiguration config, String targetBSSID, int roamType) {
        mWifiMetrics.startConnectionEvent(config, targetBSSID, roamType);
        mWifiDiagnostics.reportConnectionEvent(WifiDiagnostics.CONNECTION_EVENT_STARTED);
        mWrongPasswordNotifier.onNewConnectionAttempt();
        removeMessages(CMD_DIAGS_CONNECT_TIMEOUT);
        sendMessageDelayed(CMD_DIAGS_CONNECT_TIMEOUT, DIAGS_CONNECT_TIMEOUT_MILLIS);
    }

    private void handleConnectionAttemptEndForDiagnostics(int level2FailureCode) {
        switch (level2FailureCode) {
            case WifiMetrics.ConnectionEvent.FAILURE_NONE:
                break;
            case WifiMetrics.ConnectionEvent.FAILURE_CONNECT_NETWORK_FAILED:
                // WifiDiagnostics doesn't care about pre-empted connections, or cases
                // where we failed to initiate a connection attempt with supplicant.
                break;
            default:
                removeMessages(CMD_DIAGS_CONNECT_TIMEOUT);
                mWifiDiagnostics.reportConnectionEvent(WifiDiagnostics.CONNECTION_EVENT_FAILED);
        }
    }

    /**
     * Inform other components (WifiMetrics, WifiDiagnostics, WifiConnectivityManager, etc.) that
     * the current connection attempt has concluded.
     */
    private void reportConnectionAttemptEnd(int level2FailureCode, int connectivityFailureCode,
            int level2FailureReason) {
        if (level2FailureCode != WifiMetrics.ConnectionEvent.FAILURE_NONE) {
            mWifiScoreCard.noteConnectionFailure(mWifiInfo,
                    level2FailureCode, connectivityFailureCode);
        }
        // if connected, this should be non-null.
        WifiConfiguration configuration = getCurrentWifiConfiguration();
        if (configuration == null) {
            // If not connected, this should be non-null.
            configuration = getTargetWifiConfiguration();
        }
        mWifiMetrics.endConnectionEvent(level2FailureCode, connectivityFailureCode,
                level2FailureReason);
        mWifiConnectivityManager.handleConnectionAttemptEnded(level2FailureCode);
        if (configuration != null) {
            mNetworkFactory.handleConnectionAttemptEnded(level2FailureCode, configuration);
            mWifiNetworkSuggestionsManager.handleConnectionAttemptEnded(
                    level2FailureCode, configuration, getCurrentBSSID());
        }
        handleConnectionAttemptEndForDiagnostics(level2FailureCode);
    }

    private void handleIPv4Success(DhcpResults dhcpResults) {
        if (mVerboseLoggingEnabled) {
            logd("handleIPv4Success <" + dhcpResults.toString() + ">");
            logd("link address " + dhcpResults.ipAddress);
        }

        Inet4Address addr;
        synchronized (mDhcpResultsLock) {
            mDhcpResults = dhcpResults;
            addr = (Inet4Address) dhcpResults.ipAddress.getAddress();
        }

        if (mIsAutoRoaming) {
            int previousAddress = mWifiInfo.getIpAddress();
            int newAddress = NetworkUtils.inetAddressToInt(addr);
            if (previousAddress != newAddress) {
                logd("handleIPv4Success, roaming and address changed"
                        + mWifiInfo + " got: " + addr);
            }
        }

        mWifiInfo.setInetAddress(addr);

        final WifiConfiguration config = getCurrentWifiConfiguration();
        if (config != null) {
            mWifiInfo.setEphemeral(config.ephemeral);
            mWifiInfo.setTrusted(config.trusted);
        }

        // Set meteredHint if DHCP result says network is metered
        if (dhcpResults.hasMeteredHint()) {
            mWifiInfo.setMeteredHint(true);
        }

        updateCapabilities(config);
    }

    private void handleSuccessfulIpConfiguration() {
        mLastSignalLevel = -1; // Force update of signal strength
        WifiConfiguration c = getCurrentWifiConfiguration();
        if (c != null) {
            // Reset IP failure tracking
            c.getNetworkSelectionStatus().clearDisableReasonCounter(
                    WifiConfiguration.NetworkSelectionStatus.DISABLED_DHCP_FAILURE);

            // Tell the framework whether the newly connected network is trusted or untrusted.
            updateCapabilities(c);
        }
        mWifiScoreCard.noteIpConfiguration(mWifiInfo);
    }

    private void handleIPv4Failure() {
        // TODO: Move this to provisioning failure, not DHCP failure.
        // DHCPv4 failure is expected on an IPv6-only network.
        mWifiDiagnostics.captureBugReportData(WifiDiagnostics.REPORT_REASON_DHCP_FAILURE);
        if (mVerboseLoggingEnabled) {
            int count = -1;
            WifiConfiguration config = getCurrentWifiConfiguration();
            if (config != null) {
                count = config.getNetworkSelectionStatus().getDisableReasonCounter(
                        WifiConfiguration.NetworkSelectionStatus.DISABLED_DHCP_FAILURE);
            }
            log("DHCP failure count=" + count);
        }
        reportConnectionAttemptEnd(
                WifiMetrics.ConnectionEvent.FAILURE_DHCP,
                WifiMetricsProto.ConnectionEvent.HLF_DHCP,
                WifiMetricsProto.ConnectionEvent.FAILURE_REASON_UNKNOWN);
        synchronized (mDhcpResultsLock) {
            if (mDhcpResults != null) {
                mDhcpResults.clear();
            }
        }
        if (mVerboseLoggingEnabled) {
            logd("handleIPv4Failure");
        }
    }

    private void handleIpConfigurationLost() {
        mWifiInfo.setInetAddress(null);
        mWifiInfo.setMeteredHint(false);

        mWifiConfigManager.updateNetworkSelectionStatus(mLastNetworkId,
                WifiConfiguration.NetworkSelectionStatus.DISABLED_DHCP_FAILURE);

        /* DHCP times out after about 30 seconds, we do a
         * disconnect thru supplicant, we will let autojoin retry connecting to the network
         */
        mWifiNative.disconnect(mInterfaceName);
    }

    private void handleIpReachabilityLost() {
        mWifiScoreCard.noteIpReachabilityLost(mWifiInfo);
        mWifiInfo.setInetAddress(null);
        mWifiInfo.setMeteredHint(false);

        // Disconnect via supplicant, and let autojoin retry connecting to the network.
        mWifiNative.disconnect(mInterfaceName);
    }

    /*
     * Read a MAC address in /proc/arp/table, used by ClientModeImpl
     * so as to record MAC address of default gateway.
     **/
    private String macAddressFromRoute(String ipAddress) {
        String macAddress = null;
        BufferedReader reader = null;
        try {
            reader = new BufferedReader(new FileReader("/proc/net/arp"));

            // Skip over the line bearing column titles
            String line = reader.readLine();

            while ((line = reader.readLine()) != null) {
                String[] tokens = line.split("[ ]+");
                if (tokens.length < 6) {
                    continue;
                }

                // ARP column format is
                // Address HWType HWAddress Flags Mask IFace
                String ip = tokens[0];
                String mac = tokens[3];

                if (ipAddress.equals(ip)) {
                    macAddress = mac;
                    break;
                }
            }

            if (macAddress == null) {
                loge("Did not find remoteAddress {" + ipAddress + "} in /proc/net/arp");
            }

        } catch (FileNotFoundException e) {
            loge("Could not open /proc/net/arp to lookup mac address");
        } catch (IOException e) {
            loge("Could not read /proc/net/arp to lookup mac address");
        } finally {
            try {
                if (reader != null) {
                    reader.close();
                }
            } catch (IOException e) {
                // Do nothing
            }
        }
        return macAddress;

    }

    /**
     * Determine if the specified auth failure is considered to be a permanent wrong password
     * failure. The criteria for such failure is when wrong password error is detected
     * and the network had never been connected before.
     *
     * For networks that have previously connected successfully, we consider wrong password
     * failures to be temporary, to be on the conservative side.  Since this might be the
     * case where we are trying to connect to a wrong network (e.g. A network with same SSID
     * but different password).
     */
    private boolean isPermanentWrongPasswordFailure(int networkId, int reasonCode) {
        if (reasonCode != WifiManager.ERROR_AUTH_FAILURE_WRONG_PSWD) {
            return false;
        }
        WifiConfiguration network = mWifiConfigManager.getConfiguredNetwork(networkId);
        if (network != null && network.getNetworkSelectionStatus().getHasEverConnected()) {
            return false;
        }
        return true;
    }

    void registerNetworkFactory() {
        if (!checkAndSetConnectivityInstance()) return;
        mNetworkFactory.register();
        mUntrustedNetworkFactory.register();
    }

    /**
     * ClientModeImpl needs to enable/disable other services when wifi is in client mode.  This
     * method allows ClientModeImpl to get these additional system services.
     *
     * At this time, this method is used to setup variables for P2P service and Wifi Aware.
     */
    private void getAdditionalWifiServiceInterfaces() {
        // First set up Wifi Direct
        if (mP2pSupported) {
            IBinder s1 = mFacade.getService(Context.WIFI_P2P_SERVICE);
            wifiP2pServiceImpl =
                    (WifiP2pServiceImpl) IWifiP2pManager.Stub.asInterface(s1);

            if (wifiP2pServiceImpl != null) {
                mWifiP2pChannel = new AsyncChannel();
                mWifiP2pChannel.connect(mContext, getHandler(),
                        wifiP2pServiceImpl.getP2pStateMachineMessenger());
            }
        }
    }

     /**
     * Dynamically change the MAC address to use the locally randomized
     * MAC address generated for each network.
     * @param config WifiConfiguration with mRandomizedMacAddress to change into. If the address
     * is masked out or not set, it will generate a new random MAC address.
     */
    private void configureRandomizedMacAddress(WifiConfiguration config) {
        if (config == null) {
            Log.e(TAG, "No config to change MAC address to");
            return;
        }

        try {
            MacAddress currentMac = MacAddress.fromString(mWifiNative.getMacAddress(mInterfaceName));
            MacAddress newMac = config.getOrCreateRandomizedMacAddress();
            mWifiConfigManager.setNetworkRandomizedMacAddress(config.networkId, newMac);

            if (!WifiConfiguration.isValidMacAddressForRandomization(newMac)) {
                Log.wtf(TAG, "Config generated an invalid MAC address");
            } else if (currentMac.equals(newMac)) {
                Log.d(TAG, "No changes in MAC address");
            } else {
                mWifiMetrics.logStaEvent(StaEvent.TYPE_MAC_CHANGE, config);
                boolean setMacSuccess =
                        mWifiNative.setMacAddress(mInterfaceName, newMac);
                Log.d(TAG, "ConnectedMacRandomization SSID(" + config.getPrintableSsid()
                        + "). setMacAddress(" + newMac.toString() + ") from "
                        + currentMac.toString() + " = " + setMacSuccess);
            }
        } catch (NullPointerException | IllegalArgumentException e) {
            Log.e(TAG, "Exception in configureRandomizedMacAddress: " + e.toString());
        }
    }

     /**
     * Dynamically change the MAC address to use the locally randomized
     * MAC address generated for wpa2 fallback attempt.
     * @param config WifiConfiguration of WPA2 fallback network
     */
    private void configureRandomizedMacAddressForWpa2Fallback(WifiConfiguration config) {
        try {
            MacAddress currentMac = MacAddress.fromString(mWifiNative.getMacAddress(mInterfaceName));
            MacAddress newMac = MacAddress.createRandomUnicastAddress();
            mWifiConfigManager.setNetworkRandomizedMacAddress(config.networkId, newMac);
            if (!WifiConfiguration.isValidMacAddressForRandomization(newMac)) {
                Log.wtf(TAG, "Config generated an invalid MAC address");
            } else if (currentMac.equals(newMac)) {
                Log.d(TAG, "No changes in MAC address");
            } else {
                boolean setMacSuccess =
                        mWifiNative.setMacAddress(mInterfaceName, newMac);
                Log.d(TAG, "Wpa2FallbackMacRandomization SSID(" + config.getPrintableSsid()
                        + "). setMacAddress(" + newMac.toString() + ") from "
                        + currentMac.toString() + " = " + setMacSuccess);
            }
        } catch (NullPointerException | IllegalArgumentException e) {
            Log.e(TAG, "Exception in configureRandomizedMacAddressForWpa2Fallback: " + e.toString());
        }
    }

    /**
     * Sets the current MAC to the factory MAC address.
     */
    private void setCurrentMacToFactoryMac(WifiConfiguration config) {
        MacAddress factoryMac = mWifiNative.getFactoryMacAddress(mInterfaceName);
        if (factoryMac == null) {
            Log.e(TAG, "Fail to set factory MAC address. Factory MAC is null.");
            return;
        }
        String currentMacStr = mWifiNative.getMacAddress(mInterfaceName);
        if (!TextUtils.equals(currentMacStr, factoryMac.toString())) {
            if (mWifiNative.setMacAddress(mInterfaceName, factoryMac)) {
                mWifiMetrics.logStaEvent(StaEvent.TYPE_MAC_CHANGE, config);
            } else {
                Log.e(TAG, "Failed to set MAC address to " + "'" + factoryMac.toString() + "'");
            }
        }
    }

    /**
     * Helper method to check if Connected MAC Randomization is supported - onDown events are
     * skipped if this feature is enabled (b/72459123).
     *
     * @return boolean true if Connected MAC randomization is supported, false otherwise
     */
    public boolean isConnectedMacRandomizationEnabled() {
        return mConnectedMacRandomzationSupported;
    }

    /**
     * Helper method allowing ClientModeManager to report an error (interface went down) and trigger
     * recovery.
     *
     * @param reason int indicating the SelfRecovery failure type.
     */
    public void failureDetected(int reason) {
        // report a failure
        mWifiInjector.getSelfRecovery().trigger(SelfRecovery.REASON_STA_IFACE_DOWN);
    }

    /********************************************************
     * HSM states
     *******************************************************/

    class DefaultState extends State {

        @Override
        public boolean processMessage(Message message) {
            boolean handleStatus = HANDLED;

            switch (message.what) {
                case AsyncChannel.CMD_CHANNEL_HALF_CONNECTED: {
                    AsyncChannel ac = (AsyncChannel) message.obj;
                    if (ac == mWifiP2pChannel) {
                        if (message.arg1 == AsyncChannel.STATUS_SUCCESSFUL) {
                            p2pSendMessage(AsyncChannel.CMD_CHANNEL_FULL_CONNECTION);
                        } else {
                            // TODO: We should probably do some cleanup or attempt a retry
                            // b/34283611
                            loge("WifiP2pService connection failure, error=" + message.arg1);
                        }
                    } else {
                        loge("got HALF_CONNECTED for unknown channel");
                    }
                    break;
                }
                case AsyncChannel.CMD_CHANNEL_DISCONNECTED: {
                    AsyncChannel ac = (AsyncChannel) message.obj;
                    if (ac == mWifiP2pChannel) {
                        loge("WifiP2pService channel lost, message.arg1 =" + message.arg1);
                        //TODO: Re-establish connection to state machine after a delay (b/34283611)
                        // mWifiP2pChannel.connect(mContext, getHandler(),
                        // mWifiP2pManager.getMessenger());
                    }
                    break;
                }
                case CMD_BLUETOOTH_ADAPTER_STATE_CHANGE:
                    mBluetoothConnectionActive =
                            (message.arg1 != BluetoothAdapter.STATE_DISCONNECTED);
                    break;
                case CMD_ENABLE_NETWORK:
                    boolean disableOthers = message.arg2 == 1;
                    int netId = message.arg1;
                    boolean ok = mWifiConfigManager.enableNetwork(
                            netId, disableOthers, message.sendingUid);
                    if (!ok) {
                        mMessageHandlingStatus = MESSAGE_HANDLING_STATUS_FAIL;
                    }
                    replyToMessage(message, message.what, ok ? SUCCESS : FAILURE);
                    break;
                case CMD_ADD_OR_UPDATE_NETWORK:
                    WifiConfiguration config = (WifiConfiguration) message.obj;
                    NetworkUpdateResult result =
                            mWifiConfigManager.addOrUpdateNetwork(config, message.sendingUid);
                    if (!result.isSuccess()) {
                        mMessageHandlingStatus = MESSAGE_HANDLING_STATUS_FAIL;
                    }
                    replyToMessage(message, message.what, result.getNetworkId());
                    break;
                case CMD_REMOVE_NETWORK:
                    deleteNetworkConfigAndSendReply(message, false);
                    break;
                case CMD_GET_CONFIGURED_NETWORKS:
                    replyToMessage(message, message.what,
                            mWifiConfigManager.getSavedNetworks(message.arg2));
                    break;
                case CMD_GET_PRIVILEGED_CONFIGURED_NETWORKS:
                    replyToMessage(message, message.what,
                            mWifiConfigManager.getConfiguredNetworksWithPasswords());
                    break;
                case CMD_ENABLE_RSSI_POLL:
                    mEnableRssiPolling = (message.arg1 == 1);
                    break;
                case CMD_SET_HIGH_PERF_MODE:
                    if (message.arg1 == 1) {
                        setSuspendOptimizations(SUSPEND_DUE_TO_HIGH_PERF, false);
                    } else {
                        setSuspendOptimizations(SUSPEND_DUE_TO_HIGH_PERF, true);
                    }
                    break;
                case CMD_INITIALIZE:
                    ok = mWifiNative.initialize();
                    mPasspointManager.initializeProvisioner(
                            mWifiInjector.getWifiServiceHandlerThread().getLooper());
                    replyToMessage(message, message.what, ok ? SUCCESS : FAILURE);
                    break;
                case CMD_BOOT_COMPLETED:
                    // get other services that we need to manage
                    getAdditionalWifiServiceInterfaces();
                    new MemoryStoreImpl(mContext, mWifiInjector, mWifiScoreCard).start();
                    if (!mWifiConfigManager.loadFromStore()) {
                        Log.e(TAG, "Failed to load from config store");
                    }
                    registerNetworkFactory();
                    break;
                case CMD_SCREEN_STATE_CHANGED:
                    handleScreenStateChanged(message.arg1 != 0);
                    break;
                case CMD_DISCONNECT:
                case CMD_RECONNECT:
                case CMD_REASSOCIATE:
                case WifiMonitor.NETWORK_CONNECTION_EVENT:
                case WifiMonitor.FILS_NETWORK_CONNECTION_EVENT:
                case WifiMonitor.NETWORK_DISCONNECTION_EVENT:
                case WifiMonitor.SUPPLICANT_STATE_CHANGE_EVENT:
                case WifiMonitor.AUTHENTICATION_FAILURE_EVENT:
                case WifiMonitor.ASSOCIATION_REJECTION_EVENT:
                case CMD_RSSI_POLL:
                case CMD_ONESHOT_RSSI_POLL:
                case CMD_PRE_DHCP_ACTION:
                case CMD_PRE_DHCP_ACTION_COMPLETE:
                case CMD_POST_DHCP_ACTION:
                case WifiMonitor.SUP_REQUEST_IDENTITY:
                case WifiMonitor.SUP_REQUEST_SIM_AUTH:
                case CMD_TARGET_BSSID:
                case CMD_START_CONNECT:
                case CMD_START_ROAM:
                case CMD_ASSOCIATED_BSSID:
                case CMD_UNWANTED_NETWORK:
                case CMD_DISCONNECTING_WATCHDOG_TIMER:
                case CMD_ROAM_WATCHDOG_TIMER:
                case CMD_DISABLE_EPHEMERAL_NETWORK:
                case WifiMonitor.DPP_EVENT:
                case CMD_IP_REACHABILITY_SESSION_END:
                    mMessageHandlingStatus = MESSAGE_HANDLING_STATUS_DISCARD;
                    break;
                case CMD_SET_OPERATIONAL_MODE:
                    // using the CMD_SET_OPERATIONAL_MODE (sent at front of queue) to trigger the
                    // state transitions performed in setOperationalMode.
                    break;
                case CMD_SET_SUSPEND_OPT_ENABLED:
                    if (message.arg1 == 1) {
                        if (message.arg2 == 1) {
                            mSuspendWakeLock.release();
                        }
                        setSuspendOptimizations(SUSPEND_DUE_TO_SCREEN, true);
                    } else {
                        setSuspendOptimizations(SUSPEND_DUE_TO_SCREEN, false);
                    }
                    break;
                case WifiManager.CONNECT_NETWORK:
                    replyToMessage(message, WifiManager.CONNECT_NETWORK_FAILED,
                            WifiManager.BUSY);
                    break;
                case WifiManager.FORGET_NETWORK:
                    deleteNetworkConfigAndSendReply(message, true);
                    break;
                case WifiManager.SAVE_NETWORK:
                    saveNetworkConfigAndSendReply(message);
                    break;
                case WifiManager.DISABLE_NETWORK:
                    replyToMessage(message, WifiManager.DISABLE_NETWORK_FAILED,
                            WifiManager.BUSY);
                    break;
                case WifiManager.RSSI_PKTCNT_FETCH:
                    replyToMessage(message, WifiManager.RSSI_PKTCNT_FETCH_FAILED,
                            WifiManager.BUSY);
                    break;
                case CMD_GET_SUPPORTED_FEATURES:
                    long featureSet = (mWifiNative.getSupportedFeatureSet(mInterfaceName));
                    replyToMessage(message, message.what, Long.valueOf(featureSet));
                    break;
                case CMD_GET_LINK_LAYER_STATS:
                    // Not supported hence reply with error message
                    replyToMessage(message, message.what, null);
                    break;
                case WifiP2pServiceImpl.P2P_CONNECTION_CHANGED:
                    NetworkInfo info = (NetworkInfo) message.obj;
                    mP2pConnected.set(info.isConnected());
                    break;
                case WifiP2pServiceImpl.DISCONNECT_WIFI_REQUEST:
                    mTemporarilyDisconnectWifi = (message.arg1 == 1);
                    replyToMessage(message, WifiP2pServiceImpl.DISCONNECT_WIFI_RESPONSE);
                    break;
                case WifiP2pServiceImpl.SET_MIRACAST_MODE:
                    if (mVerboseLoggingEnabled) logd("SET_MIRACAST_MODE: " + (int)message.arg1);
                    mWifiConnectivityManager.saveMiracastMode((int)message.arg1);
                    break;
                /* Link configuration (IP address, DNS, ...) changes notified via netlink */
                case CMD_UPDATE_LINKPROPERTIES:
                    updateLinkProperties((LinkProperties) message.obj);
                    break;
                case CMD_GET_MATCHING_OSU_PROVIDERS:
                    replyToMessage(message, message.what, new HashMap<>());
                    break;
                case CMD_GET_MATCHING_PASSPOINT_CONFIGS_FOR_OSU_PROVIDERS:
                    replyToMessage(message, message.what,
                            new HashMap<OsuProvider, PasspointConfiguration>());
                    break;
                case CMD_GET_WIFI_CONFIGS_FOR_PASSPOINT_PROFILES:
                    replyToMessage(message, message.what, new ArrayList<>());
                    break;
                case CMD_START_SUBSCRIPTION_PROVISIONING:
                    replyToMessage(message, message.what, 0);
                    break;
                case CMD_IP_CONFIGURATION_SUCCESSFUL:
                case CMD_IP_CONFIGURATION_LOST:
                case CMD_IP_REACHABILITY_LOST:
                    mMessageHandlingStatus = MESSAGE_HANDLING_STATUS_DISCARD;
                    break;
                case CMD_REMOVE_APP_CONFIGURATIONS:
                    deferMessage(message);
                    break;
                case CMD_REMOVE_USER_CONFIGURATIONS:
                    deferMessage(message);
                    break;
                case CMD_START_IP_PACKET_OFFLOAD:
                    /* fall-through */
                case CMD_STOP_IP_PACKET_OFFLOAD:
                case CMD_ADD_KEEPALIVE_PACKET_FILTER_TO_APF:
                case CMD_REMOVE_KEEPALIVE_PACKET_FILTER_FROM_APF:
                    if (mNetworkAgent != null) {
                        mNetworkAgent.onSocketKeepaliveEvent(message.arg1,
                                SocketKeepalive.ERROR_INVALID_NETWORK);
                    }
                    break;
                case CMD_START_RSSI_MONITORING_OFFLOAD:
                    mMessageHandlingStatus = MESSAGE_HANDLING_STATUS_DISCARD;
                    break;
                case CMD_STOP_RSSI_MONITORING_OFFLOAD:
                    mMessageHandlingStatus = MESSAGE_HANDLING_STATUS_DISCARD;
                    break;
                case CMD_USER_SWITCH:
                    Set<Integer> removedNetworkIds =
                            mWifiConfigManager.handleUserSwitch(message.arg1);
                    if (removedNetworkIds.contains(mTargetNetworkId)
                            || removedNetworkIds.contains(mLastNetworkId)) {
                        // Disconnect and let autojoin reselect a new network
                        sendMessage(CMD_DISCONNECT);
                    }
                    break;
                case CMD_USER_UNLOCK:
                    mWifiConfigManager.handleUserUnlock(message.arg1);
                    break;
                case CMD_USER_STOP:
                    mWifiConfigManager.handleUserStop(message.arg1);
                    break;
                case CMD_QUERY_OSU_ICON:
                case CMD_MATCH_PROVIDER_NETWORK:
                    /* reply with arg1 = 0 - it returns API failure to the calling app
                     * (message.what is not looked at)
                     */
                    replyToMessage(message, message.what);
                    break;
                case CMD_ADD_OR_UPDATE_PASSPOINT_CONFIG:
                    Bundle bundle = (Bundle) message.obj;
                    int addResult = mPasspointManager.addOrUpdateProvider(bundle.getParcelable(
                            EXTRA_PASSPOINT_CONFIGURATION),
                            bundle.getInt(EXTRA_UID),
                            bundle.getString(EXTRA_PACKAGE_NAME))
                            ? SUCCESS : FAILURE;
                    replyToMessage(message, message.what, addResult);
                    break;
                case CMD_REMOVE_PASSPOINT_CONFIG:
                    int removeResult = mPasspointManager.removeProvider(
                            (String) message.obj) ? SUCCESS : FAILURE;
                    replyToMessage(message, message.what, removeResult);
                    break;
                case CMD_GET_PASSPOINT_CONFIGS:
                    replyToMessage(message, message.what, mPasspointManager.getProviderConfigs());
                    break;
                case CMD_RESET_SIM_NETWORKS:
                    /* Defer this message until supplicant is started. */
                    mMessageHandlingStatus = MESSAGE_HANDLING_STATUS_DEFERRED;
                    deferMessage(message);
                    break;
                case CMD_INSTALL_PACKET_FILTER:
                    mWifiNative.installPacketFilter(mInterfaceName, (byte[]) message.obj);
                    break;
                case CMD_READ_PACKET_FILTER:
                    byte[] data = mWifiNative.readPacketFilter(mInterfaceName);
                    if (mIpClient != null) {
                        mIpClient.readPacketFilterComplete(data);
                    }
                    break;
                case CMD_SET_FALLBACK_PACKET_FILTERING:
                    if ((boolean) message.obj) {
                        mWifiNative.startFilteringMulticastV4Packets(mInterfaceName);
                    } else {
                        mWifiNative.stopFilteringMulticastV4Packets(mInterfaceName);
                    }
                    break;
                case CMD_DIAGS_CONNECT_TIMEOUT:
                    mWifiDiagnostics.reportConnectionEvent(
                            BaseWifiDiagnostics.CONNECTION_EVENT_TIMEOUT);
                    break;
                case CMD_GET_ALL_MATCHING_FQDNS_FOR_SCAN_RESULTS:
                    replyToMessage(message, message.what, new HashMap<>());
                    break;
                case CMD_DPP_GENERATE_BOOTSTRAP:
                case CMD_DPP_ADD_BOOTSTRAP_QRCODE:
                case CMD_DPP_REMOVE_BOOTSTRAP:
                case CMD_DPP_LISTEN_START:
                case CMD_DPP_CONF_ADD:
                case CMD_DPP_CONF_REMOVE:
                case CMD_DPP_AUTH_INIT:
                    replyToMessage(message, message.what, FAILURE);
                    break;
                case CMD_DPP_GET_URI:
                case CMD_DPP_CONFIGURATOR_GET_KEY:
                    replyToMessage(message, message.what, "Supplicant Not Started!!");
                    break;
                case CMD_DPP_LISTEN_STOP:
                    mMessageHandlingStatus = MESSAGE_HANDLING_STATUS_DISCARD;
                    break;
                case 0:
                    // We want to notice any empty messages (with what == 0) that might crop up.
                    // For example, we may have recycled a message sent to multiple handlers.
                    Log.wtf(TAG, "Error! empty message encountered");
                    break;
                default:
                    loge("Error! unhandled message" + message);
                    break;
            }

            if (handleStatus == HANDLED) {
                logStateAndMessage(message, this);
            }

            return handleStatus;
        }
    }

    /**
     * Helper method to start other services and get state ready for client mode
     */
    private void setupClientMode() {
        Log.d(TAG, "setupClientMode() ifacename = " + mInterfaceName);

        setHighPerfModeEnabled(false);

        mWifiStateTracker.updateState(WifiStateTracker.INVALID);

        updateDataInterface();
        registerForWifiMonitorEvents();
        mWifiInjector.getWifiLastResortWatchdog().clearAllFailureCounts();
        setSupplicantLogLevel();

        // reset state related to supplicant starting
        mSupplicantStateTracker.sendMessage(CMD_RESET_SUPPLICANT_STATE);
        // Initialize data structures
        mLastBssid = null;
        mLastNetworkId = WifiConfiguration.INVALID_NETWORK_ID;
        mLastSignalLevel = -1;
        mWifiInfo.setMacAddress(mWifiNative.getMacAddress(mInterfaceName));
        // TODO: b/79504296 This broadcast has been deprecated and should be removed
        sendSupplicantConnectionChangedBroadcast(true);

        mWifiNative.setExternalSim(mInterfaceName, true);

        setRandomMacOui();
        mCountryCode.setReadyForChange(true);

        mWifiDiagnostics.startPktFateMonitoring(mInterfaceName);
        mWifiDiagnostics.startLogging(mInterfaceName);

        mIsRunning = true;
        updateBatteryWorkSource(null);

        /**
         * Enable bluetooth coexistence scan mode when bluetooth connection is active.
         * When this mode is on, some of the low-level scan parameters used by the
         * driver are changed to reduce interference with bluetooth
         */
        mWifiNative.setBluetoothCoexistenceScanMode(mInterfaceName, mBluetoothConnectionActive);

        // initialize network state
        setNetworkDetailedState(DetailedState.DISCONNECTED);

        // Disable legacy multicast filtering, which on some chipsets defaults to enabled.
        // Legacy IPv6 multicast filtering blocks ICMPv6 router advertisements which breaks IPv6
        // provisioning. Legacy IPv4 multicast filtering may be re-enabled later via
        // IpClient.Callback.setFallbackMulticastFilter()
        mWifiNative.stopFilteringMulticastV4Packets(mInterfaceName);
        mWifiNative.stopFilteringMulticastV6Packets(mInterfaceName);

        // Set the right suspend mode settings
        mWifiNative.setSuspendOptimizations(mInterfaceName, mSuspendOptNeedsDisabled == 0
                && mUserWantsSuspendOpt.get());

        setPowerSave(true);

        // Disable wpa_supplicant from auto reconnecting.
        mWifiNative.enableStaAutoReconnect(mInterfaceName, false);
        // STA has higher priority over P2P
        mWifiNative.setConcurrencyPriority(true);

        // Reset Connected band entries
        mWifiNative.qtiUpdateConnectedBand(false, STA_PRIMARY, WifiNative.ConnectedBand.BAND_NONE);
    }

    /**
     * Helper method to stop external services and clean up state from client mode.
     */
    private void stopClientMode() {
        // exiting supplicant started state is now only applicable to client mode
        mWifiDiagnostics.stopLogging(mInterfaceName);

        mIsRunning = false;
        updateBatteryWorkSource(null);

        if (mIpClient != null && mIpClient.shutdown()) {
            // Block to make sure IpClient has really shut down, lest cleanup
            // race with, say, bringup code over in tethering.
            mIpClientCallbacks.awaitShutdown();
        }
        mNetworkInfo.setIsAvailable(false);
        if (mNetworkAgent != null) mNetworkAgent.sendNetworkInfo(mNetworkInfo);
        mCountryCode.setReadyForChange(false);
        mInterfaceName = null;
        mDataInterfaceName = null;
        // TODO: b/79504296 This broadcast has been deprecated and should be removed
        sendSupplicantConnectionChangedBroadcast(false);

        // Let's remove any ephemeral or passpoint networks.
        mWifiConfigManager.removeAllEphemeralOrPasspointConfiguredNetworks();

        // Reset Connected band entries
        mWifiNative.qtiUpdateConnectedBand(false, STA_PRIMARY, WifiNative.ConnectedBand.BAND_NONE);
    }

    void registerConnected() {
        if (mLastNetworkId != WifiConfiguration.INVALID_NETWORK_ID) {
            mWifiConfigManager.updateNetworkAfterConnect(mLastNetworkId);
            // Notify PasspointManager of Passpoint network connected event.
            WifiConfiguration currentNetwork = getCurrentWifiConfiguration();
            if (currentNetwork != null && currentNetwork.isPasspoint()) {
                mPasspointManager.onPasspointNetworkConnected(currentNetwork.FQDN);
            }
        }
    }

    void registerDisconnected() {
        if (mLastNetworkId != WifiConfiguration.INVALID_NETWORK_ID) {
            mWifiConfigManager.updateNetworkAfterDisconnect(mLastNetworkId);
        }
    }

    /**
     * Returns WifiConfiguration object corresponding to the currently connected network, null if
     * not connected.
     */
    public WifiConfiguration getCurrentWifiConfiguration() {
        if (mLastNetworkId == WifiConfiguration.INVALID_NETWORK_ID) {
            return null;
        }
        return mWifiConfigManager.getConfiguredNetwork(mLastNetworkId);
    }

    private WifiConfiguration getTargetWifiConfiguration() {
        if (mTargetNetworkId == WifiConfiguration.INVALID_NETWORK_ID) {
            return null;
        }
        return mWifiConfigManager.getConfiguredNetwork(mTargetNetworkId);
    }

    ScanResult getCurrentScanResult() {
        WifiConfiguration config = getCurrentWifiConfiguration();
        if (config == null) {
            return null;
        }
        String bssid = mWifiInfo.getBSSID();
        if (bssid == null) {
            bssid = mTargetRoamBSSID;
        }
        ScanDetailCache scanDetailCache =
                mWifiConfigManager.getScanDetailCacheForNetwork(config.networkId);

        if (scanDetailCache == null) {
            return null;
        }

        return scanDetailCache.getScanResult(bssid);
    }

    String getCurrentBSSID() {
        return mLastBssid;
    }

    class ConnectModeState extends State {

        @Override
        public void enter() {
            Log.d(TAG, "entering ConnectModeState: ifaceName = " + mInterfaceName);
            mOperationalMode = CONNECT_MODE;
            setupClientMode();
            if (!mWifiNative.removeAllNetworks(mInterfaceName)) {
                loge("Failed to remove networks on entering connect mode");
            }

            // update connected band before WifiInfo reset.
            updateConnectedBand(mWifiInfo.getFrequency(), false);

            mWifiInfo.reset();
            mWifiInfo.setSupplicantState(SupplicantState.DISCONNECTED);

            mWifiInjector.getWakeupController().reset();

            mNetworkInfo.setIsAvailable(true);
            if (mNetworkAgent != null) mNetworkAgent.sendNetworkInfo(mNetworkInfo);

            // initialize network state
            setNetworkDetailedState(DetailedState.DISCONNECTED);

            // Inform WifiConnectivityManager that Wifi is enabled
            mWifiConnectivityManager.setWifiEnabled(true);
            mWifiConnectivityManager.enableVerboseLogging(mVerboseLoggingEnabled ? 1 : 0);
            mNetworkFactory.setWifiState(true);
            // Inform metrics that Wifi is Enabled (but not yet connected)
            mWifiMetrics.setWifiState(WifiMetricsProto.WifiLog.WIFI_DISCONNECTED);
            mWifiMetrics.logStaEvent(StaEvent.TYPE_WIFI_ENABLED);
            // Inform sar manager that wifi is Enabled
            mSarManager.setClientWifiState(WifiManager.WIFI_STATE_ENABLED);
            mWifiScoreCard.noteSupplicantStateChanged(mWifiInfo);
        }

        @Override
        public void exit() {
            mOperationalMode = DISABLED_MODE;
            // Let the system know that wifi is not available since we are exiting client mode.
            mNetworkInfo.setIsAvailable(false);
            if (mNetworkAgent != null) mNetworkAgent.sendNetworkInfo(mNetworkInfo);

            // Inform WifiConnectivityManager that Wifi is disabled
            mWifiConnectivityManager.setWifiEnabled(false);
            mNetworkFactory.setWifiState(false);
            // Inform metrics that Wifi is being disabled (Toggled, airplane enabled, etc)
            mWifiMetrics.setWifiState(WifiMetricsProto.WifiLog.WIFI_DISABLED);
            mWifiMetrics.logStaEvent(StaEvent.TYPE_WIFI_DISABLED);
            // Inform scorecard that wifi is being disabled
            mWifiScoreCard.noteWifiDisabled(mWifiInfo);
            // Inform sar manager that wifi is being disabled
            mSarManager.setClientWifiState(WifiManager.WIFI_STATE_DISABLED);

            if (!mWifiNative.removeAllNetworks(mInterfaceName)) {
                loge("Failed to remove networks on exiting connect mode");
            }

            // update connected band before WifiInfo reset.
            updateConnectedBand(mWifiInfo.getFrequency(), false);

            mWifiInfo.reset();
            mWifiInfo.setSupplicantState(SupplicantState.DISCONNECTED);
            mWifiScoreCard.noteSupplicantStateChanged(mWifiInfo);
            stopClientMode();
        }

        @Override
        public boolean processMessage(Message message) {
            WifiConfiguration config;
            int netId;
            boolean ok;
            boolean didDisconnect;
            String bssid;
            String ssid;
            NetworkUpdateResult result;
            Set<Integer> removedNetworkIds;
            int reasonCode;
            boolean timedOut;
            boolean handleStatus = HANDLED;
            String device_capability;

            switch (message.what) {
                case WifiMonitor.ASSOCIATION_REJECTION_EVENT:
                    mWifiDiagnostics.captureBugReportData(
                            WifiDiagnostics.REPORT_REASON_ASSOC_FAILURE);
                    mDidBlackListBSSID = false;
                    bssid = (String) message.obj;
                    timedOut = message.arg1 > 0;
                    reasonCode = message.arg2;
                    Log.d(TAG, "Association Rejection event: bssid=" + bssid + " reason code="
                            + reasonCode + " timedOut=" + Boolean.toString(timedOut));
                    if (bssid == null || TextUtils.isEmpty(bssid)) {
                        // If BSSID is null, use the target roam BSSID
                        bssid = mTargetRoamBSSID;
                    }
                    if (bssid != null) {
                        // If we have a BSSID, tell configStore to black list it
                        mDidBlackListBSSID = mWifiConnectivityManager.trackBssid(bssid, false,
                            reasonCode);
                    }
                    mWifiConfigManager.updateNetworkSelectionStatus(mTargetNetworkId,
                            WifiConfiguration.NetworkSelectionStatus
                            .DISABLED_ASSOCIATION_REJECTION);
                    mWifiConfigManager.setRecentFailureAssociationStatus(mTargetNetworkId,
                            reasonCode);
                    mSupplicantStateTracker.sendMessage(WifiMonitor.ASSOCIATION_REJECTION_EVENT);
                    // If rejection occurred while Metrics is tracking a ConnnectionEvent, end it.
                    reportConnectionAttemptEnd(
                            timedOut
                                    ? WifiMetrics.ConnectionEvent.FAILURE_ASSOCIATION_TIMED_OUT
                                    : WifiMetrics.ConnectionEvent.FAILURE_ASSOCIATION_REJECTION,
                            WifiMetricsProto.ConnectionEvent.HLF_NONE,
                            WifiMetricsProto.ConnectionEvent.FAILURE_REASON_UNKNOWN);
                    mWifiInjector.getWifiLastResortWatchdog()
                            .noteConnectionFailureAndTriggerIfNeeded(
                                    getTargetSsid(), bssid,
                                    WifiLastResortWatchdog.FAILURE_CODE_ASSOCIATION);
                    if (timedOut) {
                        // Check for WPA2 fallback attempt
                        attemptWpa2FallbackConnectionIfRequired(bssid);
                    }
                    break;
                case WifiMonitor.AUTHENTICATION_FAILURE_EVENT:
                    mWifiDiagnostics.captureBugReportData(
                            WifiDiagnostics.REPORT_REASON_AUTH_FAILURE);
                    mSupplicantStateTracker.sendMessage(WifiMonitor.AUTHENTICATION_FAILURE_EVENT);
                    int disableReason = WifiConfiguration.NetworkSelectionStatus
                            .DISABLED_AUTHENTICATION_FAILURE;
                    reasonCode = message.arg1;
                    // Check if this is a permanent wrong password failure.
                    if (isPermanentWrongPasswordFailure(mTargetNetworkId, reasonCode)) {
                        disableReason = WifiConfiguration.NetworkSelectionStatus
                                .DISABLED_BY_WRONG_PASSWORD;
                        WifiConfiguration targetedNetwork =
                                mWifiConfigManager.getConfiguredNetwork(mTargetNetworkId);
                        if (targetedNetwork != null) {
                            mWrongPasswordNotifier.onWrongPasswordError(
                                    targetedNetwork.SSID);
                        }
                    } else if (reasonCode == WifiManager.ERROR_AUTH_FAILURE_EAP_FAILURE) {
                        int errorCode = message.arg2;
                        handleEapAuthFailure(mTargetNetworkId, errorCode);
                        if (errorCode == WifiNative.EAP_SIM_NOT_SUBSCRIBED) {
                            disableReason = WifiConfiguration.NetworkSelectionStatus
                                .DISABLED_AUTHENTICATION_NO_SUBSCRIPTION;
                        }
                    }
                    mWifiConfigManager.updateNetworkSelectionStatus(
                            mTargetNetworkId, disableReason);
                    mWifiConfigManager.clearRecentFailureReason(mTargetNetworkId);

                    //If failure occurred while Metrics is tracking a ConnnectionEvent, end it.
                    int level2FailureReason;
                    switch (reasonCode) {
                        case WifiManager.ERROR_AUTH_FAILURE_NONE:
                            level2FailureReason =
                                    WifiMetricsProto.ConnectionEvent.AUTH_FAILURE_NONE;
                            break;
                        case WifiManager.ERROR_AUTH_FAILURE_TIMEOUT:
                            level2FailureReason =
                                    WifiMetricsProto.ConnectionEvent.AUTH_FAILURE_TIMEOUT;
                            break;
                        case WifiManager.ERROR_AUTH_FAILURE_WRONG_PSWD:
                            level2FailureReason =
                                    WifiMetricsProto.ConnectionEvent.AUTH_FAILURE_WRONG_PSWD;
                            break;
                        case WifiManager.ERROR_AUTH_FAILURE_EAP_FAILURE:
                            level2FailureReason =
                                    WifiMetricsProto.ConnectionEvent.AUTH_FAILURE_EAP_FAILURE;
                            break;
                        default:
                            level2FailureReason =
                                    WifiMetricsProto.ConnectionEvent.FAILURE_REASON_UNKNOWN;
                            break;
                    }
                    reportConnectionAttemptEnd(
                            WifiMetrics.ConnectionEvent.FAILURE_AUTHENTICATION_FAILURE,
                            WifiMetricsProto.ConnectionEvent.HLF_NONE,
                            level2FailureReason);
                    if (reasonCode != WifiManager.ERROR_AUTH_FAILURE_WRONG_PSWD) {
                        mWifiInjector.getWifiLastResortWatchdog()
                                .noteConnectionFailureAndTriggerIfNeeded(
                                        getTargetSsid(), mTargetRoamBSSID,
                                        WifiLastResortWatchdog.FAILURE_CODE_AUTHENTICATION);
                    }
                    break;
                case WifiMonitor.SUPPLICANT_STATE_CHANGE_EVENT:
                    SupplicantState state = handleSupplicantStateChange(message);

                    // Supplicant can fail to report a NETWORK_DISCONNECTION_EVENT
                    // when authentication times out after a successful connection,
                    // we can figure this from the supplicant state. If supplicant
                    // state is DISCONNECTED, but the mNetworkInfo says we are not
                    // disconnected, we need to handle a disconnection
                    if (state == SupplicantState.DISCONNECTED
                            && mNetworkInfo.getState() != NetworkInfo.State.DISCONNECTED) {
                        if (mVerboseLoggingEnabled) {
                            log("Missed CTRL-EVENT-DISCONNECTED, disconnect");
                        }
                        handleNetworkDisconnect();
                        transitionTo(mDisconnectedState);
                    }

                    // If we have COMPLETED a connection to a BSSID, start doing
                    // DNAv4/DNAv6 -style probing for on-link neighbors of
                    // interest (e.g. routers); harmless if none are configured.
                    if (state == SupplicantState.COMPLETED) {
                        if (mIpClient != null) {
                            mIpClient.confirmConfiguration();
                        }
                        mWifiScoreReport.noteIpCheck();
                    }
                    break;
                case WifiP2pServiceImpl.DISCONNECT_WIFI_REQUEST:
                    if (message.arg1 == 1) {
                        mWifiMetrics.logStaEvent(StaEvent.TYPE_FRAMEWORK_DISCONNECT,
                                StaEvent.DISCONNECT_P2P_DISCONNECT_WIFI_REQUEST);
                        mWifiNative.disconnect(mInterfaceName);
                        mTemporarilyDisconnectWifi = true;
                    } else {
                        mWifiNative.reconnect(mInterfaceName);
                        mTemporarilyDisconnectWifi = false;
                    }
                    break;
                case CMD_REMOVE_NETWORK:
                    if (!deleteNetworkConfigAndSendReply(message, false)) {
                        // failed to remove the config and caller was notified
                        mMessageHandlingStatus = MESSAGE_HANDLING_STATUS_FAIL;
                        break;
                    }
                    //  we successfully deleted the network config
                    netId = message.arg1;
                    if (netId == mTargetNetworkId || netId == mLastNetworkId) {
                        // Disconnect and let autojoin reselect a new network
                        sendMessage(CMD_DISCONNECT);
                    }
                    break;
                case CMD_ENABLE_NETWORK:
                    boolean disableOthers = message.arg2 == 1;
                    netId = message.arg1;
                    if (disableOthers) {
                        // If the app has all the necessary permissions, this will trigger a connect
                        // attempt.
                        ok = connectToUserSelectNetwork(netId, message.sendingUid, false);
                    } else {
                        ok = mWifiConfigManager.enableNetwork(netId, false, message.sendingUid);
                    }
                    if (!ok) {
                        mMessageHandlingStatus = MESSAGE_HANDLING_STATUS_FAIL;
                    }
                    replyToMessage(message, message.what, ok ? SUCCESS : FAILURE);
                    break;
                case WifiManager.DISABLE_NETWORK:
                    netId = message.arg1;
                    if (mWifiConfigManager.disableNetwork(netId, message.sendingUid)) {
                        replyToMessage(message, WifiManager.DISABLE_NETWORK_SUCCEEDED);
                        if (netId == mTargetNetworkId || netId == mLastNetworkId) {
                            // Disconnect and let autojoin reselect a new network
                            sendMessage(CMD_DISCONNECT);
                        }
                    } else {
                        loge("Failed to disable network");
                        mMessageHandlingStatus = MESSAGE_HANDLING_STATUS_FAIL;
                        replyToMessage(message, WifiManager.DISABLE_NETWORK_FAILED,
                                WifiManager.ERROR);
                    }
                    break;
                case CMD_DISABLE_EPHEMERAL_NETWORK:
                    config = mWifiConfigManager.disableEphemeralNetwork((String) message.obj);
                    if (config != null) {
                        if (config.networkId == mTargetNetworkId
                                || config.networkId == mLastNetworkId) {
                            // Disconnect and let autojoin reselect a new network
                            sendMessage(CMD_DISCONNECT);
                        }
                    }
                    break;
                case WifiMonitor.SUP_REQUEST_IDENTITY:
                    netId = message.arg2;
                    boolean identitySent = false;
                    // For SIM & AKA/AKA' EAP method Only, get identity from ICC
                    if (mTargetWifiConfiguration != null
                            && mTargetWifiConfiguration.networkId == netId
                            && TelephonyUtil.isSimConfig(mTargetWifiConfiguration)) {
                        // Pair<identity, encrypted identity>
                        Pair<String, String> identityPair =
                                TelephonyUtil.getSimIdentity(getTelephonyManager(),
                                        new TelephonyUtil(), mTargetWifiConfiguration,
                                        mWifiInjector.getCarrierNetworkConfig());
                        Log.i(TAG, "SUP_REQUEST_IDENTITY: identityPair=" + identityPair);
                        if (identityPair != null && identityPair.first != null) {
                            mWifiNative.simIdentityResponse(mInterfaceName, netId,
                                    identityPair.first, identityPair.second);
                            identitySent = true;
                        } else {
                            Log.e(TAG, "Unable to retrieve identity from Telephony");
                        }
                    }

                    if (!identitySent) {
                        // Supplicant lacks credentials to connect to that network, hence black list
                        ssid = (String) message.obj;
                        if (mTargetWifiConfiguration != null && ssid != null
                                && mTargetWifiConfiguration.SSID != null
                                && mTargetWifiConfiguration.SSID.equals("\"" + ssid + "\"")) {
                            mWifiConfigManager.updateNetworkSelectionStatus(
                                    mTargetWifiConfiguration.networkId,
                                    WifiConfiguration.NetworkSelectionStatus
                                            .DISABLED_AUTHENTICATION_NO_CREDENTIALS);
                        }
                        mWifiMetrics.logStaEvent(StaEvent.TYPE_FRAMEWORK_DISCONNECT,
                                StaEvent.DISCONNECT_GENERIC);
                        mWifiNative.disconnect(mInterfaceName);
                    }
                    break;
                case WifiMonitor.SUP_REQUEST_SIM_AUTH:
                    logd("Received SUP_REQUEST_SIM_AUTH");
                    SimAuthRequestData requestData = (SimAuthRequestData) message.obj;
                    if (requestData != null) {
                        if (requestData.protocol == WifiEnterpriseConfig.Eap.SIM) {
                            handleGsmAuthRequest(requestData);
                        } else if (requestData.protocol == WifiEnterpriseConfig.Eap.AKA
                                || requestData.protocol == WifiEnterpriseConfig.Eap.AKA_PRIME) {
                            handle3GAuthRequest(requestData);
                        }
                    } else {
                        loge("Invalid SIM auth request");
                    }
                    break;
                case CMD_GET_MATCHING_OSU_PROVIDERS:
                    replyToMessage(message, message.what,
                            mPasspointManager.getMatchingOsuProviders(
                                    (List<ScanResult>) message.obj));
                    break;
                case CMD_GET_MATCHING_PASSPOINT_CONFIGS_FOR_OSU_PROVIDERS:
                    replyToMessage(message, message.what,
                            mPasspointManager.getMatchingPasspointConfigsForOsuProviders(
                                    (List<OsuProvider>) message.obj));
                    break;
                case CMD_GET_WIFI_CONFIGS_FOR_PASSPOINT_PROFILES:
                    replyToMessage(message, message.what,
                            mPasspointManager.getWifiConfigsForPasspointProfiles(
                                    (List<String>) message.obj));

                    break;
                case CMD_START_SUBSCRIPTION_PROVISIONING:
                    IProvisioningCallback callback = (IProvisioningCallback) message.obj;
                    OsuProvider provider =
                            (OsuProvider) message.getData().getParcelable(EXTRA_OSU_PROVIDER);
                    int res = mPasspointManager.startSubscriptionProvisioning(
                                    message.arg1, provider, callback) ? 1 : 0;
                    replyToMessage(message, message.what, res);
                    break;
                case CMD_RECONNECT:
                    WorkSource workSource = (WorkSource) message.obj;
                    mWifiConnectivityManager.forceConnectivityScan(workSource);
                    break;
                case CMD_REASSOCIATE:
                    mLastConnectAttemptTimestamp = mClock.getWallClockMillis();
                    mWifiNative.reassociate(mInterfaceName);
                    break;
                case CMD_START_ROAM:
                    mMessageHandlingStatus = MESSAGE_HANDLING_STATUS_DISCARD;
                    break;
                case CMD_START_CONNECT:
                    mIsFilsConnection = false;
                    /* connect command coming from auto-join */
                    netId = message.arg1;
                    int uid = message.arg2;
                    bssid = (String) message.obj;

                    if (!hasConnectionRequests()) {
                        if (mNetworkAgent == null) {
                            loge("CMD_START_CONNECT but no requests and not connected,"
                                    + " bailing");
                            break;
                        } else if (!mWifiPermissionsUtil.checkNetworkSettingsPermission(uid)) {
                            loge("CMD_START_CONNECT but no requests and connected, but app "
                                    + "does not have sufficient permissions, bailing");
                            break;
                        }
                    }
                    config = mWifiConfigManager.getConfiguredNetworkWithoutMasking(netId);
                    logd("CMD_START_CONNECT sup state "
                            + mSupplicantStateTracker.getSupplicantStateName()
                            + " my state " + getCurrentState().getName()
                            + " nid=" + Integer.toString(netId)
                            + " roam=" + Boolean.toString(mIsAutoRoaming));
                    if (config == null) {
                        loge("CMD_START_CONNECT and no config, bail out...");
                        break;
                    }
                    // Update scorecard while there is still state from existing connection
                    mWifiScoreCard.noteConnectionAttempt(mWifiInfo);
                    mTargetNetworkId = netId;
                    setTargetBssid(config, bssid);

                    reportConnectionAttemptStart(config, mTargetRoamBSSID,
                            WifiMetricsProto.ConnectionEvent.ROAM_UNRELATED);

                    boolean isWpa2FallbackActive = config.allowedKeyManagement.get(WifiConfiguration.KeyMgmt.SAE)
                         && ((mClock.getWallClockMillis() - config.lastWpa2FallbackAttemptTime) < (30 * 60 * 1000));
                    if (isWpa2FallbackActive) {
                        Log.i(TAG,"Fallback to WPA2 PSK for "+ config.configKey());
                        config.allowedKeyManagement.clear(WifiConfiguration.KeyMgmt.SAE);
                        config.allowedKeyManagement.set(WifiConfiguration.KeyMgmt.WPA_PSK);
                        config.requirePMF = false;
                    }

                    if (config.macRandomizationSetting
                            == WifiConfiguration.RANDOMIZATION_PERSISTENT
                            && mConnectedMacRandomzationSupported) {
                        configureRandomizedMacAddress(config);
                    } else {
                        setCurrentMacToFactoryMac(config);
                    }

                    String currentMacAddress = mWifiNative.getMacAddress(mInterfaceName);
                    mWifiInfo.setMacAddress(currentMacAddress);
                    Log.i(TAG, "Connecting with " + currentMacAddress + " as the mac address");
                    if (config.allowedKeyManagement.get(WifiConfiguration.KeyMgmt.FILS_SHA256) ||
                         config.allowedKeyManagement.get(WifiConfiguration.KeyMgmt.FILS_SHA384)) {
                        device_capability = getCapabilities("key_mgmt");
                        if (!device_capability.contains("FILS-SHA256")) {
                             Log.d(TAG, "FILS_SHA256 not supported, device capability: " +
                                                                             device_capability);
                             config.allowedKeyManagement.clear(WifiConfiguration.KeyMgmt.FILS_SHA256);
                        }
                        if (!device_capability.contains("FILS-SHA384")) {
                             Log.d(TAG, "FILS_SHA384 not supported, device capability: " +
                                                                             device_capability);
                             config.allowedKeyManagement.clear(WifiConfiguration.KeyMgmt.FILS_SHA384);
                        }
                    }
                    if (config.allowedKeyManagement.get(WifiConfiguration.KeyMgmt.FILS_SHA256) ||
                         config.allowedKeyManagement.get(WifiConfiguration.KeyMgmt.FILS_SHA384)) {
                        /*
                         * Config object is required in Fils state to issue
                         * conenction to supplicant, hence saving in global
                         * variable.
                         */
                        mFilsConfig = config;
                        transitionTo(mFilsState);
                        break;
                    }

                    if (config.enterpriseConfig != null
                            && TelephonyUtil.isSimEapMethod(config.enterpriseConfig.getEapMethod())
                            && mWifiInjector.getCarrierNetworkConfig()
                                    .isCarrierEncryptionInfoAvailable()
                            && TextUtils.isEmpty(config.enterpriseConfig.getAnonymousIdentity())) {
                        String anonAtRealm = TelephonyUtil.getAnonymousIdentityWith3GppRealm(
                                getTelephonyManager());
                        // Use anonymous@<realm> when pseudonym is not available
                        config.enterpriseConfig.setAnonymousIdentity(anonAtRealm);
                    }

                    if (mWifiNative.connectToNetwork(mInterfaceName, config)) {
                        mWifiInjector.getWifiLastResortWatchdog().noteStartConnectTime();
                        mWifiMetrics.logStaEvent(StaEvent.TYPE_CMD_START_CONNECT, config);
                        mLastConnectAttemptTimestamp = mClock.getWallClockMillis();
                        mTargetWifiConfiguration = config;
                        mIsAutoRoaming = false;
                        if (getCurrentState() != mDisconnectedState) {
                            transitionTo(mDisconnectingState);
                        }
                    } else {
                        loge("CMD_START_CONNECT Failed to start connection to network " + config);
                        reportConnectionAttemptEnd(
                                WifiMetrics.ConnectionEvent.FAILURE_CONNECT_NETWORK_FAILED,
                                WifiMetricsProto.ConnectionEvent.HLF_NONE,
                                WifiMetricsProto.ConnectionEvent.FAILURE_REASON_UNKNOWN);
                        replyToMessage(message, WifiManager.CONNECT_NETWORK_FAILED,
                                WifiManager.ERROR);
                        break;
                    }
                    break;
                case CMD_REMOVE_APP_CONFIGURATIONS:
                    removedNetworkIds =
                            mWifiConfigManager.removeNetworksForApp((ApplicationInfo) message.obj);
                    if (removedNetworkIds.contains(mTargetNetworkId)
                            || removedNetworkIds.contains(mLastNetworkId)) {
                        // Disconnect and let autojoin reselect a new network.
                        sendMessage(CMD_DISCONNECT);
                    }
                    break;
                case CMD_REMOVE_USER_CONFIGURATIONS:
                    removedNetworkIds =
                            mWifiConfigManager.removeNetworksForUser((Integer) message.arg1);
                    if (removedNetworkIds.contains(mTargetNetworkId)
                            || removedNetworkIds.contains(mLastNetworkId)) {
                        // Disconnect and let autojoin reselect a new network.
                        sendMessage(CMD_DISCONNECT);
                    }
                    break;
                case WifiManager.CONNECT_NETWORK:
                    /**
                     * The connect message can contain a network id passed as arg1 on message or
                     * or a config passed as obj on message.
                     * For a new network, a config is passed to create and connect.
                     * For an existing network, a network id is passed
                     */
                    netId = message.arg1;
                    config = (WifiConfiguration) message.obj;
                    boolean hasCredentialChanged = false;
                    // New network addition.
                    if (config != null) {
                        result = mWifiConfigManager.addOrUpdateNetwork(config, message.sendingUid);
                        if (!result.isSuccess()) {
                            loge("CONNECT_NETWORK adding/updating config=" + config + " failed");
                            mMessageHandlingStatus = MESSAGE_HANDLING_STATUS_FAIL;
                            replyToMessage(message, WifiManager.CONNECT_NETWORK_FAILED,
                                    WifiManager.ERROR);
                            break;
                        }
                        netId = result.getNetworkId();
                        hasCredentialChanged = result.hasCredentialChanged();
                    }
                    if (!connectToUserSelectNetwork(
                            netId, message.sendingUid, hasCredentialChanged)) {
                        mMessageHandlingStatus = MESSAGE_HANDLING_STATUS_FAIL;
                        replyToMessage(message, WifiManager.CONNECT_NETWORK_FAILED,
                                WifiManager.NOT_AUTHORIZED);
                        break;
                    }
                    mWifiMetrics.logStaEvent(StaEvent.TYPE_CONNECT_NETWORK, config);
                    broadcastWifiCredentialChanged(WifiManager.WIFI_CREDENTIAL_SAVED, config);
                    replyToMessage(message, WifiManager.CONNECT_NETWORK_SUCCEEDED);
                    break;
                case WifiManager.SAVE_NETWORK:
                    result = saveNetworkConfigAndSendReply(message);
                    netId = result.getNetworkId();
                    if (result.isSuccess() && mWifiInfo.getNetworkId() == netId) {
                        if (result.hasCredentialChanged()) {
                            config = (WifiConfiguration) message.obj;
                            // The network credentials changed and we're connected to this network,
                            // start a new connection with the updated credentials.
                            logi("SAVE_NETWORK credential changed for config=" + config.configKey()
                                    + ", Reconnecting.");
                            startConnectToNetwork(netId, message.sendingUid, SUPPLICANT_BSSID_ANY);
                        } else {
                            if (result.hasProxyChanged()) {
                                if (mIpClient != null) {
                                    log("Reconfiguring proxy on connection");
                                    mIpClient.setHttpProxy(
                                            getCurrentWifiConfiguration().getHttpProxy());
                                }
                            }
                            if (result.hasIpChanged()) {
                                // The current connection configuration was changed
                                // We switched from DHCP to static or from static to DHCP, or the
                                // static IP address has changed.
                                log("Reconfiguring IP on connection");
                                // TODO(b/36576642): clear addresses and disable IPv6
                                // to simplify obtainingIpState.
                                mWifiNative.disconnect(mInterfaceName);
                                transitionTo(mDisconnectingState);
                                // reconnect to the same network
                                if (mWifiNative.reconnect(mInterfaceName)) {
                                    log("Reconnecting after IP reconfiguration");
                                } else {
                                    loge("Failed to reconnect after IP reconfiguration");
                                    // we will transition to disconnected state by previous code
                                }
                            }
                        }
                    }
                    break;
                case WifiManager.FORGET_NETWORK:
                    if (!deleteNetworkConfigAndSendReply(message, true)) {
                        // Caller was notified of failure, nothing else to do
                        break;
                    }
                    // the network was deleted
                    netId = message.arg1;
                    if (netId == mTargetNetworkId || netId == mLastNetworkId) {
                        // Disconnect and let autojoin reselect a new network
                        sendMessage(CMD_DISCONNECT);
                    }
                    break;
                case CMD_ASSOCIATED_BSSID:
                    // This is where we can confirm the connection BSSID. Use it to find the
                    // right ScanDetail to populate metrics.
                    String someBssid = (String) message.obj;
                    if (someBssid != null) {
                        // Get the ScanDetail associated with this BSSID.
                        ScanDetailCache scanDetailCache =
                                mWifiConfigManager.getScanDetailCacheForNetwork(mTargetNetworkId);
                        if (scanDetailCache != null) {
                            mWifiMetrics.setConnectionScanDetail(scanDetailCache.getScanDetail(
                                    someBssid));
                        }
                    }
                    handleStatus = NOT_HANDLED;
                    break;
                case WifiMonitor.FILS_NETWORK_CONNECTION_EVENT:
                case WifiMonitor.NETWORK_CONNECTION_EVENT:
                    if (mVerboseLoggingEnabled) log("Network connection established");
                    mLastNetworkId = message.arg1;
                    mWifiConfigManager.clearRecentFailureReason(mLastNetworkId);
                    mLastBssid = (String) message.obj;
                    reasonCode = message.arg2;
                    // TODO: This check should not be needed after ClientModeImpl refactor.
                    // Currently, the last connected network configuration is left in
                    // wpa_supplicant, this may result in wpa_supplicant initiating connection
                    // to it after a config store reload. Hence the old network Id lookups may not
                    // work, so disconnect the network and let network selector reselect a new
                    // network.
                    config = getCurrentWifiConfiguration();
                    if (config != null) {
                        mWifiInfo.setBSSID(mLastBssid);
                        mWifiInfo.setNetworkId(mLastNetworkId);
                        mWifiInfo.setMacAddress(mWifiNative.getMacAddress(mInterfaceName));
                        updateWifiGenerationInfo();

                        ScanDetailCache scanDetailCache =
                                mWifiConfigManager.getScanDetailCacheForNetwork(config.networkId);
                        if (scanDetailCache != null && mLastBssid != null) {
                            ScanResult scanResult = scanDetailCache.getScanResult(mLastBssid);
                            if (scanResult != null) {
                                updateConnectedBand(scanResult.frequency, true);
                            }
                        }
                        mWifiConnectivityManager.trackBssid(mLastBssid, true, reasonCode);

                        // We need to get the updated pseudonym from supplicant for EAP-SIM/AKA/AKA'
                        if (config.enterpriseConfig != null
                                && TelephonyUtil.isSimEapMethod(
                                        config.enterpriseConfig.getEapMethod())) {
                            String anonymousIdentity =
                                    mWifiNative.getEapAnonymousIdentity(mInterfaceName);
                            if (mVerboseLoggingEnabled) {
                                log("EAP Pseudonym: " + anonymousIdentity);
                            }
                            if (!TelephonyUtil.isAnonymousAtRealmIdentity(anonymousIdentity)) {
                                // Save the pseudonym only if it is a real one
                                config.enterpriseConfig.setAnonymousIdentity(anonymousIdentity);
                                mWifiConfigManager.addOrUpdateNetwork(config, Process.WIFI_UID);
                            }
                        }
                        sendNetworkStateChangeBroadcast(mLastBssid);
                        mIpReachabilityMonitorActive = true;
                        transitionTo(mObtainingIpState);
                    } else {
                        logw("Connected to unknown networkId " + mLastNetworkId
                                + ", disconnecting...");
                        sendMessage(CMD_DISCONNECT);
                    }
                    break;
                case WifiMonitor.NETWORK_DISCONNECTION_EVENT:
                    // Calling handleNetworkDisconnect here is redundant because we might already
                    // have called it when leaving L2ConnectedState to go to disconnecting state
                    // or thru other path
                    // We should normally check the mWifiInfo or mLastNetworkId so as to check
                    // if they are valid, and only in this case call handleNEtworkDisconnect,
                    // TODO: this should be fixed for a L MR release
                    // The side effect of calling handleNetworkDisconnect twice is that a bunch of
                    // idempotent commands are executed twice (stopping Dhcp, enabling the SPS mode
                    // at the chip etc...
                    if (mVerboseLoggingEnabled) log("ConnectModeState: Network connection lost ");
                    mLastNetworkId = message.arg1;
                    mWifiConfigManager.clearRecentFailureReason(mLastNetworkId);
                    mLastBssid = (String) message.obj;
                    // TODO: This check should not be needed after WifiStateMachinePrime refactor.
                    // Currently, the last connected network configuration is left in
                    // wpa_supplicant, this may result in wpa_supplicant initiating connection
                    // to it after a config store reload. Hence the old network Id lookups may not
                    // work, so disconnect the network and let network selector reselect a new
                    // network.

                    ScanResult scanResult = getScanResultForBssid(mLastBssid);
                    boolean mConnectionInProgress =
                        (mTargetWifiConfiguration != null) && (scanResult != null) &&
                        !mTargetWifiConfiguration.SSID.equals("\""+scanResult.SSID+"\"");
                    handleNetworkDisconnect(mConnectionInProgress);
                    if (getCurrentState() != mFilsState || !mConnectionInProgress)
                        transitionTo(mDisconnectedState);
                    break;
                case CMD_QUERY_OSU_ICON:
                    mPasspointManager.queryPasspointIcon(
                            ((Bundle) message.obj).getLong(EXTRA_OSU_ICON_QUERY_BSSID),
                            ((Bundle) message.obj).getString(EXTRA_OSU_ICON_QUERY_FILENAME));
                    break;
                case CMD_MATCH_PROVIDER_NETWORK:
                    // TODO(b/31065385): Passpoint config management.
                    replyToMessage(message, message.what, 0);
                    break;
                case CMD_ADD_OR_UPDATE_PASSPOINT_CONFIG:
                    Bundle bundle = (Bundle) message.obj;
                    PasspointConfiguration passpointConfig = bundle.getParcelable(
                            EXTRA_PASSPOINT_CONFIGURATION);
                    if (mPasspointManager.addOrUpdateProvider(passpointConfig,
                            bundle.getInt(EXTRA_UID),
                            bundle.getString(EXTRA_PACKAGE_NAME))) {
                        String fqdn = passpointConfig.getHomeSp().getFqdn();
                        if (isProviderOwnedNetwork(mTargetNetworkId, fqdn)
                                || isProviderOwnedNetwork(mLastNetworkId, fqdn)) {
                            logd("Disconnect from current network since its provider is updated");
                            sendMessage(CMD_DISCONNECT);
                        }
                        replyToMessage(message, message.what, SUCCESS);
                    } else {
                        replyToMessage(message, message.what, FAILURE);
                    }
                    break;
                case CMD_REMOVE_PASSPOINT_CONFIG:
                    String fqdn = (String) message.obj;
                    if (mPasspointManager.removeProvider(fqdn)) {
                        if (isProviderOwnedNetwork(mTargetNetworkId, fqdn)
                                || isProviderOwnedNetwork(mLastNetworkId, fqdn)) {
                            logd("Disconnect from current network since its provider is removed");
                            sendMessage(CMD_DISCONNECT);
                        }
                        mWifiConfigManager.removePasspointConfiguredNetwork(fqdn);
                        replyToMessage(message, message.what, SUCCESS);
                    } else {
                        replyToMessage(message, message.what, FAILURE);
                    }
                    break;
                case CMD_GET_ALL_MATCHING_FQDNS_FOR_SCAN_RESULTS:
                    replyToMessage(message, message.what,
                            mPasspointManager.getAllMatchingFqdnsForScanResults(
                                    (List<ScanResult>) message.obj));
                    break;
                case CMD_TARGET_BSSID:
                    // Trying to associate to this BSSID
                    if (message.obj != null) {
                        mTargetRoamBSSID = (String) message.obj;
                    }
                    break;
                case CMD_GET_LINK_LAYER_STATS:
                    WifiLinkLayerStats stats = getWifiLinkLayerStats();
                    replyToMessage(message, message.what, stats);
                    break;
                case CMD_RESET_SIM_NETWORKS:
                    log("resetting EAP-SIM/AKA/AKA' networks since SIM was changed");
                    boolean simPresent = message.arg1 == 1;
                    if (!simPresent) {
                        mPasspointManager.removeEphemeralProviders();
                        mWifiConfigManager.resetSimNetworks();
                    }
                    break;
                case CMD_BLUETOOTH_ADAPTER_STATE_CHANGE:
                    mBluetoothConnectionActive = (message.arg1
                            != BluetoothAdapter.STATE_DISCONNECTED);
                    mWifiNative.setBluetoothCoexistenceScanMode(
                            mInterfaceName, mBluetoothConnectionActive);
                    break;
                case CMD_SET_SUSPEND_OPT_ENABLED:
                    if (message.arg1 == 1) {
                        setSuspendOptimizationsNative(SUSPEND_DUE_TO_SCREEN, true);
                        if (message.arg2 == 1) {
                            mSuspendWakeLock.release();
                        }
                    } else {
                        setSuspendOptimizationsNative(SUSPEND_DUE_TO_SCREEN, false);
                    }
                    break;
                case CMD_SET_HIGH_PERF_MODE:
                    if (message.arg1 == 1) {
                        setSuspendOptimizationsNative(SUSPEND_DUE_TO_HIGH_PERF, false);
                    } else {
                        setSuspendOptimizationsNative(SUSPEND_DUE_TO_HIGH_PERF, true);
                    }
                    break;
                case CMD_ENABLE_TDLS:
                    if (message.obj != null) {
                        String remoteAddress = (String) message.obj;
                        boolean enable = (message.arg1 == 1);
                        mWifiNative.startTdls(mInterfaceName, remoteAddress, enable);
                    }
                    break;
                case WifiMonitor.ANQP_DONE_EVENT:
                    // TODO(zqiu): remove this when switch over to wificond for ANQP requests.
                    mPasspointManager.notifyANQPDone((AnqpEvent) message.obj);
                    break;
                case CMD_STOP_IP_PACKET_OFFLOAD: {
                    int slot = message.arg1;
                    int ret = stopWifiIPPacketOffload(slot);
                    if (mNetworkAgent != null) {
                        mNetworkAgent.onSocketKeepaliveEvent(slot, ret);
                    }
                    break;
                }
                case WifiMonitor.RX_HS20_ANQP_ICON_EVENT:
                    // TODO(zqiu): remove this when switch over to wificond for icon requests.
                    mPasspointManager.notifyIconDone((IconEvent) message.obj);
                    break;
                case WifiMonitor.HS20_REMEDIATION_EVENT:
                    // TODO(zqiu): remove this when switch over to wificond for WNM frames
                    // monitoring.
                    mPasspointManager.receivedWnmFrame((WnmData) message.obj);
                    break;
                case CMD_CONFIG_ND_OFFLOAD:
                    final boolean enabled = (message.arg1 > 0);
                    mWifiNative.configureNeighborDiscoveryOffload(mInterfaceName, enabled);
                    break;
                case CMD_ENABLE_WIFI_CONNECTIVITY_MANAGER:
                    mWifiConnectivityManager.enable(message.arg1 == 1 ? true : false);
                    break;
                case CMD_DPP_GENERATE_BOOTSTRAP:
                    int id = mWifiNative.dppBootstrapGenerate(mInterfaceName, (WifiDppConfig)message.obj);
                    replyToMessage(message, message.what, id);
                    break;
                case CMD_DPP_ADD_BOOTSTRAP_QRCODE:
                    int qrcode_hdl = mWifiNative.dppAddBootstrapQrCode(mInterfaceName, (String) message.obj);
                    replyToMessage(message, message.what, qrcode_hdl);
                    break;
                case CMD_DPP_REMOVE_BOOTSTRAP:
                    int bootstrap_status = mWifiNative.dppBootstrapRemove(mInterfaceName, message.arg1);
                    replyToMessage(message, message.what, bootstrap_status);
                    break;
                case CMD_DPP_GET_URI:
                    String uri = mWifiNative.dppGetUri(mInterfaceName, message.arg1);
                    replyToMessage(message, message.what, uri);
                    break;
                case CMD_DPP_LISTEN_START:
                    int listen_status = mWifiNative.dppListen(mInterfaceName,
                            ((Bundle) message.obj).getString("freq"),
                            ((Bundle) message.obj).getInt("dppRole"),
                            ((Bundle) message.obj).getBoolean("mutual"),
                            ((Bundle) message.obj).getBoolean("netRoleAp"));
                    replyToMessage(message, message.what, listen_status);
                    break;
                case CMD_DPP_LISTEN_STOP:
                    mWifiNative.dppStopListen(mInterfaceName);
                    break;
                case CMD_DPP_CONF_ADD:
                    int cfg_add_status = mWifiNative.dppConfiguratorAdd(mInterfaceName,
                            ((Bundle) message.obj).getString("curve"),
                            ((Bundle) message.obj).getString("key"),
                             message.arg1);
                    replyToMessage(message, message.what, cfg_add_status);
                    break;
                case CMD_DPP_CONF_REMOVE:
                    int cfg_remove_status = mWifiNative.dppConfiguratorRemove(mInterfaceName, message.arg1);
                    replyToMessage(message, message.what, cfg_remove_status);
                    break;
                case CMD_DPP_AUTH_INIT:
                    int auth_init_status = mWifiNative.dppStartAuth(mInterfaceName, (WifiDppConfig)message.obj);
                    replyToMessage(message, message.what, auth_init_status);
                    break;
                case CMD_DPP_CONFIGURATOR_GET_KEY:
                    String key = mWifiNative.dppConfiguratorGetKey(mInterfaceName, (int) message.obj);
                    replyToMessage(message, message.what, key);
                    break;
                case WifiMonitor.DPP_EVENT:
                    Log.d(TAG, "DPP Event received. Type = " + message.arg1);
                    sendDppEventBroadcast(message.arg1, (DppResult) message.obj);
                    break;
                default:
                    handleStatus = NOT_HANDLED;
                    break;
            }

            if (handleStatus == HANDLED) {
                logStateAndMessage(message, this);
            }

            return handleStatus;
        }
    }

    private WifiNetworkAgentSpecifier createNetworkAgentSpecifier(
            @NonNull WifiConfiguration currentWifiConfiguration, @Nullable String currentBssid,
            int specificRequestUid, @NonNull String specificRequestPackageName) {
        currentWifiConfiguration.BSSID = currentBssid;
        WifiNetworkAgentSpecifier wns =
                new WifiNetworkAgentSpecifier(currentWifiConfiguration, specificRequestUid,
                        specificRequestPackageName);
        return wns;
    }

    private NetworkCapabilities getCapabilities(WifiConfiguration currentWifiConfiguration) {
        final NetworkCapabilities result = new NetworkCapabilities(mNetworkCapabilitiesFilter);
        // MatchAllNetworkSpecifier set in the mNetworkCapabilitiesFilter should never be set in the
        // agent's specifier.
        result.setNetworkSpecifier(null);
        if (currentWifiConfiguration == null) {
            return result;
        }

        if (!mWifiInfo.isTrusted()) {
            result.removeCapability(NetworkCapabilities.NET_CAPABILITY_TRUSTED);
        } else {
            result.addCapability(NetworkCapabilities.NET_CAPABILITY_TRUSTED);
        }

        if (!WifiConfiguration.isMetered(currentWifiConfiguration, mWifiInfo)) {
            result.addCapability(NetworkCapabilities.NET_CAPABILITY_NOT_METERED);
        } else {
            result.removeCapability(NetworkCapabilities.NET_CAPABILITY_NOT_METERED);
        }

        if (mWifiInfo.getRssi() != WifiInfo.INVALID_RSSI) {
            result.setSignalStrength(mWifiInfo.getRssi());
        } else {
            result.setSignalStrength(NetworkCapabilities.SIGNAL_STRENGTH_UNSPECIFIED);
        }

        if (currentWifiConfiguration.osu) {
            result.removeCapability(NetworkCapabilities.NET_CAPABILITY_INTERNET);
        }

        if (!mWifiInfo.getSSID().equals(WifiSsid.NONE)) {
            result.setSSID(mWifiInfo.getSSID());
        } else {
            result.setSSID(null);
        }
        Pair<Integer, String> specificRequestUidAndPackageName =
                mNetworkFactory.getSpecificNetworkRequestUidAndPackageName(
                        currentWifiConfiguration);
        // There is an active specific request.
        if (specificRequestUidAndPackageName.first != Process.INVALID_UID) {
            // Remove internet capability.
            result.removeCapability(NetworkCapabilities.NET_CAPABILITY_INTERNET);
        }
        // Fill up the network agent specifier for this connection.
        result.setNetworkSpecifier(
                createNetworkAgentSpecifier(
                        currentWifiConfiguration, getCurrentBSSID(),
                        specificRequestUidAndPackageName.first,
                        specificRequestUidAndPackageName.second));
        return result;
    }

    /**
     * Method to update network capabilities from the current WifiConfiguration.
     */
    public void updateCapabilities() {
        updateCapabilities(getCurrentWifiConfiguration());
    }

    private void updateCapabilities(WifiConfiguration currentWifiConfiguration) {
        if (mNetworkAgent == null) {
            return;
        }
        mNetworkAgent.sendNetworkCapabilities(getCapabilities(currentWifiConfiguration));
    }

    /**
     * Checks if the given network |networkdId| is provided by the given Passpoint provider with
     * |providerFqdn|.
     *
     * @param networkId The ID of the network to check
     * @param providerFqdn The FQDN of the Passpoint provider
     * @return true if the given network is provided by the given Passpoint provider
     */
    private boolean isProviderOwnedNetwork(int networkId, String providerFqdn) {
        if (networkId == WifiConfiguration.INVALID_NETWORK_ID) {
            return false;
        }
        WifiConfiguration config = mWifiConfigManager.getConfiguredNetwork(networkId);
        if (config == null) {
            return false;
        }
        return TextUtils.equals(config.FQDN, providerFqdn);
    }

    private void handleEapAuthFailure(int networkId, int errorCode) {
        WifiConfiguration targetedNetwork =
                mWifiConfigManager.getConfiguredNetwork(mTargetNetworkId);
        if (targetedNetwork != null) {
            switch (targetedNetwork.enterpriseConfig.getEapMethod()) {
                case WifiEnterpriseConfig.Eap.SIM:
                case WifiEnterpriseConfig.Eap.AKA:
                case WifiEnterpriseConfig.Eap.AKA_PRIME:
                    if (errorCode == WifiNative.EAP_SIM_VENDOR_SPECIFIC_CERT_EXPIRED) {
                        getTelephonyManager()
                                .createForSubscriptionId(
                                        SubscriptionManager.getDefaultDataSubscriptionId())
                                .resetCarrierKeysForImsiEncryption();
                    }
                    break;
                default:
                    // Do Nothing
            }
        }
    }

    private class WifiNetworkAgent extends NetworkAgent {
        WifiNetworkAgent(Looper l, Context c, String tag, NetworkInfo ni,
                NetworkCapabilities nc, LinkProperties lp, int score, NetworkMisc misc) {
            super(l, c, tag, ni, nc, lp, score, misc);
        }
        private int mLastNetworkStatus = -1; // To detect when the status really changes

        @Override
        protected void unwanted() {
            // Ignore if we're not the current networkAgent.
            if (this != mNetworkAgent) return;
            if (mVerboseLoggingEnabled) {
                log("WifiNetworkAgent -> Wifi unwanted score " + Integer.toString(mWifiInfo.score));
            }
            unwantedNetwork(NETWORK_STATUS_UNWANTED_DISCONNECT);
        }

        @Override
        protected void networkStatus(int status, String redirectUrl) {
            if (this != mNetworkAgent) return;
            if (status == mLastNetworkStatus) return;
            mLastNetworkStatus = status;
            if (status == NetworkAgent.INVALID_NETWORK) {
                if (mVerboseLoggingEnabled) {
                    log("WifiNetworkAgent -> Wifi networkStatus invalid, score="
                            + Integer.toString(mWifiInfo.score));
                }
                unwantedNetwork(NETWORK_STATUS_UNWANTED_VALIDATION_FAILED);
            } else if (status == NetworkAgent.VALID_NETWORK) {
                if (mVerboseLoggingEnabled) {
                    log("WifiNetworkAgent -> Wifi networkStatus valid, score= "
                            + Integer.toString(mWifiInfo.score));
                }
                mWifiMetrics.logStaEvent(StaEvent.TYPE_NETWORK_AGENT_VALID_NETWORK);
                doNetworkStatus(status);
            }
        }

        @Override
        protected void saveAcceptUnvalidated(boolean accept) {
            if (this != mNetworkAgent) return;
            ClientModeImpl.this.sendMessage(CMD_ACCEPT_UNVALIDATED, accept ? 1 : 0);
        }

        @Override
        protected void startSocketKeepalive(Message msg) {
            ClientModeImpl.this.sendMessage(
                    CMD_START_IP_PACKET_OFFLOAD, msg.arg1, msg.arg2, msg.obj);
        }

        @Override
        protected void stopSocketKeepalive(Message msg) {
            ClientModeImpl.this.sendMessage(
                    CMD_STOP_IP_PACKET_OFFLOAD, msg.arg1, msg.arg2, msg.obj);
        }

        @Override
        protected void addKeepalivePacketFilter(Message msg) {
            ClientModeImpl.this.sendMessage(
                    CMD_ADD_KEEPALIVE_PACKET_FILTER_TO_APF, msg.arg1, msg.arg2, msg.obj);
        }

        @Override
        protected void removeKeepalivePacketFilter(Message msg) {
            ClientModeImpl.this.sendMessage(
                    CMD_REMOVE_KEEPALIVE_PACKET_FILTER_FROM_APF, msg.arg1, msg.arg2, msg.obj);
        }

        @Override
        protected void setSignalStrengthThresholds(int[] thresholds) {
            // 0. If there are no thresholds, or if the thresholds are invalid,
            //    stop RSSI monitoring.
            // 1. Tell the hardware to start RSSI monitoring here, possibly adding MIN_VALUE and
            //    MAX_VALUE at the start/end of the thresholds array if necessary.
            // 2. Ensure that when the hardware event fires, we fetch the RSSI from the hardware
            //    event, call mWifiInfo.setRssi() with it, and call updateCapabilities(), and then
            //    re-arm the hardware event. This needs to be done on the state machine thread to
            //    avoid race conditions. The RSSI used to re-arm the event (and perhaps also the one
            //    sent in the NetworkCapabilities) must be the one received from the hardware event
            //    received, or we might skip callbacks.
            // 3. Ensure that when we disconnect, RSSI monitoring is stopped.
            log("Received signal strength thresholds: " + Arrays.toString(thresholds));
            if (thresholds.length == 0) {
                ClientModeImpl.this.sendMessage(CMD_STOP_RSSI_MONITORING_OFFLOAD,
                        mWifiInfo.getRssi());
                return;
            }
            int [] rssiVals = Arrays.copyOf(thresholds, thresholds.length + 2);
            rssiVals[rssiVals.length - 2] = Byte.MIN_VALUE;
            rssiVals[rssiVals.length - 1] = Byte.MAX_VALUE;
            Arrays.sort(rssiVals);
            byte[] rssiRange = new byte[rssiVals.length];
            for (int i = 0; i < rssiVals.length; i++) {
                int val = rssiVals[i];
                if (val <= Byte.MAX_VALUE && val >= Byte.MIN_VALUE) {
                    rssiRange[i] = (byte) val;
                } else {
                    Log.e(TAG, "Illegal value " + val + " for RSSI thresholds: "
                            + Arrays.toString(rssiVals));
                    ClientModeImpl.this.sendMessage(CMD_STOP_RSSI_MONITORING_OFFLOAD,
                            mWifiInfo.getRssi());
                    return;
                }
            }
            // TODO: Do we quash rssi values in this sorted array which are very close?
            mRssiRanges = rssiRange;
            ClientModeImpl.this.sendMessage(CMD_START_RSSI_MONITORING_OFFLOAD,
                    mWifiInfo.getRssi());
        }

        @Override
        protected void preventAutomaticReconnect() {
            if (this != mNetworkAgent) return;
            unwantedNetwork(NETWORK_STATUS_UNWANTED_DISABLE_AUTOJOIN);
        }
    }

    void unwantedNetwork(int reason) {
        sendMessage(CMD_UNWANTED_NETWORK, reason);
    }

    void doNetworkStatus(int status) {
        sendMessage(CMD_NETWORK_STATUS, status);
    }

    // rfc4186 & rfc4187:
    // create Permanent Identity base on IMSI,
    // identity = usernam@realm
    // with username = prefix | IMSI
    // and realm is derived MMC/MNC tuple according 3GGP spec(TS23.003)
    private String buildIdentity(int eapMethod, String imsi, String mccMnc) {
        String mcc;
        String mnc;
        String prefix;

        if (imsi == null || imsi.isEmpty()) {
            return "";
        }

        if (eapMethod == WifiEnterpriseConfig.Eap.SIM) {
            prefix = "1";
        } else if (eapMethod == WifiEnterpriseConfig.Eap.AKA) {
            prefix = "0";
        } else if (eapMethod == WifiEnterpriseConfig.Eap.AKA_PRIME) {
            prefix = "6";
        } else {
            // not a valid EapMethod
            return "";
        }

        /* extract mcc & mnc from mccMnc */
        if (mccMnc != null && !mccMnc.isEmpty()) {
            mcc = mccMnc.substring(0, 3);
            mnc = mccMnc.substring(3);
            if (mnc.length() == 2) {
                mnc = "0" + mnc;
            }
        } else {
            // extract mcc & mnc from IMSI, assume mnc size is 3
            mcc = imsi.substring(0, 3);
            mnc = imsi.substring(3, 6);
        }

        return prefix + imsi + "@wlan.mnc" + mnc + ".mcc" + mcc + ".3gppnetwork.org";
    }

    class L2ConnectedState extends State {
        class RssiEventHandler implements WifiNative.WifiRssiEventHandler {
            @Override
            public void onRssiThresholdBreached(byte curRssi) {
                if (mVerboseLoggingEnabled) {
                    Log.e(TAG, "onRssiThresholdBreach event. Cur Rssi = " + curRssi);
                }
                sendMessage(CMD_RSSI_THRESHOLD_BREACHED, curRssi);
            }
        }

        RssiEventHandler mRssiEventHandler = new RssiEventHandler();

        @Override
        public void enter() {
            mSaeNetworkConsecutiveAssocRejectCounter = 0;
            mRssiPollToken++;
            if (mEnableRssiPolling) {
                mLinkProbeManager.resetOnNewConnection();
                sendMessage(CMD_RSSI_POLL, mRssiPollToken, 0);
            }
            if (mNetworkAgent != null) {
                loge("Have NetworkAgent when entering L2Connected");
                setNetworkDetailedState(DetailedState.DISCONNECTED);
            }
            setNetworkDetailedState(DetailedState.CONNECTING);

            final NetworkCapabilities nc = getCapabilities(getCurrentWifiConfiguration());
            synchronized (mNetworkAgentLock) {
                mNetworkAgent = new WifiNetworkAgent(getHandler().getLooper(), mContext,
                    "WifiNetworkAgent", mNetworkInfo, nc, mLinkProperties, 60, mNetworkMisc);
            }

            // We must clear the config BSSID, as the wifi chipset may decide to roam
            // from this point on and having the BSSID specified in the network block would
            // cause the roam to faile and the device to disconnect
            clearTargetBssid("L2ConnectedState");
            mCountryCode.setReadyForChange(false);
            mWifiMetrics.setWifiState(WifiMetricsProto.WifiLog.WIFI_ASSOCIATED);
            mWifiScoreCard.noteNetworkAgentCreated(mWifiInfo, mNetworkAgent.netId);
        }

        @Override
        public void exit() {
            if (mIpClient != null) {
                mIpClient.stop();
                mIsIpClientStarted = false;
            }

            // This is handled by receiving a NETWORK_DISCONNECTION_EVENT in ConnectModeState
            // Bug: 15347363
            // For paranoia's sake, call handleNetworkDisconnect
            // only if BSSID is null or last networkId
            // is not invalid.
            if (mVerboseLoggingEnabled) {
                StringBuilder sb = new StringBuilder();
                sb.append("leaving L2ConnectedState state nid=" + Integer.toString(mLastNetworkId));
                if (mLastBssid != null) {
                    sb.append(" ").append(mLastBssid);
                }
            }
            if (mLastBssid != null || mLastNetworkId != WifiConfiguration.INVALID_NETWORK_ID) {
                handleNetworkDisconnect();
            }
            mCountryCode.setReadyForChange(true);
            mWifiMetrics.setWifiState(WifiMetricsProto.WifiLog.WIFI_DISCONNECTED);
            mWifiStateTracker.updateState(WifiStateTracker.DISCONNECTED);
            //Inform WifiLockManager
            WifiLockManager wifiLockManager = mWifiInjector.getWifiLockManager();
            wifiLockManager.updateWifiClientConnected(false);
        }

        @Override
        public boolean processMessage(Message message) {
            boolean handleStatus = HANDLED;

            switch (message.what) {
                case CMD_PRE_DHCP_ACTION:
                    handlePreDhcpSetup();
                    break;
                case CMD_PRE_DHCP_ACTION_COMPLETE:
                    if (mIpClient != null) {
                        mIpClient.completedPreDhcpAction();
                    }
                    break;
                case CMD_POST_DHCP_ACTION:
                    handlePostDhcpSetup();
                    // We advance to mConnectedState because IpClient will also send a
                    // CMD_IPV4_PROVISIONING_SUCCESS message, which calls handleIPv4Success(),
                    // which calls updateLinkProperties, which then sends
                    // CMD_IP_CONFIGURATION_SUCCESSFUL.
                    //
                    // In the event of failure, we transition to mDisconnectingState
                    // similarly--via messages sent back from IpClient.
                    break;
                case CMD_IPV4_PROVISIONING_SUCCESS: {
                    handleIPv4Success((DhcpResults) message.obj);
                    sendNetworkStateChangeBroadcast(mLastBssid);
                    break;
                }
                case CMD_IPV4_PROVISIONING_FAILURE: {
                    handleIPv4Failure();
                    mWifiInjector.getWifiLastResortWatchdog()
                            .noteConnectionFailureAndTriggerIfNeeded(
                                    getTargetSsid(), mTargetRoamBSSID,
                                    WifiLastResortWatchdog.FAILURE_CODE_DHCP);
                    break;
                }
                case CMD_IP_CONFIGURATION_SUCCESSFUL:
                    if (getCurrentWifiConfiguration() == null) {
                        // The current config may have been removed while we were connecting,
                        // trigger a disconnect to clear up state.
                        reportConnectionAttemptEnd(
                                WifiMetrics.ConnectionEvent.FAILURE_NETWORK_DISCONNECTION,
                                WifiMetricsProto.ConnectionEvent.HLF_NONE,
                                WifiMetricsProto.ConnectionEvent.FAILURE_REASON_UNKNOWN);
                        mWifiNative.disconnect(mInterfaceName);
                        transitionTo(mDisconnectingState);
                    } else {
                        handleSuccessfulIpConfiguration();
                        sendConnectedState();
                        transitionTo(mConnectedState);
                    }
                    break;
                case CMD_IP_CONFIGURATION_LOST:
                    // Get Link layer stats so that we get fresh tx packet counters.
                    getWifiLinkLayerStats();
                    handleIpConfigurationLost();
                    reportConnectionAttemptEnd(
                            WifiMetrics.ConnectionEvent.FAILURE_DHCP,
                            WifiMetricsProto.ConnectionEvent.HLF_NONE,
                            WifiMetricsProto.ConnectionEvent.FAILURE_REASON_UNKNOWN);
                    mWifiInjector.getWifiLastResortWatchdog()
                            .noteConnectionFailureAndTriggerIfNeeded(
                                    getTargetSsid(), mTargetRoamBSSID,
                                    WifiLastResortWatchdog.FAILURE_CODE_DHCP);
                    transitionTo(mDisconnectingState);
                    break;
                case CMD_IP_REACHABILITY_LOST:
                    if (mVerboseLoggingEnabled && message.obj != null) log((String) message.obj);
                    mWifiDiagnostics.captureBugReportData(
                            WifiDiagnostics.REPORT_REASON_REACHABILITY_LOST);
                    mWifiMetrics.logWifiIsUnusableEvent(
                            WifiIsUnusableEvent.TYPE_IP_REACHABILITY_LOST);
                    mWifiMetrics.addToWifiUsabilityStatsList(WifiUsabilityStats.LABEL_BAD,
                            WifiUsabilityStats.TYPE_IP_REACHABILITY_LOST, -1);
                    if (mIpReachabilityDisconnectEnabled) {
                        if (mDisconnectOnlyOnInitialIpReachability && !mIpReachabilityMonitorActive) {
                            logd("CMD_IP_REACHABILITY_LOST Connect session is over, skip ip reachability lost indication.");
                            break;
                        }
                        handleIpReachabilityLost();
                        mWifiDiagnostics.captureBugReportData(WifiDiagnostics.REPORT_REASON_NUD_FAILURE);
                        transitionTo(mDisconnectingState);
                    } else {
                        logd("CMD_IP_REACHABILITY_LOST but disconnect disabled -- ignore");
                    }
                    break;
                case CMD_DISCONNECT:
                    mWifiMetrics.logStaEvent(StaEvent.TYPE_FRAMEWORK_DISCONNECT,
                            StaEvent.DISCONNECT_GENERIC);
                    mWifiNative.disconnect(mInterfaceName);
                    transitionTo(mDisconnectingState);
                    break;
                case WifiP2pServiceImpl.DISCONNECT_WIFI_REQUEST:
                    if (message.arg1 == 1) {
                        mWifiMetrics.logStaEvent(StaEvent.TYPE_FRAMEWORK_DISCONNECT,
                                StaEvent.DISCONNECT_P2P_DISCONNECT_WIFI_REQUEST);
                        mWifiNative.disconnect(mInterfaceName);
                        mTemporarilyDisconnectWifi = true;
                        transitionTo(mDisconnectingState);
                    }
                    break;
                    /* Ignore connection to same network */
                case WifiManager.CONNECT_NETWORK:
                    int netId = message.arg1;
                    if (mWifiInfo.getNetworkId() == netId) {
                        replyToMessage(message, WifiManager.CONNECT_NETWORK_SUCCEEDED);
                        break;
                    }
                    handleStatus = NOT_HANDLED;
                    break;
                case WifiMonitor.NETWORK_CONNECTION_EVENT:
                case WifiMonitor.FILS_NETWORK_CONNECTION_EVENT:
                    mWifiInfo.setBSSID((String) message.obj);
                    mLastNetworkId = message.arg1;
                    mWifiInfo.setNetworkId(mLastNetworkId);
                    mWifiInfo.setMacAddress(mWifiNative.getMacAddress(mInterfaceName));
                    if (!mLastBssid.equals(message.obj)) {
                        updateWifiGenerationInfo();
                        mLastBssid = (String) message.obj;
                        sendNetworkStateChangeBroadcast(mLastBssid);
                    }
                    mIpReachabilityMonitorActive = true;
                    sendMessageDelayed(obtainMessage(CMD_IP_REACHABILITY_SESSION_END, 0, 0), 10000);
                    break;
                case CMD_ONESHOT_RSSI_POLL:
                    if (!mEnableRssiPolling) {
                        updateLinkLayerStatsRssiAndScoreReportInternal();
                    }
                    break;
                case CMD_RSSI_POLL:
                    if (message.arg1 == mRssiPollToken) {
                        WifiLinkLayerStats stats = updateLinkLayerStatsRssiAndScoreReportInternal();
                        mWifiMetrics.updateWifiUsabilityStatsEntries(mWifiInfo, stats);
                        if (mWifiScoreReport.shouldCheckIpLayer()) {
                            if (mIpClient != null) {
                                mIpClient.confirmConfiguration();
                            }
                            mWifiScoreReport.noteIpCheck();
                        }
                        int statusDataStall = mWifiDataStall.checkForDataStall(
                                mLastLinkLayerStats, stats, mWifiInfo);
                        if (mDataStallTriggerTimeMs == -1
                                && statusDataStall != WifiIsUnusableEvent.TYPE_UNKNOWN) {
                            mDataStallTriggerTimeMs = mClock.getElapsedSinceBootMillis();
                            mLastStatusDataStall = statusDataStall;
                        }
                        if (mDataStallTriggerTimeMs != -1) {
                            long elapsedTime =  mClock.getElapsedSinceBootMillis()
                                    - mDataStallTriggerTimeMs;
                            if (elapsedTime >= DURATION_TO_WAIT_ADD_STATS_AFTER_DATA_STALL_MS) {
                                mDataStallTriggerTimeMs = -1;
                                mWifiMetrics.addToWifiUsabilityStatsList(
                                        WifiUsabilityStats.LABEL_BAD,
                                        convertToUsabilityStatsTriggerType(mLastStatusDataStall),
                                        -1);
                                mLastStatusDataStall = WifiIsUnusableEvent.TYPE_UNKNOWN;
                            }
                        }
                        mWifiMetrics.incrementWifiLinkLayerUsageStats(stats);
                        mLastLinkLayerStats = stats;
                        mWifiScoreCard.noteSignalPoll(mWifiInfo);
                        mLinkProbeManager.updateConnectionStats(
                                mWifiInfo, mInterfaceName);
                        sendMessageDelayed(obtainMessage(CMD_RSSI_POLL, mRssiPollToken, 0),
                                mPollRssiIntervalMsecs);
                        if (mVerboseLoggingEnabled) sendRssiChangeBroadcast(mWifiInfo.getRssi());
                        mWifiTrafficPoller.notifyOnDataActivity(mWifiInfo.txSuccess,
                                mWifiInfo.rxSuccess);
                    } else {
                        // Polling has completed
                    }
                    break;
                case CMD_ENABLE_RSSI_POLL:
                    cleanWifiScore();
                    mEnableRssiPolling = (message.arg1 == 1);
                    mRssiPollToken++;
                    if (mEnableRssiPolling) {
                        // First poll
                        mLastSignalLevel = -1;
                        mLinkProbeManager.resetOnScreenTurnedOn();
                        fetchRssiLinkSpeedAndFrequencyNative();
                        sendMessageDelayed(obtainMessage(CMD_RSSI_POLL, mRssiPollToken, 0),
                                mPollRssiIntervalMsecs);
                    }
                    break;
                case WifiManager.RSSI_PKTCNT_FETCH:
                    RssiPacketCountInfo info = new RssiPacketCountInfo();
                    fetchRssiLinkSpeedAndFrequencyNative();
                    info.rssi = mWifiInfo.getRssi();
                    WifiNative.TxPacketCounters counters =
                            mWifiNative.getTxPacketCounters(mInterfaceName);
                    if (counters != null) {
                        info.txgood = counters.txSucceeded;
                        info.txbad = counters.txFailed;
                        replyToMessage(message, WifiManager.RSSI_PKTCNT_FETCH_SUCCEEDED, info);
                    } else {
                        replyToMessage(message,
                                WifiManager.RSSI_PKTCNT_FETCH_FAILED, WifiManager.ERROR);
                    }
                    break;
                case CMD_ASSOCIATED_BSSID:
                    if ((String) message.obj == null) {
                        logw("Associated command w/o BSSID");
                        break;
                    }
                    mLastBssid = (String) message.obj;
                    if (mLastBssid != null && (mWifiInfo.getBSSID() == null
                            || !mLastBssid.equals(mWifiInfo.getBSSID()))) {
                        mWifiInfo.setBSSID(mLastBssid);
                        updateWifiGenerationInfo();
                        WifiConfiguration config = getCurrentWifiConfiguration();
                        if (config != null) {
                            ScanDetailCache scanDetailCache = mWifiConfigManager
                                    .getScanDetailCacheForNetwork(config.networkId);
                            if (scanDetailCache != null) {
                                ScanResult scanResult = scanDetailCache.getScanResult(mLastBssid);
                                if (scanResult != null) {
                                    updateConnectedBand(scanResult.frequency, true);
                                }
                            }
                        }
                        sendNetworkStateChangeBroadcast(mLastBssid);
                    }
                    break;
                case CMD_START_RSSI_MONITORING_OFFLOAD:
                case CMD_RSSI_THRESHOLD_BREACHED:
                    byte currRssi = (byte) message.arg1;
                    processRssiThreshold(currRssi, message.what, mRssiEventHandler);
                    break;
                case CMD_STOP_RSSI_MONITORING_OFFLOAD:
                    stopRssiMonitoringOffload();
                    break;
                case CMD_RECONNECT:
                    log(" Ignore CMD_RECONNECT request because wifi is already connected");
                    break;
                case CMD_RESET_SIM_NETWORKS:
                    if (message.arg1 == 0 // sim was removed
                            && mLastNetworkId != WifiConfiguration.INVALID_NETWORK_ID) {
                        WifiConfiguration config =
                                mWifiConfigManager.getConfiguredNetwork(mLastNetworkId);
                        if (TelephonyUtil.isSimConfig(config)) {
                            mWifiMetrics.logStaEvent(StaEvent.TYPE_FRAMEWORK_DISCONNECT,
                                    StaEvent.DISCONNECT_RESET_SIM_NETWORKS);
                            // TODO(b/132385576): STA may immediately connect back to the network
                            //  that we just disconnected from
                            mWifiNative.disconnect(mInterfaceName);
                            transitionTo(mDisconnectingState);
                        }
                    }
                    /* allow parent state to reset data for other networks */
                    handleStatus = NOT_HANDLED;
                    break;
                case CMD_START_IP_PACKET_OFFLOAD: {
                    int slot = message.arg1;
                    int intervalSeconds = message.arg2;
                    KeepalivePacketData pkt = (KeepalivePacketData) message.obj;
                    int result = startWifiIPPacketOffload(slot, pkt, intervalSeconds);
                    if (mNetworkAgent != null) {
                        mNetworkAgent.onSocketKeepaliveEvent(slot, result);
                    }
                    break;
                }
                case CMD_ADD_KEEPALIVE_PACKET_FILTER_TO_APF: {
                    if (mIpClient != null) {
                        final int slot = message.arg1;
                        if (message.obj instanceof NattKeepalivePacketData) {
                            final NattKeepalivePacketData pkt =
                                    (NattKeepalivePacketData) message.obj;
                            mIpClient.addKeepalivePacketFilter(slot, pkt);
                        } else if (message.obj instanceof TcpKeepalivePacketData) {
                            final TcpKeepalivePacketData pkt =
                                    (TcpKeepalivePacketData) message.obj;
                            mIpClient.addKeepalivePacketFilter(slot, pkt);
                        }
                    }
                    break;
                }
                case CMD_REMOVE_KEEPALIVE_PACKET_FILTER_FROM_APF: {
                    if (mIpClient != null) {
                        mIpClient.removeKeepalivePacketFilter(message.arg1);
                    }
                    break;
                }
                default:
                    handleStatus = NOT_HANDLED;
                    break;
            }

            if (handleStatus == HANDLED) {
                logStateAndMessage(message, this);
            }

            return handleStatus;
        }

        /**
         * Fetches link stats and updates Wifi Score Report.
         */
        private WifiLinkLayerStats updateLinkLayerStatsRssiAndScoreReportInternal() {
            WifiLinkLayerStats stats = getWifiLinkLayerStats();
            // Get Info and continue polling
            fetchRssiLinkSpeedAndFrequencyNative();
            // Send the update score to network agent.
            mWifiScoreReport.calculateAndReportScore(mWifiInfo, mNetworkAgent, mWifiMetrics);
            return stats;
        }
    }

    /**
     * Fetches link stats and updates Wifi Score Report.
     */
    public void updateLinkLayerStatsRssiAndScoreReport() {
        sendMessage(CMD_ONESHOT_RSSI_POLL);
    }

    private static int convertToUsabilityStatsTriggerType(int unusableEventTriggerType) {
        int triggerType;
        switch (unusableEventTriggerType) {
            case WifiIsUnusableEvent.TYPE_DATA_STALL_BAD_TX:
                triggerType = WifiUsabilityStats.TYPE_DATA_STALL_BAD_TX;
                break;
            case WifiIsUnusableEvent.TYPE_DATA_STALL_TX_WITHOUT_RX:
                triggerType = WifiUsabilityStats.TYPE_DATA_STALL_TX_WITHOUT_RX;
                break;
            case WifiIsUnusableEvent.TYPE_DATA_STALL_BOTH:
                triggerType = WifiUsabilityStats.TYPE_DATA_STALL_BOTH;
                break;
            case WifiIsUnusableEvent.TYPE_FIRMWARE_ALERT:
                triggerType = WifiUsabilityStats.TYPE_FIRMWARE_ALERT;
                break;
            case WifiIsUnusableEvent.TYPE_IP_REACHABILITY_LOST:
                triggerType = WifiUsabilityStats.TYPE_IP_REACHABILITY_LOST;
                break;
            default:
                triggerType = WifiUsabilityStats.TYPE_UNKNOWN;
                Log.e(TAG, "Unknown WifiIsUnusableEvent: " + unusableEventTriggerType);
        }
        return triggerType;
    }

    class ObtainingIpState extends State {
        @Override
        public void enter() {
            final WifiConfiguration currentConfig = getCurrentWifiConfiguration();
            final boolean isUsingStaticIp =
                    (currentConfig.getIpAssignment() == IpConfiguration.IpAssignment.STATIC);
            if (mVerboseLoggingEnabled) {
                final String key = currentConfig.configKey();
                log("enter ObtainingIpState netId=" + Integer.toString(mLastNetworkId)
                        + " " + key + " "
                        + " roam=" + mIsAutoRoaming
                        + " static=" + isUsingStaticIp);
            }

            // Send event to CM & network change broadcast
            setNetworkDetailedState(DetailedState.OBTAINING_IPADDR);

            // We must clear the config BSSID, as the wifi chipset may decide to roam
            // from this point on and having the BSSID specified in the network block would
            // cause the roam to fail and the device to disconnect.
            clearTargetBssid("ObtainingIpAddress");

            // Reset power save mode after association.
            // Kernel does not forward power save request to driver if power
            // save state of that interface is same as requested state in
            // cfg80211. This happens when driver’s power save state not
            // synchronized with cfg80211 power save state.
            // By resetting power save state resolves issues of cfg80211
            // ignoring enable power save request sent in ObtainingIpState.
            mWifiNative.setPowerSave(mInterfaceName, false);

            // Stop IpClient in case we're switching from DHCP to static
            // configuration or vice versa.
            //
            // TODO: Only ever enter this state the first time we connect to a
            // network, never on switching between static configuration and
            // DHCP. When we transition from static configuration to DHCP in
            // particular, we must tell ConnectivityService that we're
            // disconnected, because DHCP might take a long time during which
            // connectivity APIs such as getActiveNetworkInfo should not return
            // CONNECTED.
            if (!mIsFilsConnection) {
                stopIpClient();
            }

            if (mIpClient != null) {
                mIpClient.setHttpProxy(currentConfig.getHttpProxy());
                if (!TextUtils.isEmpty(mTcpBufferSizes)) {
                    mIpClient.setTcpBufferSizes(mTcpBufferSizes);
                }
            }
            final ProvisioningConfiguration prov;

            if (mIsFilsConnection && mIsIpClientStarted) {
                setPowerSaveForFilsDhcp();
            } else {
                if (!isUsingStaticIp) {
                    prov = new ProvisioningConfiguration.Builder()
                                .withPreDhcpAction()
                                .withApfCapabilities(mWifiNative.getApfCapabilities(mInterfaceName))
                                .withNetwork(getCurrentNetwork())
                                .withDisplayName(currentConfig.SSID)
                                .withRandomMacAddress()
                                .build();
                } else {
                    StaticIpConfiguration staticIpConfig = currentConfig.getStaticIpConfiguration();
                    prov = new ProvisioningConfiguration.Builder()
                                .withStaticConfiguration(staticIpConfig)
                                .withApfCapabilities(mWifiNative.getApfCapabilities(mInterfaceName))
                                .withNetwork(getCurrentNetwork())
                                .withDisplayName(currentConfig.SSID)
                                .build();
                }
                if (mIpClient != null) {
                  mIpClient.startProvisioning(prov);
                  mIsIpClientStarted = true;
                }
            }
            // Get Link layer stats so as we get fresh tx packet counters
            getWifiLinkLayerStats();
            mIsFilsConnection = false;
        }

        @Override
        public boolean processMessage(Message message) {
            boolean handleStatus = HANDLED;

            switch(message.what) {
                case CMD_START_CONNECT:
                case CMD_START_ROAM:
                    mMessageHandlingStatus = MESSAGE_HANDLING_STATUS_DISCARD;
                    break;
                case WifiManager.SAVE_NETWORK:
                    mMessageHandlingStatus = MESSAGE_HANDLING_STATUS_DEFERRED;
                    deferMessage(message);
                    break;
                case WifiMonitor.NETWORK_DISCONNECTION_EVENT:
                    reportConnectionAttemptEnd(
                            WifiMetrics.ConnectionEvent.FAILURE_NETWORK_DISCONNECTION,
                            WifiMetricsProto.ConnectionEvent.HLF_NONE,
                            WifiMetricsProto.ConnectionEvent.FAILURE_REASON_UNKNOWN);
                    handleStatus = NOT_HANDLED;
                    break;
                case CMD_SET_HIGH_PERF_MODE:
                    mMessageHandlingStatus = MESSAGE_HANDLING_STATUS_DEFERRED;
                    deferMessage(message);
                    break;
                default:
                    handleStatus = NOT_HANDLED;
                    break;
            }

            if (handleStatus == HANDLED) {
                logStateAndMessage(message, this);
            }
            return handleStatus;
        }
    }

    /**
     * Helper function to check if we need to invoke
     * {@link NetworkAgent#explicitlySelected(boolean, boolean)} to indicate that we connected to a
     * network which the user just chose
     * (i.e less than {@link #LAST_SELECTED_NETWORK_EXPIRATION_AGE_MILLIS) before).
     */
    @VisibleForTesting
    public boolean shouldEvaluateWhetherToSendExplicitlySelected(WifiConfiguration currentConfig) {
        if (currentConfig == null) {
            Log.wtf(TAG, "Current WifiConfiguration is null, but IP provisioning just succeeded");
            return false;
        }
        long currentTimeMillis = mClock.getElapsedSinceBootMillis();
        return (mWifiConfigManager.getLastSelectedNetwork() == currentConfig.networkId
                && currentTimeMillis - mWifiConfigManager.getLastSelectedTimeStamp()
                < LAST_SELECTED_NETWORK_EXPIRATION_AGE_MILLIS);
    }

    private void sendConnectedState() {
        // If this network was explicitly selected by the user, evaluate whether to inform
        // ConnectivityService of that fact so the system can treat it appropriately.
        WifiConfiguration config = getCurrentWifiConfiguration();

        boolean explicitlySelected = false;
        if (shouldEvaluateWhetherToSendExplicitlySelected(config)) {
            // If explicitlySelected is true, the network was selected by the user via Settings or
            // QuickSettings. If this network has Internet access, switch to it. Otherwise, switch
            // to it only if the user confirms that they really want to switch, or has already
            // confirmed and selected "Don't ask again".
            explicitlySelected =
                    mWifiPermissionsUtil.checkNetworkSettingsPermission(config.lastConnectUid);
            if (mVerboseLoggingEnabled) {
                log("Network selected by UID " + config.lastConnectUid + " explicitlySelected="
                        + explicitlySelected);
            }
        }

        if (mVerboseLoggingEnabled) {
            log("explictlySelected=" + explicitlySelected + " acceptUnvalidated="
                    + config.noInternetAccessExpected);
        }

        if (mNetworkAgent != null) {
            mNetworkAgent.explicitlySelected(explicitlySelected, config.noInternetAccessExpected);
        }

        setNetworkDetailedState(DetailedState.CONNECTED);
        sendNetworkStateChangeBroadcast(mLastBssid);
    }

    class RoamingState extends State {
        boolean mAssociated;
        @Override
        public void enter() {
            if (mVerboseLoggingEnabled) {
                log("RoamingState Enter mScreenOn=" + mScreenOn);
            }

            // Make sure we disconnect if roaming fails
            mRoamWatchdogCount++;
            logd("Start Roam Watchdog " + mRoamWatchdogCount);
            sendMessageDelayed(obtainMessage(CMD_ROAM_WATCHDOG_TIMER,
                    mRoamWatchdogCount, 0), ROAM_GUARD_TIMER_MSEC);
            mAssociated = false;
        }
        @Override
        public boolean processMessage(Message message) {
            WifiConfiguration config;
            boolean handleStatus = HANDLED;

            switch (message.what) {
                case CMD_IP_CONFIGURATION_LOST:
                    config = getCurrentWifiConfiguration();
                    if (config != null) {
                        mWifiDiagnostics.captureBugReportData(
                                WifiDiagnostics.REPORT_REASON_AUTOROAM_FAILURE);
                    }
                    handleStatus = NOT_HANDLED;
                    break;
                case CMD_UNWANTED_NETWORK:
                    if (mVerboseLoggingEnabled) {
                        log("Roaming and CS doesn't want the network -> ignore");
                    }
                    break;
                case WifiMonitor.SUPPLICANT_STATE_CHANGE_EVENT:
                    /**
                     * If we get a SUPPLICANT_STATE_CHANGE_EVENT indicating a DISCONNECT
                     * before NETWORK_DISCONNECTION_EVENT
                     * And there is an associated BSSID corresponding to our target BSSID, then
                     * we have missed the network disconnection, transition to mDisconnectedState
                     * and handle the rest of the events there.
                     */
                    StateChangeResult stateChangeResult = (StateChangeResult) message.obj;
                    if (stateChangeResult.state == SupplicantState.DISCONNECTED
                            || stateChangeResult.state == SupplicantState.INACTIVE
                            || stateChangeResult.state == SupplicantState.INTERFACE_DISABLED) {
                        if (mVerboseLoggingEnabled) {
                            log("STATE_CHANGE_EVENT in roaming state "
                                    + stateChangeResult.toString());
                        }
                        if (stateChangeResult.BSSID != null
                                && stateChangeResult.BSSID.equals(mTargetRoamBSSID)) {
                            handleNetworkDisconnect();
                            transitionTo(mDisconnectedState);
                        }
                    }
                    if (stateChangeResult.state == SupplicantState.ASSOCIATED) {
                        // We completed the layer2 roaming part
                        mAssociated = true;
                        if (stateChangeResult.BSSID != null) {
                            mTargetRoamBSSID = stateChangeResult.BSSID;
                        }
                    }
                    break;
                case CMD_ROAM_WATCHDOG_TIMER:
                    if (mRoamWatchdogCount == message.arg1) {
                        if (mVerboseLoggingEnabled) log("roaming watchdog! -> disconnect");
                        mWifiMetrics.endConnectionEvent(
                                WifiMetrics.ConnectionEvent.FAILURE_ROAM_TIMEOUT,
                                WifiMetricsProto.ConnectionEvent.HLF_NONE,
                                WifiMetricsProto.ConnectionEvent.FAILURE_REASON_UNKNOWN);
                        mRoamFailCount++;
                        handleNetworkDisconnect();
                        mWifiMetrics.logStaEvent(StaEvent.TYPE_FRAMEWORK_DISCONNECT,
                                StaEvent.DISCONNECT_ROAM_WATCHDOG_TIMER);
                        mWifiNative.disconnect(mInterfaceName);
                        transitionTo(mDisconnectedState);
                    }
                    break;
                case WifiMonitor.NETWORK_CONNECTION_EVENT:
                    if (mAssociated) {
                        if (mVerboseLoggingEnabled) {
                            log("roaming and Network connection established");
                        }
                        mLastNetworkId = message.arg1;
                        mLastBssid = (String) message.obj;
                        mWifiInfo.setBSSID(mLastBssid);
                        mWifiInfo.setNetworkId(mLastNetworkId);
                        updateWifiGenerationInfo();
                        int reasonCode = message.arg2;
                        mWifiConnectivityManager.trackBssid(mLastBssid, true, reasonCode);
                        sendNetworkStateChangeBroadcast(mLastBssid);

                        // Successful framework roam! (probably)
                        reportConnectionAttemptEnd(
                                WifiMetrics.ConnectionEvent.FAILURE_NONE,
                                WifiMetricsProto.ConnectionEvent.HLF_NONE,
                                WifiMetricsProto.ConnectionEvent.FAILURE_REASON_UNKNOWN);

                        // We must clear the config BSSID, as the wifi chipset may decide to roam
                        // from this point on and having the BSSID specified by QNS would cause
                        // the roam to fail and the device to disconnect.
                        // When transition from RoamingState to DisconnectingState or
                        // DisconnectedState, the config BSSID is cleared by
                        // handleNetworkDisconnect().
                        clearTargetBssid("RoamingCompleted");

                        // We used to transition to ObtainingIpState in an
                        // attempt to do DHCPv4 RENEWs on framework roams.
                        // DHCP can take too long to time out, and we now rely
                        // upon IpClient's use of IpReachabilityMonitor to
                        // confirm our current network configuration.
                        //
                        // mIpClient.confirmConfiguration() is called within
                        // the handling of SupplicantState.COMPLETED.
                        mIpReachabilityMonitorActive = true;
                        transitionTo(mConnectedState);
                    } else {
                        mMessageHandlingStatus = MESSAGE_HANDLING_STATUS_DISCARD;
                    }
                    break;
                case WifiMonitor.NETWORK_DISCONNECTION_EVENT:
                    // Throw away but only if it corresponds to the network we're roaming to
                    String bssid = (String) message.obj;
                    if (true) {
                        String target = "";
                        if (mTargetRoamBSSID != null) target = mTargetRoamBSSID;
                        log("NETWORK_DISCONNECTION_EVENT in roaming state"
                                + " BSSID=" + bssid
                                + " target=" + target);
                    }
                    if (bssid != null && bssid.equals(mTargetRoamBSSID)) {
                        handleNetworkDisconnect();
                        transitionTo(mDisconnectedState);
                    }
                    break;
                default:
                    handleStatus = NOT_HANDLED;
                    break;
            }

            if (handleStatus == HANDLED) {
                logStateAndMessage(message, this);
            }
            return handleStatus;
        }

        @Override
        public void exit() {
            logd("ClientModeImpl: Leaving Roaming state");
        }
    }

    class ConnectedState extends State {
        @Override
        public void enter() {
            if (mVerboseLoggingEnabled) {
                log("Enter ConnectedState  mScreenOn=" + mScreenOn);
            }

            reportConnectionAttemptEnd(
                    WifiMetrics.ConnectionEvent.FAILURE_NONE,
                    WifiMetricsProto.ConnectionEvent.HLF_NONE,
                    WifiMetricsProto.ConnectionEvent.FAILURE_REASON_UNKNOWN);
            mWifiConnectivityManager.handleConnectionStateChanged(
                    WifiConnectivityManager.WIFI_STATE_CONNECTED);

            if (mIpReachabilityMonitorActive)
                sendMessageDelayed(obtainMessage(CMD_IP_REACHABILITY_SESSION_END, 0, 0), 10000);

            registerConnected();
            mLastConnectAttemptTimestamp = 0;
            mTargetWifiConfiguration = null;
            mWifiScoreReport.reset();
            mLastSignalLevel = -1;

            // Not roaming anymore
            mIsAutoRoaming = false;

            mLastDriverRoamAttempt = 0;
            mTargetNetworkId = WifiConfiguration.INVALID_NETWORK_ID;
            mWifiInjector.getWifiLastResortWatchdog().connectedStateTransition(true);
            mWifiStateTracker.updateState(WifiStateTracker.CONNECTED);
            //Inform WifiLockManager
            WifiLockManager wifiLockManager = mWifiInjector.getWifiLockManager();
            wifiLockManager.updateWifiClientConnected(true);
        }
        @Override
        public boolean processMessage(Message message) {
            WifiConfiguration config = null;
            boolean handleStatus = HANDLED;

            switch (message.what) {
                case CMD_UNWANTED_NETWORK:
                    if (message.arg1 == NETWORK_STATUS_UNWANTED_DISCONNECT) {
                        mWifiMetrics.logStaEvent(StaEvent.TYPE_FRAMEWORK_DISCONNECT,
                                StaEvent.DISCONNECT_UNWANTED);
                        mWifiNative.disconnect(mInterfaceName);
                        transitionTo(mDisconnectingState);
                    } else if (message.arg1 == NETWORK_STATUS_UNWANTED_DISABLE_AUTOJOIN
                            || message.arg1 == NETWORK_STATUS_UNWANTED_VALIDATION_FAILED) {
                        Log.d(TAG, (message.arg1 == NETWORK_STATUS_UNWANTED_DISABLE_AUTOJOIN
                                ? "NETWORK_STATUS_UNWANTED_DISABLE_AUTOJOIN"
                                : "NETWORK_STATUS_UNWANTED_VALIDATION_FAILED"));
                        config = getCurrentWifiConfiguration();
                        if (config != null) {
                            // Disable autojoin
                            if (message.arg1 == NETWORK_STATUS_UNWANTED_DISABLE_AUTOJOIN) {
                                mWifiConfigManager.setNetworkValidatedInternetAccess(
                                        config.networkId, false);
                                mWifiConfigManager.updateNetworkSelectionStatus(config.networkId,
                                        WifiConfiguration.NetworkSelectionStatus
                                        .DISABLED_NO_INTERNET_PERMANENT);
                            } else {
                                // stop collect last-mile stats since validation fail
                                removeMessages(CMD_DIAGS_CONNECT_TIMEOUT);
                                mWifiDiagnostics.reportConnectionEvent(
                                        WifiDiagnostics.CONNECTION_EVENT_FAILED);
                                mWifiConfigManager.incrementNetworkNoInternetAccessReports(
                                        config.networkId);
                                // If this was not the last selected network, update network
                                // selection status to temporarily disable the network.
                                if (mWifiConfigManager.getLastSelectedNetwork() != config.networkId
                                        && !config.noInternetAccessExpected) {
                                    Log.i(TAG, "Temporarily disabling network because of"
                                            + "no-internet access");
                                    mWifiConfigManager.updateNetworkSelectionStatus(
                                            config.networkId,
                                            WifiConfiguration.NetworkSelectionStatus
                                                    .DISABLED_NO_INTERNET_TEMPORARY);
                                }
                            }
                        }
                    }
                    break;
                case CMD_NETWORK_STATUS:
                    if (message.arg1 == NetworkAgent.VALID_NETWORK) {
                        // stop collect last-mile stats since validation pass
                        removeMessages(CMD_DIAGS_CONNECT_TIMEOUT);
                        mWifiDiagnostics.reportConnectionEvent(
                                WifiDiagnostics.CONNECTION_EVENT_SUCCEEDED);
                        mWifiScoreCard.noteValidationSuccess(mWifiInfo);
                        config = getCurrentWifiConfiguration();
                        if (config != null) {
                            // re-enable autojoin
                            mWifiConfigManager.updateNetworkSelectionStatus(
                                    config.networkId,
                                    WifiConfiguration.NetworkSelectionStatus
                                            .NETWORK_SELECTION_ENABLE);
                            mWifiConfigManager.setNetworkValidatedInternetAccess(
                                    config.networkId, true);
                        }
                    }
                    break;
                case CMD_ACCEPT_UNVALIDATED:
                    boolean accept = (message.arg1 != 0);
                    mWifiConfigManager.setNetworkNoInternetAccessExpected(mLastNetworkId, accept);
                    break;
                case CMD_ASSOCIATED_BSSID:
                    // ASSOCIATING to a new BSSID while already connected, indicates
                    // that driver is roaming
                    mLastDriverRoamAttempt = mClock.getWallClockMillis();
                    handleStatus = NOT_HANDLED;
                    break;
                case WifiMonitor.NETWORK_DISCONNECTION_EVENT:
                    long lastRoam = 0;
                    reportConnectionAttemptEnd(
                            WifiMetrics.ConnectionEvent.FAILURE_NETWORK_DISCONNECTION,
                            WifiMetricsProto.ConnectionEvent.HLF_NONE,
                            WifiMetricsProto.ConnectionEvent.FAILURE_REASON_UNKNOWN);
                    if (mLastDriverRoamAttempt != 0) {
                        // Calculate time since last driver roam attempt
                        lastRoam = mClock.getWallClockMillis() - mLastDriverRoamAttempt;
                        mLastDriverRoamAttempt = 0;
                    }
                    if (unexpectedDisconnectedReason(message.arg2)) {
                        mWifiDiagnostics.captureBugReportData(
                                WifiDiagnostics.REPORT_REASON_UNEXPECTED_DISCONNECT);
                    }
                    config = getCurrentWifiConfiguration();

                    if (mVerboseLoggingEnabled) {
                        log("NETWORK_DISCONNECTION_EVENT in connected state"
                                + " BSSID=" + mWifiInfo.getBSSID()
                                + " RSSI=" + mWifiInfo.getRssi()
                                + " freq=" + mWifiInfo.getFrequency()
                                + " reason=" + message.arg2
                                + " Network Selection Status=" + (config == null ? "Unavailable"
                                    : config.getNetworkSelectionStatus().getNetworkStatusString()));
                    }
                    break;
                case CMD_START_ROAM:
                    // Clear the driver roam indication since we are attempting a framework roam
                    mLastDriverRoamAttempt = 0;

                    /* Connect command coming from auto-join */
                    int netId = message.arg1;
                    ScanResult candidate = (ScanResult) message.obj;
                    String bssid = SUPPLICANT_BSSID_ANY;
                    if (candidate != null) {
                        bssid = candidate.BSSID;
                    }
                    config = mWifiConfigManager.getConfiguredNetworkWithoutMasking(netId);
                    if (config == null) {
                        loge("CMD_START_ROAM and no config, bail out...");
                        break;
                    }
                    mWifiScoreCard.noteConnectionAttempt(mWifiInfo);
                    setTargetBssid(config, bssid);
                    mTargetNetworkId = netId;

                    logd("CMD_START_ROAM sup state "
                            + mSupplicantStateTracker.getSupplicantStateName()
                            + " my state " + getCurrentState().getName()
                            + " nid=" + Integer.toString(netId)
                            + " config " + config.configKey()
                            + " targetRoamBSSID " + mTargetRoamBSSID);

                    reportConnectionAttemptStart(config, mTargetRoamBSSID,
                            WifiMetricsProto.ConnectionEvent.ROAM_ENTERPRISE);
                    if (mWifiNative.roamToNetwork(mInterfaceName, config)) {
                        mLastConnectAttemptTimestamp = mClock.getWallClockMillis();
                        mTargetWifiConfiguration = config;
                        mIsAutoRoaming = true;
                        mWifiMetrics.logStaEvent(StaEvent.TYPE_CMD_START_ROAM, config);
                        transitionTo(mRoamingState);
                    } else {
                        loge("CMD_START_ROAM Failed to start roaming to network " + config);
                        reportConnectionAttemptEnd(
                                WifiMetrics.ConnectionEvent.FAILURE_CONNECT_NETWORK_FAILED,
                                WifiMetricsProto.ConnectionEvent.HLF_NONE,
                                WifiMetricsProto.ConnectionEvent.FAILURE_REASON_UNKNOWN);
                        replyToMessage(message, WifiManager.CONNECT_NETWORK_FAILED,
                                WifiManager.ERROR);
                        mMessageHandlingStatus = MESSAGE_HANDLING_STATUS_FAIL;
                        break;
                    }
                    break;
                case CMD_START_IP_PACKET_OFFLOAD: {
                    int slot = message.arg1;
                    int intervalSeconds = message.arg2;
                    KeepalivePacketData pkt = (KeepalivePacketData) message.obj;
                    int result = startWifiIPPacketOffload(slot, pkt, intervalSeconds);
                    if (mNetworkAgent != null) {
                        mNetworkAgent.onSocketKeepaliveEvent(slot, result);
                    }
                    break;
                }
                case CMD_IP_REACHABILITY_SESSION_END:
                    mIpReachabilityMonitorActive = false;
                    break;
                default:
                    handleStatus = NOT_HANDLED;
                    break;
            }

            if (handleStatus == HANDLED) {
                logStateAndMessage(message, this);
            }

            return handleStatus;
        }

        @Override
        public void exit() {
            logd("ClientModeImpl: Leaving Connected state");
            mWifiConnectivityManager.handleConnectionStateChanged(
                     WifiConnectivityManager.WIFI_STATE_TRANSITIONING);

            mLastDriverRoamAttempt = 0;
            mWifiInjector.getWifiLastResortWatchdog().connectedStateTransition(false);
        }
    }

    class DisconnectingState extends State {

        @Override
        public void enter() {

            if (mVerboseLoggingEnabled) {
                logd(" Enter DisconnectingState State screenOn=" + mScreenOn);
            }

            // Make sure we disconnect: we enter this state prior to connecting to a new
            // network, waiting for either a DISCONNECT event or a SUPPLICANT_STATE_CHANGE
            // event which in this case will be indicating that supplicant started to associate.
            // In some cases supplicant doesn't ignore the connect requests (it might not
            // find the target SSID in its cache),
            // Therefore we end up stuck that state, hence the need for the watchdog.
            mDisconnectingWatchdogCount++;
            logd("Start Disconnecting Watchdog " + mDisconnectingWatchdogCount);
            sendMessageDelayed(obtainMessage(CMD_DISCONNECTING_WATCHDOG_TIMER,
                    mDisconnectingWatchdogCount, 0), DISCONNECTING_GUARD_TIMER_MSEC);
        }

        @Override
        public boolean processMessage(Message message) {
            boolean handleStatus = HANDLED;

            switch (message.what) {
                case CMD_DISCONNECT:
                    if (mVerboseLoggingEnabled) {
                        log("Ignore CMD_DISCONNECT when already disconnecting.");
                    }
                    break;
                case CMD_DISCONNECTING_WATCHDOG_TIMER:
                    if (mDisconnectingWatchdogCount == message.arg1) {
                        if (mVerboseLoggingEnabled) log("disconnecting watchdog! -> disconnect");
                        handleNetworkDisconnect();
                        transitionTo(mDisconnectedState);
                    }
                    break;
                case WifiMonitor.SUPPLICANT_STATE_CHANGE_EVENT:
                    /**
                     * If we get a SUPPLICANT_STATE_CHANGE_EVENT before NETWORK_DISCONNECTION_EVENT
                     * we have missed the network disconnection, transition to mDisconnectedState
                     * and handle the rest of the events there
                     */
                    deferMessage(message);
                    handleNetworkDisconnect();
                    transitionTo(mDisconnectedState);
                    break;
                default:
                    handleStatus = NOT_HANDLED;
                    break;
            }

            if (handleStatus == HANDLED) {
                logStateAndMessage(message, this);
            }
            return handleStatus;
        }
    }

    class DisconnectedState extends State {
        @Override
        public void enter() {
            Log.i(TAG, "disconnectedstate enter");
            // We don't scan frequently if this is a temporary disconnect
            // due to p2p
            if (mTemporarilyDisconnectWifi) {
                p2pSendMessage(WifiP2pServiceImpl.DISCONNECT_WIFI_RESPONSE);
                return;
            }

            if (mVerboseLoggingEnabled) {
                logd(" Enter DisconnectedState screenOn=" + mScreenOn);
            }

            /** clear the roaming state, if we were roaming, we failed */
            mIsAutoRoaming = false;
            mIpReachabilityMonitorActive = false;
            removeMessages(CMD_IP_REACHABILITY_SESSION_END);

            mWifiConnectivityManager.handleConnectionStateChanged(
                    WifiConnectivityManager.WIFI_STATE_DISCONNECTED);
        }

        @Override
        public boolean processMessage(Message message) {
            boolean handleStatus = HANDLED;

            switch (message.what) {
                case CMD_DISCONNECT:
                    mWifiMetrics.logStaEvent(StaEvent.TYPE_FRAMEWORK_DISCONNECT,
                            StaEvent.DISCONNECT_GENERIC);
                    mWifiNative.disconnect(mInterfaceName);
                    break;
                case WifiMonitor.NETWORK_DISCONNECTION_EVENT:
                    if (message.arg2 == 15 /* FOURWAY_HANDSHAKE_TIMEOUT */) {
                        String bssid = (message.obj == null)
                                ? mTargetRoamBSSID : (String) message.obj;
                        mWifiInjector.getWifiLastResortWatchdog()
                                .noteConnectionFailureAndTriggerIfNeeded(
                                        getTargetSsid(), bssid,
                                        WifiLastResortWatchdog.FAILURE_CODE_AUTHENTICATION);
                    }
                    break;
                case WifiMonitor.SUPPLICANT_STATE_CHANGE_EVENT:
                    StateChangeResult stateChangeResult = (StateChangeResult) message.obj;
                    if (mVerboseLoggingEnabled) {
                        logd("SUPPLICANT_STATE_CHANGE_EVENT state=" + stateChangeResult.state
                                + " -> state= "
                                + WifiInfo.getDetailedStateOf(stateChangeResult.state));
                    }
                    if (SupplicantState.isConnecting(stateChangeResult.state)) {
                        WifiConfiguration config = mWifiConfigManager.getConfiguredNetwork(
                                stateChangeResult.networkId);

                        // Update Passpoint information before setNetworkDetailedState as
                        // WifiTracker monitors NETWORK_STATE_CHANGED_ACTION to update UI.
                        mWifiInfo.setFQDN(null);
                        mWifiInfo.setOsuAp(false);
                        mWifiInfo.setProviderFriendlyName(null);
                        if (config != null && (config.isPasspoint() || config.osu)) {
                            if (config.isPasspoint()) {
                                mWifiInfo.setFQDN(config.FQDN);
                            } else {
                                mWifiInfo.setOsuAp(true);
                            }
                            mWifiInfo.setProviderFriendlyName(config.providerFriendlyName);
                        }
                    }
                    setNetworkDetailedState(WifiInfo.getDetailedStateOf(stateChangeResult.state));
                    /* ConnectModeState does the rest of the handling */
                    handleStatus = NOT_HANDLED;
                    break;
                case WifiP2pServiceImpl.P2P_CONNECTION_CHANGED:
                    NetworkInfo info = (NetworkInfo) message.obj;
                    mP2pConnected.set(info.isConnected());
                    break;
                case CMD_RECONNECT:
                case CMD_REASSOCIATE:
                    if (mTemporarilyDisconnectWifi) {
                        // Drop a third party reconnect/reassociate if STA is
                        // temporarily disconnected for p2p
                        break;
                    } else {
                        // ConnectModeState handles it
                        handleStatus = NOT_HANDLED;
                    }
                    break;
                case CMD_SCREEN_STATE_CHANGED:
                    handleScreenStateChanged(message.arg1 != 0);
                    break;
                default:
                    handleStatus = NOT_HANDLED;
                    break;
            }

            if (handleStatus == HANDLED) {
                logStateAndMessage(message, this);
            }
            return handleStatus;
        }

        @Override
        public void exit() {
            mWifiConnectivityManager.handleConnectionStateChanged(
                     WifiConnectivityManager.WIFI_STATE_TRANSITIONING);
        }
    }

    class FilsState  extends State {

        @Override
        public void enter() {
            if (mVerboseLoggingEnabled) {
                Log.d(TAG, "Filsstate enter");
            }
            final ProvisioningConfiguration prov = new ProvisioningConfiguration.Builder()
                         .withPreDhcpAction()
                         .withApfCapabilities(mWifiNative.getApfCapabilities(mInterfaceName))
                         .build();
                  prov.mRapidCommit = true;
                  prov.mDiscoverSent = true;
               mIpClient.startProvisioning(prov);
               mIsIpClientStarted = true;
        }

        @Override
        public boolean processMessage(Message message) {
            logStateAndMessage(message, this);
            WifiConfiguration config;
            switch (message.what) {
                case CMD_PRE_DHCP_ACTION:
                    handlePreFilsDhcpSetup();
                    break;
                case CMD_PRE_DHCP_ACTION_COMPLETE:
                    mIpClient.completedPreDhcpAction();
                    buildDiscoverWithRapidCommitPacket();

                    reportConnectionAttemptStart(mFilsConfig, mTargetRoamBSSID,
                            WifiMetricsProto.ConnectionEvent.ROAM_UNRELATED);
                    if (mWifiNative.connectToNetwork(mInterfaceName, mFilsConfig)) {
                        mWifiMetrics.logStaEvent(StaEvent.TYPE_CMD_START_CONNECT, mFilsConfig);
                        mLastConnectAttemptTimestamp = mClock.getWallClockMillis();
                        mTargetWifiConfiguration = mFilsConfig;
                        mIsAutoRoaming = false;
                    } else {
                        loge("Failed to connect to FILS network " + mFilsConfig);
                        reportConnectionAttemptEnd(
                                WifiMetrics.ConnectionEvent.FAILURE_CONNECT_NETWORK_FAILED,
                                WifiMetricsProto.ConnectionEvent.HLF_NONE,
                                WifiMetricsProto.ConnectionEvent.FAILURE_REASON_UNKNOWN);
                        replyToMessage(message, WifiManager.CONNECT_NETWORK_FAILED,
                                WifiManager.ERROR);
                        break;
                    }
                    break;
                case WifiMonitor.FILS_NETWORK_CONNECTION_EVENT:
                    mIsFilsConnection = true;
                case WifiMonitor.NETWORK_CONNECTION_EVENT:
                    if (mVerboseLoggingEnabled)
                        log("Network connection established with FILS " + mIsFilsConnection);
                    mLastNetworkId = message.arg1;
                    mLastBssid = (String) message.obj;
                    int reasonCode = message.arg2;
                    // TODO: This check should not be needed after WifiStateMachinePrime refactor.
                    // Currently, the last connected network configuration is left in
                    // wpa_supplicant, this may result in wpa_supplicant initiating connection
                    // to it after a config store reload. Hence the old network Id lookups may not
                    // work, so disconnect the network and let network selector reselect a new
                    // network.
                    config = getCurrentWifiConfiguration();
                    if (config != null) {
                        mWifiInfo.setBSSID(mLastBssid);
                        mWifiInfo.setNetworkId(mLastNetworkId);
                        updateWifiGenerationInfo();
                        mWifiConnectivityManager.trackBssid(mLastBssid, true, reasonCode);
                        // We need to get the updated pseudonym from supplicant for EAP-SIM/AKA/AKA'
                        if (config.enterpriseConfig != null
                                && TelephonyUtil.isSimEapMethod(
                                        config.enterpriseConfig.getEapMethod())) {
                            String anonymousIdentity =
                                    mWifiNative.getEapAnonymousIdentity(mInterfaceName);
                            if (anonymousIdentity != null) {
                                config.enterpriseConfig.setAnonymousIdentity(anonymousIdentity);
                            } else {
                                Log.d(TAG, "Failed to get updated anonymous identity"
                                        + " from supplicant, reset it in WifiConfiguration.");
                                config.enterpriseConfig.setAnonymousIdentity(null);
                            }
                            mWifiConfigManager.addOrUpdateNetwork(config, Process.WIFI_UID);
                        }
                        sendNetworkStateChangeBroadcast(mLastBssid);
                        transitionTo(mObtainingIpState);
                    }
                    break;
                case WifiMonitor.AUTHENTICATION_FAILURE_EVENT:
                    /* fall-through */
                case WifiMonitor.ASSOCIATION_REJECTION_EVENT:
                    stopIpClient();
                    return NOT_HANDLED;
                case CMD_POST_DHCP_ACTION:
                    deferMessage(message);
                    break;
                case CMD_IPV4_PROVISIONING_SUCCESS:
                    deferMessage(message);
                    break;
                case CMD_IP_CONFIGURATION_SUCCESSFUL:
                    deferMessage(message);
                    break;
                case CMD_IPV4_PROVISIONING_FAILURE:
                    stopIpClient();
                    deferMessage(message);
                    break;
                default :
                    return NOT_HANDLED;
            }
            return HANDLED;
        }

        @Override
        public void exit() {
        }
    }

    /**
     * State machine initiated requests can have replyTo set to null, indicating
     * there are no recipients, we ignore those reply actions.
     */
    private void replyToMessage(Message msg, int what) {
        if (msg.replyTo == null) return;
        Message dstMsg = obtainMessageWithWhatAndArg2(msg, what);
        mReplyChannel.replyToMessage(msg, dstMsg);
    }

    private void replyToMessage(Message msg, int what, int arg1) {
        if (msg.replyTo == null) return;
        Message dstMsg = obtainMessageWithWhatAndArg2(msg, what);
        dstMsg.arg1 = arg1;
        mReplyChannel.replyToMessage(msg, dstMsg);
    }

    private void replyToMessage(Message msg, int what, Object obj) {
        if (msg.replyTo == null) return;
        Message dstMsg = obtainMessageWithWhatAndArg2(msg, what);
        dstMsg.obj = obj;
        mReplyChannel.replyToMessage(msg, dstMsg);
    }

    /**
     * arg2 on the source message has a unique id that needs to be retained in replies
     * to match the request
     * <p>see WifiManager for details
     */
    private Message obtainMessageWithWhatAndArg2(Message srcMsg, int what) {
        Message msg = Message.obtain();
        msg.what = what;
        msg.arg2 = srcMsg.arg2;
        return msg;
    }

    /**
     * Notify interested parties if a wifi config has been changed.
     *
     * @param wifiCredentialEventType WIFI_CREDENTIAL_SAVED or WIFI_CREDENTIAL_FORGOT
     * @param config Must have a WifiConfiguration object to succeed
     * TODO: b/35258354 investigate if this can be removed.  Is the broadcast sent by
     * WifiConfigManager sufficient?
     */
    private void broadcastWifiCredentialChanged(int wifiCredentialEventType,
            WifiConfiguration config) {
        if (config != null && config.preSharedKey != null) {
            Intent intent = new Intent(WifiManager.WIFI_CREDENTIAL_CHANGED_ACTION);
            intent.putExtra(WifiManager.EXTRA_WIFI_CREDENTIAL_SSID, config.SSID);
            intent.putExtra(WifiManager.EXTRA_WIFI_CREDENTIAL_EVENT_TYPE,
                    wifiCredentialEventType);
            mContext.sendBroadcastAsUser(intent, UserHandle.CURRENT,
                    android.Manifest.permission.RECEIVE_WIFI_CREDENTIAL_CHANGE);
        }
    }

    void handleGsmAuthRequest(SimAuthRequestData requestData) {
        if (mTargetWifiConfiguration == null
                || mTargetWifiConfiguration.networkId
                == requestData.networkId) {
            logd("id matches targetWifiConfiguration");
        } else {
            logd("id does not match targetWifiConfiguration");
            return;
        }

        /*
         * Try authentication in the following order.
         *
         *    Standard       Cellular_auth     Type Command
         *
         * 1. 3GPP TS 31.102 3G_authentication [Length][RAND][Length][AUTN]
         *                            [Length][RES][Length][CK][Length][IK] and more
         * 2. 3GPP TS 31.102 2G_authentication [Length][RAND]
         *                            [Length][SRES][Length][Cipher Key Kc]
         * 3. 3GPP TS 11.11  2G_authentication [RAND]
         *                            [SRES][Cipher Key Kc]
         */
        String response =
                TelephonyUtil.getGsmSimAuthResponse(requestData.data, getTelephonyManager());
        if (response == null) {
            // In case of failure, issue may be due to sim type, retry as No.2 case
            response = TelephonyUtil.getGsmSimpleSimAuthResponse(requestData.data,
                    getTelephonyManager());
            if (response == null) {
                // In case of failure, issue may be due to sim type, retry as No.3 case
                response = TelephonyUtil.getGsmSimpleSimNoLengthAuthResponse(requestData.data,
                        getTelephonyManager());
            }
        }
        if (response == null || response.length() == 0) {
            mWifiNative.simAuthFailedResponse(mInterfaceName, requestData.networkId);
        } else {
            logv("Supplicant Response -" + response);
            mWifiNative.simAuthResponse(
                    mInterfaceName, requestData.networkId,
                    WifiNative.SIM_AUTH_RESP_TYPE_GSM_AUTH, response);
        }
    }

    void handle3GAuthRequest(SimAuthRequestData requestData) {
        if (mTargetWifiConfiguration == null
                || mTargetWifiConfiguration.networkId
                == requestData.networkId) {
            logd("id matches targetWifiConfiguration");
        } else {
            logd("id does not match targetWifiConfiguration");
            return;
        }

        SimAuthResponseData response =
                TelephonyUtil.get3GAuthResponse(requestData, getTelephonyManager());
        if (response != null) {
            mWifiNative.simAuthResponse(
                    mInterfaceName, requestData.networkId, response.type, response.response);
        } else {
            mWifiNative.umtsAuthFailedResponse(mInterfaceName, requestData.networkId);
        }
    }

    /**
     * Automatically connect to the network specified
     *
     * @param networkId ID of the network to connect to
     * @param uid UID of the app triggering the connection.
     * @param bssid BSSID of the network
     */
    public void startConnectToNetwork(int networkId, int uid, String bssid) {
        sendMessage(CMD_START_CONNECT, networkId, uid, bssid);
    }

    /**
     * Automatically roam to the network specified
     *
     * @param networkId ID of the network to roam to
     * @param scanResult scan result which identifies the network to roam to
     */
    public void startRoamToNetwork(int networkId, ScanResult scanResult) {
        sendMessage(CMD_START_ROAM, networkId, 0, scanResult);
    }

    /**
     * Dynamically turn on/off WifiConnectivityManager
     *
     * @param enabled true-enable; false-disable
     */
    public void enableWifiConnectivityManager(boolean enabled) {
        sendMessage(CMD_ENABLE_WIFI_CONNECTIVITY_MANAGER, enabled ? 1 : 0);
    }

    /**
     * @param reason reason code from supplicant on network disconnected event
     * @return true if this is a suspicious disconnect
     */
    static boolean unexpectedDisconnectedReason(int reason) {
        return reason == 2              // PREV_AUTH_NOT_VALID
                || reason == 6          // CLASS2_FRAME_FROM_NONAUTH_STA
                || reason == 7          // FRAME_FROM_NONASSOC_STA
                || reason == 8          // STA_HAS_LEFT
                || reason == 9          // STA_REQ_ASSOC_WITHOUT_AUTH
                || reason == 14         // MICHAEL_MIC_FAILURE
                || reason == 15         // 4WAY_HANDSHAKE_TIMEOUT
                || reason == 16         // GROUP_KEY_UPDATE_TIMEOUT
                || reason == 18         // GROUP_CIPHER_NOT_VALID
                || reason == 19         // PAIRWISE_CIPHER_NOT_VALID
                || reason == 23         // IEEE_802_1X_AUTH_FAILED
                || reason == 34;        // DISASSOC_LOW_ACK
    }

    /**
     * Update WifiMetrics before dumping
     */
    public void updateWifiMetrics() {
        mWifiMetrics.updateSavedNetworks(mWifiConfigManager.getSavedNetworks(Process.WIFI_UID));
        mPasspointManager.updateMetrics();
    }

    /**
     * Private method to handle calling WifiConfigManager to forget/remove network configs and reply
     * to the message from the sender of the outcome.
     *
     * The current implementation requires that forget and remove be handled in different ways
     * (responses are handled differently).  In the interests of organization, the handling is all
     * now in this helper method.  TODO: b/35257965 is filed to track the possibility of merging
     * the two call paths.
     */
    private boolean deleteNetworkConfigAndSendReply(Message message, boolean calledFromForget) {
        boolean success = mWifiConfigManager.removeNetwork(message.arg1, message.sendingUid);
        if (!success) {
            loge("Failed to remove network");
        }

        if (calledFromForget) {
            if (success) {
                replyToMessage(message, WifiManager.FORGET_NETWORK_SUCCEEDED);
                broadcastWifiCredentialChanged(WifiManager.WIFI_CREDENTIAL_FORGOT,
                                               (WifiConfiguration) message.obj);
                return true;
            }
            replyToMessage(message, WifiManager.FORGET_NETWORK_FAILED, WifiManager.ERROR);
            return false;
        } else {
            // Remaining calls are from the removeNetwork path
            if (success) {
                replyToMessage(message, message.what, SUCCESS);
                return true;
            }
            mMessageHandlingStatus = MESSAGE_HANDLING_STATUS_FAIL;
            replyToMessage(message, message.what, FAILURE);
            return false;
        }
    }

    /**
     * Private method to handle calling WifiConfigManager to add & enable network configs and reply
     * to the message from the sender of the outcome.
     *
     * @return NetworkUpdateResult with networkId of the added/updated configuration. Will return
     * {@link WifiConfiguration#INVALID_NETWORK_ID} in case of error.
     */
    private NetworkUpdateResult saveNetworkConfigAndSendReply(Message message) {
        WifiConfiguration config = (WifiConfiguration) message.obj;
        if (config == null) {
            loge("SAVE_NETWORK with null configuration "
                    + mSupplicantStateTracker.getSupplicantStateName()
                    + " my state " + getCurrentState().getName());
            mMessageHandlingStatus = MESSAGE_HANDLING_STATUS_FAIL;
            replyToMessage(message, WifiManager.SAVE_NETWORK_FAILED, WifiManager.ERROR);
            return new NetworkUpdateResult(WifiConfiguration.INVALID_NETWORK_ID);
        }
        NetworkUpdateResult result =
                mWifiConfigManager.addOrUpdateNetwork(config, message.sendingUid);
        if (!result.isSuccess()) {
            loge("SAVE_NETWORK adding/updating config=" + config + " failed");
            mMessageHandlingStatus = MESSAGE_HANDLING_STATUS_FAIL;
            replyToMessage(message, WifiManager.SAVE_NETWORK_FAILED, WifiManager.ERROR);
            return result;
        }
        if (!mWifiConfigManager.enableNetwork(
                result.getNetworkId(), false, message.sendingUid)) {
            loge("SAVE_NETWORK enabling config=" + config + " failed");
            mMessageHandlingStatus = MESSAGE_HANDLING_STATUS_FAIL;
            replyToMessage(message, WifiManager.SAVE_NETWORK_FAILED, WifiManager.ERROR);
            return new NetworkUpdateResult(WifiConfiguration.INVALID_NETWORK_ID);
        }
        broadcastWifiCredentialChanged(WifiManager.WIFI_CREDENTIAL_SAVED, config);
        replyToMessage(message, WifiManager.SAVE_NETWORK_SUCCEEDED);
        return result;
    }

    private static String getLinkPropertiesSummary(LinkProperties lp) {
        List<String> attributes = new ArrayList<>(6);
        if (lp.hasIPv4Address()) {
            attributes.add("v4");
        }
        if (lp.hasIPv4DefaultRoute()) {
            attributes.add("v4r");
        }
        if (lp.hasIPv4DnsServer()) {
            attributes.add("v4dns");
        }
        if (lp.hasGlobalIPv6Address()) {
            attributes.add("v6");
        }
        if (lp.hasIPv6DefaultRoute()) {
            attributes.add("v6r");
        }
        if (lp.hasIPv6DnsServer()) {
            attributes.add("v6dns");
        }

        return TextUtils.join(" ", attributes);
    }

    /**
     * Gets the SSID from the WifiConfiguration pointed at by 'mTargetNetworkId'
     * This should match the network config framework is attempting to connect to.
     */
    private String getTargetSsid() {
        WifiConfiguration currentConfig = mWifiConfigManager.getConfiguredNetwork(mTargetNetworkId);
        if (currentConfig != null) {
            return currentConfig.SSID;
        }
        return null;
    }

    /**
     * Send message to WifiP2pServiceImpl.
     * @return true if message is sent.
     *         false if there is no channel configured for WifiP2pServiceImpl.
     */
    private boolean p2pSendMessage(int what) {
        if (mWifiP2pChannel != null) {
            mWifiP2pChannel.sendMessage(what);
            return true;
        }
        return false;
    }

    /**
     * Send message to WifiP2pServiceImpl with an additional param |arg1|.
     * @return true if message is sent.
     *         false if there is no channel configured for WifiP2pServiceImpl.
     */
    private boolean p2pSendMessage(int what, int arg1) {
        if (mWifiP2pChannel != null) {
            mWifiP2pChannel.sendMessage(what, arg1);
            return true;
        }
        return false;
    }

    /**
     * Check if there is any connection request for WiFi network.
     */
    private boolean hasConnectionRequests() {
        return mNetworkFactory.hasConnectionRequests()
                || mUntrustedNetworkFactory.hasConnectionRequests();
    }

    /**
     * Returns whether CMD_IP_REACHABILITY_LOST events should trigger disconnects.
     */
    public boolean getIpReachabilityDisconnectEnabled() {
        return mIpReachabilityDisconnectEnabled;
    }

    /**
     * Sets whether CMD_IP_REACHABILITY_LOST events should trigger disconnects.
     */
    public void setIpReachabilityDisconnectEnabled(boolean enabled) {
        mIpReachabilityDisconnectEnabled = enabled;
    }

    /**
     * Sends a message to initialize the ClientModeImpl.
     *
     * @return true if succeeded, false otherwise.
     */
    public boolean syncInitialize(AsyncChannel channel) {
        Message resultMsg = channel.sendMessageSynchronously(CMD_INITIALIZE);
        boolean result = (resultMsg.arg1 != FAILURE);
        resultMsg.recycle();
        return result;
    }

    /**
     * Add a network request match callback to {@link WifiNetworkFactory}.
     */
    public void addNetworkRequestMatchCallback(IBinder binder,
                                               INetworkRequestMatchCallback callback,
                                               int callbackIdentifier) {
        mNetworkFactory.addCallback(binder, callback, callbackIdentifier);
    }

    /**
     * Remove a network request match callback from {@link WifiNetworkFactory}.
     */
    public void removeNetworkRequestMatchCallback(int callbackIdentifier) {
        mNetworkFactory.removeCallback(callbackIdentifier);
    }

    /**
     * Remove all approved access points from {@link WifiNetworkFactory} for the provided package.
     */
    public void removeNetworkRequestUserApprovedAccessPointsForApp(@NonNull String packageName) {
        mNetworkFactory.removeUserApprovedAccessPointsForApp(packageName);
    }

    /**
     * Clear all approved access points from {@link WifiNetworkFactory}.
     */
    public void clearNetworkRequestUserApprovedAccessPoints() {
        mNetworkFactory.clear();
    }

    /**
     * Add the DPP bootstrap info obtained from QR code.
     *
     * @param channel Channel for communicating with the state machine
     * @param uri:The URI obtained from the QR code.
     *
     * @return: Handle to strored info else -1 on failure
     */
    public int syncDppAddBootstrapQrCode(AsyncChannel channel, String uri) {
        Message resultMsg = channel.sendMessageSynchronously(
                CMD_DPP_ADD_BOOTSTRAP_QRCODE, 0, 0, uri);
        int result = resultMsg.arg1;
        resultMsg.recycle();
        return result;
    }

    /**
     * Generate bootstrap URI based on the passed arguments
     *
     * @param channel Channel for communicating with the state machine
     * @param config – bootstrap generate config
     *
     * @return: Handle to strored URI info else -1 on failure
     */
    public int syncDppBootstrapGenerate(AsyncChannel channel,
        WifiDppConfig config) {
        Message resultMsg = channel.sendMessageSynchronously(
            CMD_DPP_GENERATE_BOOTSTRAP, 0, 0, config);
        int result = resultMsg.arg1;
        resultMsg.recycle();
        return result;
    }

    /**
     * Get bootstrap URI based on bootstrap ID
     *
     * @param channel Channel for communicating with the state machine
     * @param bootstrap_id: Stored bootstrap ID
     *
     * @return: URI string else -1 on failure
     */
    public String syncDppGetUri(AsyncChannel channel, int bootstrap_id) {
        Message resultMsg = channel.sendMessageSynchronously(
            CMD_DPP_GET_URI, bootstrap_id);
        String result = (String)resultMsg.obj;
        resultMsg.recycle();
        return result;
    }

    /**
     * Remove bootstrap URI based on bootstrap ID.
     *
     * @param channel Channel for communicating with the state machine
     * @param bootstrap_id: Stored bootstrap ID
     *
     * @return: 0 – Success or -1 on failure
     */
    public int syncDppBootstrapRemove(AsyncChannel channel, int bootstrap_id) {
        Message resultMsg = channel.sendMessageSynchronously(
            CMD_DPP_REMOVE_BOOTSTRAP, bootstrap_id);
        int result = resultMsg.arg1;
        resultMsg.recycle();
        return result;
    }

    /**
     * start listen on the channel specified waiting to receive
     * the DPP Authentication request.
     *
     * @param channel Channel for communicating with the state machine
     * @param frequency: DPP listen frequency
     * @param dpp_role: Configurator/Enrollee role
     * @param qr_mutual: Mutual authentication required
     * @param netrole_ap: network role
     *
     * @return: Returns 0 if a DPP-listen work is successfully
     *  queued and -1 on failure.
     */
    public int syncDppListen(AsyncChannel channel, String frequency, int dpp_role,
                             boolean qr_mutual, boolean netrole_ap) {
        Bundle bundle = new Bundle();
        bundle.putString("freq", frequency);
        bundle.putInt("dppRole", dpp_role);
        bundle.putBoolean("mutual", qr_mutual);
        bundle.putBoolean("netRoleAp", netrole_ap);
        Message resultMsg = channel.sendMessageSynchronously(CMD_DPP_LISTEN_START,
                            0, 0, bundle);
        int result = resultMsg.arg1;
        resultMsg.recycle();
        return result;
    }

    /**
     * stop ongoing dpp listen.
     */
    public void dppStopListen(AsyncChannel channel) {
        sendMessage(CMD_DPP_LISTEN_STOP);
    }

    /**
     * Adds the DPP configurator
     *
     * @param channel Channel for communicating with the state machine
     * @param curve curve used for dpp encryption
     * @param key private key
     * @param expiry timeout in seconds
     *
     * @return: Identifier of the added configurator or -1 on failure
     */
    public int syncDppConfiguratorAdd(AsyncChannel channel,
               String curve, String key, int expiry) {
        Bundle bundle = new Bundle();
        bundle.putString("curve", curve);
        bundle.putString("key", key);
        Message resultMsg = channel.sendMessageSynchronously(CMD_DPP_CONF_ADD,
                            expiry, 0, bundle);
        int result = resultMsg.arg1;
        resultMsg.recycle();
        return result;
    }

    /**
     * Remove the added configurator through dppConfiguratorAdd.
     *
     * @param channel Channel for communicating with the state machine
     * @param config_id: DPP Configurator ID
     *
     * @return: Handle to strored info else -1 on failure
     */
    public int syncDppConfiguratorRemove(AsyncChannel channel, int config_id) {
        Message resultMsg = channel.sendMessageSynchronously(CMD_DPP_CONF_REMOVE, config_id);
        int result = resultMsg.arg1;
        resultMsg.recycle();
        return result;
    }

    /**
     * Start DPP authentication and provisioning with the specified peer
     *
     * @param channel Channel for communicating with the state machine
     * @param config – dpp auth init config
     *
     * @return: 0 if DPP Authentication request was transmitted and -1 on failure
     */
    public int  syncDppStartAuth(AsyncChannel channel, WifiDppConfig config) {
        Message resultMsg = channel.sendMessageSynchronously(CMD_DPP_AUTH_INIT,
                            0, 0, config);
        int result = resultMsg.arg1;
        resultMsg.recycle();
        return result;
    }

    /**
     *Retrieve Private key to be used for configurator
     *
     * @param channel Channel for communicating with the state machine
     * @param id: id of configurator obj
     *
     * @return: KEY string else -1 on failure
     */
    public String syncDppConfiguratorGetKey(AsyncChannel channel, int id) {
        Message resultMsg = channel.sendMessageSynchronously(
            CMD_DPP_CONFIGURATOR_GET_KEY, 0, 0, id);
        String result = (String)resultMsg.obj;
        resultMsg.recycle();
        return result;
    }

    /**
     * Gets the factory MAC address of wlan0 (station interface).
     * @return String representation of the factory MAC address.
     */
    public String getFactoryMacAddress() {
        MacAddress macAddress = mWifiNative.getFactoryMacAddress(mInterfaceName);
        if (macAddress != null) {
            return macAddress.toString();
        }
        if (!mConnectedMacRandomzationSupported) {
            return mWifiNative.getMacAddress(mInterfaceName);
        }
        return null;
    }

    /**
     * Sets the current device mobility state.
     * @param state the new device mobility state
     */
    public void setDeviceMobilityState(@DeviceMobilityState int state) {
        mWifiConnectivityManager.setDeviceMobilityState(state);
    }

    /**
     * Updates the Wi-Fi usability score.
     * @param seqNum Sequence number of the Wi-Fi usability score.
     * @param score The Wi-Fi usability score.
     * @param predictionHorizonSec Prediction horizon of the Wi-Fi usability score.
     */
    public void updateWifiUsabilityScore(int seqNum, int score, int predictionHorizonSec) {
        mWifiMetrics.incrementWifiUsabilityScoreCount(seqNum, score, predictionHorizonSec);
    }

    /**
     * Sends a link probe.
     */
    @VisibleForTesting
    public void probeLink(WifiNative.SendMgmtFrameCallback callback, int mcs) {
        mWifiNative.probeLink(mInterfaceName, MacAddress.fromString(mWifiInfo.getBSSID()),
                callback, mcs);
    }

    public List<ScanDetail> qtiGetFilteredScan(List<ScanDetail> scanDetails) {
        // All Bands are available for use
        if (mWifiNative.qtiConnectedbands.get(WifiNative.ConnectedBand.BAND_NONE))
            return scanDetails;

        boolean filter2G = false;
        boolean filter5G = false;

        if (isDisconnected()) {
            if (mWifiNative.qtiConnectedbands.get(WifiNative.ConnectedBand.BAND_2G))
                filter2G = true;
            if (mWifiNative.qtiConnectedbands.get(WifiNative.ConnectedBand.BAND_5G))
                filter5G = true;
        } else {
            if (mWifiInfo.is24GHz() &&
                    mWifiNative.qtiConnectedbands.get(WifiNative.ConnectedBand.BAND_5G))
                filter5G = true;
            else if (mWifiInfo.is5GHz() &&
                        mWifiNative.qtiConnectedbands.get(WifiNative.ConnectedBand.BAND_2G))
                filter2G = true;
        }

        List<ScanDetail> filtered = new ArrayList<ScanDetail>();
        for (ScanDetail entry : scanDetails) {
            if (entry.getScanResult().is24GHz() && !filter2G)
                filtered.add(entry);
            if (entry.getScanResult().is5GHz() && !filter5G)
                filtered.add(entry);
        }
        if (mVerboseLoggingEnabled)
            Log.d(TAG, "filtering out " + (scanDetails.size() - filtered.size()) + " scan entries");

        return filtered;
    }

    private void updateConnectedBand(int freq, boolean set) {
        if (set) mWifiInfo.setFrequency(freq);
        if (mVerboseLoggingEnabled)
            Log.d(TAG, "updateConnectedBand freq="+freq+" set="+set);

        if (ScanResult.is24GHz(freq)) {
            mWifiNative.qtiUpdateConnectedBand(set, STA_PRIMARY, WifiNative.ConnectedBand.BAND_2G);
        } else if (ScanResult.is5GHz(freq)) {
            mWifiNative.qtiUpdateConnectedBand(set, STA_PRIMARY, WifiNative.ConnectedBand.BAND_5G);
        }
    }

    /**
     * Check for STA+STA in active mode.
     *
     * active mode: atleast one of the iface is connected and other is looking for connection
     */
    public boolean isActiveDualMode() {
        if (mWifiNative.qtiConnectedbands.get(WifiNative.ConnectedBand.BAND_NONE)) {
            return false;
        }

        if (!isConnected() && (mWifiNative.qtiConnectedbands.get(WifiNative.ConnectedBand.BAND_2G)
                               || mWifiNative.qtiConnectedbands.get(WifiNative.ConnectedBand.BAND_5G)))
            return true;

        if (isConnected()
            && (mWifiInfo.is24GHz() && mWifiNative.qtiConnectedbands.get(WifiNative.ConnectedBand.BAND_5G))
            || (mWifiInfo.is5GHz() && mWifiNative.qtiConnectedbands.get(WifiNative.ConnectedBand.BAND_2G)))
            return true;

        return false;
    }

    private void attemptWpa2FallbackConnectionIfRequired(String bssid) {
        if (mTargetWifiConfiguration != null &&
                mTargetWifiConfiguration.allowedKeyManagement.get(WifiConfiguration.KeyMgmt.SAE)) {
            mSaeNetworkConsecutiveAssocRejectCounter++;
            Log.i(TAG,"mSaeNetworkConsecutiveAssocRejectCounter = " +  mSaeNetworkConsecutiveAssocRejectCounter);
            ScanDetailCache scanDetailCache = mWifiConfigManager.getScanDetailCacheForNetwork(
                                                  mTargetWifiConfiguration.networkId);
            if (scanDetailCache != null && scanDetailCache.size() > 0) {
                boolean transitionModeApFound = false;
                for (ScanDetail scanDetail : scanDetailCache.values()) {
                    ScanResult scanResult = scanDetail.getScanResult();
                    if (scanResult == null ||
                        ((mClock.getWallClockMillis() - scanResult.seen) > (15 * 60 * 1000)) ||
                        !ScanResultUtil.isScanResultForPskSaeTransitionNetwork(scanResult))
                        continue;
                    Log.i(TAG,"Transition mode bssid found");
                    transitionModeApFound = true;
                    break;
                }

                if (transitionModeApFound &&
                        mSaeNetworkConsecutiveAssocRejectCounter >= WPA2_FALLBACK_THRESHOLD) {
                    Log.i(TAG,"Attempt WPA2 fallback connection");
                    mSaeNetworkConsecutiveAssocRejectCounter = 0;
                    mWifiConfigManager.recordWpa2FallbackAttemptTimeStamp(mTargetNetworkId);
                    WifiConfiguration config = mWifiConfigManager.getConfiguredNetworkWithoutMasking(mTargetNetworkId);
                    config.allowedKeyManagement.clear(WifiConfiguration.KeyMgmt.SAE);
                    config.allowedKeyManagement.set(WifiConfiguration.KeyMgmt.WPA_PSK);
                    config.requirePMF = false;
                    configureRandomizedMacAddressForWpa2Fallback(config);
                    String currentMacAddress = mWifiNative.getMacAddress(mInterfaceName);
                    mWifiInfo.setMacAddress(currentMacAddress);
                    if (bssid != null) {
                        mWifiConnectivityManager.trackBssid(bssid, true, 0);
                    }
                    mWifiConfigManager.updateNetworkSelectionStatus(mTargetNetworkId,
                                    WifiConfiguration.NetworkSelectionStatus
                                    .NETWORK_SELECTION_ENABLE);
                    Log.i(TAG, "Connecting with " + currentMacAddress + " as the mac address");
                    if (mWifiNative.connectToNetwork(mInterfaceName, config)) {
                        mTargetWifiConfiguration = config;
                    }
                }
            }
        }
    }
}<|MERGE_RESOLUTION|>--- conflicted
+++ resolved
@@ -1021,14 +1021,11 @@
                 mWifiMetrics.getHandler());
         mWifiMonitor.registerHandler(mInterfaceName, CMD_TARGET_BSSID,
                 mWifiMetrics.getHandler());
-<<<<<<< HEAD
+        mWifiMonitor.registerHandler(mInterfaceName, WifiMonitor.NETWORK_CONNECTION_EVENT,
+                mWifiInjector.getWifiLastResortWatchdog().getHandler());
         mWifiMonitor.registerHandler(mInterfaceName, WifiMonitor.FILS_NETWORK_CONNECTION_EVENT,
                 getHandler());
         mWifiMonitor.registerHandler(mInterfaceName, WifiMonitor.DPP_EVENT, getHandler());
-=======
-        mWifiMonitor.registerHandler(mInterfaceName, WifiMonitor.NETWORK_CONNECTION_EVENT,
-                mWifiInjector.getWifiLastResortWatchdog().getHandler());
->>>>>>> c72198c5
     }
 
     private void setMulticastFilter(boolean enabled) {
@@ -1188,13 +1185,9 @@
         setSupplicantLogLevel();
         mCountryCode.enableVerboseLogging(verbose);
         mWifiScoreReport.enableVerboseLogging(mVerboseLoggingEnabled);
-<<<<<<< HEAD
-        mWifiDiagnostics.startLogging(mVerboseLoggingEnabled);
+        mWifiDiagnostics.enableVerboseLogging(mVerboseLoggingEnabled);
         if (wifiP2pServiceImpl != null)
             wifiP2pServiceImpl.enableVerboseLogging(verbose);
-=======
-        mWifiDiagnostics.enableVerboseLogging(mVerboseLoggingEnabled);
->>>>>>> c72198c5
         mWifiMonitor.enableVerboseLogging(verbose);
         mWifiNative.enableVerboseLogging(verbose);
         mWifiConfigManager.enableVerboseLogging(verbose);

/*
 * Copyright (C) 2010 The Android Open Source Project
 *
 * Licensed under the Apache License, Version 2.0 (the "License");
 * you may not use this file except in compliance with the License.
 * You may obtain a copy of the License at
 *
 *      http://www.apache.org/licenses/LICENSE-2.0
 *
 * Unless required by applicable law or agreed to in writing, software
 * distributed under the License is distributed on an "AS IS" BASIS,
 * WITHOUT WARRANTIES OR CONDITIONS OF ANY KIND, either express or implied.
 * See the License for the specific language governing permissions and
 * limitations under the License.
 */

package com.android.server.wifi;

import static android.net.wifi.WifiConfiguration.NetworkSelectionStatus.DISABLED_NO_INTERNET_PERMANENT;
import static android.net.wifi.WifiConfiguration.NetworkSelectionStatus.DISABLED_NO_INTERNET_TEMPORARY;
import static android.net.wifi.WifiManager.WIFI_FEATURE_FILS_SHA256;
import static android.net.wifi.WifiManager.WIFI_FEATURE_FILS_SHA384;

import static com.android.server.wifi.WifiDataStall.INVALID_THROUGHPUT;

import android.annotation.IntDef;
import android.annotation.NonNull;
import android.annotation.Nullable;
import android.app.ActivityManager;
import android.content.BroadcastReceiver;
import android.content.Context;
import android.content.Intent;
import android.content.IntentFilter;
import android.hardware.wifi.supplicant.V1_0.ISupplicantStaIfaceCallback.ReasonCode;
import android.hardware.wifi.supplicant.V1_0.ISupplicantStaIfaceCallback.StatusCode;
import android.net.ConnectivityManager;
import android.net.DhcpResultsParcelable;
import android.net.InvalidPacketException;
import android.net.IpConfiguration;
import android.net.KeepalivePacketData;
import android.net.Layer2PacketParcelable;
import android.net.LinkProperties;
import android.net.MacAddress;
import android.net.NattKeepalivePacketData;
import android.net.Network;
import android.net.NetworkAgent;
import android.net.NetworkAgentConfig;
import android.net.NetworkCapabilities;
import android.net.NetworkInfo;
import android.net.NetworkInfo.DetailedState;
import android.net.NetworkProvider;
import android.net.SocketKeepalive;
import android.net.StaticIpConfiguration;
import android.net.TcpKeepalivePacketData;
import android.net.Uri;
import android.net.ip.IIpClient;
import android.net.ip.IpClientCallbacks;
import android.net.ip.IpClientManager;
import android.net.shared.Layer2Information;
import android.net.shared.ProvisioningConfiguration;
import android.net.shared.ProvisioningConfiguration.ScanResultInfo;
import android.net.wifi.IWifiConnectedNetworkScorer;
import android.net.wifi.ScanResult;
import android.net.wifi.SupplicantState;
import android.net.wifi.WifiAnnotations.WifiStandard;
import android.net.wifi.WifiConfiguration;
import android.net.wifi.WifiEnterpriseConfig;
import android.net.wifi.WifiInfo;
import android.net.wifi.WifiManager;
import android.net.wifi.WifiNetworkAgentSpecifier;
import android.net.wifi.hotspot2.IProvisioningCallback;
import android.net.wifi.hotspot2.OsuProvider;
import android.net.wifi.nl80211.DeviceWiphyCapabilities;
import android.net.wifi.nl80211.WifiNl80211Manager;
import android.net.wifi.WifiDppConfig;
import android.net.wifi.WifiDppConfig.DppResult;
import android.os.BatteryStatsManager;
import android.os.Bundle;
import android.os.ConditionVariable;
import android.os.IBinder;
import android.os.Looper;
import android.os.Message;
import android.os.Messenger;
import android.os.PowerManager;
import android.os.Process;
import android.os.SystemProperties;
import android.os.UserHandle;
import android.os.WorkSource;
import android.os.SystemProperties;
import android.provider.Settings;
import android.system.OsConstants;
import android.telephony.SubscriptionManager;
import android.telephony.TelephonyManager;
import android.text.TextUtils;
import android.util.Log;
import android.util.Pair;
import android.util.SparseArray;

import com.android.internal.annotations.VisibleForTesting;
import com.android.internal.util.MessageUtils;
import com.android.internal.util.IState;
import com.android.internal.util.Protocol;
import com.android.internal.util.State;
import com.android.internal.util.StateMachine;
import com.android.modules.utils.build.SdkLevel;
import com.android.net.module.util.Inet4AddressUtils;
import com.android.net.module.util.MacAddressUtils;
import com.android.net.module.util.NetUtils;
import com.android.server.wifi.MboOceController.BtmFrameData;
import com.android.server.wifi.WifiCarrierInfoManager.SimAuthRequestData;
import com.android.server.wifi.WifiCarrierInfoManager.SimAuthResponseData;
import com.android.server.wifi.WifiNative.RxFateReport;
import com.android.server.wifi.WifiNative.TxFateReport;
import com.android.server.wifi.hotspot2.AnqpEvent;
import com.android.server.wifi.hotspot2.IconEvent;
import com.android.server.wifi.hotspot2.NetworkDetail;
import com.android.server.wifi.hotspot2.PasspointManager;
import com.android.server.wifi.hotspot2.WnmData;
import com.android.server.wifi.p2p.WifiP2pServiceImpl;
import com.android.server.wifi.proto.WifiStatsLog;
import com.android.server.wifi.proto.nano.WifiMetricsProto;
import com.android.server.wifi.proto.nano.WifiMetricsProto.StaEvent;
import com.android.server.wifi.proto.nano.WifiMetricsProto.WifiIsUnusableEvent;
import com.android.server.wifi.proto.nano.WifiMetricsProto.WifiUsabilityStats;
import com.android.server.wifi.util.ActionListenerWrapper;
import com.android.server.wifi.util.NativeUtil;
import com.android.server.wifi.util.RssiUtil;
import com.android.server.wifi.util.ScanResultUtil;
import com.android.server.wifi.util.StateMachineObituary;
import com.android.server.wifi.util.WifiPermissionsUtil;
import com.android.server.wifi.util.WifiPermissionsWrapper;
import com.android.server.wifi.WifiNative.WifiGenerationStatus;
import com.android.wifi.resources.R;

import java.io.BufferedReader;
import java.io.FileDescriptor;
import java.io.FileNotFoundException;
import java.io.FileReader;
import java.io.IOException;
import java.io.PrintWriter;
import java.lang.annotation.Retention;
import java.lang.annotation.RetentionPolicy;
import java.net.Inet4Address;
import java.net.Inet6Address;
import java.net.InetAddress;
import java.time.Duration;
import java.util.ArrayList;
import java.util.Arrays;
import java.util.List;
import java.util.Objects;
import java.util.Set;

import java.nio.ByteBuffer;

/**
 * Implementation of ClientMode.  Event handling for Client mode logic is done here,
 * and all changes in connectivity state are initiated here.
 *
 * Note: No external modules should be calling into {@link ClientModeImpl}. Please plumb it via
 * {@link ClientModeManager} until b/160014176 is fixed.
 */
public class ClientModeImpl extends StateMachine implements ClientMode {
    private static final String NETWORKTYPE = "WIFI";
    @VisibleForTesting public static final short NUM_LOG_RECS_NORMAL = 100;
    @VisibleForTesting public static final short NUM_LOG_RECS_VERBOSE_LOW_MEMORY = 200;
    @VisibleForTesting public static final short NUM_LOG_RECS_VERBOSE = 3000;

    private static final String TAG = "WifiClientModeImpl";

    private static final int IPCLIENT_STARTUP_TIMEOUT_MS = 20 * 60 * 1000; // 20 minutes!
    private static final int IPCLIENT_SHUTDOWN_TIMEOUT_MS = 60_000; // 60 seconds
    @VisibleForTesting public static final long CONNECTING_WATCHDOG_TIMEOUT_MS = 30_000; // 30 secs.

    private boolean mVerboseLoggingEnabled = false;

    /**
     * Log with error attribute
     *
     * @param s is string log
     */
    @Override
    protected void loge(String s) {
        Log.e(getTag(), s);
    }
    @Override
    protected void logd(String s) {
        Log.d(getTag(), s);
    }
    @Override
    protected void log(String s) {
        Log.d(getTag(), s);
    }
    private final Context mContext;
    private final WifiMetrics mWifiMetrics;
    private final WifiMonitor mWifiMonitor;
    private final WifiNative mWifiNative;
    private final WifiPermissionsUtil mWifiPermissionsUtil;
    private final WifiConfigManager mWifiConfigManager;
    private final WifiConnectivityManager mWifiConnectivityManager;
    private final BssidBlocklistMonitor mBssidBlocklistMonitor;
    private WifiTrafficPoller mTrafficPoller;
    private final WifiDiagnostics mWifiDiagnostics;
    private final Clock mClock;
    private final WifiCountryCode mCountryCode;
    private final WifiScoreCard mWifiScoreCard;
    private final WifiHealthMonitor mWifiHealthMonitor;
    private final WifiScoreReport mWifiScoreReport;
    private final WifiTrafficPoller mWifiTrafficPoller;
    private final PasspointManager mPasspointManager;
    private final WifiDataStall mWifiDataStall;
    private final LinkProbeManager mLinkProbeManager;
    private final MboOceController mMboOceController;
    private final McastLockManagerFilterController mMcastLockManagerFilterController;
    private final ActivityManager mActivityManager;
    private final FrameworkFacade mFacade;
    private final WifiStateTracker mWifiStateTracker;
    private final WrongPasswordNotifier mWrongPasswordNotifier;
    private final EapFailureNotifier mEapFailureNotifier;
    private final SimRequiredNotifier mSimRequiredNotifier;
    private final ConnectionFailureNotifier mConnectionFailureNotifier;
    private final WifiNetworkSuggestionsManager mWifiNetworkSuggestionsManager;
    private final ThroughputPredictor mThroughputPredictor;
    private final DeviceConfigFacade mDeviceConfigFacade;
    private final ScoringParams mScoringParams;
    private final WifiThreadRunner mWifiThreadRunner;
    private final ScanRequestProxy mScanRequestProxy;
    private final WifiLastResortWatchdog mWifiLastResortWatchdog;
    private final WakeupController mWakeupController;
    private final WifiLockManager mWifiLockManager;
    private final SelfRecovery mSelfRecovery;
    private final WifiP2pConnection mWifiP2pConnection;
    private final WifiGlobals mWifiGlobals;
    private final long mId;

    private boolean mScreenOn = false;

    private final String mInterfaceName;
    private final ConcreteClientModeManager mClientModeManager;
    /* The interface for ipClient */
    private String mDataInterfaceName;

    private int mLastSignalLevel = -1;
    private int mLastScanRssi = WifiInfo.INVALID_RSSI;
    private String mLastBssid;
    // TODO (b/162942761): Ensure this is reset when mTargetNetworkId is set.
    private int mLastNetworkId; // The network Id we successfully joined
    // The subId used by WifiConfiguration with SIM credential which was connected successfully
    private int mLastSubId;
    private String mLastSimBasedConnectionCarrierName;

    /* if set to true then disconnect due to IP Reachability lost only when obtained for the first 10 seconds of L2 connection */
    private boolean mDisconnectOnlyOnInitialIpReachability = true;
    private boolean mIpReachabilityMonitorActive = true;

    private String getTag() {
        return TAG + "[" + (mInterfaceName == null ? "unknown" : mInterfaceName) + "]";
    }

    private void processRssiThreshold(byte curRssi, int reason,
            WifiNative.WifiRssiEventHandler rssiHandler) {
        if (curRssi == Byte.MAX_VALUE || curRssi == Byte.MIN_VALUE) {
            Log.wtf(getTag(), "processRssiThreshold: Invalid rssi " + curRssi);
            return;
        }
        for (int i = 0; i < mRssiRanges.length; i++) {
            if (curRssi < mRssiRanges[i]) {
                // Assume sorted values(ascending order) for rssi,
                // bounded by high(127) and low(-128) at extremeties
                byte maxRssi = mRssiRanges[i];
                byte minRssi = mRssiRanges[i - 1];
                // This value of hw has to be believed as this value is averaged and has breached
                // the rssi thresholds and raised event to host. This would be eggregious if this
                // value is invalid
                mWifiInfo.setRssi(curRssi);
                updateCapabilities();
                int ret = startRssiMonitoringOffload(maxRssi, minRssi, rssiHandler);
                Log.d(getTag(), "Re-program RSSI thresholds for " + getWhatToString(reason)
                        + ": [" + minRssi + ", " + maxRssi + "], curRssi=" + curRssi
                        + " ret=" + ret);
                break;
            }
        }
    }

    private boolean mEnableRssiPolling = false;
    private int mRssiPollToken = 0;
    private PowerManager.WakeLock mSuspendWakeLock;

    /**
     * Value to set in wpa_supplicant "bssid" field when we don't want to restrict connection to
     * a specific AP.
     */
    public static final String SUPPLICANT_BSSID_ANY = "any";

    /**
     * The link properties of the wifi interface.
     * Do not modify this directly; use updateLinkProperties instead.
     */
    private LinkProperties mLinkProperties;

    private final Object mDhcpResultsParcelableLock = new Object();
    @NonNull
    private DhcpResultsParcelable mDhcpResultsParcelable = new DhcpResultsParcelable();

    // NOTE: Do not return to clients - see syncRequestConnectionInfo()
    private final ExtendedWifiInfo mWifiInfo;
    // TODO : remove this member. It should be possible to only call sendNetworkChangeBroadcast when
    // the state actually changed, and to deduce the state of the agent from the state of the
    // machine when generating the NetworkInfo for the broadcast.
    private DetailedState mNetworkAgentState;
    private final SupplicantStateTracker mSupplicantStateTracker;

    // Indicates that framework is attempting to roam, set true on CMD_START_ROAM, set false when
    // wifi connects or fails to connect
    private boolean mIsAutoRoaming = false;

    // Roaming failure count
    private int mRoamFailCount = 0;

    // This is the BSSID we are trying to associate to, it can be set to SUPPLICANT_BSSID_ANY
    // if we havent selected a BSSID for joining.
    private String mTargetBssid = SUPPLICANT_BSSID_ANY;
    // This one is used to track the current target network ID. This is used for error
    // handling during connection setup since many error message from supplicant does not report
    // SSID. Once connected, it will be set to invalid
    // TODO (b/162942761): Ensure this is reset when mLastNetworkId is set.
    private int mTargetNetworkId = WifiConfiguration.INVALID_NETWORK_ID;
    private WifiConfiguration mTargetWifiConfiguration = null;

    /**
     * Method to clear {@link #mTargetBssid} and reset the current connected network's
     * bssid in wpa_supplicant after a roam/connect attempt.
     */
    public boolean clearTargetBssid(String dbg) {
        WifiConfiguration config = mWifiConfigManager.getConfiguredNetwork(mTargetNetworkId);
        if (config == null) {
            return false;
        }
        String bssid = SUPPLICANT_BSSID_ANY;
        if (config.BSSID != null) {
            bssid = config.BSSID;
            if (mVerboseLoggingEnabled) {
                Log.d(getTag(), "force BSSID to " + bssid + "due to config");
            }
        }
        if (mVerboseLoggingEnabled) {
            logd(dbg + " clearTargetBssid " + bssid + " key=" + config.getProfileKey());
        }
        mTargetBssid = bssid;
        return mWifiNative.setNetworkBSSID(mInterfaceName, bssid);
    }

    /**
     * Set Config's default BSSID (for association purpose) and {@link #mTargetBssid}
     * @param config config need set BSSID
     * @param bssid  default BSSID to assocaite with when connect to this network
     * @return false -- does not change the current default BSSID of the configure
     *         true -- change the  current default BSSID of the configur
     */
    private boolean setTargetBssid(WifiConfiguration config, String bssid) {
        if (config == null || bssid == null) {
            return false;
        }
        if (config.BSSID != null) {
            bssid = config.BSSID;
            if (mVerboseLoggingEnabled) {
                Log.d(getTag(), "force BSSID to " + bssid + "due to config");
            }
        }
        if (mVerboseLoggingEnabled) {
            Log.d(getTag(), "setTargetBssid set to " + bssid + " key=" + config.getProfileKey());
        }
        mTargetBssid = bssid;
        config.getNetworkSelectionStatus().setNetworkSelectionBSSID(bssid);
        return true;
    }

    private volatile IpClientManager mIpClient;
    private IpClientCallbacksImpl mIpClientCallbacks;

    private final WifiNetworkFactory mNetworkFactory;
    private final UntrustedWifiNetworkFactory mUntrustedNetworkFactory;
    private final OemPaidWifiNetworkFactory mOemPaidWifiNetworkFactory;
    @Nullable private final OemPrivateWifiNetworkFactory mOemPrivateWifiNetworkFactory;
    private WifiNetworkAgent mNetworkAgent;

    private byte[] mRssiRanges;

    // Used to filter out requests we couldn't possibly satisfy.
    private final NetworkCapabilities mNetworkCapabilitiesFilter;

    /* The base for wifi message types */
    static final int BASE = Protocol.BASE_WIFI;

    /* BT connection state changed, e.g., connected/disconnected */
    static final int CMD_BLUETOOTH_CONNECTION_STATE_CHANGE              = BASE + 31;

    /* Supplicant commands after driver start*/
    /* Disconnect from a network */
    static final int CMD_DISCONNECT                                     = BASE + 73;
    /* Reconnect to a network */
    static final int CMD_RECONNECT                                      = BASE + 74;
    /* Reassociate to a network */
    static final int CMD_REASSOCIATE                                    = BASE + 75;

    /* Enables RSSI poll */
    static final int CMD_ENABLE_RSSI_POLL                               = BASE + 82;
    /* RSSI poll */
    static final int CMD_RSSI_POLL                                      = BASE + 83;
    /** Runs RSSI poll once */
    static final int CMD_ONESHOT_RSSI_POLL                              = BASE + 84;
    /* Enable suspend mode optimizations in the driver */
    static final int CMD_SET_SUSPEND_OPT_ENABLED                        = BASE + 86;

    /* Enable TDLS on a specific MAC address */
    static final int CMD_ENABLE_TDLS                                    = BASE + 92;

    /**
     * Watchdog for protecting against b/16823537
     * Leave time for 4-way handshake to succeed
     */
    static final int ROAM_GUARD_TIMER_MSEC = 15000;

    int mRoamWatchdogCount = 0;
    /* Roam state watchdog */
    static final int CMD_ROAM_WATCHDOG_TIMER                            = BASE + 94;
    /* Screen change intent handling */
    static final int CMD_SCREEN_STATE_CHANGED                           = BASE + 95;

    /* Disconnecting state watchdog */
    static final int CMD_CONNECTING_WATCHDOG_TIMER                      = BASE + 96;

    /* SIM is removed; reset any cached data for it */
    static final int CMD_RESET_SIM_NETWORKS                             = BASE + 101;

    @Retention(RetentionPolicy.SOURCE)
    @IntDef(prefix = {"RESET_SIM_REASON_"},
            value = {
                    RESET_SIM_REASON_SIM_REMOVED,
                    RESET_SIM_REASON_SIM_INSERTED,
                    RESET_SIM_REASON_DEFAULT_DATA_SIM_CHANGED})
    @interface ResetSimReason {}
    static final int RESET_SIM_REASON_SIM_REMOVED              = 0;
    static final int RESET_SIM_REASON_SIM_INSERTED             = 1;
    static final int RESET_SIM_REASON_DEFAULT_DATA_SIM_CHANGED = 2;

    /** Connecting watchdog timeout counter */
    private int mConnectingWatchdogCount = 0;

    /* We now have a valid IP configuration. */
    static final int CMD_IP_CONFIGURATION_SUCCESSFUL                    = BASE + 138;
    /* We no longer have a valid IP configuration. */
    static final int CMD_IP_CONFIGURATION_LOST                          = BASE + 139;
    /* Link configuration (IP address, DNS, ...) changes notified via netlink */
    static final int CMD_UPDATE_LINKPROPERTIES                          = BASE + 140;

    static final int CMD_START_CONNECT                                  = BASE + 143;

    private static final int NETWORK_STATUS_UNWANTED_DISCONNECT         = 0;
    private static final int NETWORK_STATUS_UNWANTED_VALIDATION_FAILED  = 1;
    private static final int NETWORK_STATUS_UNWANTED_DISABLE_AUTOJOIN   = 2;

    static final int CMD_UNWANTED_NETWORK                               = BASE + 144;

    static final int CMD_START_ROAM                                     = BASE + 145;

    static final int CMD_NETWORK_STATUS                                 = BASE + 148;

    /* A layer 3 neighbor on the Wi-Fi link became unreachable. */
    static final int CMD_IP_REACHABILITY_LOST                           = BASE + 149;

    static final int CMD_ACCEPT_UNVALIDATED                             = BASE + 153;

    /* used to offload sending IP packet */
    static final int CMD_START_IP_PACKET_OFFLOAD                        = BASE + 160;

    /* used to stop offload sending IP packet */
    static final int CMD_STOP_IP_PACKET_OFFLOAD                         = BASE + 161;

    /* used to start rssi monitoring in hw */
    static final int CMD_START_RSSI_MONITORING_OFFLOAD                  = BASE + 162;

    /* used to stop rssi moniroting in hw */
    static final int CMD_STOP_RSSI_MONITORING_OFFLOAD                   = BASE + 163;

    /* used to indicated RSSI threshold breach in hw */
    static final int CMD_RSSI_THRESHOLD_BREACHED                        = BASE + 164;

    /**
     * Used to handle messages bounced between ClientModeImpl and IpClient.
     */
    static final int CMD_IPV4_PROVISIONING_SUCCESS                      = BASE + 200;
    static final int CMD_IPV4_PROVISIONING_FAILURE                      = BASE + 201;

    /* Push a new APF program to the HAL */
    static final int CMD_INSTALL_PACKET_FILTER                          = BASE + 202;

    /* Enable/disable fallback packet filtering */
    static final int CMD_SET_FALLBACK_PACKET_FILTERING                  = BASE + 203;

    /* Enable/disable Neighbor Discovery offload functionality. */
    static final int CMD_CONFIG_ND_OFFLOAD                              = BASE + 204;

    /* Read the APF program & data buffer */
    static final int CMD_READ_PACKET_FILTER                             = BASE + 208;

    /** Used to add packet filter to apf. */
    static final int CMD_ADD_KEEPALIVE_PACKET_FILTER_TO_APF = BASE + 209;

    /** Used to remove packet filter from apf. */
    static final int CMD_REMOVE_KEEPALIVE_PACKET_FILTER_FROM_APF = BASE + 210;

    /* Indicates that diagnostics should time out a connection start event. */
    static final int CMD_DIAGS_CONNECT_TIMEOUT                          = BASE + 252;

    @VisibleForTesting
    static final int CMD_PRE_DHCP_ACTION                                = BASE + 255;
    private static final int CMD_PRE_DHCP_ACTION_COMPLETE               = BASE + 256;
    private static final int CMD_POST_DHCP_ACTION                       = BASE + 257;
    private static final int CMD_CONNECT_NETWORK                        = BASE + 258;
    private static final int CMD_SAVE_NETWORK                           = BASE + 259;

    /* Start connection to FILS AP*/
    static final int CMD_START_FILS_CONNECTION                          = BASE + 262;

    /* Take some GAP in numbering, start DPP commands from 301 onwards */
    /* Add bootstrap info*/
    public static final int CMD_DPP_GENERATE_BOOTSTRAP                  = BASE + 301;
    /* Generate QRCODE bootstrap info*/
    public static final int CMD_DPP_ADD_BOOTSTRAP_QRCODE                = BASE + 302;
    /* Remove bootstrap info */
    public static final int CMD_DPP_REMOVE_BOOTSTRAP                    = BASE + 303;
    /* Get bootstrap URI*/
    public static final int CMD_DPP_GET_URI                             = BASE + 304;
    /* Start DPP Listen*/
    public static final int CMD_DPP_LISTEN_START                        = BASE + 305;
    /* Stop ongoing DPP Listen*/
    public static final int CMD_DPP_LISTEN_STOP                         = BASE + 306;
    /* Add DPP Configuration */
    public static final int CMD_DPP_CONF_ADD                            = BASE + 307;
    /* Remove DPP Configuration */
    public static final int CMD_DPP_CONF_REMOVE                         = BASE + 308;
    /* Start DPP AUTH*/
    public static final int CMD_DPP_AUTH_INIT                           = BASE + 309;
    /* Get Private Key*/
    public static final int CMD_DPP_CONFIGURATOR_GET_KEY                = BASE + 310;

    /* Vendor specific cmd: To handle IP Reachability session */
    private static final int CMD_IP_REACHABILITY_SESSION_END            = BASE + 311;

    //Run Driver Command
    private static final int CMD_DO_DRIVER_CMD                          = BASE + 312;

    // For message logging.
    private static final SparseArray<String> sGetWhatToString =
            MessageUtils.findMessageNames(new Class[] {ClientModeImpl.class});

    /* Wifi state machine modes of operation */
    /* Tracks if suspend optimizations need to be disabled by DHCP,
     * screen or due to high perf mode.
     * When any of them needs to disable it, we keep the suspend optimizations
     * disabled
     */
    private int mSuspendOptNeedsDisabled = 0;

    private static final int SUSPEND_DUE_TO_DHCP = 1;
    private static final int SUSPEND_DUE_TO_HIGH_PERF = 1 << 1;
    private static final int SUSPEND_DUE_TO_SCREEN = 1 << 2;

    /**
     * Time window in milliseconds for which we send
     * {@link NetworkAgent#explicitlySelected(boolean, boolean)}
     * after connecting to the network which the user last selected.
     */
    @VisibleForTesting
    public static final int LAST_SELECTED_NETWORK_EXPIRATION_AGE_MILLIS = 30 * 1000;

    /* Tracks if user has enabled Connected Mac Randomization through settings */

    int mRunningBeaconCount = 0;

    /* Parent state where connections are allowed */
    private State mConnectableState = new ConnectableState();
    /* Connecting/Connected to an access point */
    private State mConnectingOrConnectedState = new ConnectingOrConnectedState();
    /* Connecting to an access point */
    private State mL2ConnectingState = new L2ConnectingState();
    /* Connected at 802.11 (L2) level */
    private State mL2ConnectedState = new L2ConnectedState();
    /* fetching IP after connection to access point (assoc+auth complete) */
    private State mL3ProvisioningState = new L3ProvisioningState();
    /* Connected with IP addr */
    private State mL3ConnectedState = new L3ConnectedState();
    /* Roaming */
    private State mRoamingState = new RoamingState();
    /* Network is not connected, supplicant assoc+auth is not complete */
    private State mDisconnectedState = new DisconnectedState();

    /*
     * FILS connection related variables.
     */
    /* To indicate to IpClient whether HLP IEs were included or not in assoc request */
    private boolean mSentHLPs = false;
    /* Tracks IpClient start state until (FILS_)NETWORK_CONNECTION_EVENT event */
    private boolean mIpClientWithPreConnection = false;

    /**
     * Work source to use to blame usage on the WiFi service
     */
    public static final WorkSource WIFI_WORK_SOURCE = new WorkSource(Process.WIFI_UID);

    private final BatteryStatsManager mBatteryStatsManager;

    private final WifiCarrierInfoManager mWifiCarrierInfoManager;

    private final OnNetworkUpdateListener mOnNetworkUpdateListener;

    // Maximum duration to continue to log Wifi usability stats after a data stall is triggered.
    @VisibleForTesting
    public static final long DURATION_TO_WAIT_ADD_STATS_AFTER_DATA_STALL_MS = 30 * 1000;
    private long mDataStallTriggerTimeMs = -1;
    private int mLastStatusDataStall = WifiIsUnusableEvent.TYPE_UNKNOWN;

    @Nullable
    private StateMachineObituary mObituary = null;

    /** Note that this constructor will also start() the StateMachine. */
    public ClientModeImpl(
            @NonNull Context context,
            @NonNull WifiMetrics wifiMetrics,
            @NonNull Clock clock,
            @NonNull WifiScoreCard wifiScoreCard,
            @NonNull WifiStateTracker wifiStateTracker,
            @NonNull WifiPermissionsUtil wifiPermissionsUtil,
            @NonNull WifiConfigManager wifiConfigManager,
            @NonNull PasspointManager passpointManager,
            @NonNull WifiMonitor wifiMonitor,
            @NonNull WifiDiagnostics wifiDiagnostics,
            @NonNull WifiDataStall wifiDataStall,
            @NonNull ScoringParams scoringParams,
            @NonNull WifiThreadRunner wifiThreadRunner,
            @NonNull WifiNetworkSuggestionsManager wifiNetworkSuggestionsManager,
            @NonNull WifiHealthMonitor wifiHealthMonitor,
            @NonNull ThroughputPredictor throughputPredictor,
            @NonNull DeviceConfigFacade deviceConfigFacade,
            @NonNull ScanRequestProxy scanRequestProxy,
            @NonNull ExtendedWifiInfo wifiInfo,
            @NonNull WifiConnectivityManager wifiConnectivityManager,
            @NonNull BssidBlocklistMonitor bssidBlocklistMonitor,
            @NonNull ConnectionFailureNotifier connectionFailureNotifier,
            @NonNull NetworkCapabilities networkCapabilitiesFilter,
            @NonNull WifiNetworkFactory networkFactory,
            @NonNull UntrustedWifiNetworkFactory untrustedWifiNetworkFactory,
            @NonNull OemPaidWifiNetworkFactory oemPaidWifiNetworkFactory,
            @Nullable OemPrivateWifiNetworkFactory oemPrivateWifiNetworkFactory,
            @NonNull WifiLastResortWatchdog wifiLastResortWatchdog,
            @NonNull WakeupController wakeupController,
            @NonNull WifiLockManager wifiLockManager,
            @NonNull SelfRecovery selfRecovery,
            @NonNull FrameworkFacade facade,
            @NonNull Looper looper,
            @NonNull WifiCountryCode countryCode,
            @NonNull WifiNative wifiNative,
            @NonNull WrongPasswordNotifier wrongPasswordNotifier,
            @NonNull WifiTrafficPoller wifiTrafficPoller,
            @NonNull LinkProbeManager linkProbeManager,
            long id,
            @NonNull BatteryStatsManager batteryStatsManager,
            @NonNull SupplicantStateTracker supplicantStateTracker,
            @NonNull MboOceController mboOceController,
            @NonNull WifiCarrierInfoManager wifiCarrierInfoManager,
            @NonNull EapFailureNotifier eapFailureNotifier,
            @NonNull SimRequiredNotifier simRequiredNotifier,
            @NonNull WifiScoreReport wifiScoreReport,
            @NonNull WifiP2pConnection wifiP2pConnection,
            @NonNull WifiGlobals wifiGlobals,
            @NonNull String ifaceName,
            @NonNull ConcreteClientModeManager clientModeManager,
            boolean verboseLoggingEnabled) {
        super(TAG, looper);
        mWifiMetrics = wifiMetrics;
        mClock = clock;
        mWifiScoreCard = wifiScoreCard;
        mContext = context;
        mFacade = facade;
        mWifiNative = wifiNative;
        mWrongPasswordNotifier = wrongPasswordNotifier;
        mId = id;
        mEapFailureNotifier = eapFailureNotifier;
        mSimRequiredNotifier = simRequiredNotifier;
        mWifiTrafficPoller = wifiTrafficPoller;
        mLinkProbeManager = linkProbeManager;
        mMboOceController = mboOceController;
        mWifiCarrierInfoManager = wifiCarrierInfoManager;
        mNetworkAgentState = DetailedState.DISCONNECTED;

        mBatteryStatsManager = batteryStatsManager;
        mWifiStateTracker = wifiStateTracker;

        mWifiPermissionsUtil = wifiPermissionsUtil;
        mWifiConfigManager = wifiConfigManager;

        mPasspointManager = passpointManager;

        mWifiMonitor = wifiMonitor;
        mWifiDiagnostics = wifiDiagnostics;
        mWifiDataStall = wifiDataStall;
        mThroughputPredictor = throughputPredictor;
        mDeviceConfigFacade = deviceConfigFacade;

        mWifiInfo = wifiInfo;
        mSupplicantStateTracker = supplicantStateTracker;
        mWifiConnectivityManager = wifiConnectivityManager;
        mBssidBlocklistMonitor = bssidBlocklistMonitor;
        mConnectionFailureNotifier = connectionFailureNotifier;

        mLinkProperties = new LinkProperties();
        mMcastLockManagerFilterController = new McastLockManagerFilterController();
        mActivityManager = context.getSystemService(ActivityManager.class);

        mLastBssid = null;
        mLastNetworkId = WifiConfiguration.INVALID_NETWORK_ID;
        mLastSubId = SubscriptionManager.INVALID_SUBSCRIPTION_ID;
        mLastSimBasedConnectionCarrierName = null;
        mLastSignalLevel = -1;

        mCountryCode = countryCode;
        mScoringParams = scoringParams;
        mWifiThreadRunner = wifiThreadRunner;
        mScanRequestProxy = scanRequestProxy;
        mWifiScoreReport = wifiScoreReport;

        mNetworkCapabilitiesFilter = networkCapabilitiesFilter;
        mNetworkFactory = networkFactory;

        mUntrustedNetworkFactory = untrustedWifiNetworkFactory;
        mOemPaidWifiNetworkFactory = oemPaidWifiNetworkFactory;
        mOemPrivateWifiNetworkFactory = oemPrivateWifiNetworkFactory;

        mWifiLastResortWatchdog = wifiLastResortWatchdog;
        mWakeupController = wakeupController;
        mWifiLockManager = wifiLockManager;
        mSelfRecovery = selfRecovery;

        mWifiNetworkSuggestionsManager = wifiNetworkSuggestionsManager;
        mWifiHealthMonitor = wifiHealthMonitor;
        mWifiP2pConnection = wifiP2pConnection;
        mWifiGlobals = wifiGlobals;

        mInterfaceName = ifaceName;
        mClientModeManager = clientModeManager;
        updateInterfaceCapabilities();

        PowerManager powerManager = (PowerManager) mContext.getSystemService(Context.POWER_SERVICE);

        mSuspendWakeLock = powerManager.newWakeLock(PowerManager.PARTIAL_WAKE_LOCK, "WifiSuspend");
        mSuspendWakeLock.setReferenceCounted(false);

        mOnNetworkUpdateListener = new OnNetworkUpdateListener();
        mWifiConfigManager.addOnNetworkUpdateListener(mOnNetworkUpdateListener);

        enableVerboseLogging(verboseLoggingEnabled);

        mDisconnectOnlyOnInitialIpReachability = SystemProperties
                .get("persist.vendor.wifi.enableIpReachabilityMonitorPeriod", "1")
                .equals("1");


        addState(mConnectableState); {
            addState(mConnectingOrConnectedState, mConnectableState); {
                addState(mL2ConnectingState, mConnectingOrConnectedState);
                addState(mL2ConnectedState, mConnectingOrConnectedState); {
                    addState(mL3ProvisioningState, mL2ConnectedState);
                    addState(mL3ConnectedState, mL2ConnectedState);
                    addState(mRoamingState, mL2ConnectedState);
                }
            }
            addState(mDisconnectedState, mConnectableState);
        }

        setInitialState(mDisconnectedState);

        setLogRecSize(NUM_LOG_RECS_NORMAL);
        setLogOnlyTransitions(false);

        // Start the StateMachine
        start();
    }

    private static final int[] WIFI_MONITOR_EVENTS = {
            WifiMonitor.TARGET_BSSID_EVENT,
            WifiMonitor.ASSOCIATED_BSSID_EVENT,
            WifiMonitor.ANQP_DONE_EVENT,
            WifiMonitor.ASSOCIATION_REJECTION_EVENT,
            WifiMonitor.AUTHENTICATION_FAILURE_EVENT,
            WifiMonitor.GAS_QUERY_DONE_EVENT,
            WifiMonitor.GAS_QUERY_START_EVENT,
            WifiMonitor.HS20_REMEDIATION_EVENT,
            WifiMonitor.HS20_DEAUTH_IMMINENT_EVENT,
            WifiMonitor.HS20_TERMS_AND_CONDITIONS_ACCEPTANCE_REQUIRED_EVENT,
            WifiMonitor.NETWORK_CONNECTION_EVENT,
            WifiMonitor.NETWORK_DISCONNECTION_EVENT,
            WifiMonitor.RX_HS20_ANQP_ICON_EVENT,
            WifiMonitor.SUPPLICANT_STATE_CHANGE_EVENT,
            WifiMonitor.SUP_REQUEST_IDENTITY,
            WifiMonitor.SUP_REQUEST_SIM_AUTH,
            WifiMonitor.MBO_OCE_BSS_TM_HANDLING_DONE,
            WifiMonitor.DPP_EVENT,
    };

    private void registerForWifiMonitorEvents()  {
        for (int event : WIFI_MONITOR_EVENTS) {
            mWifiMonitor.registerHandler(mInterfaceName, event, getHandler());
        }

        mWifiMetrics.registerForWifiMonitorEvents(mInterfaceName);
        mWifiLastResortWatchdog.registerForWifiMonitorEvents(mInterfaceName);
    }

    private void deregisterForWifiMonitorEvents()  {
        for (int event : WIFI_MONITOR_EVENTS) {
            mWifiMonitor.deregisterHandler(mInterfaceName, event, getHandler());
        }

        mWifiMetrics.deregisterForWifiMonitorEvents(mInterfaceName);
        mWifiLastResortWatchdog.deregisterForWifiMonitorEvents(mInterfaceName);
    }

    private static boolean isValidBssid(String bssidStr) {
        try {
            MacAddress bssid = MacAddress.fromString(bssidStr);
            return !bssid.equals(WifiManager.ALL_ZEROS_MAC_ADDRESS);
        } catch (IllegalArgumentException e) {
            return false;
        }
    }

    private void setMulticastFilter(boolean enabled) {
        if (mIpClient != null) {
            mIpClient.setMulticastFilter(enabled);
        }
    }

    /**
     * Class to implement the MulticastLockManager.FilterController callback.
     */
    class McastLockManagerFilterController implements WifiMulticastLockManager.FilterController {
        /**
         * Start filtering Multicast v4 packets
         */
        public void startFilteringMulticastPackets() {
            setMulticastFilter(true);
        }

        /**
         * Stop filtering Multicast v4 packets
         */
        public void stopFilteringMulticastPackets() {
            setMulticastFilter(false);
        }
    }

    class IpClientCallbacksImpl extends IpClientCallbacks {
        private final ConditionVariable mWaitForCreationCv = new ConditionVariable(false);
        private final ConditionVariable mWaitForStopCv = new ConditionVariable(false);

        @Override
        public void onIpClientCreated(IIpClient ipClient) {
            mIpClient = new IpClientManager(ipClient, getName());
            mWaitForCreationCv.open();
        }

        @Override
        public void onPreDhcpAction() {
            sendMessage(CMD_PRE_DHCP_ACTION);
        }

        @Override
        public void onPostDhcpAction() {
            sendMessage(CMD_POST_DHCP_ACTION);
        }

        @Override
        public void onNewDhcpResults(DhcpResultsParcelable dhcpResults) {
            if (dhcpResults != null) {
                sendMessage(CMD_IPV4_PROVISIONING_SUCCESS, dhcpResults);
            } else {
                sendMessage(CMD_IPV4_PROVISIONING_FAILURE);
            }
        }

        @Override
        public void onProvisioningSuccess(LinkProperties newLp) {
            mWifiMetrics.logStaEvent(mInterfaceName, StaEvent.TYPE_CMD_IP_CONFIGURATION_SUCCESSFUL);
            sendMessage(CMD_UPDATE_LINKPROPERTIES, newLp);
            sendMessage(CMD_IP_CONFIGURATION_SUCCESSFUL);
        }

        @Override
        public void onProvisioningFailure(LinkProperties newLp) {
            mWifiMetrics.logStaEvent(mInterfaceName, StaEvent.TYPE_CMD_IP_CONFIGURATION_LOST);
            sendMessage(CMD_IP_CONFIGURATION_LOST);
        }

        @Override
        public void onLinkPropertiesChange(LinkProperties newLp) {
            sendMessage(CMD_UPDATE_LINKPROPERTIES, newLp);
        }

        @Override
        public void onReachabilityLost(String logMsg) {
            mWifiMetrics.logStaEvent(mInterfaceName, StaEvent.TYPE_CMD_IP_REACHABILITY_LOST);
            sendMessage(CMD_IP_REACHABILITY_LOST, logMsg);
        }

        @Override
        public void installPacketFilter(byte[] filter) {
            sendMessage(CMD_INSTALL_PACKET_FILTER, filter);
        }

        @Override
        public void startReadPacketFilter() {
            sendMessage(CMD_READ_PACKET_FILTER);
        }

        @Override
        public void setFallbackMulticastFilter(boolean enabled) {
            sendMessage(CMD_SET_FALLBACK_PACKET_FILTERING, enabled);
        }

        @Override
        public void setNeighborDiscoveryOffload(boolean enabled) {
            sendMessage(CMD_CONFIG_ND_OFFLOAD, (enabled ? 1 : 0));
        }

        @Override
        public void onPreconnectionStart(List<Layer2PacketParcelable> packets) {
            sendMessage(CMD_START_FILS_CONNECTION, 0, 0, packets);
        }

        @Override
        public void onQuit() {
            mWaitForStopCv.open();
        }

        boolean awaitCreation() {
            return mWaitForCreationCv.block(IPCLIENT_STARTUP_TIMEOUT_MS);
        }

        boolean awaitShutdown() {
            return mWaitForStopCv.block(IPCLIENT_SHUTDOWN_TIMEOUT_MS);
        }
    }

    private void stopIpClient() {
        // TODO(b/157943924): Adding more log to debug the issue.
        Log.v(getTag(), "stopIpClient IpClientWithPreConnection: " + mIpClientWithPreConnection,
                new Throwable());
        if (mIpClient != null) {
            if (mIpClientWithPreConnection) {
                mIpClient.notifyPreconnectionComplete(false);
            }
            mIpClient.stop();
        }
	mIpClientWithPreConnection = false;
	mSentHLPs = false;
    }

    public void setTrafficPoller(WifiTrafficPoller trafficPoller) {
        mTrafficPoller = trafficPoller;
        if (mTrafficPoller != null) {
            mTrafficPoller.setInterface(mDataInterfaceName);
        }
    }

    private void stopDhcpSetup() {
        /* Restore power save and suspend optimizations */
        handlePostDhcpSetup();
        stopIpClient();
    }

    /**
     * Listener for config manager network config related events.
     * TODO (b/117601161) : Move some of the existing handling in WifiConnectivityManager's listener
     * for the same events.
     */
    private class OnNetworkUpdateListener implements
            WifiConfigManager.OnNetworkUpdateListener {
        @Override
        public void onNetworkAdded(WifiConfiguration config) { }

        @Override
        public void onNetworkEnabled(WifiConfiguration config) { }

        @Override
        public void onNetworkRemoved(WifiConfiguration config) {
            // The current connected or connecting network has been removed, trigger a disconnect.
            if (config.networkId == mTargetNetworkId || config.networkId == mLastNetworkId) {
                // Disconnect and let autojoin reselect a new network
                sendMessage(CMD_DISCONNECT);
            }
            mWifiNative.removeNetworkCachedData(config.networkId);
        }

        @Override
        public void onNetworkUpdated(WifiConfiguration newConfig, WifiConfiguration oldConfig) {
            // Clear invalid cached data.
            mWifiNative.removeNetworkCachedData(oldConfig.networkId);

            if (WifiConfigurationUtil.hasCredentialChanged(oldConfig, newConfig)) {
                mBssidBlocklistMonitor.handleNetworkRemoved(newConfig.SSID);
            }

            // Check if user/app change meteredOverride for connected network.
            if (newConfig.networkId != mLastNetworkId
                    || newConfig.meteredOverride == oldConfig.meteredOverride) {
                // nothing to do.
                return;
            }
            boolean isMetered = WifiConfiguration.isMetered(newConfig, mWifiInfo);
            boolean wasMetered = WifiConfiguration.isMetered(oldConfig, mWifiInfo);
            if (isMetered == wasMetered) {
                // no meteredness change, nothing to do.
                if (mVerboseLoggingEnabled) {
                    Log.v(getTag(), "User/app changed meteredOverride, "
                            + "but no change in meteredness");
                }
                return;
            }
            // If unmetered->metered trigger a disconnect.
            // If metered->unmetered update capabilities.
            if (isMetered) {
                Log.w(getTag(), "Network marked metered, triggering disconnect");
                sendMessage(CMD_DISCONNECT);
            } else {
                Log.i(getTag(), "Network marked unmetered, triggering capabilities update");
                updateCapabilities(newConfig);
            }
        }

        @Override
        public void onNetworkTemporarilyDisabled(WifiConfiguration config, int disableReason) {
            if (disableReason == DISABLED_NO_INTERNET_TEMPORARY) return;
            if (config.networkId == mTargetNetworkId || config.networkId == mLastNetworkId) {
                // Disconnect and let autojoin reselect a new network
                sendMessage(CMD_DISCONNECT);
            }

        }

        @Override
        public void onNetworkPermanentlyDisabled(WifiConfiguration config, int disableReason) {
            // For DISABLED_NO_INTERNET_PERMANENT we do not need to remove the network
            // because supplicant won't be trying to reconnect. If this is due to a
            // preventAutomaticReconnect request from ConnectivityService, that service
            // will disconnect as appropriate.
            if (disableReason == DISABLED_NO_INTERNET_PERMANENT) return;
            if (config.networkId == mTargetNetworkId || config.networkId == mLastNetworkId) {
                // Disconnect and let autojoin reselect a new network
                sendMessage(CMD_DISCONNECT);
            }
        }
    }

    /**
     * Method to update logging level in wifi service related classes.
     *
     * @param verbose int logging level to use
     */
    public void enableVerboseLogging(boolean verbose) {
        if (verbose) {
            mVerboseLoggingEnabled = true;
            setLogRecSize(mActivityManager.isLowRamDevice()
                    ? NUM_LOG_RECS_VERBOSE_LOW_MEMORY : NUM_LOG_RECS_VERBOSE);
        } else {
            mVerboseLoggingEnabled = false;
            setLogRecSize(NUM_LOG_RECS_NORMAL);
        }

        mWifiScoreReport.enableVerboseLogging(mVerboseLoggingEnabled);
        mSupplicantStateTracker.enableVerboseLogging(mVerboseLoggingEnabled);
    }

    private void updateDataInterface() {
        String dataInterfaceName = mWifiNative.getFstDataInterfaceName();
        if (TextUtils.isEmpty(dataInterfaceName)) {
            dataInterfaceName = mInterfaceName;
        }
        mDataInterfaceName = dataInterfaceName;

        if (mIpClient != null) {
            mIpClient.shutdown();
            // Block to make sure IpClient has really shut down, lest cleanup
            // race with, say, bringup code over in tethering.
            mIpClientCallbacks.awaitShutdown();
        }

        mIpClientCallbacks = new IpClientCallbacksImpl();
        mFacade.makeIpClient(mContext, mDataInterfaceName, mIpClientCallbacks);
        if (!mIpClientCallbacks.awaitCreation()) {
            Log.wtf(getName(), "Timeout waiting for IpClient");
        }

        setMulticastFilter(true);

        if (mTrafficPoller != null) {
            mTrafficPoller.setInterface(mDataInterfaceName);
        }
    }

    /**
     * Initiates connection to a network specified by the user/app. This method checks if the
     * requesting app holds the NETWORK_SETTINGS permission.
     *
     * @param netId Id network to initiate connection.
     * @param uid UID of the app requesting the connection.
     * @param forceReconnect Whether to force a connection even if we're connected to the same
     *                       network currently.
     */
    private void connectToUserSelectNetwork(int netId, int uid, boolean forceReconnect) {
        logd("connectToUserSelectNetwork netId " + netId + ", uid " + uid
                + ", forceReconnect = " + forceReconnect);
        if (!forceReconnect && (mLastNetworkId == netId || mTargetNetworkId == netId)) {
            // We're already connecting/connected to the user specified network, don't trigger a
            // reconnection unless it was forced.
            logi("connectToUserSelectNetwork already connecting/connected=" + netId);
        } else {
            mWifiConnectivityManager.prepareForForcedConnection(netId);
            if (uid == Process.SYSTEM_UID) {
                mWifiMetrics.setNominatorForNetwork(netId,
                        WifiMetricsProto.ConnectionEvent.NOMINATOR_MANUAL);
            }
            startConnectToNetwork(netId, uid, SUPPLICANT_BSSID_ANY);
        }
    }

    /**
     * ******************************************************
     * Methods exposed for public use
     * ******************************************************
     */

    /**
     * Retrieve a Messenger for the ClientModeImpl Handler
     *
     * @return Messenger
     */
    public Messenger getMessenger() {
        return new Messenger(getHandler());
    }

    // For debugging, keep track of last message status handling
    // TODO, find an equivalent mechanism as part of parent class
    private static final int MESSAGE_HANDLING_STATUS_PROCESSED = 2;
    private static final int MESSAGE_HANDLING_STATUS_OK = 1;
    private static final int MESSAGE_HANDLING_STATUS_UNKNOWN = 0;
    private static final int MESSAGE_HANDLING_STATUS_REFUSED = -1;
    private static final int MESSAGE_HANDLING_STATUS_FAIL = -2;
    private static final int MESSAGE_HANDLING_STATUS_OBSOLETE = -3;
    private static final int MESSAGE_HANDLING_STATUS_DEFERRED = -4;
    private static final int MESSAGE_HANDLING_STATUS_DISCARD = -5;
    private static final int MESSAGE_HANDLING_STATUS_LOOPED = -6;
    private static final int MESSAGE_HANDLING_STATUS_HANDLING_ERROR = -7;

    private int mMessageHandlingStatus = 0;

    private int mOnTime = 0;
    private int mTxTime = 0;
    private int mRxTime = 0;

    private int mOnTimeScreenStateChange = 0;
    private long mLastOntimeReportTimeStamp = 0;
    private long mLastScreenStateChangeTimeStamp = 0;
    private int mOnTimeLastReport = 0;
    private int mTxTimeLastReport = 0;
    private int mRxTimeLastReport = 0;

    private WifiLinkLayerStats mLastLinkLayerStats;
    private long mLastLinkLayerStatsUpdate = 0;

    String reportOnTime() {
        long now = mClock.getWallClockMillis();
        StringBuilder sb = new StringBuilder();
        // Report stats since last report
        int on = mOnTime - mOnTimeLastReport;
        mOnTimeLastReport = mOnTime;
        int tx = mTxTime - mTxTimeLastReport;
        mTxTimeLastReport = mTxTime;
        int rx = mRxTime - mRxTimeLastReport;
        mRxTimeLastReport = mRxTime;
        int period = (int) (now - mLastOntimeReportTimeStamp);
        mLastOntimeReportTimeStamp = now;
        sb.append(String.format("[on:%d tx:%d rx:%d period:%d]", on, tx, rx, period));
        // Report stats since Screen State Changed
        on = mOnTime - mOnTimeScreenStateChange;
        period = (int) (now - mLastScreenStateChangeTimeStamp);
        sb.append(String.format(" from screen [on:%d period:%d]", on, period));
        return sb.toString();
    }

    public WifiLinkLayerStats getWifiLinkLayerStats() {
        if (mInterfaceName == null) {
            loge("getWifiLinkLayerStats called without an interface");
            return null;
        }
        mLastLinkLayerStatsUpdate = mClock.getWallClockMillis();
        WifiLinkLayerStats stats = mWifiNative.getWifiLinkLayerStats(mInterfaceName);
        if (stats != null) {
            mOnTime = stats.on_time;
            mTxTime = stats.tx_time;
            mRxTime = stats.rx_time;
            mRunningBeaconCount = stats.beacon_rx;
            mWifiInfo.updatePacketRates(stats, mLastLinkLayerStatsUpdate);
        } else {
            long mTxPkts = mFacade.getTxPackets(mDataInterfaceName);
            long mRxPkts = mFacade.getRxPackets(mDataInterfaceName);
            mWifiInfo.updatePacketRates(mTxPkts, mRxPkts, mLastLinkLayerStatsUpdate);
        }
        return stats;
    }

    /**
     * Update interface capabilities
     * This method is used to update some of interface capabilities defined in overlay
     *
     * @param ifaceName name of interface to update
     */
    private void updateInterfaceCapabilities() {
        DeviceWiphyCapabilities cap = getDeviceWiphyCapabilities();
        if (cap != null) {
            // Some devices don't have support of 11ax indicated by the chip,
            // so an override config value is used
            if (mContext.getResources().getBoolean(R.bool.config_wifi11axSupportOverride)) {
                cap.setWifiStandardSupport(ScanResult.WIFI_STANDARD_11AX, true);
            }

            mWifiNative.setDeviceWiphyCapabilities(mInterfaceName, cap);
        }
    }

    @Override
    public DeviceWiphyCapabilities getDeviceWiphyCapabilities() {
        return mWifiNative.getDeviceWiphyCapabilities(mInterfaceName);
    }

    /**
     * Check if a Wi-Fi standard is supported
     *
     * @param standard A value from {@link ScanResult}'s {@code WIFI_STANDARD_}
     * @return {@code true} if standard is supported, {@code false} otherwise.
     */
    public boolean isWifiStandardSupported(@WifiStandard int standard) {
        return mWifiNative.isWifiStandardSupported(mInterfaceName, standard);
    }

    private byte[] getDstMacForKeepalive(KeepalivePacketData packetData)
            throws InvalidPacketException {
        try {
            InetAddress gateway = NetUtils.selectBestRoute(
                    mLinkProperties.getRoutes(), packetData.getDstAddress()).getGateway();
            String dstMacStr = macAddressFromRoute(gateway.getHostAddress());
            return NativeUtil.macAddressToByteArray(dstMacStr);
        } catch (NullPointerException | IllegalArgumentException e) {
            throw new InvalidPacketException(InvalidPacketException.ERROR_INVALID_IP_ADDRESS);
        }
    }

    private static int getEtherProtoForKeepalive(KeepalivePacketData packetData)
            throws InvalidPacketException {
        if (packetData.getDstAddress() instanceof Inet4Address) {
            return OsConstants.ETH_P_IP;
        } else if (packetData.getDstAddress() instanceof Inet6Address) {
            return OsConstants.ETH_P_IPV6;
        } else {
            throw new InvalidPacketException(InvalidPacketException.ERROR_INVALID_IP_ADDRESS);
        }
    }

    private int startWifiIPPacketOffload(int slot, KeepalivePacketData packetData,
            int intervalSeconds) {
        byte[] packet = null;
        byte[] dstMac = null;
        int proto = 0;

        try {
            packet = packetData.getPacket();
            dstMac = getDstMacForKeepalive(packetData);
            proto = getEtherProtoForKeepalive(packetData);
        } catch (InvalidPacketException e) {
            return e.getError();
        }

        int ret = mWifiNative.startSendingOffloadedPacket(
                mInterfaceName, slot, dstMac, packet, proto, intervalSeconds * 1000);
        if (ret != 0) {
            loge("startWifiIPPacketOffload(" + slot + ", " + intervalSeconds
                    + "): hardware error " + ret);
            return SocketKeepalive.ERROR_HARDWARE_ERROR;
        } else {
            return SocketKeepalive.SUCCESS;
        }
    }

    private int stopWifiIPPacketOffload(int slot) {
        int ret = mWifiNative.stopSendingOffloadedPacket(mInterfaceName, slot);
        if (ret != 0) {
            loge("stopWifiIPPacketOffload(" + slot + "): hardware error " + ret);
            return SocketKeepalive.ERROR_HARDWARE_ERROR;
        } else {
            return SocketKeepalive.SUCCESS;
        }
    }

    private int startRssiMonitoringOffload(byte maxRssi, byte minRssi,
            WifiNative.WifiRssiEventHandler rssiHandler) {
        return mWifiNative.startRssiMonitoring(mInterfaceName, maxRssi, minRssi, rssiHandler);
    }

    private int stopRssiMonitoringOffload() {
        return mWifiNative.stopRssiMonitoring(mInterfaceName);
    }

    @Override
    public boolean isConnected() {
        return getCurrentState() == mL3ConnectedState;
    }

    @Override
    public boolean isConnecting() {
        IState state = getCurrentState();
        return state == mL2ConnectingState || state == mL2ConnectedState
                || state == mL3ProvisioningState;
    }

    @Override
    public boolean isRoaming() {
        return getCurrentState() == mRoamingState;
    }

    @Override
    public boolean isDisconnected() {
        return getCurrentState() == mDisconnectedState;
    }

    /**
     * Method checking if supplicant is in a transient state
     *
     * @return boolean true if in transient state
     */
    public boolean isSupplicantTransientState() {
        SupplicantState supplicantState = mWifiInfo.getSupplicantState();
        if (supplicantState == SupplicantState.ASSOCIATING
                || supplicantState == SupplicantState.AUTHENTICATING
                || supplicantState == SupplicantState.FOUR_WAY_HANDSHAKE
                || supplicantState == SupplicantState.GROUP_HANDSHAKE) {

            if (mVerboseLoggingEnabled) {
                Log.d(getTag(), "Supplicant is under transient state: " + supplicantState);
            }
            return true;
        } else {
            if (mVerboseLoggingEnabled) {
                Log.d(getTag(), "Supplicant is under steady state: " + supplicantState);
            }
        }

        return false;
    }

    /**
     * Get status information for the current connection, if any.
     * Note: This call is synchronized and hence safe to call from any thread (if called from wifi
     * thread, will execute synchronously).
     *
     * @return a {@link WifiInfo} object containing information about the current connection
     */
    @Override
    public WifiInfo syncRequestConnectionInfo() {
        return mWifiThreadRunner.call(() -> new WifiInfo(mWifiInfo), new WifiInfo());
    }

    /**
     * Blocking call to get the current DHCP results
     *
     * @return DhcpResultsParcelable current results
     */
    @NonNull
    public DhcpResultsParcelable syncGetDhcpResultsParcelable() {
        synchronized (mDhcpResultsParcelableLock) {
            return mDhcpResultsParcelable;
        }
    }

    /**
     * When the underlying interface is destroyed, we must immediately tell connectivity service to
     * mark network agent as disconnected and stop the ip client.
     */
    public void handleIfaceDestroyed() {
        handleNetworkDisconnect(false,
                WifiStatsLog.WIFI_DISCONNECT_REPORTED__FAILURE_CODE__IFACE_DESTROYED);
    }

    /** Stop this ClientModeImpl. Do not interact with ClientModeImpl after it has been stopped. */
    public void stop() {
        mSupplicantStateTracker.stop();
        mWifiScoreCard.noteWifiDisabled(mWifiInfo);
        // capture StateMachine LogRecs since we will lose them after we call quitNow()
        // This is used for debugging.
        mObituary = new StateMachineObituary(this);

        // quit discarding all unprocessed messages - this is to preserve the legacy behavior of
        // using sendMessageAtFrontOfQueue(CMD_SET_OPERATIONAL_MODE) which would force a state
        // transition immediately
        quitNow();

        mWifiConfigManager.removeOnNetworkUpdateListener(mOnNetworkUpdateListener);
    }

    private void checkAbnormalConnectionFailureAndTakeBugReport(String ssid) {
        if (mDeviceConfigFacade.isAbnormalConnectionFailureBugreportEnabled()) {
            int reasonCode = mWifiScoreCard.detectAbnormalConnectionFailure(ssid);
            if (reasonCode != WifiHealthMonitor.REASON_NO_FAILURE) {
                String bugTitle = "Wi-Fi BugReport";
                String bugDetail = "Detect abnormal "
                        + WifiHealthMonitor.FAILURE_REASON_NAME[reasonCode];
                mWifiDiagnostics.takeBugReport(bugTitle, bugDetail);
            }
        }
    }

    private void checkAbnormalDisconnectionAndTakeBugReport() {
        if (mDeviceConfigFacade.isAbnormalDisconnectionBugreportEnabled()) {
            int reasonCode = mWifiScoreCard.detectAbnormalDisconnection();
            if (reasonCode != WifiHealthMonitor.REASON_NO_FAILURE) {
                String bugTitle = "Wi-Fi BugReport";
                String bugDetail = "Detect abnormal "
                        + WifiHealthMonitor.FAILURE_REASON_NAME[reasonCode];
                mWifiDiagnostics.takeBugReport(bugTitle, bugDetail);
            }
        }
    }

    /**
     * Retrieve the WifiMulticastLockManager.FilterController callback for registration.
     */
    public WifiMulticastLockManager.FilterController getMcastLockManagerFilterController() {
        return mMcastLockManagerFilterController;
    }

    /**
     * Blocking method to retrieve the passpoint icon.
     *
     * @param bssid representation of the bssid as a long
     * @param fileName name of the file
     *
     * @return boolean returning the result of the call
     */
    public boolean syncQueryPasspointIcon(long bssid, String fileName) {
        return mWifiThreadRunner.call(
                () -> mPasspointManager.queryPasspointIcon(bssid, fileName), false);
    }

    @Override
    public boolean requestAnqp(String bssid, Set<Integer> anqpIds, Set<Integer> hs20Subtypes) {
        return mWifiNative.requestAnqp(mInterfaceName, bssid, anqpIds, hs20Subtypes);
    }

    @Override
    public boolean requestVenueUrlAnqp(String bssid) {
        return mWifiNative.requestVenueUrlAnqp(mInterfaceName, bssid);
    }

    @Override
    public boolean requestIcon(String bssid, String fileName) {
        return mWifiNative.requestIcon(mInterfaceName, bssid, fileName);
    }

    /**
     * Disconnect from Access Point
     */
    public void disconnect() {
        sendMessage(CMD_DISCONNECT);
    }

    /**
     * Initiate a reconnection to AP
     */
    public void reconnect(WorkSource workSource) {
        sendMessage(CMD_RECONNECT, workSource);
    }

    /**
     * Initiate a re-association to AP
     */
    public void reassociate() {
        sendMessage(CMD_REASSOCIATE);
    }

    /**
     * Start subscription provisioning synchronously
     *
     * @param provider {@link OsuProvider} the provider to provision with
     * @param callback {@link IProvisioningCallback} callback for provisioning status
     * @return boolean true indicates provisioning was started, false otherwise
     */
    public boolean syncStartSubscriptionProvisioning(int callingUid, OsuProvider provider,
            IProvisioningCallback callback) {
        return mWifiThreadRunner.call(
                () -> mPasspointManager.startSubscriptionProvisioning(
                        callingUid, provider, callback), false);
    }

    /**
     * Get the supported feature set synchronously
     */
    public long getSupportedFeatures() {
        return mWifiNative.getSupportedFeatureSet(mInterfaceName);
    }

    /**
     * Method to enable/disable RSSI polling
     * @param enabled boolean idicating if polling should start
     */
    @VisibleForTesting
    void enableRssiPolling(boolean enabled) {
        sendMessage(CMD_ENABLE_RSSI_POLL, enabled ? 1 : 0, 0);
    }

    /**
     * reset cached SIM credential data
     */
    public void resetSimAuthNetworks(@ResetSimReason int resetReason) {
        sendMessage(CMD_RESET_SIM_NETWORKS, resetReason);
    }

    /**
     * Should only be used internally.
     * External callers should use {@link #syncGetCurrentNetwork()}.
     */
    private Network getCurrentNetwork() {
        if (mNetworkAgent != null) {
            return mNetworkAgent.getNetwork();
        } else {
            return null;
        }
    }

    /**
     * Get Network object of currently connected wifi network, or null if not connected.
     * @return Network object of current wifi network
     */
    public Network syncGetCurrentNetwork() {
        return mWifiThreadRunner.call(
                () -> {
                    if (getCurrentState() == mL3ConnectedState
                            || getCurrentState() == mRoamingState) {
                        return getCurrentNetwork();
                    }
                    return null;
                }, null);
    }

    /**
     * Enable TDLS for a specific MAC address
     */
    public void enableTdls(String remoteMacAddress, boolean enable) {
        int enabler = enable ? 1 : 0;
        sendMessage(CMD_ENABLE_TDLS, enabler, 0, remoteMacAddress);
    }

    /** Send a message indicating bluetooth connection state changed, e.g. connected/disconnected */
    public void onBluetoothConnectionStateChanged() {
        sendMessage(CMD_BLUETOOTH_CONNECTION_STATE_CHANGE);
    }

    /**
     * Trigger dump on the class IpClient object.
     */
    public void dumpIpClient(FileDescriptor fd, PrintWriter pw, String[] args) {
        if (mIpClient != null) {
            // All dumpIpClient does is print this log message.
            // TODO: consider deleting this, since it's not useful.
            pw.println("IpClient logs have moved to dumpsys network_stack");
        }
    }

    private static String dhcpResultsParcelableToString(DhcpResultsParcelable dhcpResults) {
        return new StringBuilder()
                .append("baseConfiguration ").append(dhcpResults.baseConfiguration)
                .append("leaseDuration ").append(dhcpResults.leaseDuration)
                .append("mtu ").append(dhcpResults.mtu)
                .append("serverAddress ").append(dhcpResults.serverAddress)
                .append("serverHostName ").append(dhcpResults.serverHostName)
                .append("vendorInfo ").append(dhcpResults.vendorInfo)
                .toString();
    }

    @Override
    public void dump(FileDescriptor fd, PrintWriter pw, String[] args) {
        pw.println("Dump of ClientModeImpl id=" + mId);
        if (mObituary == null) {
            // StateMachine hasn't quit yet, dump `this` via StateMachineObituary's dump()
            // method for consistency with `else` branch.
            new StateMachineObituary(this).dump(fd, pw, args);
        } else {
            // StateMachine has quit and cleared all LogRecs.
            // Get them from the obituary instead.
            mObituary.dump(fd, pw, args);
        }
        mSupplicantStateTracker.dump(fd, pw, args);
        // Polls link layer stats and RSSI. This allows the stats to show up in
        // WifiScoreReport's dump() output when taking a bug report even if the screen is off.
        updateLinkLayerStatsRssiAndScoreReport();
        pw.println("mLinkProperties " + mLinkProperties);
        pw.println("mWifiInfo " + mWifiInfo);
        pw.println("mDhcpResultsParcelable "
                + dhcpResultsParcelableToString(mDhcpResultsParcelable));
        pw.println("mLastSignalLevel " + mLastSignalLevel);
        pw.println("mLastBssid " + mLastBssid);
        pw.println("mLastNetworkId " + mLastNetworkId);
        pw.println("mLastSubId " + mLastSubId);
        pw.println("mLastSimBasedConnectionCarrierName " + mLastSimBasedConnectionCarrierName);
        pw.println("mSuspendOptimizationsEnabled " + mContext.getResources().getBoolean(
                R.bool.config_wifiSuspendOptimizationsEnabled));
        pw.println("mSuspendOptNeedsDisabled " + mSuspendOptNeedsDisabled);
        dumpIpClient(fd, pw, args);
        mLinkProbeManager.dump(fd, pw, args);
        pw.println("WifiScoreReport:");
        mWifiScoreReport.dump(fd, pw, args);
        pw.println();
    }

    /**
     * ******************************************************
     * Internal private functions
     * ******************************************************
     */

    private void logStateAndMessage(Message message, State state) {
        mMessageHandlingStatus = 0;
        if (mVerboseLoggingEnabled) {
            logd(" " + state.getClass().getSimpleName() + " " + getLogRecString(message));
        }
    }

    @Override
    protected boolean recordLogRec(Message msg) {
        switch (msg.what) {
            case CMD_RSSI_POLL:
                return mVerboseLoggingEnabled;
            default:
                return true;
        }
    }

    /**
     * Return the additional string to be logged by LogRec, default
     *
     * @param msg that was processed
     * @return information to be logged as a String
     */
    @Override
    protected String getLogRecString(Message msg) {
        WifiConfiguration config;
        Long now;
        String report;
        String key;
        StringBuilder sb = new StringBuilder();
        sb.append("screen=").append(mScreenOn ? "on" : "off");
        if (mMessageHandlingStatus != MESSAGE_HANDLING_STATUS_UNKNOWN) {
            sb.append("(").append(mMessageHandlingStatus).append(")");
        }
        if (msg.sendingUid > 0 && msg.sendingUid != Process.WIFI_UID) {
            sb.append(" uid=" + msg.sendingUid);
        }
        switch (msg.what) {
            case WifiMonitor.SUPPLICANT_STATE_CHANGE_EVENT:
                sb.append(" ");
                sb.append(Integer.toString(msg.arg1));
                sb.append(" ");
                sb.append(Integer.toString(msg.arg2));
                StateChangeResult stateChangeResult = (StateChangeResult) msg.obj;
                if (stateChangeResult != null) {
                    sb.append(stateChangeResult.toString());
                }
                break;
            case CMD_CONNECT_NETWORK:
            case CMD_SAVE_NETWORK: {
                ConnectNetworkMessage cnm = (ConnectNetworkMessage) msg.obj;
                sb.append(" ");
                sb.append(cnm.result.getNetworkId());
                config = mWifiConfigManager.getConfiguredNetwork(cnm.result.getNetworkId());
                if (config != null) {
                    sb.append(" ").append(config.getProfileKey());
                    sb.append(" nid=").append(config.networkId);
                    if (config.hiddenSSID) {
                        sb.append(" hidden");
                    }
                    if (config.preSharedKey != null
                            && !config.preSharedKey.equals("*")) {
                        sb.append(" hasPSK");
                    }
                    if (config.ephemeral) {
                        sb.append(" ephemeral");
                    }
                    sb.append(" cuid=").append(config.creatorUid);
                    sb.append(" suid=").append(config.lastUpdateUid);
                }
                break;
            }
            case WifiMonitor.ASSOCIATION_REJECTION_EVENT:
                if (msg.obj != null) {
                    sb.append(" ").append((AssocRejectEventInfo) msg.obj);
                }
                break;
            case WifiMonitor.NETWORK_CONNECTION_EVENT:
                sb.append(" ");
                sb.append(Integer.toString(msg.arg1));
                sb.append(" ");
                sb.append(Integer.toString(msg.arg2));
                sb.append(" ").append(mLastBssid);
                sb.append(" nid=").append(mLastNetworkId);
                config = getConnectedWifiConfigurationInternal();
                if (config != null) {
                    sb.append(" ").append(config.getProfileKey());
                }
                key = mWifiConfigManager.getLastSelectedNetworkConfigKey();
                if (key != null) {
                    sb.append(" last=").append(key);
                }
                break;
            case WifiMonitor.TARGET_BSSID_EVENT:
            case WifiMonitor.ASSOCIATED_BSSID_EVENT:
                sb.append(" ");
                sb.append(Integer.toString(msg.arg1));
                sb.append(" ");
                sb.append(Integer.toString(msg.arg2));
                if (msg.obj != null) {
                    sb.append(" BSSID=").append((String) msg.obj);
                }
                if (mTargetBssid != null) {
                    sb.append(" Target=").append(mTargetBssid);
                }
                sb.append(" roam=").append(Boolean.toString(mIsAutoRoaming));
                break;
            case WifiMonitor.NETWORK_DISCONNECTION_EVENT:
                if (msg.obj != null) {
                    sb.append(" ").append((DisconnectEventInfo) msg.obj);
                }
                if (mLastBssid != null) {
                    sb.append(" lastbssid=").append(mLastBssid);
                }
                if (mWifiInfo.getFrequency() != -1) {
                    sb.append(" freq=").append(mWifiInfo.getFrequency());
                    sb.append(" rssi=").append(mWifiInfo.getRssi());
                }
                break;
            case CMD_RSSI_POLL:
            case CMD_ONESHOT_RSSI_POLL:
            case CMD_UNWANTED_NETWORK:
                sb.append(" ");
                sb.append(Integer.toString(msg.arg1));
                sb.append(" ");
                sb.append(Integer.toString(msg.arg2));
                if (mWifiInfo.getSSID() != null) {
                    if (mWifiInfo.getSSID() != null) {
                        sb.append(" ").append(mWifiInfo.getSSID());
                    }
                }
                if (mWifiInfo.getBSSID() != null) {
                    sb.append(" ").append(mWifiInfo.getBSSID());
                }
                sb.append(" rssi=").append(mWifiInfo.getRssi());
                sb.append(" f=").append(mWifiInfo.getFrequency());
                sb.append(" sc=").append(mWifiInfo.getScore());
                sb.append(" link=").append(mWifiInfo.getLinkSpeed());
                sb.append(String.format(" tx=%.1f,", mWifiInfo.getSuccessfulTxPacketsPerSecond()));
                sb.append(String.format(" %.1f,", mWifiInfo.getRetriedTxPacketsPerSecond()));
                sb.append(String.format(" %.1f ", mWifiInfo.getLostTxPacketsPerSecond()));
                sb.append(String.format(" rx=%.1f", mWifiInfo.getSuccessfulRxPacketsPerSecond()));
                sb.append(String.format(" bcn=%d", mRunningBeaconCount));
                report = reportOnTime();
                if (report != null) {
                    sb.append(" ").append(report);
                }
                sb.append(String.format(" score=%d", mWifiInfo.getScore()));
                break;
            case CMD_START_CONNECT:
                sb.append(" ");
                sb.append(Integer.toString(msg.arg1));
                sb.append(" ");
                sb.append(Integer.toString(msg.arg2));
                config = mWifiConfigManager.getConfiguredNetwork(msg.arg1);
                if (config != null) {
                    sb.append(" targetConfigKey=").append(config.getProfileKey());
                    sb.append(" BSSID=" + config.BSSID);
                }
                if (mTargetBssid != null) {
                    sb.append(" targetBssid=").append(mTargetBssid);
                }
                sb.append(" roam=").append(Boolean.toString(mIsAutoRoaming));
                config = getConnectedWifiConfigurationInternal();
                if (config != null) {
                    sb.append(" currentConfigKey=").append(config.getProfileKey());
                }
                break;
            case CMD_START_ROAM:
                sb.append(" ");
                sb.append(Integer.toString(msg.arg1));
                sb.append(" ");
                sb.append(Integer.toString(msg.arg2));
                String bssid = (String) msg.obj;
                sb.append(" bssid=").append(bssid);
                if (mTargetBssid != null) {
                    sb.append(" ").append(mTargetBssid);
                }
                sb.append(" roam=").append(Boolean.toString(mIsAutoRoaming));
                sb.append(" fail count=").append(Integer.toString(mRoamFailCount));
                break;
            case CMD_PRE_DHCP_ACTION:
                sb.append(" ");
                sb.append(Integer.toString(msg.arg1));
                sb.append(" ");
                sb.append(Integer.toString(msg.arg2));
                sb.append(" txpkts=").append(mWifiInfo.txSuccess);
                sb.append(",").append(mWifiInfo.txBad);
                sb.append(",").append(mWifiInfo.txRetries);
                break;
            case CMD_POST_DHCP_ACTION:
                if (mLinkProperties != null) {
                    sb.append(" ");
                    sb.append(getLinkPropertiesSummary(mLinkProperties));
                }
                break;
            case WifiP2pServiceImpl.P2P_CONNECTION_CHANGED:
                sb.append(" ");
                sb.append(Integer.toString(msg.arg1));
                sb.append(" ");
                sb.append(Integer.toString(msg.arg2));
                if (msg.obj != null) {
                    NetworkInfo info = (NetworkInfo) msg.obj;
                    NetworkInfo.State state = info.getState();
                    NetworkInfo.DetailedState detailedState = info.getDetailedState();
                    if (state != null) {
                        sb.append(" st=").append(state);
                    }
                    if (detailedState != null) {
                        sb.append("/").append(detailedState);
                    }
                }
                break;
            case CMD_IP_CONFIGURATION_LOST:
                int count = -1;
                WifiConfiguration c = getConnectedWifiConfigurationInternal();
                if (c != null) {
                    count = c.getNetworkSelectionStatus().getDisableReasonCounter(
                            WifiConfiguration.NetworkSelectionStatus.DISABLED_DHCP_FAILURE);
                }
                sb.append(" ");
                sb.append(Integer.toString(msg.arg1));
                sb.append(" ");
                sb.append(Integer.toString(msg.arg2));
                sb.append(" failures: ");
                sb.append(Integer.toString(count));
                sb.append("/");
                sb.append(Integer.toString(mFacade.getIntegerSetting(
                        mContext, Settings.Global.WIFI_MAX_DHCP_RETRY_COUNT, 0)));
                if (mWifiInfo.getBSSID() != null) {
                    sb.append(" ").append(mWifiInfo.getBSSID());
                }
                sb.append(String.format(" bcn=%d", mRunningBeaconCount));
                break;
            case CMD_UPDATE_LINKPROPERTIES:
                sb.append(" ");
                sb.append(Integer.toString(msg.arg1));
                sb.append(" ");
                sb.append(Integer.toString(msg.arg2));
                if (mLinkProperties != null) {
                    sb.append(" ");
                    sb.append(getLinkPropertiesSummary(mLinkProperties));
                }
                break;
            case CMD_IP_REACHABILITY_LOST:
                if (msg.obj != null) {
                    sb.append(" ").append((String) msg.obj);
                }
                break;
            case CMD_INSTALL_PACKET_FILTER:
                sb.append(" len=" + ((byte[]) msg.obj).length);
                break;
            case CMD_SET_FALLBACK_PACKET_FILTERING:
                sb.append(" enabled=" + (boolean) msg.obj);
                break;
            case CMD_ROAM_WATCHDOG_TIMER:
                sb.append(" ");
                sb.append(Integer.toString(msg.arg1));
                sb.append(" ");
                sb.append(Integer.toString(msg.arg2));
                sb.append(" cur=").append(mRoamWatchdogCount);
                break;
            case CMD_CONNECTING_WATCHDOG_TIMER:
                sb.append(" ");
                sb.append(Integer.toString(msg.arg1));
                sb.append(" ");
                sb.append(Integer.toString(msg.arg2));
                sb.append(" cur=").append(mConnectingWatchdogCount);
                break;
            case CMD_START_RSSI_MONITORING_OFFLOAD:
            case CMD_STOP_RSSI_MONITORING_OFFLOAD:
            case CMD_RSSI_THRESHOLD_BREACHED:
                sb.append(" rssi=");
                sb.append(Integer.toString(msg.arg1));
                sb.append(" thresholds=");
                sb.append(Arrays.toString(mRssiRanges));
                break;
            case CMD_IPV4_PROVISIONING_SUCCESS:
                sb.append(" ");
                sb.append(/* DhcpResultsParcelable */ msg.obj);
                break;
            case WifiMonitor.MBO_OCE_BSS_TM_HANDLING_DONE:
                BtmFrameData frameData = (BtmFrameData) msg.obj;
                if (frameData != null) {
                    sb.append(" ").append(frameData.toString());
                }
                break;
            case WifiMonitor.DPP_EVENT:
                sb.append(" type=");
                sb.append(msg.arg1);
                break;
            case CMD_IP_REACHABILITY_SESSION_END:
                if (msg.obj != null) {
                    sb.append(" ").append((String) msg.obj);
                }
                break;
            default:
                sb.append(" ");
                sb.append(Integer.toString(msg.arg1));
                sb.append(" ");
                sb.append(Integer.toString(msg.arg2));
                break;
        }

        return sb.toString();
    }

    @Override
    protected String getWhatToString(int what) {
        switch (what) {
            case CMD_ACCEPT_UNVALIDATED:
                return "CMD_ACCEPT_UNVALIDATED";
            case CMD_ADD_KEEPALIVE_PACKET_FILTER_TO_APF:
                return "CMD_ADD_KEEPALIVE_PACKET_FILTER_TO_APF";
            case CMD_BLUETOOTH_CONNECTION_STATE_CHANGE:
                return "CMD_BLUETOOTH_CONNECTION_STATE_CHANGE";
            case CMD_CONFIG_ND_OFFLOAD:
                return "CMD_CONFIG_ND_OFFLOAD";
            case CMD_CONNECTING_WATCHDOG_TIMER:
                return "CMD_CONNECTING_WATCHDOG_TIMER";
            case CMD_CONNECT_NETWORK:
                return "CMD_CONNECT_NETWORK";
            case CMD_DIAGS_CONNECT_TIMEOUT:
                return "CMD_DIAGS_CONNECT_TIMEOUT";
            case CMD_DISCONNECT:
                return "CMD_DISCONNECT";
            case CMD_ENABLE_RSSI_POLL:
                return "CMD_ENABLE_RSSI_POLL";
            case CMD_ENABLE_TDLS:
                return "CMD_ENABLE_TDLS";
            case CMD_INSTALL_PACKET_FILTER:
                return "CMD_INSTALL_PACKET_FILTER";
            case CMD_IP_CONFIGURATION_LOST:
                return "CMD_IP_CONFIGURATION_LOST";
            case CMD_IP_CONFIGURATION_SUCCESSFUL:
                return "CMD_IP_CONFIGURATION_SUCCESSFUL";
            case CMD_IP_REACHABILITY_LOST:
                return "CMD_IP_REACHABILITY_LOST";
            case CMD_IPV4_PROVISIONING_FAILURE:
                return "CMD_IPV4_PROVISIONING_FAILURE";
            case CMD_IPV4_PROVISIONING_SUCCESS:
                return "CMD_IPV4_PROVISIONING_SUCCESS";
            case CMD_NETWORK_STATUS:
                return "CMD_NETWORK_STATUS";
            case CMD_ONESHOT_RSSI_POLL:
                return "CMD_ONESHOT_RSSI_POLL";
            case CMD_POST_DHCP_ACTION:
                return "CMD_POST_DHCP_ACTION";
            case CMD_PRE_DHCP_ACTION:
                return "CMD_PRE_DHCP_ACTION";
            case CMD_PRE_DHCP_ACTION_COMPLETE:
                return "CMD_PRE_DHCP_ACTION_COMPLETE";
            case CMD_READ_PACKET_FILTER:
                return "CMD_READ_PACKET_FILTER";
            case CMD_REASSOCIATE:
                return "CMD_REASSOCIATE";
            case CMD_RECONNECT:
                return "CMD_RECONNECT";
            case CMD_REMOVE_KEEPALIVE_PACKET_FILTER_FROM_APF:
                return "CMD_REMOVE_KEEPALIVE_PACKET_FILTER_FROM_APF";
            case CMD_RESET_SIM_NETWORKS:
                return "CMD_RESET_SIM_NETWORKS";
            case CMD_ROAM_WATCHDOG_TIMER:
                return "CMD_ROAM_WATCHDOG_TIMER";
            case CMD_RSSI_POLL:
                return "CMD_RSSI_POLL";
            case CMD_RSSI_THRESHOLD_BREACHED:
                return "CMD_RSSI_THRESHOLD_BREACHED";
            case CMD_SAVE_NETWORK:
                return "CMD_SAVE_NETWORK";
            case CMD_SCREEN_STATE_CHANGED:
                return "CMD_SCREEN_STATE_CHANGED";
            case CMD_SET_FALLBACK_PACKET_FILTERING:
                return "CMD_SET_FALLBACK_PACKET_FILTERING";
            case CMD_SET_SUSPEND_OPT_ENABLED:
                return "CMD_SET_SUSPEND_OPT_ENABLED";
            case CMD_START_CONNECT:
                return "CMD_START_CONNECT";
            case CMD_START_FILS_CONNECTION:
                return "CMD_START_FILS_CONNECTION";
            case CMD_START_IP_PACKET_OFFLOAD:
                return "CMD_START_IP_PACKET_OFFLOAD";
            case CMD_START_ROAM:
                return "CMD_START_ROAM";
            case CMD_START_RSSI_MONITORING_OFFLOAD:
                return "CMD_START_RSSI_MONITORING_OFFLOAD";
            case CMD_STOP_IP_PACKET_OFFLOAD:
                return "CMD_STOP_IP_PACKET_OFFLOAD";
            case CMD_STOP_RSSI_MONITORING_OFFLOAD:
                return "CMD_STOP_RSSI_MONITORING_OFFLOAD";
            case CMD_UNWANTED_NETWORK:
                return "CMD_UNWANTED_NETWORK";
            case CMD_UPDATE_LINKPROPERTIES:
                return "CMD_UPDATE_LINKPROPERTIES";
            case WifiMonitor.SUPPLICANT_STATE_CHANGE_EVENT:
                return "SUPPLICANT_STATE_CHANGE_EVENT";
            case WifiMonitor.AUTHENTICATION_FAILURE_EVENT:
                return "AUTHENTICATION_FAILURE_EVENT";
            case WifiMonitor.SUP_REQUEST_IDENTITY:
                return "SUP_REQUEST_IDENTITY";
            case WifiMonitor.NETWORK_CONNECTION_EVENT:
                return "NETWORK_CONNECTION_EVENT";
            case WifiMonitor.NETWORK_DISCONNECTION_EVENT:
                return "NETWORK_DISCONNECTION_EVENT";
            case WifiMonitor.ASSOCIATION_REJECTION_EVENT:
                return "ASSOCIATION_REJECTION_EVENT";
            case WifiMonitor.ANQP_DONE_EVENT:
                return "ANQP_DONE_EVENT";
            case WifiMonitor.RX_HS20_ANQP_ICON_EVENT:
                return "RX_HS20_ANQP_ICON_EVENT";
            case WifiMonitor.GAS_QUERY_DONE_EVENT:
                return "GAS_QUERY_DONE_EVENT";
            case WifiMonitor.HS20_REMEDIATION_EVENT:
                return "HS20_REMEDIATION_EVENT";
            case WifiMonitor.HS20_DEAUTH_IMMINENT_EVENT:
                return "HS20_DEAUTH_IMMINENT_EVENT";
            case WifiMonitor.HS20_TERMS_AND_CONDITIONS_ACCEPTANCE_REQUIRED_EVENT:
                return "HS20_TERMS_AND_CONDITIONS_ACCEPTANCE_REQUIRED_EVENT";
            case WifiMonitor.GAS_QUERY_START_EVENT:
                return "GAS_QUERY_START_EVENT";
            case WifiMonitor.MBO_OCE_BSS_TM_HANDLING_DONE:
                return "MBO_OCE_BSS_TM_HANDLING_DONE";
            case WifiP2pServiceImpl.GROUP_CREATING_TIMED_OUT:
                return "GROUP_CREATING_TIMED_OUT";
            case WifiP2pServiceImpl.P2P_CONNECTION_CHANGED:
                return "P2P_CONNECTION_CHANGED";
            case WifiP2pServiceImpl.DISCONNECT_WIFI_REQUEST:
                return "DISCONNECT_WIFI_REQUEST";
            case WifiP2pServiceImpl.DISCONNECT_WIFI_RESPONSE:
                return "DISCONNECT_WIFI_RESPONSE";
            case WifiP2pServiceImpl.SET_MIRACAST_MODE:
                return "SET_MIRACAST_MODE";
            case WifiP2pServiceImpl.BLOCK_DISCOVERY:
                return "BLOCK_DISCOVERY";
            default:
                return "what:" + what;
        }
    }

    private void handleScreenStateChanged(boolean screenOn) {
        mScreenOn = screenOn;
        if (mVerboseLoggingEnabled) {
            logd(" handleScreenStateChanged Enter: screenOn=" + screenOn
                    + " mSuspendOptimizationsEnabled="
                    + mContext.getResources().getBoolean(
                            R.bool.config_wifiSuspendOptimizationsEnabled)
                    + " state " + getCurrentState().getName());
        }
        enableRssiPolling(screenOn);
        if (mContext.getResources().getBoolean(R.bool.config_wifiSuspendOptimizationsEnabled)) {
            int shouldReleaseWakeLock = 0;
            if (screenOn) {
                sendMessage(CMD_SET_SUSPEND_OPT_ENABLED, 0, shouldReleaseWakeLock);
            } else {
                if (isConnected()) {
                    // Allow 2s for suspend optimizations to be set
                    mSuspendWakeLock.acquire(2000);
                    shouldReleaseWakeLock = 1;
                }
                sendMessage(CMD_SET_SUSPEND_OPT_ENABLED, 1, shouldReleaseWakeLock);
            }
        }

        getWifiLinkLayerStats();
        mOnTimeScreenStateChange = mOnTime;
        mLastScreenStateChangeTimeStamp = mLastLinkLayerStatsUpdate;

        if (mVerboseLoggingEnabled) log("handleScreenStateChanged Exit: " + screenOn);
    }

    private void setSuspendOptimizationsNative(int reason, boolean enabled) {
        if (mVerboseLoggingEnabled) {
            log("setSuspendOptimizationsNative: " + reason + " " + enabled
                    + " -want " + mContext.getResources().getBoolean(
                            R.bool.config_wifiSuspendOptimizationsEnabled)
                    + " stack:" + Thread.currentThread().getStackTrace()[2].getMethodName()
                    + " - " + Thread.currentThread().getStackTrace()[3].getMethodName()
                    + " - " + Thread.currentThread().getStackTrace()[4].getMethodName()
                    + " - " + Thread.currentThread().getStackTrace()[5].getMethodName());
        }
        //mWifiNative.setSuspendOptimizations(enabled);

        if (enabled) {
            mSuspendOptNeedsDisabled &= ~reason;
            /* None of dhcp, screen or highperf need it disabled and user wants it enabled */
            if (mSuspendOptNeedsDisabled == 0
                    && mContext.getResources().getBoolean(
                            R.bool.config_wifiSuspendOptimizationsEnabled)) {
                if (mVerboseLoggingEnabled) {
                    log("setSuspendOptimizationsNative do it " + reason + " " + enabled
                            + " stack:" + Thread.currentThread().getStackTrace()[2].getMethodName()
                            + " - " + Thread.currentThread().getStackTrace()[3].getMethodName()
                            + " - " + Thread.currentThread().getStackTrace()[4].getMethodName()
                            + " - " + Thread.currentThread().getStackTrace()[5].getMethodName());
                }
                mWifiNative.setSuspendOptimizations(mInterfaceName, true);
            }
        } else {
            mSuspendOptNeedsDisabled |= reason;
            mWifiNative.setSuspendOptimizations(mInterfaceName, false);
        }
    }

    /**
     * Makes a record of the user intent about suspend optimizations.
     */
    private void setSuspendOptimizations(int reason, boolean enabled) {
        if (mVerboseLoggingEnabled) log("setSuspendOptimizations: " + reason + " " + enabled);
        if (enabled) {
            mSuspendOptNeedsDisabled &= ~reason;
        } else {
            mSuspendOptNeedsDisabled |= reason;
        }
        if (mVerboseLoggingEnabled) log("mSuspendOptNeedsDisabled " + mSuspendOptNeedsDisabled);
    }

    /*
     * Fetch RSSI, linkspeed, and frequency on current connection
     */
    private void fetchRssiLinkSpeedAndFrequencyNative() {
        WifiNl80211Manager.SignalPollResult pollResult = mWifiNative.signalPoll(mInterfaceName);
        if (pollResult == null) {
            return;
        }

        int newRssi = pollResult.currentRssiDbm;
        int newTxLinkSpeed = pollResult.txBitrateMbps;
        int newFrequency = pollResult.associationFrequencyMHz;
        int newRxLinkSpeed = pollResult.rxBitrateMbps;

        if (mVerboseLoggingEnabled) {
            logd("fetchRssiLinkSpeedAndFrequencyNative rssi=" + newRssi
                    + " TxLinkspeed=" + newTxLinkSpeed + " freq=" + newFrequency
                    + " RxLinkSpeed=" + newRxLinkSpeed);
        }

        if (newRssi > WifiInfo.INVALID_RSSI && newRssi < WifiInfo.MAX_RSSI) {
            /*
             * Positive RSSI is possible when devices are close(~0m apart) to each other.
             * And there are some driver/firmware implementation, where they avoid
             * reporting large negative rssi values by adding 256.
             * so adjust the valid rssi reports for such implementations.
             */
            if (newRssi > (WifiInfo.INVALID_RSSI + 256)) {
                Log.wtf(getTag(), "Error! +ve value RSSI: " + newRssi);
                newRssi -= 256;
            }
            mWifiInfo.setRssi(newRssi);
            /*
             * Rather then sending the raw RSSI out every time it
             * changes, we precalculate the signal level that would
             * be displayed in the status bar, and only send the
             * broadcast if that much more coarse-grained number
             * changes. This cuts down greatly on the number of
             * broadcasts, at the cost of not informing others
             * interested in RSSI of all the changes in signal
             * level.
             */
            int newSignalLevel = RssiUtil.calculateSignalLevel(mContext, newRssi);
            if (newSignalLevel != mLastSignalLevel) {
                updateCapabilities();
                sendRssiChangeBroadcast(newRssi);
            }
            mLastSignalLevel = newSignalLevel;
        } else {
            mWifiInfo.setRssi(WifiInfo.INVALID_RSSI);
            updateCapabilities();
        }
        /*
         * set Tx link speed only if it is valid
         */
        if (newTxLinkSpeed > 0) {
            mWifiInfo.setLinkSpeed(newTxLinkSpeed);
            mWifiInfo.setTxLinkSpeedMbps(newTxLinkSpeed);
        }
        /*
         * set Rx link speed only if it is valid
         */
        if (newRxLinkSpeed > 0) {
            mWifiInfo.setRxLinkSpeedMbps(newRxLinkSpeed);
        }
        if (newFrequency > 0) {
            mWifiInfo.setFrequency(newFrequency);
        }
        mWifiConfigManager.updateScanDetailCacheFromWifiInfo(mWifiInfo);
        /*
         * Increment various performance metrics
         */
        mWifiMetrics.handlePollResult(mWifiInfo);
    }

    // Polling has completed, hence we won't have a score anymore
    private void cleanWifiScore() {
        mWifiInfo.setLostTxPacketsPerSecond(0);
        mWifiInfo.setSuccessfulTxPacketsPerSecond(0);
        mWifiInfo.setRetriedTxPacketsRate(0);
        mWifiInfo.setSuccessfulRxPacketsPerSecond(0);
        mWifiScoreReport.reset();
        mLastLinkLayerStats = null;
    }

    private void updateLinkProperties(LinkProperties newLp) {
        if (mVerboseLoggingEnabled) {
            log("Link configuration changed for netId: " + mLastNetworkId
                    + " old: " + mLinkProperties + " new: " + newLp);
        }
        // We own this instance of LinkProperties because IpClient passes us a copy.
        mLinkProperties = newLp;
        if (mNetworkAgent != null) {
            mNetworkAgent.sendLinkProperties(mLinkProperties);
        }

        if (mNetworkAgentState == DetailedState.CONNECTED) {
            // If anything has changed and we're already connected, send out a notification.
            // TODO: Update all callers to use NetworkCallbacks and delete this.
            sendLinkConfigurationChangedBroadcast();
        }

        if (mVerboseLoggingEnabled) {
            StringBuilder sb = new StringBuilder();
            sb.append("updateLinkProperties nid: " + mLastNetworkId);
            sb.append(" state: " + mNetworkAgentState);

            if (mLinkProperties != null) {
                sb.append(" ");
                sb.append(getLinkPropertiesSummary(mLinkProperties));
            }
            logd(sb.toString());
        }
    }

    /**
     * Clears all our link properties.
     */
    private void clearLinkProperties() {
        // Clear the link properties obtained from DHCP. The only caller of this
        // function has already called IpClient#stop(), which clears its state.
        synchronized (mDhcpResultsParcelableLock) {
            mDhcpResultsParcelable = new DhcpResultsParcelable();
        }

        // Now clear the merged link properties.
        mLinkProperties.clear();
        if (mNetworkAgent != null) mNetworkAgent.sendLinkProperties(mLinkProperties);
    }

    private void sendRssiChangeBroadcast(final int newRssi) {
        mBatteryStatsManager.reportWifiRssiChanged(newRssi);
        WifiStatsLog.write(WifiStatsLog.WIFI_SIGNAL_STRENGTH_CHANGED,
                RssiUtil.calculateSignalLevel(mContext, newRssi));

        Intent intent = new Intent(WifiManager.RSSI_CHANGED_ACTION);
        intent.addFlags(Intent.FLAG_RECEIVER_REGISTERED_ONLY_BEFORE_BOOT);
        intent.putExtra(WifiManager.EXTRA_NEW_RSSI, newRssi);
        mContext.sendBroadcastAsUser(intent, UserHandle.ALL,
                android.Manifest.permission.ACCESS_WIFI_STATE);
    }

    private void sendLinkConfigurationChangedBroadcast() {
        Intent intent = new Intent(WifiManager.ACTION_LINK_CONFIGURATION_CHANGED);
        intent.addFlags(Intent.FLAG_RECEIVER_REGISTERED_ONLY_BEFORE_BOOT);
        mContext.sendBroadcastAsUser(intent, UserHandle.ALL);
    }

    /**
     * Helper method used to send state about supplicant - This is NOT information about the current
     * wifi connection state.
     *
     * TODO: b/79504296 This broadcast has been deprecated and should be removed
     */
    private void sendSupplicantConnectionChangedBroadcast(boolean connected) {
        Intent intent = new Intent(WifiManager.SUPPLICANT_CONNECTION_CHANGE_ACTION);
        intent.addFlags(Intent.FLAG_RECEIVER_REGISTERED_ONLY_BEFORE_BOOT);
        intent.putExtra(WifiManager.EXTRA_SUPPLICANT_CONNECTED, connected);
        mContext.sendBroadcastAsUser(intent, UserHandle.ALL);
    }

    private void sendDppEventBroadcast(int dppEventType, DppResult result) {
        WifiDppConfig config = new WifiDppConfig();
        config.setDppResult(result);
        Intent intent = new Intent(WifiManager.DPP_EVENT_ACTION);
        intent.addFlags(Intent.FLAG_RECEIVER_REGISTERED_ONLY_BEFORE_BOOT);
        intent.putExtra(WifiManager.EXTRA_DPP_EVENT_TYPE, dppEventType);
        intent.putExtra(WifiManager.EXTRA_DPP_EVENT_DATA, config);
        mContext.sendBroadcastAsUser(intent, UserHandle.ALL);
    }

    /**
     * Record the detailed state of a network.
     *
     * @param state the new {@code DetailedState}
     */
    private void sendNetworkChangeBroadcast(NetworkInfo.DetailedState state) {
        boolean hidden = false;

        if (mIsAutoRoaming) {
            // There is generally a confusion in the system about colluding
            // WiFi Layer 2 state (as reported by supplicant) and the Network state
            // which leads to multiple confusion.
            //
            // If link is roaming, we already have an IP address
            // as well we were connected and are doing L2 cycles of
            // reconnecting or renewing IP address to check that we still have it
            // This L2 link flapping should not be reflected into the Network state
            // which is the state of the WiFi Network visible to Layer 3 and applications
            // Note that once roaming is completed, we will
            // set the Network state to where it should be, or leave it as unchanged
            //
            hidden = true;
        }
        if (mVerboseLoggingEnabled) {
            log("setDetailed state, old ="
                    + mNetworkAgentState + " and new state=" + state
                    + " hidden=" + hidden);
        }
        if (hidden || state == mNetworkAgentState) return;
        mNetworkAgentState = state;
        sendNetworkChangeBroadcastWithCurrentState();
    }

    private void sendNetworkChangeBroadcastWithCurrentState() {
        Intent intent = new Intent(WifiManager.NETWORK_STATE_CHANGED_ACTION);
        intent.addFlags(Intent.FLAG_RECEIVER_REGISTERED_ONLY_BEFORE_BOOT);
        NetworkInfo networkInfo = makeNetworkInfo();
        intent.putExtra(WifiManager.EXTRA_NETWORK_INFO, networkInfo);
        //TODO(b/69974497) This should be non-sticky, but settings needs fixing first.
        mContext.sendStickyBroadcastAsUser(intent, UserHandle.ALL);
    }

    private NetworkInfo makeNetworkInfo() {
        final NetworkInfo ni = new NetworkInfo(ConnectivityManager.TYPE_WIFI, 0, NETWORKTYPE, "");
        ni.setDetailedState(mNetworkAgentState, null, null);
        return ni;
    }

    private SupplicantState handleSupplicantStateChange(StateChangeResult stateChangeResult) {
        SupplicantState state = stateChangeResult.state;
        mWifiScoreCard.noteSupplicantStateChanging(mWifiInfo, state);
        // Supplicant state change
        // [31-13] Reserved for future use
        // [8 - 0] Supplicant state (as defined in SupplicantState.java)
        // 50023 supplicant_state_changed (custom|1|5)
        mWifiInfo.setSupplicantState(state);
        // Network id and SSID are only valid when we start connecting
        if (SupplicantState.isConnecting(state)) {
            mWifiInfo.setNetworkId(stateChangeResult.networkId);
            mWifiInfo.setBSSID(stateChangeResult.bssid);
            mWifiInfo.setSSID(stateChangeResult.wifiSsid);
            if (state == SupplicantState.ASSOCIATED) {
                updateWifiInfoAfterAssociation();
            }
        } else {
            // Reset parameters according to WifiInfo.reset()
            mWifiInfo.setNetworkId(WifiConfiguration.INVALID_NETWORK_ID);
            mWifiInfo.setBSSID(null);
            mWifiInfo.setSSID(null);
            mWifiInfo.setWifiStandard(ScanResult.WIFI_STANDARD_UNKNOWN);
        }
        updateLayer2Information();
        // SSID might have been updated, so call updateCapabilities
        updateCapabilities();

        WifiConfiguration config = getConnectedWifiConfigurationInternal();
        if (config == null) {
            // If not connected, this should be non-null.
            config = getConnectingWifiConfigurationInternal();
        }
        if (config != null && config.networkId == mWifiInfo.getNetworkId()) {
            mWifiInfo.setEphemeral(config.ephemeral);
            mWifiInfo.setTrusted(config.trusted);
            mWifiInfo.setOemPaid(config.oemPaid);
            mWifiInfo.setOemPrivate(config.oemPrivate);
            mWifiInfo.setCarrierMerged(config.carrierMerged);
            mWifiInfo.setSubscriptionId(config.subscriptionId);
            mWifiInfo.setOsuAp(config.osu);
            if (config.fromWifiNetworkSpecifier || config.fromWifiNetworkSuggestion) {
                mWifiInfo.setRequestingPackageName(config.creatorName);
            }

            // Set meteredHint if scan result says network is expensive
            ScanDetailCache scanDetailCache = mWifiConfigManager.getScanDetailCacheForNetwork(
                    config.networkId);
            if (scanDetailCache != null) {
                ScanDetail scanDetail = scanDetailCache.getScanDetail(stateChangeResult.bssid);
                if (scanDetail != null) {
                    mWifiInfo.setFrequency(scanDetail.getScanResult().frequency);
                    NetworkDetail networkDetail = scanDetail.getNetworkDetail();
                    if (networkDetail != null
                            && networkDetail.getAnt() == NetworkDetail.Ant.ChargeablePublic) {
                        mWifiInfo.setMeteredHint(true);
                    }
                }
            }
        }
        mWifiScoreCard.noteSupplicantStateChanged(mWifiInfo);
        return state;
    }

    private void updateWifiInfoAfterAssociation() {
        WifiNative.ConnectionCapabilities capabilities =
                mWifiNative.getConnectionCapabilities(mInterfaceName);
        int maxTxLinkSpeedMbps = mThroughputPredictor.predictMaxTxThroughput(capabilities);
        int maxRxLinkSpeedMbps = mThroughputPredictor.predictMaxRxThroughput(capabilities);
        mWifiInfo.setWifiStandard(capabilities.wifiStandard);
        updateQcWifiGenerationInfo();
        mWifiInfo.setMaxSupportedTxLinkSpeedMbps(maxTxLinkSpeedMbps);
        mWifiInfo.setMaxSupportedRxLinkSpeedMbps(maxRxLinkSpeedMbps);
        mWifiMetrics.setConnectionMaxSupportedLinkSpeedMbps(mInterfaceName,
                maxTxLinkSpeedMbps, maxRxLinkSpeedMbps);
        mWifiDataStall.setConnectionCapabilities(capabilities);
        if (mVerboseLoggingEnabled) {
            StringBuilder sb = new StringBuilder();
            logd(sb.append("WifiStandard: ").append(capabilities.wifiStandard)
                    .append(" vhtMax8SS: ").append(mWifiInfo.isVhtMax8SpatialStreamsSupported())
                    .append(" he8ssAp: ").append(mWifiInfo.isHe8ssCapableAp())
                    .append(" maxTxSpeed: ").append(maxTxLinkSpeedMbps)
                    .append(" maxRxSpeed: ").append(maxRxLinkSpeedMbps)
                    .toString());
        }
    }

    public ScanResult getScanResultForBssid(String bssid) {
      ArrayList<ScanDetail> scanResults = mWifiNative.getScanResults(mInterfaceName);
      ScanResult scanRes;
          for (ScanDetail result : scanResults) {
              scanRes = result.getScanResult();
              Log.e(TAG, "getScanResults scanRes.BSSID = " + scanRes.BSSID);
              if (scanRes.BSSID.equals(bssid))
                  return scanRes;
          }
          return null;
    }

    /**
     * Tells IpClient what BSSID, L2Key and GroupHint to use for IpMemoryStore.
     */
    private void updateLayer2Information() {
        if (mIpClient != null) {
            Pair<String, String> p = mWifiScoreCard.getL2KeyAndGroupHint(mWifiInfo);
            if (!p.equals(mLastL2KeyAndGroupHint)) {
                final MacAddress currentBssid = getMacAddressFromBssidString(mWifiInfo.getBSSID());
                final Layer2Information l2Information = new Layer2Information(
                        p.first, p.second, currentBssid);
                // Update current BSSID on IpClient side whenever l2Key and groupHint
                // pair changes (i.e. the initial connection establishment or L2 roaming
                // happened). If we have COMPLETED the roaming to a different BSSID, start
                // doing DNAv4/DNAv6 -style probing for on-link neighbors of interest (e.g.
                // routers/DNS servers/default gateway).
                if (mIpClient.updateLayer2Information(l2Information)) {
                    mLastL2KeyAndGroupHint = p;
                } else {
                    mLastL2KeyAndGroupHint = null;
                }
            }
        }
    }
    private @Nullable Pair<String, String> mLastL2KeyAndGroupHint = null;

    /**
     * Resets the Wi-Fi Connections by clearing any state, resetting any sockets
     * using the interface, stopping DHCP & disabling interface
     *
     * @param disconnectReason must be one of WifiDisconnectReported.FailureReason values
     *                         defined in /frameworks/base/cmds/statsd/src/atoms.proto
     */
    private void handleNetworkDisconnect(boolean newConnectionInProgress, int disconnectReason) {
        mWifiMetrics.reportNetworkDisconnect(disconnectReason,
                mWifiInfo.getRssi(),
                mWifiInfo.getLinkSpeed());

        if (mVerboseLoggingEnabled) {
            Log.v(getTag(), "handleNetworkDisconnect: newConnectionInProgress: "
                    + newConnectionInProgress, new Throwable());
        }

        WifiConfiguration wifiConfig = getConnectedWifiConfigurationInternal();
        if (wifiConfig != null) {
            ScanResultMatchInfo matchInfo = ScanResultMatchInfo.fromWifiConfiguration(wifiConfig);
            mWakeupController.setLastDisconnectInfo(matchInfo);
            mWifiNetworkSuggestionsManager.handleDisconnect(
                    wifiConfig, getConnectedBssidInternal());
        }
        stopRssiMonitoringOffload();

        clearTargetBssid("handleNetworkDisconnect");

        // Don't stop DHCP if Fils connection is in progress.
        if (newConnectionInProgress && mIpClientWithPreConnection) {
            if (mVerboseLoggingEnabled) {
                log("handleNetworkDisconnect: Don't stop IpClient as fils connection in progress: "
                        + " mLastNetworkId: " + mLastNetworkId
                        + " mTargetNetworkId" + mTargetNetworkId);
            }
        } else {
            stopDhcpSetup();
        }

        // DISASSOC_AP_BUSY could be received in both after L3 connection is successful or right
        // after BSSID association if the AP can't accept more stations.
        if (disconnectReason == ReasonCode.DISASSOC_AP_BUSY) {
            mWifiConfigManager.setRecentFailureAssociationStatus(
                    mWifiInfo.getNetworkId(),
                    WifiConfiguration.RECENT_FAILURE_DISCONNECTION_AP_BUSY);
        }

        mWifiScoreReport.stopConnectedNetworkScorer();
        /* Reset data structures */
        mWifiScoreReport.reset();
        mWifiInfo.reset();
        /* Reset roaming parameters */
        mIsAutoRoaming = false;

        sendNetworkChangeBroadcast(DetailedState.DISCONNECTED);
        if (mNetworkAgent != null) {
            mNetworkAgent.unregister();
            mNetworkAgent = null;
        }

        /* Clear network properties */
        clearLinkProperties();

        mLastBssid = null;
        mLastLinkLayerStats = null;
        registerDisconnected();
        mLastNetworkId = WifiConfiguration.INVALID_NETWORK_ID;
        mLastSubId = SubscriptionManager.INVALID_SUBSCRIPTION_ID;
        mLastSimBasedConnectionCarrierName = null;
        checkAbnormalDisconnectionAndTakeBugReport();
        mWifiScoreCard.resetConnectionState();
        mWifiDataStall.reset();
        updateLayer2Information();
    }

    void handlePreDhcpSetup() {
        // Disable the coexistence mode
        mWifiNative.setBluetoothCoexistenceMode(
            mInterfaceName, WifiNative.BLUETOOTH_COEXISTENCE_MODE_DISABLED);

        // Disable power save and suspend optimizations during DHCP
        // Note: The order here is important for now. Brcm driver changes
        // power settings when we control suspend mode optimizations.
        // TODO: Remove this comment when the driver is fixed.
        setSuspendOptimizationsNative(SUSPEND_DUE_TO_DHCP, false);
        setPowerSave(false);

        // Update link layer stats
        getWifiLinkLayerStats();

        if (mWifiP2pConnection.isConnected()) {
            // P2P discovery breaks DHCP, so shut it down in order to get through this.
            // Once P2P service receives this message and processes it accordingly, it is supposed
            // to send arg2 (i.e. CMD_PRE_DHCP_ACTION_COMPLETE) in a new Message.what back to
            // ClientModeImpl so that we can continue.
            // TODO(b/159060934): Need to ensure that CMD_PRE_DHCP_ACTION_COMPLETE is sent back to
            //  the ClientModeImpl instance that originally sent it. Right now it is sent back to
            //  all ClientModeImpl instances by WifiP2pConnection.
            mWifiP2pConnection.sendMessage(
                    WifiP2pServiceImpl.BLOCK_DISCOVERY,
                    WifiP2pServiceImpl.ENABLED,
                    CMD_PRE_DHCP_ACTION_COMPLETE);
        } else {
            // If the p2p service is not running, we can proceed directly.
            sendMessage(CMD_PRE_DHCP_ACTION_COMPLETE);
        }
    }

    void addLayer2PacketsToHlpReq(List<Layer2PacketParcelable> packets) {
        List<Layer2PacketParcelable> mLayer2Packet = packets;
        if ((mLayer2Packet != null) && (mLayer2Packet.size() > 0)) {
            mWifiNative.flushAllHlp(mInterfaceName);

            for (int j = 0; j < mLayer2Packet.size(); j++) {
                byte [] bytes = mLayer2Packet.get(j).payload;
                byte [] payloadBytes = Arrays.copyOfRange(bytes, 12, bytes.length);
                MacAddress dstAddress = mLayer2Packet.get(j).dstMacAddress;

                mWifiNative.addHlpReq(mInterfaceName, dstAddress, payloadBytes);
            }
        }
    }

    void handlePostDhcpSetup() {
        /* Restore power save and suspend optimizations */
        setSuspendOptimizationsNative(SUSPEND_DUE_TO_DHCP, true);
        setPowerSave(true);

        mWifiP2pConnection.sendMessage(
                WifiP2pServiceImpl.BLOCK_DISCOVERY, WifiP2pServiceImpl.DISABLED);

        // Set the coexistence mode back to its default value
        mWifiNative.setBluetoothCoexistenceMode(
                mInterfaceName, WifiNative.BLUETOOTH_COEXISTENCE_MODE_SENSE);
    }

    public String getCapabilities(String capaType) {

        return mWifiNative.getCapabilities(mInterfaceName, capaType);
    }

    /**
     * Set power save mode
     *
     * @param ps true to enable power save (default behavior)
     *           false to disable power save.
     * @return true for success, false for failure
     */
    public boolean setPowerSave(boolean ps) {
        if (mInterfaceName != null) {
            if (mVerboseLoggingEnabled) {
                Log.d(getTag(), "Setting power save for: " + mInterfaceName + " to: " + ps);
            }
            mWifiNative.setPowerSave(mInterfaceName, ps);
        } else {
            Log.e(getTag(), "Failed to setPowerSave, interfaceName is null");
            return false;
        }
        return true;
    }

    /**
     * Set low latency mode
     *
     * @param enabled true to enable low latency
     *                false to disable low latency (default behavior).
     * @return true for success, false for failure
     */
    public boolean setLowLatencyMode(boolean enabled) {
        if (mVerboseLoggingEnabled) {
            Log.d(getTag(), "Setting low latency mode to " + enabled);
        }
        if (!mWifiNative.setLowLatencyMode(enabled)) {
            Log.e(getTag(), "Failed to setLowLatencyMode");
            return false;
        }
        return true;
    }

    @VisibleForTesting
    public static final long DIAGS_CONNECT_TIMEOUT_MILLIS = 60 * 1000;

    private WifiGenerationStatus getWifiGenerationStatus() {
         if (mInterfaceName == null)
             return null;

        return mWifiNative.getWifiGenerationStatus(mInterfaceName);
    }

    /**
     * Inform other components that a new connection attempt is starting.
     */
    private void reportConnectionAttemptStart(
            WifiConfiguration config, String targetBSSID, int roamType) {
        int overlapWithLastConnectionMs =
                mWifiMetrics.startConnectionEvent(mInterfaceName, config, targetBSSID, roamType);
        if (mDeviceConfigFacade.isOverlappingConnectionBugreportEnabled()
                && overlapWithLastConnectionMs
                > mDeviceConfigFacade.getOverlappingConnectionDurationThresholdMs()) {
            String bugTitle = "Wi-Fi BugReport";
            String bugDetail = "Detect abnormal overlapping connection";
            mWifiDiagnostics.takeBugReport(bugTitle, bugDetail);
        }
        mWifiDiagnostics.reportConnectionEvent(WifiDiagnostics.CONNECTION_EVENT_STARTED);
        mWrongPasswordNotifier.onNewConnectionAttempt();
        removeMessages(CMD_DIAGS_CONNECT_TIMEOUT);
        sendMessageDelayed(CMD_DIAGS_CONNECT_TIMEOUT, DIAGS_CONNECT_TIMEOUT_MILLIS);
    }

    private void handleConnectionAttemptEndForDiagnostics(int level2FailureCode) {
        switch (level2FailureCode) {
            case WifiMetrics.ConnectionEvent.FAILURE_NONE:
                break;
            case WifiMetrics.ConnectionEvent.FAILURE_CONNECT_NETWORK_FAILED:
                // WifiDiagnostics doesn't care about pre-empted connections, or cases
                // where we failed to initiate a connection attempt with supplicant.
                break;
            default:
                removeMessages(CMD_DIAGS_CONNECT_TIMEOUT);
                mWifiDiagnostics.reportConnectionEvent(WifiDiagnostics.CONNECTION_EVENT_FAILED);
        }
    }

    /**
     * Inform other components (WifiMetrics, WifiDiagnostics, WifiConnectivityManager, etc.) that
     * the current connection attempt has concluded.
     */
    private void reportConnectionAttemptEnd(int level2FailureCode, int connectivityFailureCode,
            int level2FailureReason) {
        // if connected, this should be non-null.
        WifiConfiguration configuration = getConnectedWifiConfigurationInternal();
        if (configuration == null) {
            // If not connected, this should be non-null.
            configuration = getConnectingWifiConfigurationInternal();
        }

        String bssid = mLastBssid == null ? mTargetBssid : mLastBssid;
        String ssid = mWifiInfo.getSSID();
        if (WifiManager.UNKNOWN_SSID.equals(ssid)) {
            ssid = getConnectingSsidInternal();
        }
        if (level2FailureCode != WifiMetrics.ConnectionEvent.FAILURE_NONE) {
            int blocklistReason = convertToBssidBlocklistMonitorFailureReason(
                    level2FailureCode, level2FailureReason);
            if (blocklistReason != -1) {
                int networkId = (configuration == null) ? WifiConfiguration.INVALID_NETWORK_ID
                        : configuration.networkId;
                mWifiScoreCard.noteConnectionFailure(mWifiInfo, mLastScanRssi, ssid,
                        blocklistReason);
                checkAbnormalConnectionFailureAndTakeBugReport(ssid);
                mBssidBlocklistMonitor.handleBssidConnectionFailure(bssid, ssid,
                        blocklistReason, mLastScanRssi);
            }
        }

        if (configuration != null
                && configuration.carrierId != TelephonyManager.UNKNOWN_CARRIER_ID) {
            if (level2FailureCode == WifiMetrics.ConnectionEvent.FAILURE_NONE) {
                mWifiMetrics.incrementNumOfCarrierWifiConnectionSuccess();
            } else if (level2FailureCode
                            == WifiMetrics.ConnectionEvent.FAILURE_AUTHENTICATION_FAILURE
                    && level2FailureReason
                            != WifiMetricsProto.ConnectionEvent.AUTH_FAILURE_NONE) {
                mWifiMetrics.incrementNumOfCarrierWifiConnectionAuthFailure();
            } else {
                mWifiMetrics.incrementNumOfCarrierWifiConnectionNonAuthFailure();
            }
        }

        boolean isAssociationRejection = level2FailureCode
                == WifiMetrics.ConnectionEvent.FAILURE_ASSOCIATION_REJECTION;
        boolean isAuthenticationFailure = level2FailureCode
                == WifiMetrics.ConnectionEvent.FAILURE_AUTHENTICATION_FAILURE
                && level2FailureReason != WifiMetricsProto.ConnectionEvent.AUTH_FAILURE_WRONG_PSWD;
        if ((isAssociationRejection || isAuthenticationFailure)
                && mWifiConfigManager.isInFlakyRandomizationSsidHotlist(mTargetNetworkId)) {
            mConnectionFailureNotifier
                    .showFailedToConnectDueToNoRandomizedMacSupportNotification(mTargetNetworkId);
        }

        mWifiMetrics.endConnectionEvent(mInterfaceName, level2FailureCode,
                connectivityFailureCode, level2FailureReason, mWifiInfo.getFrequency());
        mWifiConnectivityManager.handleConnectionAttemptEnded(
                mClientModeManager, level2FailureCode, bssid, ssid);
        if (configuration != null) {
            mNetworkFactory.handleConnectionAttemptEnded(level2FailureCode, configuration);
            mWifiNetworkSuggestionsManager.handleConnectionAttemptEnded(
                    level2FailureCode, configuration, getConnectedBssidInternal());
            ScanResult candidate = configuration.getNetworkSelectionStatus().getCandidate();
            if (candidate != null
                    && !TextUtils.equals(candidate.BSSID, getConnectedBssidInternal())) {
                mWifiMetrics.incrementNumBssidDifferentSelectionBetweenFrameworkAndFirmware();
            }
        }
        handleConnectionAttemptEndForDiagnostics(level2FailureCode);
    }

    /* If this connection attempt fails after 802.1x stage, clear intermediate cached data. */
    void clearNetworkCachedDataIfNeeded(WifiConfiguration config, int reason) {
        if (config == null) return;

        switch(reason) {
            case ReasonCode.MICHAEL_MIC_FAILURE:
            case ReasonCode.FOURWAY_HANDSHAKE_TIMEOUT:
            case ReasonCode.GROUP_KEY_UPDATE_TIMEOUT:
            case ReasonCode.IE_IN_4WAY_DIFFERS:
            case ReasonCode.GROUP_CIPHER_NOT_VALID:
            case ReasonCode.PAIRWISE_CIPHER_NOT_VALID:
            case ReasonCode.AKMP_NOT_VALID:
            case ReasonCode.IEEE_802_1X_AUTH_FAILED:
            case ReasonCode.CIPHER_SUITE_REJECTED:
            case ReasonCode.BAD_CIPHER_OR_AKM:
            case ReasonCode.PEERKEY_MISMATCH:
            case ReasonCode.INVALID_PMKID:
                mWifiNative.removeNetworkCachedData(config.networkId);
                break;
            default:
                logi("Keep PMK cache for network disconnection reason " + reason);
                break;
        }
    }

    /**
     * Returns the sufficient RSSI for the frequency that this network is last seen on.
     */
    private int getSufficientRssi(int networkId, String bssid) {
        ScanDetailCache scanDetailCache =
                mWifiConfigManager.getScanDetailCacheForNetwork(networkId);
        if (scanDetailCache == null) {
            return WifiInfo.INVALID_RSSI;
        }
        ScanResult scanResult = scanDetailCache.getScanResult(bssid);
        if (scanResult == null) {
            return WifiInfo.INVALID_RSSI;
        }
        return mScoringParams.getSufficientRssi(scanResult.frequency);
    }

    private int convertToBssidBlocklistMonitorFailureReason(
            int level2FailureCode, int failureReason) {
        switch (level2FailureCode) {
            case WifiMetrics.ConnectionEvent.FAILURE_ASSOCIATION_TIMED_OUT:
                return BssidBlocklistMonitor.REASON_ASSOCIATION_TIMEOUT;
            case WifiMetrics.ConnectionEvent.FAILURE_ASSOCIATION_REJECTION:
                if (failureReason == WifiMetricsProto.ConnectionEvent
                        .ASSOCIATION_REJECTION_AP_UNABLE_TO_HANDLE_NEW_STA) {
                    return BssidBlocklistMonitor.REASON_AP_UNABLE_TO_HANDLE_NEW_STA;
                }
                return BssidBlocklistMonitor.REASON_ASSOCIATION_REJECTION;
            case WifiMetrics.ConnectionEvent.FAILURE_AUTHENTICATION_FAILURE:
                if (failureReason == WifiMetricsProto.ConnectionEvent.AUTH_FAILURE_WRONG_PSWD) {
                    return BssidBlocklistMonitor.REASON_WRONG_PASSWORD;
                } else if (failureReason == WifiMetricsProto.ConnectionEvent
                        .AUTH_FAILURE_EAP_FAILURE) {
                    return BssidBlocklistMonitor.REASON_EAP_FAILURE;
                }
                return BssidBlocklistMonitor.REASON_AUTHENTICATION_FAILURE;
            case WifiMetrics.ConnectionEvent.FAILURE_DHCP:
                return BssidBlocklistMonitor.REASON_DHCP_FAILURE;
            case WifiMetrics.ConnectionEvent.FAILURE_NETWORK_DISCONNECTION:
                if (failureReason == WifiMetricsProto.ConnectionEvent.DISCONNECTION_NON_LOCAL) {
                    return BssidBlocklistMonitor.REASON_NONLOCAL_DISCONNECT_CONNECTING;
                }
                return -1;
            default:
                return -1;
        }
    }

    private void handleIPv4Success(DhcpResultsParcelable dhcpResults) {
        if (mVerboseLoggingEnabled) {
            logd("handleIPv4Success <" + dhcpResults.toString() + ">");
            logd("link address " + dhcpResults.baseConfiguration.getIpAddress());
        }

        Inet4Address addr;
        synchronized (mDhcpResultsParcelableLock) {
            mDhcpResultsParcelable = dhcpResults;
            addr = (Inet4Address) dhcpResults.baseConfiguration.getIpAddress().getAddress();
        }

        if (mIsAutoRoaming) {
            int previousAddress = mWifiInfo.getIpAddress();
            int newAddress = Inet4AddressUtils.inet4AddressToIntHTL(addr);
            if (previousAddress != newAddress) {
                logd("handleIPv4Success, roaming and address changed"
                        + mWifiInfo + " got: " + addr);
            }
        }

        mWifiInfo.setInetAddress(addr);

        final WifiConfiguration config = getConnectedWifiConfigurationInternal();
        if (config != null) {
            mWifiInfo.setEphemeral(config.ephemeral);
            mWifiInfo.setTrusted(config.trusted);
            mWifiInfo.setOemPaid(config.oemPaid);
            mWifiInfo.setOemPrivate(config.oemPrivate);
            mWifiInfo.setCarrierMerged(config.carrierMerged);
            mWifiInfo.setSubscriptionId(config.subscriptionId);
            mWifiConfigManager.updateRandomizedMacExpireTime(config, dhcpResults.leaseDuration);
            mBssidBlocklistMonitor.handleDhcpProvisioningSuccess(mLastBssid, mWifiInfo.getSSID());
        }

        // Set meteredHint if DHCP result says network is metered
        if (dhcpResults.vendorInfo != null && dhcpResults.vendorInfo.contains("ANDROID_METERED")) {
            mWifiInfo.setMeteredHint(true);
            mWifiMetrics.addMeteredStat(config, true);
        } else {
            mWifiMetrics.addMeteredStat(config, false);
        }

        updateCapabilities(config);
    }

    private void handleSuccessfulIpConfiguration() {
        mLastSignalLevel = -1; // Force update of signal strength
        WifiConfiguration c = getConnectedWifiConfigurationInternal();
        if (c != null) {
            // Reset IP failure tracking
            c.getNetworkSelectionStatus().clearDisableReasonCounter(
                    WifiConfiguration.NetworkSelectionStatus.DISABLED_DHCP_FAILURE);

            // Tell the framework whether the newly connected network is trusted or untrusted.
            updateCapabilities(c);
        }
        mWifiScoreCard.noteIpConfiguration(mWifiInfo);
    }

    /* Do Broadcast WIFI NETWORK DISCONNECTION Intent with message.arg1 and message.arg2 */
    private void NotifyBroadcastNetworkDisconnection(int arg1, int arg2) {
        loge("ClientModeImpl: NotifyBroadcastNetworkDisconnection called with" + arg1 + ", " + arg2);
        Intent intent = new Intent(WifiManager.WIFI_NETWORK_DISCONNECTION);
        intent.putExtra(WifiManager.EXTRA_WIFI_NETWORK_DISCONNECTION_ARG1, arg1);
        intent.putExtra(WifiManager.EXTRA_WIFI_NETWORK_DISCONNECTION_ARG2, arg2);
        mContext.sendBroadcastAsUser(intent, UserHandle.ALL);
    }

    private void handleIPv4Failure() {
        // TODO: Move this to provisioning failure, not DHCP failure.
        // DHCPv4 failure is expected on an IPv6-only network.
        mWifiDiagnostics.triggerBugReportDataCapture(WifiDiagnostics.REPORT_REASON_DHCP_FAILURE);
        if (mVerboseLoggingEnabled) {
            int count = -1;
            WifiConfiguration config = getConnectedWifiConfigurationInternal();
            if (config != null) {
                count = config.getNetworkSelectionStatus().getDisableReasonCounter(
                        WifiConfiguration.NetworkSelectionStatus.DISABLED_DHCP_FAILURE);
            }
            log("DHCP failure count=" + count);
        }
        reportConnectionAttemptEnd(
                WifiMetrics.ConnectionEvent.FAILURE_DHCP,
                WifiMetricsProto.ConnectionEvent.HLF_DHCP,
                WifiMetricsProto.ConnectionEvent.FAILURE_REASON_UNKNOWN);
        synchronized (mDhcpResultsParcelableLock) {
            mDhcpResultsParcelable = new DhcpResultsParcelable();
        }
        if (mVerboseLoggingEnabled) {
            logd("handleIPv4Failure");
        }
    }

    private void handleIpConfigurationLost() {
        mWifiInfo.setInetAddress(null);
        mWifiInfo.setMeteredHint(false);

        mWifiConfigManager.updateNetworkSelectionStatus(mLastNetworkId,
                WifiConfiguration.NetworkSelectionStatus.DISABLED_DHCP_FAILURE);

        /* DHCP times out after about 30 seconds, we do a
         * disconnect thru supplicant, we will let autojoin retry connecting to the network
         */
        mWifiNative.disconnect(mInterfaceName);
    }

    private void handleIpReachabilityLost() {
        mWifiScoreCard.noteIpReachabilityLost(mWifiInfo);
        mWifiInfo.setInetAddress(null);
        mWifiInfo.setMeteredHint(false);

        // Disconnect via supplicant, and let autojoin retry connecting to the network.
        mWifiNative.disconnect(mInterfaceName);
    }

    /*
     * Read a MAC address in /proc/arp/table, used by ClientModeImpl
     * so as to record MAC address of default gateway.
     **/
    private String macAddressFromRoute(String ipAddress) {
        String macAddress = null;
        BufferedReader reader = null;
        try {
            reader = new BufferedReader(new FileReader("/proc/net/arp"));

            // Skip over the line bearing column titles
            String line = reader.readLine();

            while ((line = reader.readLine()) != null) {
                String[] tokens = line.split("[ ]+");
                if (tokens.length < 6) {
                    continue;
                }

                // ARP column format is
                // Address HWType HWAddress Flags Mask IFace
                String ip = tokens[0];
                String mac = tokens[3];

                if (ipAddress.equals(ip)) {
                    macAddress = mac;
                    break;
                }
            }

            if (macAddress == null) {
                loge("Did not find remoteAddress {" + ipAddress + "} in /proc/net/arp");
            }

        } catch (FileNotFoundException e) {
            loge("Could not open /proc/net/arp to lookup mac address");
        } catch (IOException e) {
            loge("Could not read /proc/net/arp to lookup mac address");
        } finally {
            try {
                if (reader != null) {
                    reader.close();
                }
            } catch (IOException e) {
                // Do nothing
            }
        }
        return macAddress;

    }

    /**
     * Determine if the specified auth failure is considered to be a permanent wrong password
     * failure. The criteria for such failure is when wrong password error is detected
     * and the network had never been connected before.
     *
     * For networks that have previously connected successfully, we consider wrong password
     * failures to be temporary, to be on the conservative side.  Since this might be the
     * case where we are trying to connect to a wrong network (e.g. A network with same SSID
     * but different password).
     */
    private boolean isPermanentWrongPasswordFailure(int networkId, int reasonCode) {
        if (reasonCode != WifiManager.ERROR_AUTH_FAILURE_WRONG_PSWD) {
            return false;
        }
        WifiConfiguration network = mWifiConfigManager.getConfiguredNetwork(networkId);
        if (network != null && network.getNetworkSelectionStatus().hasEverConnected()) {
            return false;
        }
        return true;
    }

     /**
     * Dynamically change the MAC address to use the locally randomized
     * MAC address generated for each network.
     * @param config WifiConfiguration with mRandomizedMacAddress to change into. If the address
     * is masked out or not set, it will generate a new random MAC address.
     */
    private void configureRandomizedMacAddress(WifiConfiguration config) {
        if (config == null) {
            Log.e(getTag(), "No config to change MAC address to");
            return;
        }
<<<<<<< HEAD

        try {
            String currentMacString = mWifiNative.getMacAddress(mInterfaceName);
            MacAddress currentMac = currentMacString == null ? null :
                    MacAddress.fromString(currentMacString);
            MacAddress newMac = mWifiConfigManager.getRandomizedMacAndUpdateIfNeeded(config);
            if (!WifiConfiguration.isValidMacAddressForRandomization(newMac)) {
                Log.wtf(getTag(), "Config generated an invalid MAC address");
            } else if (newMac.equals(currentMac)) {
                Log.d(getTag(), "No changes in MAC address");
            } else {
                mWifiMetrics.logStaEvent(mInterfaceName, StaEvent.TYPE_MAC_CHANGE, config);
                boolean setMacSuccess =
                        mWifiNative.setStaMacAddress(mInterfaceName, newMac);
                if (setMacSuccess) {
                    mWifiNative.removeNetworkCachedDataIfNeeded(config.networkId, newMac);
                }
                Log.d(getTag(), "ConnectedMacRandomization SSID(" + config.getPrintableSsid()
                        + "). setStaMacAddress(" + newMac.toString() + ") from "
                        + currentMacString + " = " + setMacSuccess);
=======
        String currentMacString = mWifiNative.getMacAddress(mInterfaceName);
        MacAddress currentMac = getMacAddressFromBssidString(currentMacString);
        MacAddress newMac = mWifiConfigManager.getRandomizedMacAndUpdateIfNeeded(config);
        if (!WifiConfiguration.isValidMacAddressForRandomization(newMac)) {
            Log.wtf(getTag(), "Config generated an invalid MAC address");
        } else if (newMac.equals(currentMac)) {
            Log.d(getTag(), "No changes in MAC address");
        } else {
            mWifiMetrics.logStaEvent(mInterfaceName, StaEvent.TYPE_MAC_CHANGE, config);
            boolean setMacSuccess =
                    mWifiNative.setStaMacAddress(mInterfaceName, newMac);
            if (setMacSuccess) {
                mWifiNative.removeNetworkCachedDataIfNeeded(config.networkId, newMac);
>>>>>>> 03b0f00d
            }
        } catch (NullPointerException | IllegalArgumentException e) {
            Log.e(TAG, "Exception in configureRandomizedMacAddress: " + e.toString());
        }
    }

    /**
     * Sets the current MAC to the factory MAC address.
     */
    private void setCurrentMacToFactoryMac(WifiConfiguration config) {
        MacAddress factoryMac = mWifiNative.getStaFactoryMacAddress(mInterfaceName);
        if (factoryMac == null) {
            Log.e(getTag(), "Fail to set factory MAC address. Factory MAC is null.");
            return;
        }
        String currentMacStr = mWifiNative.getMacAddress(mInterfaceName);
        if (!TextUtils.equals(currentMacStr, factoryMac.toString())) {
            if (mWifiNative.setStaMacAddress(mInterfaceName, factoryMac)) {
                mWifiNative.removeNetworkCachedDataIfNeeded(config.networkId, factoryMac);
                mWifiMetrics.logStaEvent(mInterfaceName, StaEvent.TYPE_MAC_CHANGE, config);
            } else {
                Log.e(getTag(), "Failed to set MAC address to " + "'"
                        + factoryMac.toString() + "'");
            }
        }
    }

    /**
     * Helper method to check if WPA2 network upgrade feature is enabled in the framework
     *
     * @return boolean true if feature is enabled.
     */
    private boolean isWpa3SaeUpgradeEnabled() {
        return mContext.getResources().getBoolean(R.bool.config_wifiSaeUpgradeEnabled);
    }

    /**
     * Helper method to check if WPA2 network upgrade offload is enabled in the driver/fw
     *
     * @return boolean true if feature is enabled.
     */
    private boolean isWpa3SaeUpgradeOffloadEnabled() {
        return mContext.getResources().getBoolean(R.bool.config_wifiSaeUpgradeOffloadEnabled);
    }

    /**
     * Helper method to start other services and get state ready for client mode
     */
    private void setupClientMode() {
        Log.d(getTag(), "setupClientMode() ifacename = " + mInterfaceName);

        setSuspendOptimizationsNative(SUSPEND_DUE_TO_HIGH_PERF, true);

        mWifiStateTracker.updateState(WifiStateTracker.INVALID);

        updateDataInterface();
        registerForWifiMonitorEvents();
        mWifiLastResortWatchdog.clearAllFailureCounts();
        mWifiNative.setSupplicantLogLevel(mVerboseLoggingEnabled);

        // Initialize data structures
        mLastBssid = null;
        mLastNetworkId = WifiConfiguration.INVALID_NETWORK_ID;
        mLastSubId = SubscriptionManager.INVALID_SUBSCRIPTION_ID;
        mLastSimBasedConnectionCarrierName = null;
        mLastSignalLevel = -1;
        if (mWifiGlobals.isConnectedMacRandomizationEnabled()) {
            if (!mWifiNative.setStaMacAddress(
                    mInterfaceName, MacAddressUtils.createRandomUnicastAddress())) {
                Log.e(getTag(), "Failed to set random MAC address on bootup");
            }
        }
        mWifiInfo.setMacAddress(mWifiNative.getMacAddress(mInterfaceName));
        // TODO: b/79504296 This broadcast has been deprecated and should be removed
        sendSupplicantConnectionChangedBroadcast(true);

        mWifiNative.setExternalSim(mInterfaceName, true);

        mCountryCode.setReadyForChange(true);

        mWifiDiagnostics.startPktFateMonitoring(mInterfaceName);
        mWifiDiagnostics.startLogging(mInterfaceName);

        mMboOceController.enable();
        mWifiDataStall.enablePhoneStateListener();

        // Enable bluetooth coexistence scan mode when bluetooth connection is active.
        // When this mode is on, some of the low-level scan parameters used by the
        // driver are changed to reduce interference with bluetooth
        mWifiNative.setBluetoothCoexistenceScanMode(
                mInterfaceName, mWifiGlobals.isBluetoothConnected());
        sendNetworkChangeBroadcast(DetailedState.DISCONNECTED);

        // Disable legacy multicast filtering, which on some chipsets defaults to enabled.
        // Legacy IPv6 multicast filtering blocks ICMPv6 router advertisements which breaks IPv6
        // provisioning. Legacy IPv4 multicast filtering may be re-enabled later via
        // IpClient.Callback.setFallbackMulticastFilter()
        mWifiNative.stopFilteringMulticastV4Packets(mInterfaceName);
        mWifiNative.stopFilteringMulticastV6Packets(mInterfaceName);

        // Set the right suspend mode settings
        mWifiNative.setSuspendOptimizations(mInterfaceName, mSuspendOptNeedsDisabled == 0
                && mContext.getResources().getBoolean(
                        R.bool.config_wifiSuspendOptimizationsEnabled));

        setPowerSave(true);

        // Disable wpa_supplicant from auto reconnecting.
        mWifiNative.enableStaAutoReconnect(mInterfaceName, false);
        // STA has higher priority over P2P
        mWifiNative.setConcurrencyPriority(true);
    }

    /**
     * Helper method to stop external services and clean up state from client mode.
     */
    private void stopClientMode() {
        handleNetworkDisconnect(false,
                WifiStatsLog.WIFI_DISCONNECT_REPORTED__FAILURE_CODE__WIFI_DISABLED);
        // exiting supplicant started state is now only applicable to client mode
        mWifiDiagnostics.stopLogging(mInterfaceName);

        mMboOceController.disable();
        mWifiDataStall.disablePhoneStateListener();
        if (mIpClient != null && mIpClient.shutdown()) {
            // Block to make sure IpClient has really shut down, lest cleanup
            // race with, say, bringup code over in tethering.
            mIpClientCallbacks.awaitShutdown();
        }
        mCountryCode.setReadyForChange(false);
        deregisterForWifiMonitorEvents(); // uses mInterfaceName, must call before nulling out
        // TODO: b/79504296 This broadcast has been deprecated and should be removed
        sendSupplicantConnectionChangedBroadcast(false);

        // Remove any ephemeral or Passpoint networks, flush ANQP cache
        mWifiConfigManager.removeAllEphemeralOrPasspointConfiguredNetworks();
        mWifiConfigManager.clearUserTemporarilyDisabledList();
        mPasspointManager.clearAnqpRequestsAndFlushCache();
    }

    /**
     * Helper method called when a L3 connection is successfully established to a network.
     */
    void registerConnected() {
        if (mLastNetworkId != WifiConfiguration.INVALID_NETWORK_ID) {
            WifiConfiguration config = getConnectedWifiConfigurationInternal();
            boolean shouldSetUserConnectChoice = config != null
                    && isRecentlySelectedByTheUser(config)
                    && config.getNetworkSelectionStatus().hasEverConnected()
                    && mWifiPermissionsUtil.checkNetworkSettingsPermission(config.lastConnectUid);
            mWifiConfigManager.updateNetworkAfterConnect(mLastNetworkId,
                    shouldSetUserConnectChoice);
            // Notify PasspointManager of Passpoint network connected event.
            WifiConfiguration currentNetwork = getConnectedWifiConfigurationInternal();
            if (currentNetwork != null && currentNetwork.isPasspoint()) {
                mPasspointManager.onPasspointNetworkConnected(currentNetwork.getProfileKey());
            }
        }
    }

    void registerDisconnected() {
        if (mLastNetworkId != WifiConfiguration.INVALID_NETWORK_ID) {
            mWifiConfigManager.updateNetworkAfterDisconnect(mLastNetworkId);
        }
    }

    /**
     * Returns WifiConfiguration object corresponding to the currently connected network, null if
     * not connected.
     */
    @Nullable private WifiConfiguration getConnectedWifiConfigurationInternal() {
        if (mLastNetworkId == WifiConfiguration.INVALID_NETWORK_ID) {
            return null;
        }
        return mWifiConfigManager.getConfiguredNetwork(mLastNetworkId);
    }

    /**
     * Returns WifiConfiguration object corresponding to the currently connecting network, null if
     * not connecting.
     */
    @Nullable private WifiConfiguration getConnectingWifiConfigurationInternal() {
        if (mTargetNetworkId == WifiConfiguration.INVALID_NETWORK_ID) {
            return null;
        }
        return mWifiConfigManager.getConfiguredNetwork(mTargetNetworkId);
    }

    @Nullable private String getConnectedBssidInternal() {
        return mLastBssid;
    }

    @Nullable private String getConnectingBssidInternal() {
        return mTargetBssid;
    }

    /**
     * Returns WifiConfiguration object corresponding to the currently connected network, null if
     * not connected.
     */
    @Override
    @Nullable public WifiConfiguration getConnectedWifiConfiguration() {
        if (!isConnected()) return null;
        return getConnectedWifiConfigurationInternal();
    }

    /**
     * Returns WifiConfiguration object corresponding to the currently connecting network, null if
     * not connecting.
     */
    @Override
    @Nullable public WifiConfiguration getConnectingWifiConfiguration() {
        if (!isConnecting() && !isRoaming()) return null;
        return getConnectingWifiConfigurationInternal();
    }

    @Override
    @Nullable public String getConnectedBssid() {
        if (!isConnected()) return null;
        return getConnectedBssidInternal();
    }

    @Override
    @Nullable public String getConnectingBssid() {
        if (!isConnecting() && !isRoaming()) return null;
        return getConnectingBssidInternal();
    }

    ScanResult getCurrentScanResult() {
        WifiConfiguration config = getConnectedWifiConfigurationInternal();
        if (config == null) {
            return null;
        }
        String bssid = mWifiInfo.getBSSID();
        if (bssid == null) {
            bssid = mTargetBssid;
        }
        ScanDetailCache scanDetailCache =
                mWifiConfigManager.getScanDetailCacheForNetwork(config.networkId);

        if (scanDetailCache == null) {
            return null;
        }

        return scanDetailCache.getScanResult(bssid);
    }

    private MacAddress getMacAddressFromBssidString(@Nullable String bssidStr) {
        try {
            return (bssidStr != null) ? MacAddress.fromString(bssidStr) : null;
        } catch (IllegalArgumentException e) {
            Log.e(getTag(), "Invalid BSSID format: " + bssidStr);
            return null;
        }
    }

    private MacAddress getCurrentBssidInternalMacAddress() {
        return getMacAddressFromBssidString(mLastBssid);
    }

    void connectToNetwork(WifiConfiguration config) {
        if ((config != null) && mWifiNative.connectToNetwork(mInterfaceName, config)) {
            mWifiLastResortWatchdog.noteStartConnectTime();
            mWifiMetrics.logStaEvent(mInterfaceName, StaEvent.TYPE_CMD_START_CONNECT, config);
            mIsAutoRoaming = false;
            transitionTo(mL2ConnectingState);
        } else {
            loge("CMD_START_CONNECT Failed to start connection to network " + config);
            mTargetWifiConfiguration = null;
            stopIpClient();
            reportConnectionAttemptEnd(
                    WifiMetrics.ConnectionEvent.FAILURE_CONNECT_NETWORK_FAILED,
                    WifiMetricsProto.ConnectionEvent.HLF_NONE,
                    WifiMetricsProto.ConnectionEvent.FAILURE_REASON_UNKNOWN);
        }
    }

    /********************************************************
     * HSM states
     *******************************************************/

    class ConnectableState extends State {
        BroadcastReceiver mScreenStateChangeReceiver = new BroadcastReceiver() {
            @Override
            public void onReceive(Context context, Intent intent) {
                String action = intent.getAction();
                if (action.equals(Intent.ACTION_SCREEN_ON)) {
                    sendMessage(CMD_SCREEN_STATE_CHANGED, 1);
                } else if (action.equals(Intent.ACTION_SCREEN_OFF)) {
                    sendMessage(CMD_SCREEN_STATE_CHANGED, 0);
                }
            }
        };

        @Override
        public void enter() {
            Log.d(getTag(), "entering ConnectableState: ifaceName = " + mInterfaceName);

            setupClientMode();

            IntentFilter filter = new IntentFilter();
            filter.addAction(Intent.ACTION_SCREEN_ON);
            filter.addAction(Intent.ACTION_SCREEN_OFF);
            mContext.registerReceiver(mScreenStateChangeReceiver, filter);
            // Learn the initial state of whether the screen is on.
            // We update this field when we receive broadcasts from the system.
            handleScreenStateChanged(mContext.getSystemService(PowerManager.class).isInteractive());

            if (!mWifiNative.removeAllNetworks(mInterfaceName)) {
                loge("Failed to remove networks on entering connect mode");
            }
            mWifiInfo.reset();
            mWifiInfo.setSupplicantState(SupplicantState.DISCONNECTED);

            mWakeupController.reset();
            sendNetworkChangeBroadcast(DetailedState.DISCONNECTED);

            mWifiConnectivityManager.enableVerboseLogging(mVerboseLoggingEnabled);
            // Inform metrics that Wifi is Enabled (but not yet connected)
            mWifiMetrics.setWifiState(WifiMetricsProto.WifiLog.WIFI_DISCONNECTED);
            mWifiMetrics.logStaEvent(mInterfaceName, StaEvent.TYPE_WIFI_ENABLED);
            mWifiScoreCard.noteSupplicantStateChanged(mWifiInfo);
            mWifiHealthMonitor.setWifiEnabled(true);
            mWifiDataStall.init();
        }

        @Override
        public void exit() {
            // Inform metrics that Wifi is being disabled (Toggled, airplane enabled, etc)
            mWifiMetrics.setWifiState(WifiMetricsProto.WifiLog.WIFI_DISABLED);
            mWifiMetrics.logStaEvent(mInterfaceName, StaEvent.TYPE_WIFI_DISABLED);

            if (!mWifiNative.removeAllNetworks(mInterfaceName)) {
                loge("Failed to remove networks on exiting connect mode");
            }
            mWifiHealthMonitor.setWifiEnabled(false);
            mWifiDataStall.reset();

            mContext.unregisterReceiver(mScreenStateChangeReceiver);

            stopClientMode();
            mWifiScoreCard.doWrites();
        }

        @Override
        public boolean processMessage(Message message) {
            switch (message.what) {
                case CMD_ENABLE_RSSI_POLL: {
                    mEnableRssiPolling = (message.arg1 == 1);
                    break;
                }
                case CMD_SCREEN_STATE_CHANGED: {
                    handleScreenStateChanged(message.arg1 != 0);
                    break;
                }
                case WifiP2pServiceImpl.DISCONNECT_WIFI_REQUEST: {
                    if (mWifiP2pConnection.shouldTemporarilyDisconnectWifi()) {
                        mWifiMetrics.logStaEvent(mInterfaceName, StaEvent.TYPE_FRAMEWORK_DISCONNECT,
                                StaEvent.DISCONNECT_P2P_DISCONNECT_WIFI_REQUEST);
                        mWifiNative.disconnect(mInterfaceName);
                    } else {
                        mWifiNative.reconnect(mInterfaceName);
                    }
                    break;
                }
                case CMD_RECONNECT: {
                    WorkSource workSource = (WorkSource) message.obj;
                    mWifiConnectivityManager.forceConnectivityScan(workSource);
                    break;
                }
                case CMD_REASSOCIATE: {
                    mWifiNative.reassociate(mInterfaceName);
                    break;
                }
                case CMD_START_CONNECT: {
                    /* connect command coming from auto-join */
                    int netId = message.arg1;
                    int uid = message.arg2;
                    String bssid = (String) message.obj;
                    mSentHLPs = false;

                    if (!hasConnectionRequests()) {
                        if (mNetworkAgent == null) {
                            loge("CMD_START_CONNECT but no requests and not connected,"
                                    + " bailing");
                            break;
                        } else if (!mWifiPermissionsUtil.checkNetworkSettingsPermission(uid)) {
                            loge("CMD_START_CONNECT but no requests and connected, but app "
                                    + "does not have sufficient permissions, bailing");
                            break;
                        }
                    }
                    WifiConfiguration config =
                            mWifiConfigManager.getConfiguredNetworkWithoutMasking(netId);
                    logd("CMD_START_CONNECT "
                            + " my state " + getCurrentState().getName()
                            + " nid=" + netId
                            + " roam=" + mIsAutoRoaming);
                    if (config == null) {
                        loge("CMD_START_CONNECT and no config, bail out...");
                        break;
                    }
                    mTargetNetworkId = netId;
                    // Update scorecard while there is still state from existing connection
                    mLastScanRssi = mWifiConfigManager.findScanRssi(netId,
                            mWifiHealthMonitor.getScanRssiValidTimeMs());
                    mWifiScoreCard.noteConnectionAttempt(mWifiInfo, mLastScanRssi, config.SSID);
                    mBssidBlocklistMonitor.updateFirmwareRoamingConfiguration(config.SSID);

                    updateWifiConfigOnStartConnection(config, bssid);
                    reportConnectionAttemptStart(config, mTargetBssid,
                            WifiMetricsProto.ConnectionEvent.ROAM_UNRELATED);

                    String currentMacAddress = mWifiNative.getMacAddress(mInterfaceName);
                    mWifiInfo.setMacAddress(currentMacAddress);
                    Log.i(getTag(), "Connecting with " + currentMacAddress + " as the mac address");

                    mTargetWifiConfiguration = config;
                    /* Check for FILS configuration again after updating the config */
                    if (config.allowedKeyManagement.get(WifiConfiguration.KeyMgmt.FILS_SHA256)
                            || config.allowedKeyManagement.get(
                            WifiConfiguration.KeyMgmt.FILS_SHA384)) {

                        boolean isIpClientStarted = startIpClient(config, true);
                        if (isIpClientStarted) {
                            mIpClientWithPreConnection = true;
                            break;
                        }
                    }
                    connectToNetwork(config);
                    break;
                }
                case CMD_START_FILS_CONNECTION: {
                    mWifiMetrics.incrementConnectRequestWithFilsAkmCount();
                    List<Layer2PacketParcelable> packets;
                    packets = (List<Layer2PacketParcelable>) message.obj;
                    if (mVerboseLoggingEnabled) {
                        Log.d(getTag(), "Send HLP IEs to supplicant");
                    }
                    addLayer2PacketsToHlpReq(packets);
                    WifiConfiguration config = mTargetWifiConfiguration;
                    connectToNetwork(config);
                    break;
                }
                case CMD_CONNECT_NETWORK: {
                    ConnectNetworkMessage cnm = (ConnectNetworkMessage) message.obj;
                    NetworkUpdateResult result = cnm.result;
                    int netId = result.getNetworkId();
                    connectToUserSelectNetwork(
                            netId, message.sendingUid, result.hasCredentialChanged());
                    mWifiMetrics.logStaEvent(mInterfaceName, StaEvent.TYPE_CONNECT_NETWORK,
                            mWifiConfigManager.getConfiguredNetwork(netId));
                    cnm.listener.sendSuccess();
                    break;
                }
                case CMD_SAVE_NETWORK: {
                    ConnectNetworkMessage cnm = (ConnectNetworkMessage) message.obj;
                    NetworkUpdateResult result = cnm.result;
                    int netId = result.getNetworkId();
                    if (mWifiInfo.getNetworkId() == netId) {
                        if (result.hasCredentialChanged()) {
                            // The network credentials changed and we're connected to this network,
                            // start a new connection with the updated credentials.
                            logi("CMD_SAVE_NETWORK credential changed for nid="
                                    + netId + ". Reconnecting.");
                            startConnectToNetwork(netId, message.sendingUid, SUPPLICANT_BSSID_ANY);
                        } else {
                            if (result.hasProxyChanged()) {
                                if (mIpClient != null) {
                                    log("Reconfiguring proxy on connection");
                                    WifiConfiguration currentConfig =
                                            getConnectedWifiConfigurationInternal();
                                    if (currentConfig != null) {
                                        mIpClient.setHttpProxy(currentConfig.getHttpProxy());
                                    } else {
                                        Log.w(getTag(),
                                                "CMD_SAVE_NETWORK proxy change - but no current "
                                                        + "Wi-Fi config");
                                    }
                                }
                            }
                            if (result.hasIpChanged()) {
                                // The current connection configuration was changed
                                // We switched from DHCP to static or from static to DHCP, or the
                                // static IP address has changed.
                                log("Reconfiguring IP on connection");
                                mWifiNative.disconnect(mInterfaceName);
                                // reconnect to the same network
                                if (mWifiNative.reconnect(mInterfaceName)) {
                                    log("Reconnecting after IP reconfiguration");
                                } else {
                                    loge("Failed to reconnect after IP reconfiguration");
                                    // we will transition to disconnected state by previous code
                                }

                                WifiConfiguration currentConfig =
                                        getConnectedWifiConfigurationInternal();
                                if (currentConfig != null) {
                                    transitionTo(mL3ProvisioningState);
                                } else {
                                    Log.w(getTag(), "CMD_SAVE_NETWORK Ip change - but no current "
                                            + "Wi-Fi config");
                                }
                            }
                        }
                    } else if (mWifiInfo.getNetworkId() == WifiConfiguration.INVALID_NETWORK_ID
                            && result.hasCredentialChanged()) {
                        logi("CMD_SAVE_NETWORK credential changed for nid="
                                + netId + " while disconnected. Connecting.");
                        startConnectToNetwork(netId, message.sendingUid, SUPPLICANT_BSSID_ANY);
                    }
                    cnm.listener.sendSuccess();
                    break;
                }
                case CMD_BLUETOOTH_CONNECTION_STATE_CHANGE: {
                    mWifiNative.setBluetoothCoexistenceScanMode(
                            mInterfaceName, mWifiGlobals.isBluetoothConnected());
                    break;
                }
                case CMD_SET_SUSPEND_OPT_ENABLED: {
                    if (message.arg1 == 1) {
                        setSuspendOptimizationsNative(SUSPEND_DUE_TO_SCREEN, true);
                        if (message.arg2 == 1) {
                            mSuspendWakeLock.release();
                        }
                    } else {
                        setSuspendOptimizationsNative(SUSPEND_DUE_TO_SCREEN, false);
                    }
                    break;
                }
                case CMD_ENABLE_TDLS: {
                    if (message.obj != null) {
                        String remoteAddress = (String) message.obj;
                        boolean enable = (message.arg1 == 1);
                        mWifiNative.startTdls(mInterfaceName, remoteAddress, enable);
                    }
                    break;
                }
                case WifiMonitor.ANQP_DONE_EVENT: {
                    mPasspointManager.notifyANQPDone((AnqpEvent) message.obj);
                    //TODO(haishalom@): If this was a Venue URL response, need to invoke the
                    //networking API to display a notification
                    break;
                }
                case CMD_STOP_IP_PACKET_OFFLOAD: {
                    int slot = message.arg1;
                    int ret = stopWifiIPPacketOffload(slot);
                    if (mNetworkAgent != null) {
                        mNetworkAgent.sendSocketKeepaliveEvent(slot, ret);
                    }
                    break;
                }
                case WifiMonitor.RX_HS20_ANQP_ICON_EVENT: {
                    mPasspointManager.notifyIconDone((IconEvent) message.obj);
                    break;
                }
                case WifiMonitor.HS20_DEAUTH_IMMINENT_EVENT:
                    mPasspointManager.handleDeauthImminentEvent((WnmData) message.obj,
                            getConnectedWifiConfigurationInternal());
                    break;
                case WifiMonitor.HS20_REMEDIATION_EVENT:
                case WifiMonitor.HS20_TERMS_AND_CONDITIONS_ACCEPTANCE_REQUIRED_EVENT: {
                    mPasspointManager.receivedWnmFrame((WnmData) message.obj);
                    break;
                }
                case WifiMonitor.MBO_OCE_BSS_TM_HANDLING_DONE: {
                    handleBssTransitionRequest((BtmFrameData) message.obj);
                    break;
                }
                case CMD_CONFIG_ND_OFFLOAD: {
                    final boolean enabled = (message.arg1 > 0);
                    mWifiNative.configureNeighborDiscoveryOffload(mInterfaceName, enabled);
                    break;
                }
                // Link configuration (IP address, DNS, ...) changes notified via netlink
                case CMD_UPDATE_LINKPROPERTIES: {
                    updateLinkProperties((LinkProperties) message.obj);
                    break;
                }
                case CMD_DPP_GENERATE_BOOTSTRAP:
                    int id = mWifiNative.dppBootstrapGenerate(mInterfaceName, (WifiDppConfig)message.obj);
                    mWifiP2pConnection.replyToMessage(message, message.what, id);
                    break;
                case CMD_DPP_ADD_BOOTSTRAP_QRCODE:
                    int qrcode_hdl = mWifiNative.dppAddBootstrapQrCode(mInterfaceName, (String) message.obj);
                    mWifiP2pConnection.replyToMessage(message, message.what, qrcode_hdl);
                    break;
                case CMD_DPP_REMOVE_BOOTSTRAP:
                    int bootstrap_status = mWifiNative.dppBootstrapRemove(mInterfaceName, message.arg1);
                    mWifiP2pConnection.replyToMessage(message, message.what, bootstrap_status);
                    break;
                case CMD_DPP_GET_URI:
                    String uri = mWifiNative.dppGetUri(mInterfaceName, message.arg1);
                    mWifiP2pConnection.replyToMessage(message, message.what, uri);
                    break;
                case CMD_DPP_LISTEN_START:
                    int listen_status = mWifiNative.dppListen(mInterfaceName,
                            ((Bundle) message.obj).getString("freq"),
                            ((Bundle) message.obj).getInt("dppRole"),
                            ((Bundle) message.obj).getBoolean("mutual"),
                            ((Bundle) message.obj).getBoolean("netRoleAp"));
                    mWifiP2pConnection.replyToMessage(message, message.what, listen_status);
                    break;
                case CMD_DPP_LISTEN_STOP:
                    mWifiNative.dppStopListen(mInterfaceName);
                    break;
                case CMD_DPP_CONF_ADD:
                    int cfg_add_status = mWifiNative.dppConfiguratorAdd(mInterfaceName,
                            ((Bundle) message.obj).getString("curve"),
                            ((Bundle) message.obj).getString("key"),
                             message.arg1);
                    mWifiP2pConnection.replyToMessage(message, message.what, cfg_add_status);
                    break;
                case CMD_DPP_CONF_REMOVE:
                    int cfg_remove_status = mWifiNative.dppConfiguratorRemove(mInterfaceName, message.arg1);
                    mWifiP2pConnection.replyToMessage(message, message.what, cfg_remove_status);
                    break;
                case CMD_DPP_AUTH_INIT:
                    int auth_init_status = mWifiNative.dppStartAuth(mInterfaceName, (WifiDppConfig)message.obj);
                    mWifiP2pConnection.replyToMessage(message, message.what, auth_init_status);
                    break;
                case CMD_DPP_CONFIGURATOR_GET_KEY:
                    String key = mWifiNative.dppConfiguratorGetKey(mInterfaceName, (int) message.obj);
                    mWifiP2pConnection.replyToMessage(message, message.what, key);
                    break;
                case WifiMonitor.DPP_EVENT:
                    Log.d(TAG, "DPP Event received. Type = " + message.arg1);
                    sendDppEventBroadcast(message.arg1, (DppResult) message.obj);
                    break;
                case CMD_DO_DRIVER_CMD: {
                    String reply = mWifiNative.doDriverCmd(mInterfaceName, (String) message.obj);
                    mWifiP2pConnection.replyToMessage(message, message.what, reply);
                    break;
                }
                case CMD_START_IP_PACKET_OFFLOAD:
                case CMD_ADD_KEEPALIVE_PACKET_FILTER_TO_APF:
                case CMD_REMOVE_KEEPALIVE_PACKET_FILTER_FROM_APF: {
                    if (mNetworkAgent != null) {
                        mNetworkAgent.sendSocketKeepaliveEvent(message.arg1,
                                SocketKeepalive.ERROR_INVALID_NETWORK);
                    }
                    break;
                }
                case CMD_INSTALL_PACKET_FILTER: {
                    mWifiNative.installPacketFilter(mInterfaceName, (byte[]) message.obj);
                    break;
                }
                case CMD_READ_PACKET_FILTER: {
                    byte[] data = mWifiNative.readPacketFilter(mInterfaceName);
                    if (mIpClient != null) {
                        mIpClient.readPacketFilterComplete(data);
                    }
                    break;
                }
                case CMD_SET_FALLBACK_PACKET_FILTERING: {
                    if ((boolean) message.obj) {
                        mWifiNative.startFilteringMulticastV4Packets(mInterfaceName);
                    } else {
                        mWifiNative.stopFilteringMulticastV4Packets(mInterfaceName);
                    }
                    break;
                }
                case CMD_DIAGS_CONNECT_TIMEOUT: {
                    mWifiDiagnostics.reportConnectionEvent(
                            WifiDiagnostics.CONNECTION_EVENT_TIMEOUT);
                    break;
                }
                case WifiP2pServiceImpl.P2P_CONNECTION_CHANGED:
                case CMD_RESET_SIM_NETWORKS:
                case WifiMonitor.NETWORK_CONNECTION_EVENT:
                case WifiMonitor.NETWORK_DISCONNECTION_EVENT:
                case WifiMonitor.SUPPLICANT_STATE_CHANGE_EVENT:
                case WifiMonitor.AUTHENTICATION_FAILURE_EVENT:
                case WifiMonitor.ASSOCIATION_REJECTION_EVENT:
                case CMD_RSSI_POLL:
                case CMD_ONESHOT_RSSI_POLL:
                case CMD_PRE_DHCP_ACTION:
                case CMD_PRE_DHCP_ACTION_COMPLETE:
                case CMD_POST_DHCP_ACTION:
                case WifiMonitor.SUP_REQUEST_IDENTITY:
                case WifiMonitor.SUP_REQUEST_SIM_AUTH:
                case WifiMonitor.TARGET_BSSID_EVENT:
                case WifiMonitor.ASSOCIATED_BSSID_EVENT:
                case CMD_UNWANTED_NETWORK:
                case CMD_CONNECTING_WATCHDOG_TIMER:
                case CMD_ROAM_WATCHDOG_TIMER: {
                    // no-op: all messages must be handled in the base state in case it was missed
                    // in one of the child states.
                    break;
                }
                case CMD_START_ROAM:
                case CMD_START_RSSI_MONITORING_OFFLOAD:
                case CMD_STOP_RSSI_MONITORING_OFFLOAD:
                case CMD_IP_CONFIGURATION_SUCCESSFUL:
                case CMD_IP_CONFIGURATION_LOST:
                case CMD_IP_REACHABILITY_LOST: {
                    mMessageHandlingStatus = MESSAGE_HANDLING_STATUS_DISCARD;
                    break;
                }
                case 0: {
                    // We want to notice any empty messages (with what == 0) that might crop up.
                    // For example, we may have recycled a message sent to multiple handlers.
                    Log.wtf(getTag(), "Error! empty message encountered");
                    break;
                }
                default: {
                    loge("Error! unhandled message" + message);
                    break;
                }
            }

            logStateAndMessage(message, this);
            return HANDLED;
        }
    }

    private boolean handleL3MessagesWhenNotConnected(Message message) {
        boolean handleStatus = HANDLED;

        if (!mIpClientWithPreConnection) {
            return NOT_HANDLED;
        }

        switch (message.what) {
            case CMD_PRE_DHCP_ACTION:
                handlePreDhcpSetup();
                break;
            case CMD_PRE_DHCP_ACTION_COMPLETE:
                if (mIpClient != null) {
                    mIpClient.completedPreDhcpAction();
                }
                break;
            case CMD_IPV4_PROVISIONING_FAILURE:
                stopDhcpSetup();
                deferMessage(message);
                break;
            case CMD_POST_DHCP_ACTION:
            case CMD_IPV4_PROVISIONING_SUCCESS:
            case CMD_IP_CONFIGURATION_SUCCESSFUL:
                deferMessage(message);
                break;
            default:
                return NOT_HANDLED;
        }

        return handleStatus;
    }

    private WifiNetworkAgentSpecifier createNetworkAgentSpecifier(
            @NonNull WifiConfiguration currentWifiConfiguration, @Nullable String currentBssid) {
        currentWifiConfiguration.BSSID = currentBssid;
        WifiNetworkAgentSpecifier wns =
                new WifiNetworkAgentSpecifier(currentWifiConfiguration);
        return wns;
    }

    private NetworkCapabilities getCapabilities(WifiConfiguration currentWifiConfiguration) {
        final NetworkCapabilities.Builder builder =
                new NetworkCapabilities.Builder(mNetworkCapabilitiesFilter);
        // MatchAllNetworkSpecifier set in the mNetworkCapabilitiesFilter should never be set in the
        // agent's specifier.
        builder.setNetworkSpecifier(null);
        if (currentWifiConfiguration == null) {
            return builder.build();
        }

        if (mWifiInfo.isTrusted()) {
            builder.addCapability(NetworkCapabilities.NET_CAPABILITY_TRUSTED);
        } else {
            builder.removeCapability(NetworkCapabilities.NET_CAPABILITY_TRUSTED);
        }
        if (SdkLevel.isAtLeastS()) {
            if (mWifiInfo.isOemPaid()) {
                builder.addCapability(NetworkCapabilities.NET_CAPABILITY_OEM_PAID);
            } else {
                builder.removeCapability(NetworkCapabilities.NET_CAPABILITY_OEM_PAID);
            }
            if (mWifiInfo.isOemPrivate()) {
                builder.addCapability(NetworkCapabilities.NET_CAPABILITY_OEM_PRIVATE);
            } else {
                builder.removeCapability(NetworkCapabilities.NET_CAPABILITY_OEM_PRIVATE);
            }
        }

        builder.setOwnerUid(currentWifiConfiguration.creatorUid);
        builder.setAdministratorUids(new int[] {currentWifiConfiguration.creatorUid});

        if (!WifiConfiguration.isMetered(currentWifiConfiguration, mWifiInfo)) {
            builder.addCapability(NetworkCapabilities.NET_CAPABILITY_NOT_METERED);
        } else {
            builder.removeCapability(NetworkCapabilities.NET_CAPABILITY_NOT_METERED);
        }

        if (mWifiInfo.getRssi() != WifiInfo.INVALID_RSSI) {
            builder.setSignalStrength(mWifiInfo.getRssi());
        } else {
            builder.setSignalStrength(NetworkCapabilities.SIGNAL_STRENGTH_UNSPECIFIED);
        }

        if (currentWifiConfiguration.osu) {
            builder.removeCapability(NetworkCapabilities.NET_CAPABILITY_INTERNET);
        }

        if (!mWifiInfo.getSSID().equals(WifiManager.UNKNOWN_SSID)) {
            builder.setSsid(mWifiInfo.getSSID());
        }
        Pair<Integer, String> specificRequestUidAndPackageName =
                mNetworkFactory.getSpecificNetworkRequestUidAndPackageName(
                        currentWifiConfiguration);
        // There is an active specific request.
        if (specificRequestUidAndPackageName.first != Process.INVALID_UID) {
            // Remove internet capability.
            builder.removeCapability(NetworkCapabilities.NET_CAPABILITY_INTERNET);
            // Fill up the uid/packageName for this connection.
            builder.setRequestorUid(specificRequestUidAndPackageName.first);
            builder.setRequestorPackageName(specificRequestUidAndPackageName.second);
            // Fill up the network agent specifier for this connection.
            builder.setNetworkSpecifier(createNetworkAgentSpecifier(
                    currentWifiConfiguration, getConnectedBssidInternal()));
        }
        updateLinkBandwidth(builder);
        return builder.build();
    }

    private void updateLinkBandwidth(NetworkCapabilities.Builder networkCapabilitiesBuilder) {
        int rssiDbm = mWifiInfo.getRssi();
        int txTputKbps = INVALID_THROUGHPUT;
        int rxTputKbps = INVALID_THROUGHPUT;
        // If RSSI is available, check if throughput is available
        if (rssiDbm != WifiInfo.INVALID_RSSI && mWifiDataStall != null) {
            txTputKbps = mWifiDataStall.getTxThroughputKbps();
            rxTputKbps = mWifiDataStall.getRxThroughputKbps();
        }
        if (txTputKbps == INVALID_THROUGHPUT && rxTputKbps != INVALID_THROUGHPUT) {
            txTputKbps = rxTputKbps;
        } else if (rxTputKbps == INVALID_THROUGHPUT && txTputKbps != INVALID_THROUGHPUT) {
            rxTputKbps = txTputKbps;
        } else if (txTputKbps == INVALID_THROUGHPUT && rxTputKbps == INVALID_THROUGHPUT) {
            int maxTxLinkSpeedMbps = mWifiInfo.getMaxSupportedTxLinkSpeedMbps();
            int maxRxLinkSpeedMbps = mWifiInfo.getMaxSupportedRxLinkSpeedMbps();
            if (maxTxLinkSpeedMbps > 0) {
                txTputKbps = maxTxLinkSpeedMbps * 1000;
            }
            if (maxRxLinkSpeedMbps > 0) {
                rxTputKbps = maxRxLinkSpeedMbps * 1000;
            }
        }
        if (mVerboseLoggingEnabled) {
            logd("tx tput in kbps: " + txTputKbps);
            logd("rx tput in kbps: " + rxTputKbps);
        }
        if (txTputKbps > 0) {
            networkCapabilitiesBuilder.setLinkUpstreamBandwidthKbps(txTputKbps);
        }
        if (rxTputKbps > 0) {
            networkCapabilitiesBuilder.setLinkDownstreamBandwidthKbps(rxTputKbps);
        }
    }

    /**
     * Method to update network capabilities from the current WifiConfiguration.
     */
    public void updateCapabilities() {
        updateCapabilities(getConnectedWifiConfigurationInternal());
    }

    private void updateCapabilities(WifiConfiguration currentWifiConfiguration) {
        updateCapabilities(getCapabilities(currentWifiConfiguration));
    }

    private void updateCapabilities(NetworkCapabilities networkCapabilities) {
        if (mNetworkAgent == null) {
            return;
        }
        mNetworkAgent.sendNetworkCapabilities(networkCapabilities);
    }

    private void handleEapAuthFailure(int networkId, int errorCode) {
        WifiConfiguration targetedNetwork =
                mWifiConfigManager.getConfiguredNetwork(mTargetNetworkId);
        if (targetedNetwork != null) {
            switch (targetedNetwork.enterpriseConfig.getEapMethod()) {
                case WifiEnterpriseConfig.Eap.SIM:
                case WifiEnterpriseConfig.Eap.AKA:
                case WifiEnterpriseConfig.Eap.AKA_PRIME:
                    if (errorCode == WifiNative.EAP_SIM_VENDOR_SPECIFIC_CERT_EXPIRED) {
                        mWifiCarrierInfoManager.resetCarrierKeysForImsiEncryption(targetedNetwork);
                    }
                    break;
                default:
                    // Do Nothing
            }
        }
    }

    private class WifiNetworkAgent extends NetworkAgent {
        WifiNetworkAgent(Context c, Looper l, String tag, NetworkCapabilities nc, LinkProperties lp,
                int score, NetworkAgentConfig config, NetworkProvider provider) {
            super(c, l, tag, nc, lp, score, config, provider);
            register();
        }
        private int mLastNetworkStatus = -1; // To detect when the status really changes

        @Override
        public void onNetworkUnwanted() {
            // Ignore if we're not the current networkAgent.
            if (this != mNetworkAgent) return;
            if (mVerboseLoggingEnabled) {
                logd("WifiNetworkAgent -> Wifi unwanted score " + Integer.toString(
                        mWifiInfo.getScore()));
            }
            unwantedNetwork(NETWORK_STATUS_UNWANTED_DISCONNECT);
        }

        @Override
        public void onValidationStatus(int status, @Nullable Uri redirectUri) {
            if (this != mNetworkAgent) return;
            if (status == mLastNetworkStatus) return;
            mLastNetworkStatus = status;
            if (status == NetworkAgent.VALIDATION_STATUS_NOT_VALID) {
                if (mVerboseLoggingEnabled) {
                    logd("WifiNetworkAgent -> Wifi networkStatus invalid, score="
                            + Integer.toString(mWifiInfo.getScore()));
                }
                unwantedNetwork(NETWORK_STATUS_UNWANTED_VALIDATION_FAILED);
            } else if (status == NetworkAgent.VALIDATION_STATUS_VALID) {
                if (mVerboseLoggingEnabled) {
                    logd("WifiNetworkAgent -> Wifi networkStatus valid, score= "
                            + Integer.toString(mWifiInfo.getScore()));
                }
                mWifiMetrics.logStaEvent(mInterfaceName, StaEvent.TYPE_NETWORK_AGENT_VALID_NETWORK);
                doNetworkStatus(status);
            }
            if (redirectUri != null && redirectUri.toString() != null
                    && redirectUri.toString().length() > 0) {
                mWifiThreadRunner.post(() ->
                        mWifiConfigManager.noteCaptivePortalDetected(mWifiInfo.getNetworkId()));
            }
        }

        @Override
        public void onSaveAcceptUnvalidated(boolean accept) {
            if (this != mNetworkAgent) return;
            ClientModeImpl.this.sendMessage(CMD_ACCEPT_UNVALIDATED, accept ? 1 : 0);
        }

        @Override
        public void onStartSocketKeepalive(int slot, @NonNull Duration interval,
                @NonNull KeepalivePacketData packet) {
            if (this != mNetworkAgent) return;
            ClientModeImpl.this.sendMessage(
                    CMD_START_IP_PACKET_OFFLOAD, slot, (int) interval.getSeconds(), packet);
        }

        @Override
        public void onStopSocketKeepalive(int slot) {
            if (this != mNetworkAgent) return;
            ClientModeImpl.this.sendMessage(CMD_STOP_IP_PACKET_OFFLOAD, slot);
        }

        @Override
        public void onAddKeepalivePacketFilter(int slot, @NonNull KeepalivePacketData packet) {
            if (this != mNetworkAgent) return;
            ClientModeImpl.this.sendMessage(
                    CMD_ADD_KEEPALIVE_PACKET_FILTER_TO_APF, slot, 0, packet);
        }

        @Override
        public void onRemoveKeepalivePacketFilter(int slot) {
            if (this != mNetworkAgent) return;
            ClientModeImpl.this.sendMessage(CMD_REMOVE_KEEPALIVE_PACKET_FILTER_FROM_APF, slot);
        }

        @Override
        public void onSignalStrengthThresholdsUpdated(@NonNull int[] thresholds) {
            if (this != mNetworkAgent) return;
            // 0. If there are no thresholds, or if the thresholds are invalid,
            //    stop RSSI monitoring.
            // 1. Tell the hardware to start RSSI monitoring here, possibly adding MIN_VALUE and
            //    MAX_VALUE at the start/end of the thresholds array if necessary.
            // 2. Ensure that when the hardware event fires, we fetch the RSSI from the hardware
            //    event, call mWifiInfo.setRssi() with it, and call updateCapabilities(), and then
            //    re-arm the hardware event. This needs to be done on the state machine thread to
            //    avoid race conditions. The RSSI used to re-arm the event (and perhaps also the one
            //    sent in the NetworkCapabilities) must be the one received from the hardware event
            //    received, or we might skip callbacks.
            // 3. Ensure that when we disconnect, RSSI monitoring is stopped.
            logd("Received signal strength thresholds: " + Arrays.toString(thresholds));
            if (thresholds.length == 0) {
                ClientModeImpl.this.sendMessage(CMD_STOP_RSSI_MONITORING_OFFLOAD,
                        mWifiInfo.getRssi());
                return;
            }
            int [] rssiVals = Arrays.copyOf(thresholds, thresholds.length + 2);
            rssiVals[rssiVals.length - 2] = Byte.MIN_VALUE;
            rssiVals[rssiVals.length - 1] = Byte.MAX_VALUE;
            Arrays.sort(rssiVals);
            byte[] rssiRange = new byte[rssiVals.length];
            for (int i = 0; i < rssiVals.length; i++) {
                int val = rssiVals[i];
                if (val <= Byte.MAX_VALUE && val >= Byte.MIN_VALUE) {
                    rssiRange[i] = (byte) val;
                } else {
                    Log.e(getTag(), "Illegal value " + val + " for RSSI thresholds: "
                            + Arrays.toString(rssiVals));
                    ClientModeImpl.this.sendMessage(CMD_STOP_RSSI_MONITORING_OFFLOAD,
                            mWifiInfo.getRssi());
                    return;
                }
            }
            // TODO: Do we quash rssi values in this sorted array which are very close?
            mRssiRanges = rssiRange;
            ClientModeImpl.this.sendMessage(CMD_START_RSSI_MONITORING_OFFLOAD,
                    mWifiInfo.getRssi());
        }

        @Override
        public void onAutomaticReconnectDisabled() {
            if (this != mNetworkAgent) return;
            unwantedNetwork(NETWORK_STATUS_UNWANTED_DISABLE_AUTOJOIN);
        }
    }

    void unwantedNetwork(int reason) {
        sendMessage(CMD_UNWANTED_NETWORK, reason);
    }

    void doNetworkStatus(int status) {
        sendMessage(CMD_NETWORK_STATUS, status);
    }

    class ConnectingOrConnectedState extends State {
        @Override
        public void enter() {
            if (mVerboseLoggingEnabled) Log.v(getTag(), "Entering ConnectingOrConnectedState");
            // Don't allow country code updates while connecting/connected.
            mCountryCode.setReadyForChange(false);
        }

        @Override
        public void exit() {
            if (mVerboseLoggingEnabled) Log.v(getTag(), "Exiting ConnectingOrConnectedState");
            // Not connected/connecting to any network:
            // 1. Disable the network in supplicant to prevent it from auto-connecting. We don't
            // remove the network to avoid losing any cached info in supplicant (reauth, etc) in
            // case we reconnect back to the same network.
            // 2. Set a random MAC address to ensure that we're not leaking the MAC address.
            mWifiNative.disableNetwork(mInterfaceName);
            if (mWifiGlobals.isConnectedMacRandomizationEnabled()) {
                if (!mWifiNative.setStaMacAddress(
                        mInterfaceName, MacAddressUtils.createRandomUnicastAddress())) {
                    Log.e(getTag(), "Failed to set random MAC address on disconnect");
                }
            }
            mCountryCode.setReadyForChange(true);
            mWifiInfo.reset();
            mWifiInfo.setSupplicantState(SupplicantState.DISCONNECTED);
            mWifiScoreCard.noteSupplicantStateChanged(mWifiInfo);
        }

        @Override
        public boolean processMessage(Message message) {
            boolean handleStatus = HANDLED;
            switch (message.what) {
                case WifiMonitor.SUPPLICANT_STATE_CHANGE_EVENT: {
                    StateChangeResult stateChangeResult = (StateChangeResult) message.obj;
                    SupplicantState state = handleSupplicantStateChange(stateChangeResult);
                    // Supplicant can fail to report a NETWORK_DISCONNECTION_EVENT
                    // when authentication times out after a successful connection,
                    // we can figure this from the supplicant state. If supplicant
                    // state is DISCONNECTED, but the agent is not disconnected, we
                    // need to handle a disconnection
                    if (mVerboseLoggingEnabled) {
                        log("ConnectingOrConnectedState: Supplicant State change "
                                + stateChangeResult);
                    }
                    if (state == SupplicantState.DISCONNECTED && mNetworkAgent != null) {
                        if (mVerboseLoggingEnabled) {
                            log("Missed CTRL-EVENT-DISCONNECTED, disconnect");
                        }
                        handleNetworkDisconnect(false,
                                WifiStatsLog.WIFI_DISCONNECT_REPORTED__FAILURE_CODE__SUPPLICANT_DISCONNECTED);
                        if (stateChangeResult.wifiSsid.toString().equals(
                                WifiInfo.sanitizeSsid(getConnectingSsidInternal()))) {
                            transitionTo(mDisconnectedState);
                        }
                    }
                    if (state == SupplicantState.COMPLETED) {
                        mWifiScoreReport.noteIpCheck();
                    }
                    break;
                }
                case WifiMonitor.ASSOCIATED_BSSID_EVENT: {
                    // This is where we can confirm the connection BSSID. Use it to find the
                    // right ScanDetail to populate metrics.
                    String someBssid = (String) message.obj;
                    if (someBssid != null) {
                        // Get the ScanDetail associated with this BSSID.
                        ScanDetailCache scanDetailCache =
                                mWifiConfigManager.getScanDetailCacheForNetwork(mTargetNetworkId);
                        if (scanDetailCache != null) {
                            mWifiMetrics.setConnectionScanDetail(mInterfaceName,
                                    scanDetailCache.getScanDetail(someBssid));
                        }
                        // Update last associated BSSID
                        mLastBssid = someBssid;
                    }
                    handleStatus = NOT_HANDLED;
                    break;
                }
                case WifiMonitor.NETWORK_CONNECTION_EVENT: {
                    if (mVerboseLoggingEnabled) log("Network connection established");
                    mLastNetworkId = message.arg1;
                    mSentHLPs = message.arg2 == 1;
                    if (mSentHLPs) mWifiMetrics.incrementL2ConnectionThroughFilsAuthCount();
                    mWifiConfigManager.clearRecentFailureReason(mLastNetworkId);
                    mLastBssid = (String) message.obj;
                    int reasonCode = message.arg2;
                    // TODO: This check should not be needed after ClientModeImpl refactor.
                    // Currently, the last connected network configuration is left in
                    // wpa_supplicant, this may result in wpa_supplicant initiating connection
                    // to it after a config store reload. Hence the old network Id lookups may not
                    // work, so disconnect the network and let network selector reselect a new
                    // network.
                    WifiConfiguration config = getConnectedWifiConfigurationInternal();
                    if (config == null) {
                        logw("Connected to unknown networkId " + mLastNetworkId
                                + ", disconnecting...");
                        sendMessage(CMD_DISCONNECT);
                        break;
                    }
                    mWifiInfo.setBSSID(mLastBssid);
                    mWifiInfo.setNetworkId(mLastNetworkId);
                    mWifiInfo.setMacAddress(mWifiNative.getMacAddress(mInterfaceName));

                    ScanDetailCache scanDetailCache =
                            mWifiConfigManager.getScanDetailCacheForNetwork(config.networkId);
                    ScanResult scanResult = null;
                    if (scanDetailCache != null && mLastBssid != null) {
                        scanResult = scanDetailCache.getScanResult(mLastBssid);
                        if (scanResult != null) {
                            mWifiInfo.setFrequency(scanResult.frequency);
                        }
                    }

                    // We need to get the updated pseudonym from supplicant for EAP-SIM/AKA/AKA'
                    if (config.enterpriseConfig != null
                            && config.enterpriseConfig.isAuthenticationSimBased()) {
                        mLastSubId = mWifiCarrierInfoManager.getBestMatchSubscriptionId(config);
                        mLastSimBasedConnectionCarrierName =
                                mWifiCarrierInfoManager.getCarrierNameforSubId(mLastSubId);
                        String anonymousIdentity =
                                mWifiNative.getEapAnonymousIdentity(mInterfaceName);
                        if (!TextUtils.isEmpty(anonymousIdentity)
                                && !WifiCarrierInfoManager
                                .isAnonymousAtRealmIdentity(anonymousIdentity)) {
                            String decoratedPseudonym = mWifiCarrierInfoManager
                                    .decoratePseudonymWith3GppRealm(config,
                                            anonymousIdentity);
                            if (decoratedPseudonym != null) {
                                anonymousIdentity = decoratedPseudonym;
                            }
                            if (mVerboseLoggingEnabled) {
                                log("EAP Pseudonym: " + anonymousIdentity);
                            }
                            // Save the pseudonym only if it is a real one
                            config.enterpriseConfig.setAnonymousIdentity(anonymousIdentity);
                        } else {
                            // Clear any stored pseudonyms
                            config.enterpriseConfig.setAnonymousIdentity(null);
                        }
                        mWifiConfigManager.addOrUpdateNetwork(config, Process.WIFI_UID);
                    }
                    // When connecting to Passpoint, ask for the Venue URL
                    if (config.isPasspoint()) {
                        if (scanResult == null && mLastBssid != null) {
                            // The cached scan result of connected network would be null at the
                            // first connection, try to check full scan result list again to look up
                            // matched scan result associated to the current SSID and BSSID.
                            List<ScanResult> scanResults = mScanRequestProxy.getScanResults();
                            for (ScanResult result : scanResults) {
                                if (result.SSID.equals(WifiInfo.removeDoubleQuotes(config.SSID))
                                        && result.BSSID.equals(mLastBssid)) {
                                    scanResult = result;
                                    break;
                                }
                            }
                        }
                        if (scanResult != null) {
                            mPasspointManager.requestVenueUrlAnqpElement(scanResult);
                        }
                    }
                    transitionTo(mL3ProvisioningState);
                    break;
                }
                case WifiMonitor.NETWORK_DISCONNECTION_EVENT: {
                    DisconnectEventInfo eventInfo = (DisconnectEventInfo) message.obj;
                    if (mVerboseLoggingEnabled) {
                        log("ConnectingOrConnectedState: Network disconnection " + eventInfo);
                    }
                    if (eventInfo.reasonCode == ReasonCode.FOURWAY_HANDSHAKE_TIMEOUT) {
                        String bssid = !isValidBssid(eventInfo.bssid)
                                ? mTargetBssid : eventInfo.bssid;
                        mWifiLastResortWatchdog.noteConnectionFailureAndTriggerIfNeeded(
                                getConnectingSsidInternal(), bssid,
                                WifiLastResortWatchdog.FAILURE_CODE_AUTHENTICATION);
                    }
                    clearNetworkCachedDataIfNeeded(
                            getConnectingWifiConfigurationInternal(), eventInfo.reasonCode);
                    String targetSsid = getConnectingSsidInternal();
                    // If network is removed while connecting, targetSsid can be null.
                    boolean newConnectionInProgress =
                            targetSsid != null && !eventInfo.ssid.equals(targetSsid);
                    if (!newConnectionInProgress) {
                        int level2FailureReason = eventInfo.locallyGenerated
                                ? WifiMetricsProto.ConnectionEvent.FAILURE_REASON_UNKNOWN :
                                WifiMetricsProto.ConnectionEvent.DISCONNECTION_NON_LOCAL;
                        if (!eventInfo.locallyGenerated) {
                            mWifiScoreCard.noteNonlocalDisconnect(eventInfo.reasonCode);
                        }
                        reportConnectionAttemptEnd(
                                WifiMetrics.ConnectionEvent.FAILURE_NETWORK_DISCONNECTION,
                                WifiMetricsProto.ConnectionEvent.HLF_NONE, level2FailureReason);
                    }
                    handleNetworkDisconnect(newConnectionInProgress, eventInfo.reasonCode);
                    if (!newConnectionInProgress) {
                        transitionTo(mDisconnectedState);
                    }
                    break;
                }
                case WifiMonitor.TARGET_BSSID_EVENT: {
                    // Trying to associate to this BSSID
                    if (message.obj != null) {
                        mTargetBssid = (String) message.obj;
                    }
                    break;
                }
                case CMD_DISCONNECT: {
                    mWifiMetrics.logStaEvent(mInterfaceName, StaEvent.TYPE_FRAMEWORK_DISCONNECT,
                            StaEvent.DISCONNECT_GENERIC);
                    mWifiNative.disconnect(mInterfaceName);
                    break;
                }
                case CMD_PRE_DHCP_ACTION:
                case CMD_PRE_DHCP_ACTION_COMPLETE:
                case CMD_POST_DHCP_ACTION:
                case CMD_IPV4_PROVISIONING_SUCCESS:
                case CMD_IP_CONFIGURATION_SUCCESSFUL:
                case CMD_IPV4_PROVISIONING_FAILURE: {
                    handleStatus = handleL3MessagesWhenNotConnected(message);
                    break;
                }
                default: {
                    handleStatus = NOT_HANDLED;
                    break;
                }
            }
            if (handleStatus == HANDLED) {
                logStateAndMessage(message, this);
            }
            return handleStatus;
        }
    }

    class L2ConnectingState extends State {
        @Override
        public void enter() {
            if (mVerboseLoggingEnabled) Log.v(getTag(), "Entering L2ConnectingState");
            // Make sure we connect: we enter this state prior to connecting to a new
            // network. In some cases supplicant ignores the connect requests (it might not
            // find the target SSID in its cache), Therefore we end up stuck that state, hence the
            // need for the watchdog.
            mConnectingWatchdogCount++;
            logd("Start Connecting Watchdog " + mConnectingWatchdogCount);
            sendMessageDelayed(obtainMessage(CMD_CONNECTING_WATCHDOG_TIMER,
                    mConnectingWatchdogCount, 0), CONNECTING_WATCHDOG_TIMEOUT_MS);
        }

        @Override
        public void exit() {
            if (mVerboseLoggingEnabled) Log.v(getTag(), "Exiting L2ConnectingState");
        }

        @Override
        public boolean processMessage(Message message) {
            boolean handleStatus = HANDLED;
            switch (message.what) {
                case WifiMonitor.ASSOCIATION_REJECTION_EVENT: {
                    AssocRejectEventInfo assocRejectEventInfo = (AssocRejectEventInfo) message.obj;
                    if (mVerboseLoggingEnabled) {
                        log("L2ConnectingState: Association rejection " + assocRejectEventInfo);
                    }
                    if (!assocRejectEventInfo.ssid.equals(getConnectingSsidInternal())) {
                        loge("Association rejection event received on not target network");
                        break;
                    }
                    stopIpClient();
                    mWifiDiagnostics.triggerBugReportDataCapture(
                            WifiDiagnostics.REPORT_REASON_ASSOC_FAILURE);
                    String bssid = assocRejectEventInfo.bssid;
                    boolean timedOut = assocRejectEventInfo.timedOut;
                    int statusCode = assocRejectEventInfo.statusCode;
                    Log.d(getTag(), "Association Rejection event: bssid=" + bssid + " statusCode="
                            + statusCode + " timedOut=" + timedOut);
                    if (!isValidBssid(bssid)) {
                        // If BSSID is null, use the target roam BSSID
                        bssid = mTargetBssid;
                    } else if (mTargetBssid == SUPPLICANT_BSSID_ANY) {
                        // This is needed by BssidBlocklistMonitor to block continuously
                        // failing BSSIDs. Need to set here because mTargetBssid is currently
                        // not being set until association success.
                        mTargetBssid = bssid;
                    }
                    mWifiConfigManager.updateNetworkSelectionStatus(mTargetNetworkId,
                            WifiConfiguration.NetworkSelectionStatus
                                    .DISABLED_ASSOCIATION_REJECTION);
                    switch (statusCode) {
                        case StatusCode.AP_UNABLE_TO_HANDLE_NEW_STA:
                            mWifiConfigManager.setRecentFailureAssociationStatus(mTargetNetworkId,
                                    WifiConfiguration.RECENT_FAILURE_AP_UNABLE_TO_HANDLE_NEW_STA);
                            break;
                        case StatusCode.ASSOC_REJECTED_TEMPORARILY:
                            mWifiConfigManager.setRecentFailureAssociationStatus(mTargetNetworkId,
                                    WifiConfiguration.RECENT_FAILURE_REFUSED_TEMPORARILY);
                            break;
                        case StatusCode.DENIED_POOR_CHANNEL_CONDITIONS:
                            mWifiConfigManager.setRecentFailureAssociationStatus(mTargetNetworkId,
                                    WifiConfiguration.RECENT_FAILURE_POOR_CHANNEL_CONDITIONS);
                            break;
                        default:
                            // do nothing
                    }

                    int level2FailureReason =
                            WifiMetricsProto.ConnectionEvent.FAILURE_REASON_UNKNOWN;
                    if (statusCode == StatusCode.AP_UNABLE_TO_HANDLE_NEW_STA) {
                        level2FailureReason = WifiMetricsProto.ConnectionEvent
                                .ASSOCIATION_REJECTION_AP_UNABLE_TO_HANDLE_NEW_STA;
                    }
                    // If rejection occurred while Metrics is tracking a ConnnectionEvent, end it.
                    reportConnectionAttemptEnd(
                            timedOut
                                    ? WifiMetrics.ConnectionEvent.FAILURE_ASSOCIATION_TIMED_OUT
                                    : WifiMetrics.ConnectionEvent.FAILURE_ASSOCIATION_REJECTION,
                            WifiMetricsProto.ConnectionEvent.HLF_NONE,
                            level2FailureReason);
                    if (statusCode != StatusCode.AP_UNABLE_TO_HANDLE_NEW_STA) {
                        mWifiLastResortWatchdog.noteConnectionFailureAndTriggerIfNeeded(
                                getConnectingSsidInternal(), bssid,
                                WifiLastResortWatchdog.FAILURE_CODE_ASSOCIATION);
                    }
                    transitionTo(mDisconnectedState);
                    break;
                }
                case WifiMonitor.AUTHENTICATION_FAILURE_EVENT: {
                    stopIpClient();
                    mWifiDiagnostics.triggerBugReportDataCapture(
                            WifiDiagnostics.REPORT_REASON_AUTH_FAILURE);
                    int disableReason = WifiConfiguration.NetworkSelectionStatus
                            .DISABLED_AUTHENTICATION_FAILURE;
                    int reasonCode = message.arg1;
                    WifiConfiguration targetedNetwork =
                            mWifiConfigManager.getConfiguredNetwork(mTargetNetworkId);
                    // Check if this is a permanent wrong password failure.
                    if (isPermanentWrongPasswordFailure(mTargetNetworkId, reasonCode)) {
                        disableReason = WifiConfiguration.NetworkSelectionStatus
                                .DISABLED_BY_WRONG_PASSWORD;
                        if (targetedNetwork != null) {
                            mWrongPasswordNotifier.onWrongPasswordError(
                                    targetedNetwork.SSID);
                        }
                    } else if (reasonCode == WifiManager.ERROR_AUTH_FAILURE_EAP_FAILURE) {
                        int errorCode = message.arg2;
                        if (targetedNetwork != null && targetedNetwork.enterpriseConfig != null
                                && targetedNetwork.enterpriseConfig.isAuthenticationSimBased()) {
                            mEapFailureNotifier.onEapFailure(errorCode, targetedNetwork);
                        }
                        handleEapAuthFailure(mTargetNetworkId, errorCode);
                        if (errorCode == WifiNative.EAP_SIM_NOT_SUBSCRIBED) {
                            disableReason = WifiConfiguration.NetworkSelectionStatus
                                    .DISABLED_AUTHENTICATION_NO_SUBSCRIPTION;
                        }
                    }
                    mWifiConfigManager.updateNetworkSelectionStatus(
                            mTargetNetworkId, disableReason);
                    mWifiConfigManager.clearRecentFailureReason(mTargetNetworkId);

                    //If failure occurred while Metrics is tracking a ConnnectionEvent, end it.
                    int level2FailureReason;
                    switch (reasonCode) {
                        case WifiManager.ERROR_AUTH_FAILURE_NONE:
                            level2FailureReason =
                                    WifiMetricsProto.ConnectionEvent.AUTH_FAILURE_NONE;
                            break;
                        case WifiManager.ERROR_AUTH_FAILURE_TIMEOUT:
                            level2FailureReason =
                                    WifiMetricsProto.ConnectionEvent.AUTH_FAILURE_TIMEOUT;
                            break;
                        case WifiManager.ERROR_AUTH_FAILURE_WRONG_PSWD:
                            level2FailureReason =
                                    WifiMetricsProto.ConnectionEvent.AUTH_FAILURE_WRONG_PSWD;
                            break;
                        case WifiManager.ERROR_AUTH_FAILURE_EAP_FAILURE:
                            level2FailureReason =
                                    WifiMetricsProto.ConnectionEvent.AUTH_FAILURE_EAP_FAILURE;
                            break;
                        default:
                            level2FailureReason =
                                    WifiMetricsProto.ConnectionEvent.FAILURE_REASON_UNKNOWN;
                            break;
                    }
                    reportConnectionAttemptEnd(
                            WifiMetrics.ConnectionEvent.FAILURE_AUTHENTICATION_FAILURE,
                            WifiMetricsProto.ConnectionEvent.HLF_NONE,
                            level2FailureReason);
                    if (reasonCode != WifiManager.ERROR_AUTH_FAILURE_WRONG_PSWD && reasonCode
                            != WifiManager.ERROR_AUTH_FAILURE_EAP_FAILURE) {
                        mWifiLastResortWatchdog.noteConnectionFailureAndTriggerIfNeeded(
                                getConnectingSsidInternal(),
                                (mLastBssid == null) ? mTargetBssid : mLastBssid,
                                WifiLastResortWatchdog.FAILURE_CODE_AUTHENTICATION);
                    }
                    break;
                }
                case WifiMonitor.SUPPLICANT_STATE_CHANGE_EVENT: {
                    StateChangeResult stateChangeResult = (StateChangeResult) message.obj;
                    if (SupplicantState.isConnecting(stateChangeResult.state)) {
                        WifiConfiguration config = mWifiConfigManager.getConfiguredNetwork(
                                stateChangeResult.networkId);
                        // Update Passpoint information before setNetworkDetailedState as
                        // WifiTracker monitors NETWORK_STATE_CHANGED_ACTION to update UI.
                        mWifiInfo.setFQDN(null);
                        mWifiInfo.setPasspointUniqueId(null);
                        mWifiInfo.setOsuAp(false);
                        mWifiInfo.setProviderFriendlyName(null);
                        if (config != null && (config.isPasspoint() || config.osu)) {
                            if (config.isPasspoint()) {
                                mWifiInfo.setFQDN(config.FQDN);
                                mWifiInfo.setPasspointUniqueId(config.getPasspointUniqueId());
                            } else {
                                mWifiInfo.setOsuAp(true);
                            }
                            mWifiInfo.setProviderFriendlyName(config.providerFriendlyName);
                        }
                    }
                    sendNetworkChangeBroadcast(
                            WifiInfo.getDetailedStateOf(stateChangeResult.state));
                    // Let the parent state handle the rest of the state changed.
                    handleStatus = NOT_HANDLED;
                    break;
                }
                case WifiMonitor.SUP_REQUEST_IDENTITY: {
                    int netId = message.arg2;
                    boolean identitySent = false;
                    // For SIM & AKA/AKA' EAP method Only, get identity from ICC
                    if (mTargetWifiConfiguration != null
                            && mTargetWifiConfiguration.networkId == netId
                            && mTargetWifiConfiguration.enterpriseConfig != null
                            && mTargetWifiConfiguration.enterpriseConfig
                            .isAuthenticationSimBased()) {
                        // Pair<identity, encrypted identity>
                        Pair<String, String> identityPair = mWifiCarrierInfoManager
                                .getSimIdentity(mTargetWifiConfiguration);
                        if (identityPair != null && identityPair.first != null) {
                            Log.i(getTag(), "SUP_REQUEST_IDENTITY: identityPair=["
                                    + ((identityPair.first.length() >= 7)
                                    ? identityPair.first.substring(0, 7 /* Prefix+PLMN ID */)
                                    + "****"
                                    : identityPair.first) + ", "
                                    + (!TextUtils.isEmpty(identityPair.second) ? identityPair.second
                                    : "<NONE>") + "]");
                            mWifiNative.simIdentityResponse(mInterfaceName, identityPair.first,
                                    identityPair.second);
                            identitySent = true;
                        } else {
                            Log.e(getTag(), "Unable to retrieve identity from Telephony");
                        }
                    }

                    if (!identitySent) {
                        // Supplicant lacks credentials to connect to that network, hence black list
                        String ssid = (String) message.obj;
                        if (mTargetWifiConfiguration != null && ssid != null
                                && mTargetWifiConfiguration.SSID != null
                                && mTargetWifiConfiguration.SSID.equals("\"" + ssid + "\"")) {
                            mWifiConfigManager.updateNetworkSelectionStatus(
                                    mTargetWifiConfiguration.networkId,
                                    WifiConfiguration.NetworkSelectionStatus
                                            .DISABLED_AUTHENTICATION_NO_CREDENTIALS);
                        }
                        mWifiMetrics.logStaEvent(mInterfaceName, StaEvent.TYPE_FRAMEWORK_DISCONNECT,
                                StaEvent.DISCONNECT_GENERIC);
                        mWifiNative.disconnect(mInterfaceName);
                    }
                    break;
                }
                case WifiMonitor.SUP_REQUEST_SIM_AUTH: {
                    logd("Received SUP_REQUEST_SIM_AUTH");
                    SimAuthRequestData requestData = (SimAuthRequestData) message.obj;
                    if (requestData != null) {
                        if (requestData.protocol == WifiEnterpriseConfig.Eap.SIM) {
                            handleGsmAuthRequest(requestData);
                        } else if (requestData.protocol == WifiEnterpriseConfig.Eap.AKA
                                || requestData.protocol == WifiEnterpriseConfig.Eap.AKA_PRIME) {
                            handle3GAuthRequest(requestData);
                        }
                    } else {
                        loge("Invalid SIM auth request");
                    }
                    break;
                }
                case CMD_CONNECTING_WATCHDOG_TIMER: {
                    if (mConnectingWatchdogCount == message.arg1) {
                        if (mVerboseLoggingEnabled) log("Connecting watchdog! -> disconnect");
                        handleNetworkDisconnect(false,
                                WifiStatsLog.WIFI_DISCONNECT_REPORTED__FAILURE_CODE__CONNECTING_WATCHDOG_TIMER);
                        transitionTo(mDisconnectedState);
                    }
                    break;
                }
                default: {
                    handleStatus = NOT_HANDLED;
                    break;
                }
            }
            if (handleStatus == HANDLED) {
                logStateAndMessage(message, this);
            }
            return handleStatus;
        }
    }

    class L2ConnectedState extends State {
        class RssiEventHandler implements WifiNative.WifiRssiEventHandler {
            @Override
            public void onRssiThresholdBreached(byte curRssi) {
                if (mVerboseLoggingEnabled) {
                    Log.e(getTag(), "onRssiThresholdBreach event. Cur Rssi = " + curRssi);
                }
                sendMessage(CMD_RSSI_THRESHOLD_BREACHED, curRssi);
            }
        }

        RssiEventHandler mRssiEventHandler = new RssiEventHandler();

        @Override
        public void enter() {
            mRssiPollToken++;
            if (mEnableRssiPolling) {
                mLinkProbeManager.resetOnNewConnection();
                sendMessage(CMD_RSSI_POLL, mRssiPollToken, 0);
            }
            sendNetworkChangeBroadcast(DetailedState.CONNECTING);

            // If this network was explicitly selected by the user, evaluate whether to inform
            // ConnectivityService of that fact so the system can treat it appropriately.
            final WifiConfiguration config = getConnectedWifiConfigurationInternal();

            boolean explicitlySelected = false;
            if (isRecentlySelectedByTheUser(config)) {
                // If explicitlySelected is true, the network was selected by the user via Settings
                // or QuickSettings. If this network has Internet access, switch to it. Otherwise,
                // switch to it only if the user confirms that they really want to switch, or has
                // already confirmed and selected "Don't ask again".
                explicitlySelected =
                        mWifiPermissionsUtil.checkNetworkSettingsPermission(config.lastConnectUid);
                if (mVerboseLoggingEnabled) {
                    log("Network selected by UID " + config.lastConnectUid + " explicitlySelected="
                            + explicitlySelected);
                }
            }

            if (mVerboseLoggingEnabled) {
                log("explicitlySelected=" + explicitlySelected + " acceptUnvalidated="
                        + config.noInternetAccessExpected);
            }

            final NetworkAgentConfig naConfig = new NetworkAgentConfig.Builder()
                    .setLegacyType(ConnectivityManager.TYPE_WIFI)
                    .setLegacyTypeName(NETWORKTYPE)
                    .setExplicitlySelected(explicitlySelected)
                    .setUnvalidatedConnectivityAcceptable(
                            explicitlySelected && config.noInternetAccessExpected)
                    .setPartialConnectivityAcceptable(config.noInternetAccessExpected)
                    .build();
            final NetworkCapabilities nc = getCapabilities(getConnectedWifiConfigurationInternal());
            // This should never happen.
            if (mNetworkAgent != null) {
                Log.wtf(getTag(), "mNetworkAgent is not null: " + mNetworkAgent);
                mNetworkAgent.unregister();
            }
            mNetworkAgent = new WifiNetworkAgent(mContext, getHandler().getLooper(),
                    "WifiNetworkAgent", nc, mLinkProperties, 60, naConfig,
                    mNetworkFactory.getProvider());
            mWifiScoreReport.setNetworkAgent(mNetworkAgent);

            // We must clear the config BSSID, as the wifi chipset may decide to roam
            // from this point on and having the BSSID specified in the network block would
            // cause the roam to faile and the device to disconnect
            clearTargetBssid("L2ConnectedState");
            mWifiMetrics.setWifiState(WifiMetricsProto.WifiLog.WIFI_ASSOCIATED);
            mWifiScoreCard.noteNetworkAgentCreated(mWifiInfo,
                    mNetworkAgent.getNetwork().getNetId());
            mBssidBlocklistMonitor.handleBssidConnectionSuccess(mLastBssid, mWifiInfo.getSSID());
            // too many places to record connection failure with too many failure reasons.
            // So only record success here.
            mWifiMetrics.noteFirstL2ConnectionAfterBoot(true);
        }

        @Override
        public void exit() {
            // This is handled by receiving a NETWORK_DISCONNECTION_EVENT in ConnectableState
            // Bug: 15347363
            // For paranoia's sake, call handleNetworkDisconnect
            // only if BSSID is null or last networkId
            // is not invalid.
            if (mVerboseLoggingEnabled) {
                StringBuilder sb = new StringBuilder();
                sb.append("leaving L2ConnectedState state nid=" + Integer.toString(mLastNetworkId));
                if (mLastBssid != null) {
                    sb.append(" ").append(mLastBssid);
                }
            }
            mWifiMetrics.setWifiState(WifiMetricsProto.WifiLog.WIFI_DISCONNECTED);
            mWifiStateTracker.updateState(WifiStateTracker.DISCONNECTED);
            // Inform WifiLockManager
            mWifiLockManager.updateWifiClientConnected(mClientModeManager, false);
        }

        @Override
        public boolean processMessage(Message message) {
            boolean handleStatus = HANDLED;

            switch (message.what) {
                case CMD_PRE_DHCP_ACTION: {
                    handlePreDhcpSetup();
                    break;
                }
                case CMD_PRE_DHCP_ACTION_COMPLETE: {
                    if (mIpClient != null) {
                        mIpClient.completedPreDhcpAction();
                    }
                    break;
                }
                case CMD_POST_DHCP_ACTION: {
                    handlePostDhcpSetup();
                    // We advance to mL3ConnectedState because IpClient will also send a
                    // CMD_IPV4_PROVISIONING_SUCCESS message, which calls handleIPv4Success(),
                    // which calls updateLinkProperties, which then sends
                    // CMD_IP_CONFIGURATION_SUCCESSFUL.
                    break;
                }
                case CMD_IPV4_PROVISIONING_SUCCESS: {
                    handleIPv4Success((DhcpResultsParcelable) message.obj);
                    sendNetworkChangeBroadcastWithCurrentState();
                    break;
                }
                case CMD_IPV4_PROVISIONING_FAILURE: {
                    handleIPv4Failure();
                    mWifiLastResortWatchdog.noteConnectionFailureAndTriggerIfNeeded(
                            getConnectingSsidInternal(),
                            (mLastBssid == null) ? mTargetBssid : mLastBssid,
                            WifiLastResortWatchdog.FAILURE_CODE_DHCP);
                    break;
                }
                case CMD_IP_CONFIGURATION_SUCCESSFUL: {
                    if (getConnectedWifiConfigurationInternal() == null || mNetworkAgent == null) {
                        // The current config may have been removed while we were connecting,
                        // trigger a disconnect to clear up state.
                        reportConnectionAttemptEnd(
                                WifiMetrics.ConnectionEvent.FAILURE_NETWORK_DISCONNECTION,
                                WifiMetricsProto.ConnectionEvent.HLF_NONE,
                                WifiMetricsProto.ConnectionEvent.FAILURE_REASON_UNKNOWN);
                        mWifiNative.disconnect(mInterfaceName);
                    } else {
                        handleSuccessfulIpConfiguration();
                        sendConnectedState();
                        transitionTo(mL3ConnectedState);
                    }
                    break;
                }
                case CMD_IP_CONFIGURATION_LOST: {
                    // Get Link layer stats so that we get fresh tx packet counters.
                    getWifiLinkLayerStats();
                    handleIpConfigurationLost();
                    reportConnectionAttemptEnd(
                            WifiMetrics.ConnectionEvent.FAILURE_DHCP,
                            WifiMetricsProto.ConnectionEvent.HLF_NONE,
                            WifiMetricsProto.ConnectionEvent.FAILURE_REASON_UNKNOWN);
                    mWifiLastResortWatchdog.noteConnectionFailureAndTriggerIfNeeded(
                            getConnectingSsidInternal(),
                            (mLastBssid == null) ? mTargetBssid : mLastBssid,
                            WifiLastResortWatchdog.FAILURE_CODE_DHCP);
                    break;
                }
                case CMD_IP_REACHABILITY_LOST: {
                    if (mVerboseLoggingEnabled && message.obj != null) log((String) message.obj);
                    mWifiDiagnostics.triggerBugReportDataCapture(
                            WifiDiagnostics.REPORT_REASON_REACHABILITY_LOST);
                    mWifiMetrics.logWifiIsUnusableEvent(
                            WifiIsUnusableEvent.TYPE_IP_REACHABILITY_LOST);
                    mWifiMetrics.addToWifiUsabilityStatsList(WifiUsabilityStats.LABEL_BAD,
                            WifiUsabilityStats.TYPE_IP_REACHABILITY_LOST, -1);
                    if (mWifiGlobals.getIpReachabilityDisconnectEnabled()) {
                        if (mDisconnectOnlyOnInitialIpReachability && !mIpReachabilityMonitorActive) {
                            logd("CMD_IP_REACHABILITY_LOST Connect session is over, skip ip reachability lost indication.");
                            break;
                        }
                        handleIpReachabilityLost();
                        mWifiDiagnostics.captureBugReportData(WifiDiagnostics.REPORT_REASON_NUD_FAILURE);
                    } else {
                        logd("CMD_IP_REACHABILITY_LOST but disconnect disabled -- ignore");
                    }
                    break;
                }
                case WifiP2pServiceImpl.DISCONNECT_WIFI_REQUEST: {
                    if (mWifiP2pConnection.shouldTemporarilyDisconnectWifi()) {
                        mWifiMetrics.logStaEvent(mInterfaceName, StaEvent.TYPE_FRAMEWORK_DISCONNECT,
                                StaEvent.DISCONNECT_P2P_DISCONNECT_WIFI_REQUEST);
                        mWifiNative.disconnect(mInterfaceName);
                    }
                    break;
                }
                case WifiMonitor.NETWORK_CONNECTION_EVENT: {
                    mWifiInfo.setBSSID((String) message.obj);
                    mLastNetworkId = message.arg1;
                    mWifiInfo.setNetworkId(mLastNetworkId);
                    mWifiInfo.setMacAddress(mWifiNative.getMacAddress(mInterfaceName));
                    if (!Objects.equals(mLastBssid, message.obj)) {
                        mLastBssid = (String) message.obj;
                        sendNetworkChangeBroadcastWithCurrentState();
                    }
                    mIpReachabilityMonitorActive = true;
                    sendMessageDelayed(obtainMessage(CMD_IP_REACHABILITY_SESSION_END, 0, 0), 10000);
                    break;
                }
                case CMD_ONESHOT_RSSI_POLL: {
                    if (!mEnableRssiPolling) {
                        updateLinkLayerStatsRssiDataStallScoreReport();
                    }
                    break;
                }
                case CMD_RSSI_POLL: {
                    if (message.arg1 == mRssiPollToken) {
                        WifiLinkLayerStats stats =
                                updateLinkLayerStatsRssiDataStallScoreReport();
                        mWifiScoreCard.noteSignalPoll(mWifiInfo);
                        mLinkProbeManager.updateConnectionStats(
                                mWifiInfo, mInterfaceName);
                        sendMessageDelayed(obtainMessage(CMD_RSSI_POLL, mRssiPollToken, 0),
                                mWifiGlobals.getPollRssiIntervalMillis());
                        if (mVerboseLoggingEnabled) sendRssiChangeBroadcast(mWifiInfo.getRssi());
                        mWifiTrafficPoller.notifyOnDataActivity(mWifiInfo.txSuccess,
                                mWifiInfo.rxSuccess);
                    } else {
                        // Polling has completed
                    }
                    break;
                }
                case CMD_ENABLE_RSSI_POLL: {
                    cleanWifiScore();
                    mEnableRssiPolling = (message.arg1 == 1);
                    mRssiPollToken++;
                    if (mEnableRssiPolling) {
                        // First poll
                        mLastSignalLevel = -1;
                        mLinkProbeManager.resetOnScreenTurnedOn();
                        fetchRssiLinkSpeedAndFrequencyNative();
                        sendMessageDelayed(obtainMessage(CMD_RSSI_POLL, mRssiPollToken, 0),
                                mWifiGlobals.getPollRssiIntervalMillis());
                    }
                    break;
                }
                case WifiMonitor.ASSOCIATED_BSSID_EVENT: {
                    if ((String) message.obj == null) {
                        logw("Associated command w/o BSSID");
                        break;
                    }
                    mLastBssid = (String) message.obj;
                    if (mLastBssid != null && (mWifiInfo.getBSSID() == null
                            || !mLastBssid.equals(mWifiInfo.getBSSID()))) {
                        mWifiInfo.setBSSID(mLastBssid);
                        WifiConfiguration config = getConnectedWifiConfigurationInternal();
                        if (config != null) {
                            ScanDetailCache scanDetailCache = mWifiConfigManager
                                    .getScanDetailCacheForNetwork(config.networkId);
                            if (scanDetailCache != null) {
                                ScanResult scanResult = scanDetailCache.getScanResult(mLastBssid);
                                if (scanResult != null) {
                                    mWifiInfo.setFrequency(scanResult.frequency);
                                }
                            }
                        }
                        sendNetworkChangeBroadcastWithCurrentState();
                    }
                    break;
                }
                case CMD_START_RSSI_MONITORING_OFFLOAD:
                case CMD_RSSI_THRESHOLD_BREACHED: {
                    byte currRssi = (byte) message.arg1;
                    processRssiThreshold(currRssi, message.what, mRssiEventHandler);
                    break;
                }
                case CMD_STOP_RSSI_MONITORING_OFFLOAD: {
                    stopRssiMonitoringOffload();
                    break;
                }
                case CMD_RECONNECT: {
                    log(" Ignore CMD_RECONNECT request because wifi is already connected");
                    break;
                }
                case CMD_RESET_SIM_NETWORKS: {
                    if (message.arg1 != RESET_SIM_REASON_SIM_INSERTED
                            && mLastNetworkId != WifiConfiguration.INVALID_NETWORK_ID) {
                        WifiConfiguration config =
                                mWifiConfigManager.getConfiguredNetwork(mLastNetworkId);
                        if (config != null
                            && ((message.arg1 == RESET_SIM_REASON_DEFAULT_DATA_SIM_CHANGED
                                && config.carrierId != TelephonyManager.UNKNOWN_CARRIER_ID)
                                || (config.enterpriseConfig != null
                                && config.enterpriseConfig.isAuthenticationSimBased()
                                && !mWifiCarrierInfoManager.isSimPresent(mLastSubId)))) {
                            mWifiMetrics.logStaEvent(mInterfaceName,
                                    StaEvent.TYPE_FRAMEWORK_DISCONNECT,
                                    StaEvent.DISCONNECT_RESET_SIM_NETWORKS);
                            // remove local PMKSA cache in framework
                            mWifiNative.removeNetworkCachedData(mLastNetworkId);
                            // remove network so that supplicant's PMKSA cache is cleared
                            mWifiNative.removeAllNetworks(mInterfaceName);
                            mSimRequiredNotifier.showSimRequiredNotification(
                                    config, mLastSimBasedConnectionCarrierName);
                        }
                    }
                    break;
                }
                case CMD_START_IP_PACKET_OFFLOAD: {
                    int slot = message.arg1;
                    int intervalSeconds = message.arg2;
                    KeepalivePacketData pkt = (KeepalivePacketData) message.obj;
                    int result = startWifiIPPacketOffload(slot, pkt, intervalSeconds);
                    if (mNetworkAgent != null) {
                        mNetworkAgent.sendSocketKeepaliveEvent(slot, result);
                    }
                    break;
                }
                case CMD_ADD_KEEPALIVE_PACKET_FILTER_TO_APF: {
                    if (mIpClient != null) {
                        final int slot = message.arg1;
                        if (message.obj instanceof NattKeepalivePacketData) {
                            final NattKeepalivePacketData pkt =
                                    (NattKeepalivePacketData) message.obj;
                            mIpClient.addKeepalivePacketFilter(slot, pkt);
                        } else if (message.obj instanceof TcpKeepalivePacketData) {
                            final TcpKeepalivePacketData pkt =
                                    (TcpKeepalivePacketData) message.obj;
                            mIpClient.addKeepalivePacketFilter(slot, pkt);
                        }
                    }
                    break;
                }
                case CMD_REMOVE_KEEPALIVE_PACKET_FILTER_FROM_APF: {
                    if (mIpClient != null) {
                        mIpClient.removeKeepalivePacketFilter(message.arg1);
                    }
                    break;
                }
                default: {
                    handleStatus = NOT_HANDLED;
                    break;
                }
            }

            if (handleStatus == HANDLED) {
                logStateAndMessage(message, this);
            }

            return handleStatus;
        }

        /**
         * Fetches link stats, updates Wifi Data Stall and Score Report.
         */
        private WifiLinkLayerStats updateLinkLayerStatsRssiDataStallScoreReport() {
            WifiLinkLayerStats stats = getWifiLinkLayerStats();
            // Get Info and continue polling
            fetchRssiLinkSpeedAndFrequencyNative();
            mWifiMetrics.updateWifiUsabilityStatsEntries(mWifiInfo, stats);
            // checkDataStallAndThroughputSufficiency() should be called before
            // mWifiScoreReport.calculateAndReportScore() which needs the latest throughput
            int statusDataStall = mWifiDataStall.checkDataStallAndThroughputSufficiency(
                    mLastLinkLayerStats, stats, mWifiInfo);
            if (mDataStallTriggerTimeMs == -1
                    && statusDataStall != WifiIsUnusableEvent.TYPE_UNKNOWN) {
                mDataStallTriggerTimeMs = mClock.getElapsedSinceBootMillis();
                mLastStatusDataStall = statusDataStall;
            }
            if (mDataStallTriggerTimeMs != -1) {
                long elapsedTime =  mClock.getElapsedSinceBootMillis()
                        - mDataStallTriggerTimeMs;
                if (elapsedTime >= DURATION_TO_WAIT_ADD_STATS_AFTER_DATA_STALL_MS) {
                    mDataStallTriggerTimeMs = -1;
                    mWifiMetrics.addToWifiUsabilityStatsList(
                            WifiUsabilityStats.LABEL_BAD,
                            convertToUsabilityStatsTriggerType(mLastStatusDataStall),
                            -1);
                    mLastStatusDataStall = WifiIsUnusableEvent.TYPE_UNKNOWN;
                }
            }
            // Send the update score to network agent.
            mWifiScoreReport.calculateAndReportScore();

            if (mWifiScoreReport.shouldCheckIpLayer()) {
                if (mIpClient != null) {
                    mIpClient.confirmConfiguration();
                }
                mWifiScoreReport.noteIpCheck();
            }

            mWifiMetrics.incrementWifiLinkLayerUsageStats(stats);
            mLastLinkLayerStats = stats;
            return stats;
        }
    }

    /**
     * Fetches link stats and updates Wifi Score Report.
     */
    private void updateLinkLayerStatsRssiAndScoreReport() {
        sendMessage(CMD_ONESHOT_RSSI_POLL);
    }

    private int convertToUsabilityStatsTriggerType(int unusableEventTriggerType) {
        int triggerType;
        switch (unusableEventTriggerType) {
            case WifiIsUnusableEvent.TYPE_DATA_STALL_BAD_TX:
                triggerType = WifiUsabilityStats.TYPE_DATA_STALL_BAD_TX;
                break;
            case WifiIsUnusableEvent.TYPE_DATA_STALL_TX_WITHOUT_RX:
                triggerType = WifiUsabilityStats.TYPE_DATA_STALL_TX_WITHOUT_RX;
                break;
            case WifiIsUnusableEvent.TYPE_DATA_STALL_BOTH:
                triggerType = WifiUsabilityStats.TYPE_DATA_STALL_BOTH;
                break;
            case WifiIsUnusableEvent.TYPE_FIRMWARE_ALERT:
                triggerType = WifiUsabilityStats.TYPE_FIRMWARE_ALERT;
                break;
            case WifiIsUnusableEvent.TYPE_IP_REACHABILITY_LOST:
                triggerType = WifiUsabilityStats.TYPE_IP_REACHABILITY_LOST;
                break;
            default:
                triggerType = WifiUsabilityStats.TYPE_UNKNOWN;
                Log.e(getTag(), "Unknown WifiIsUnusableEvent: " + unusableEventTriggerType);
        }
        return triggerType;
    }

    class L3ProvisioningState extends State {
        @Override
        public void enter() {
            // Reset power save mode after association.
            // Kernel does not forward power save request to driver if power
            // save state of that interface is same as requested state in
            // cfg80211. This happens when driver’s power save state not
            // synchronized with cfg80211 power save state.
            // By resetting power save state resolves issues of cfg80211
            // ignoring enable power save request sent in ObtainingIpState.
            mWifiNative.setPowerSave(mInterfaceName, false);

            WifiConfiguration currentConfig = getConnectedWifiConfigurationInternal();
            if (mIpClientWithPreConnection && mIpClient != null) {
                mIpClient.notifyPreconnectionComplete(mSentHLPs);
                mIpClientWithPreConnection = false;
                mSentHLPs = false;
            } else {
                startIpClient(currentConfig, false);
            }
            // Get Link layer stats so as we get fresh tx packet counters
            getWifiLinkLayerStats();
        }

        @Override
        public boolean processMessage(Message message) {
            boolean handleStatus = HANDLED;

            switch(message.what) {
                case WifiMonitor.NETWORK_DISCONNECTION_EVENT: {
                    DisconnectEventInfo eventInfo = (DisconnectEventInfo) message.obj;
                    reportConnectionAttemptEnd(
                            WifiMetrics.ConnectionEvent.FAILURE_NETWORK_DISCONNECTION,
                            WifiMetricsProto.ConnectionEvent.HLF_NONE,
                            WifiMetricsProto.ConnectionEvent.FAILURE_REASON_UNKNOWN);
                    mWifiLastResortWatchdog.noteConnectionFailureAndTriggerIfNeeded(
                            getConnectingSsidInternal(),
                            !isValidBssid(eventInfo.bssid)
                            ? mTargetBssid : eventInfo.bssid,
                            WifiLastResortWatchdog.FAILURE_CODE_DHCP);
                    handleStatus = NOT_HANDLED;
                    break;
                }
                default: {
                    handleStatus = NOT_HANDLED;
                    break;
                }
            }

            if (handleStatus == HANDLED) {
                logStateAndMessage(message, this);
            }
            return handleStatus;
        }
    }

    /**
     * Helper function to check if a nework has been recently selected by the user.
     * (i.e less than {@link #LAST_SELECTED_NETWORK_EXPIRATION_AGE_MILLIS) before).
     *
     * This is used to determine if we should call
     * {@link NetworkAgent#explicitlySelected(boolean, boolean)} to indicate that we connected to
     * a network the user just chose.
     * This is also used to determine if we should set the network as the user connect choice when
     * a connection gets successfully established.
     */
    @VisibleForTesting
    public boolean isRecentlySelectedByTheUser(WifiConfiguration currentConfig) {
        if (currentConfig == null) {
            Log.wtf(getTag(), "Current WifiConfiguration is null, "
                    + "but IP provisioning just succeeded");
            return false;
        }
        long currentTimeMillis = mClock.getElapsedSinceBootMillis();
        return (mWifiConfigManager.getLastSelectedNetwork() == currentConfig.networkId
                && currentTimeMillis - mWifiConfigManager.getLastSelectedTimeStamp()
                < LAST_SELECTED_NETWORK_EXPIRATION_AGE_MILLIS);
    }

    private void sendConnectedState() {
        mNetworkAgent.markConnected();
        sendNetworkChangeBroadcast(DetailedState.CONNECTED);
    }

    class RoamingState extends State {
        boolean mAssociated;
        @Override
        public void enter() {
            if (mVerboseLoggingEnabled) {
                log("RoamingState Enter mScreenOn=" + mScreenOn);
            }

            // Make sure we disconnect if roaming fails
            mRoamWatchdogCount++;
            logd("Start Roam Watchdog " + mRoamWatchdogCount);
            sendMessageDelayed(obtainMessage(CMD_ROAM_WATCHDOG_TIMER,
                    mRoamWatchdogCount, 0), ROAM_GUARD_TIMER_MSEC);
            mAssociated = false;
        }
        @Override
        public boolean processMessage(Message message) {
            boolean handleStatus = HANDLED;

            switch (message.what) {
                case CMD_IP_CONFIGURATION_LOST: {
                    WifiConfiguration config = getConnectedWifiConfigurationInternal();
                    if (config != null) {
                        mWifiDiagnostics.triggerBugReportDataCapture(
                                WifiDiagnostics.REPORT_REASON_AUTOROAM_FAILURE);
                    }
                    handleStatus = NOT_HANDLED;
                    break;
                }
                case CMD_UNWANTED_NETWORK: {
                    if (mVerboseLoggingEnabled) {
                        log("Roaming and CS doesn't want the network -> ignore");
                    }
                    break;
                }
                case WifiMonitor.SUPPLICANT_STATE_CHANGE_EVENT: {
                    /**
                     * If we get a SUPPLICANT_STATE_CHANGE_EVENT indicating a DISCONNECT
                     * before NETWORK_DISCONNECTION_EVENT
                     * And there is an associated BSSID corresponding to our target BSSID, then
                     * we have missed the network disconnection, transition to mDisconnectedState
                     * and handle the rest of the events there.
                     */
                    StateChangeResult stateChangeResult = (StateChangeResult) message.obj;
                    handleSupplicantStateChange(stateChangeResult);
                    if (stateChangeResult.state == SupplicantState.DISCONNECTED
                            || stateChangeResult.state == SupplicantState.INACTIVE
                            || stateChangeResult.state == SupplicantState.INTERFACE_DISABLED) {
                        if (mVerboseLoggingEnabled) {
                            log("STATE_CHANGE_EVENT in roaming state "
                                    + stateChangeResult.toString());
                        }
                        if (isValidBssid(stateChangeResult.bssid)
                                && stateChangeResult.bssid.equals(mTargetBssid)) {
                            handleNetworkDisconnect(false,
                                    WifiStatsLog.WIFI_DISCONNECT_REPORTED__FAILURE_CODE__SUPPLICANT_DISCONNECTED);
                            transitionTo(mDisconnectedState);
                        }
                    }
                    if (stateChangeResult.state == SupplicantState.ASSOCIATED) {
                        // We completed the layer2 roaming part
                        mAssociated = true;
                        mTargetBssid = stateChangeResult.bssid;
                    }
                    break;
                }
                case CMD_ROAM_WATCHDOG_TIMER: {
                    if (mRoamWatchdogCount == message.arg1) {
                        if (mVerboseLoggingEnabled) log("roaming watchdog! -> disconnect");
                        mWifiMetrics.endConnectionEvent(
                                mInterfaceName,
                                WifiMetrics.ConnectionEvent.FAILURE_ROAM_TIMEOUT,
                                WifiMetricsProto.ConnectionEvent.HLF_NONE,
                                WifiMetricsProto.ConnectionEvent.FAILURE_REASON_UNKNOWN,
                                mWifiInfo.getFrequency());
                        mRoamFailCount++;
                        handleNetworkDisconnect(false,
                                WifiStatsLog.WIFI_DISCONNECT_REPORTED__FAILURE_CODE__ROAM_WATCHDOG_TIMER);
                        mWifiMetrics.logStaEvent(mInterfaceName, StaEvent.TYPE_FRAMEWORK_DISCONNECT,
                                StaEvent.DISCONNECT_ROAM_WATCHDOG_TIMER);
                        mWifiNative.disconnect(mInterfaceName);
                        transitionTo(mDisconnectedState);
                    }
                    break;
                }
                case WifiMonitor.NETWORK_CONNECTION_EVENT: {
                    if (mAssociated) {
                        if (mVerboseLoggingEnabled) {
                            log("roaming and Network connection established");
                        }
                        mLastNetworkId = message.arg1;
                        mLastBssid = (String) message.obj;
                        mWifiInfo.setBSSID(mLastBssid);
                        mWifiInfo.setNetworkId(mLastNetworkId);
                        sendNetworkChangeBroadcastWithCurrentState();

                        // Successful framework roam! (probably)
                        mBssidBlocklistMonitor.handleBssidConnectionSuccess(mLastBssid,
                                mWifiInfo.getSSID());
                        reportConnectionAttemptEnd(
                                WifiMetrics.ConnectionEvent.FAILURE_NONE,
                                WifiMetricsProto.ConnectionEvent.HLF_NONE,
                                WifiMetricsProto.ConnectionEvent.FAILURE_REASON_UNKNOWN);

                        // We must clear the config BSSID, as the wifi chipset may decide to roam
                        // from this point on and having the BSSID specified by QNS would cause
                        // the roam to fail and the device to disconnect.
                        // When transition from RoamingState to DisconnectedState, the config BSSID
                        // is cleared by handleNetworkDisconnect().
                        clearTargetBssid("RoamingCompleted");

                        // We used to transition to L3ProvisioningState in an
                        // attempt to do DHCPv4 RENEWs on framework roams.
                        // DHCP can take too long to time out, and we now rely
                        // upon IpClient's use of IpReachabilityMonitor to
                        // confirm our current network configuration.
                        //
                        // mIpClient.confirmConfiguration() is called within
                        // the handling of SupplicantState.COMPLETED.
                        mIpReachabilityMonitorActive = true;
                        transitionTo(mL3ConnectedState);
                    } else {
                        mMessageHandlingStatus = MESSAGE_HANDLING_STATUS_DISCARD;
                    }
                    break;
                }
                case WifiMonitor.NETWORK_DISCONNECTION_EVENT: {
                    // Throw away but only if it corresponds to the network we're roaming to
                    DisconnectEventInfo eventInfo = (DisconnectEventInfo) message.obj;
                    if (true) {
                        String target = "";
                        if (mTargetBssid != null) target = mTargetBssid;
                        log("NETWORK_DISCONNECTION_EVENT in roaming state"
                                + " BSSID=" + eventInfo.bssid
                                + " target=" + target);
                    }
                    clearNetworkCachedDataIfNeeded(
                            getConnectingWifiConfigurationInternal(), eventInfo.reasonCode);
                    if (eventInfo.bssid.equals(mTargetBssid)) {
                        handleNetworkDisconnect(false, eventInfo.reasonCode);
                        transitionTo(mDisconnectedState);
                    }
                    break;
                }
                default: {
                    handleStatus = NOT_HANDLED;
                    break;
                }
            }

            if (handleStatus == HANDLED) {
                logStateAndMessage(message, this);
            }
            return handleStatus;
        }

        @Override
        public void exit() {
            logd("ClientModeImpl: Leaving Roaming state");
        }
    }

    class L3ConnectedState extends State {
        @Override
        public void enter() {
            if (mVerboseLoggingEnabled) {
                log("Enter ConnectedState  mScreenOn=" + mScreenOn);
            }

            reportConnectionAttemptEnd(
                    WifiMetrics.ConnectionEvent.FAILURE_NONE,
                    WifiMetricsProto.ConnectionEvent.HLF_NONE,
                    WifiMetricsProto.ConnectionEvent.FAILURE_REASON_UNKNOWN);
            mWifiConnectivityManager.handleConnectionStateChanged(
                    mClientModeManager,
                    WifiConnectivityManager.WIFI_STATE_CONNECTED);

            if (mIpReachabilityMonitorActive)
                sendMessageDelayed(obtainMessage(CMD_IP_REACHABILITY_SESSION_END, 0, 0), 10000);

            registerConnected();
            mTargetWifiConfiguration = null;
            mWifiScoreReport.reset();
            mLastSignalLevel = -1;

            // Not roaming anymore
            mIsAutoRoaming = false;

            mTargetNetworkId = WifiConfiguration.INVALID_NETWORK_ID;
            mWifiLastResortWatchdog.connectedStateTransition(true);
            mWifiStateTracker.updateState(WifiStateTracker.CONNECTED);
            // Inform WifiLockManager
            mWifiLockManager.updateWifiClientConnected(mClientModeManager, true);
            mWifiScoreReport.startConnectedNetworkScorer(mNetworkAgent.getNetwork().getNetId());
            updateLinkLayerStatsRssiAndScoreReport();
            // too many places to record L3 failure with too many failure reasons.
            // So only record success here.
            mWifiMetrics.noteFirstL3ConnectionAfterBoot(true);
        }
        @Override
        public boolean processMessage(Message message) {
            boolean handleStatus = HANDLED;

            switch (message.what) {
                case CMD_UNWANTED_NETWORK: {
                    if (message.arg1 == NETWORK_STATUS_UNWANTED_DISCONNECT) {
                        mWifiMetrics.logStaEvent(mInterfaceName, StaEvent.TYPE_FRAMEWORK_DISCONNECT,
                                StaEvent.DISCONNECT_UNWANTED);
                        mWifiNative.disconnect(mInterfaceName);
                    } else if (message.arg1 == NETWORK_STATUS_UNWANTED_DISABLE_AUTOJOIN
                            || message.arg1 == NETWORK_STATUS_UNWANTED_VALIDATION_FAILED) {
                        Log.d(getTag(), (message.arg1 == NETWORK_STATUS_UNWANTED_DISABLE_AUTOJOIN
                                ? "NETWORK_STATUS_UNWANTED_DISABLE_AUTOJOIN"
                                : "NETWORK_STATUS_UNWANTED_VALIDATION_FAILED"));
                        WifiConfiguration config = getConnectedWifiConfigurationInternal();
                        if (config != null) {
                            // Disable autojoin
                            if (message.arg1 == NETWORK_STATUS_UNWANTED_DISABLE_AUTOJOIN) {
                                mWifiConfigManager.setNetworkValidatedInternetAccess(
                                        config.networkId, false);
                                mWifiConfigManager.updateNetworkSelectionStatus(config.networkId,
                                        DISABLED_NO_INTERNET_PERMANENT);
                            } else {
                                // stop collect last-mile stats since validation fail
                                removeMessages(CMD_DIAGS_CONNECT_TIMEOUT);
                                mWifiDiagnostics.reportConnectionEvent(
                                        WifiDiagnostics.CONNECTION_EVENT_FAILED);
                                mWifiConfigManager.incrementNetworkNoInternetAccessReports(
                                        config.networkId);
                                // If this was not the last selected network, update network
                                // selection status to temporarily disable the network.
                                if (mWifiConfigManager.getLastSelectedNetwork() != config.networkId
                                        && !config.noInternetAccessExpected) {
                                    Log.i(getTag(), "Temporarily disabling network because of"
                                            + "no-internet access");
                                    mWifiConfigManager.updateNetworkSelectionStatus(
                                            config.networkId,
                                            DISABLED_NO_INTERNET_TEMPORARY);
                                    mBssidBlocklistMonitor.handleBssidConnectionFailure(
                                            mLastBssid, config.SSID,
                                            BssidBlocklistMonitor.REASON_NETWORK_VALIDATION_FAILURE,
                                            mWifiInfo.getRssi());
                                }
                                mWifiScoreCard.noteValidationFailure(mWifiInfo);
                            }
                        }
                    }
                    break;
                }
                case CMD_NETWORK_STATUS: {
                    if (message.arg1 == NetworkAgent.VALIDATION_STATUS_VALID) {
                        // stop collect last-mile stats since validation pass
                        removeMessages(CMD_DIAGS_CONNECT_TIMEOUT);
                        mWifiDiagnostics.reportConnectionEvent(
                                WifiDiagnostics.CONNECTION_EVENT_SUCCEEDED);
                        mWifiScoreCard.noteValidationSuccess(mWifiInfo);
                        mBssidBlocklistMonitor.handleNetworkValidationSuccess(mLastBssid,
                                mWifiInfo.getSSID());
                        WifiConfiguration config = getConnectedWifiConfigurationInternal();
                        if (config != null) {
                            // re-enable autojoin
                            mWifiConfigManager.updateNetworkSelectionStatus(
                                    config.networkId,
                                    WifiConfiguration.NetworkSelectionStatus
                                            .DISABLED_NONE);
                            mWifiConfigManager.setNetworkValidatedInternetAccess(
                                    config.networkId, true);
                        }
                    }
                    break;
                }
                case CMD_ACCEPT_UNVALIDATED: {
                    boolean accept = (message.arg1 != 0);
                    mWifiConfigManager.setNetworkNoInternetAccessExpected(mLastNetworkId, accept);
                    break;
                }
                case WifiMonitor.NETWORK_DISCONNECTION_EVENT: {
                    DisconnectEventInfo eventInfo = (DisconnectEventInfo) message.obj;
                    reportConnectionAttemptEnd(
                            WifiMetrics.ConnectionEvent.FAILURE_NETWORK_DISCONNECTION,
                            WifiMetricsProto.ConnectionEvent.HLF_NONE,
                            WifiMetricsProto.ConnectionEvent.FAILURE_REASON_UNKNOWN);
                    if (unexpectedDisconnectedReason(eventInfo.reasonCode)) {
                        mWifiDiagnostics.triggerBugReportDataCapture(
                                WifiDiagnostics.REPORT_REASON_UNEXPECTED_DISCONNECT);
                    }

                    if (!eventInfo.locallyGenerated) {
                        // ignore disconnects initiated by wpa_supplicant.
                        mWifiScoreCard.noteNonlocalDisconnect(eventInfo.reasonCode);
                        int rssi = mWifiInfo.getRssi();
                        mBssidBlocklistMonitor.handleBssidConnectionFailure(mWifiInfo.getBSSID(),
                                mWifiInfo.getSSID(),
                                BssidBlocklistMonitor.REASON_ABNORMAL_DISCONNECT, rssi);
                    }
                    WifiConfiguration config = getConnectedWifiConfigurationInternal();

                    if (mVerboseLoggingEnabled) {
                        log("NETWORK_DISCONNECTION_EVENT in connected state"
                                + " BSSID=" + mWifiInfo.getBSSID()
                                + " RSSI=" + mWifiInfo.getRssi()
                                + " freq=" + mWifiInfo.getFrequency()
                                + " reason=" + eventInfo.reasonCode
                                + " Network Selection Status=" + (config == null ? "Unavailable"
                                : config.getNetworkSelectionStatus().getNetworkStatusString()));
                    }
                    handleNetworkDisconnect(false, eventInfo.reasonCode);
                    transitionTo(mDisconnectedState);
                    NotifyBroadcastNetworkDisconnection(message.arg1, message.arg2);
                    break;
                }
                case CMD_START_ROAM: {
                    /* Connect command coming from auto-join */
                    int netId = message.arg1;
                    String bssid = (String) message.obj;
                    if (bssid == null) {
                        bssid = SUPPLICANT_BSSID_ANY;
                    }
                    WifiConfiguration config =
                            mWifiConfigManager.getConfiguredNetworkWithoutMasking(netId);
                    if (config == null) {
                        loge("CMD_START_ROAM and no config, bail out...");
                        break;
                    }
                    mLastScanRssi = mWifiConfigManager.findScanRssi(netId,
                            mWifiHealthMonitor.getScanRssiValidTimeMs());
                    mWifiScoreCard.noteConnectionAttempt(mWifiInfo, mLastScanRssi, config.SSID);
                    setTargetBssid(config, bssid);
                    mTargetNetworkId = netId;

                    logd("CMD_START_ROAM sup state "
                            + " my state " + getCurrentState().getName()
                            + " nid=" + Integer.toString(netId)
                            + " config " + config.getProfileKey()
                            + " targetRoamBSSID " + mTargetBssid);

                    reportConnectionAttemptStart(config, mTargetBssid,
                            WifiMetricsProto.ConnectionEvent.ROAM_ENTERPRISE);
                    if (mWifiNative.roamToNetwork(mInterfaceName, config)) {
                        mTargetWifiConfiguration = config;
                        mIsAutoRoaming = true;
                        mWifiMetrics.logStaEvent(
                                mInterfaceName, StaEvent.TYPE_CMD_START_ROAM, config);
                        transitionTo(mRoamingState);
                    } else {
                        loge("CMD_START_ROAM Failed to start roaming to network " + config);
                        reportConnectionAttemptEnd(
                                WifiMetrics.ConnectionEvent.FAILURE_CONNECT_NETWORK_FAILED,
                                WifiMetricsProto.ConnectionEvent.HLF_NONE,
                                WifiMetricsProto.ConnectionEvent.FAILURE_REASON_UNKNOWN);
                        mMessageHandlingStatus = MESSAGE_HANDLING_STATUS_FAIL;
                        break;
                    }
                    break;
                }
                case CMD_IP_CONFIGURATION_LOST: {
                    mWifiMetrics.incrementIpRenewalFailure();
                    handleStatus = NOT_HANDLED;
                    break;
                }
                case CMD_START_IP_PACKET_OFFLOAD: {
                    int slot = message.arg1;
                    int intervalSeconds = message.arg2;
                    KeepalivePacketData pkt = (KeepalivePacketData) message.obj;
                    int result = startWifiIPPacketOffload(slot, pkt, intervalSeconds);
                    if (mNetworkAgent != null) {
                        mNetworkAgent.sendSocketKeepaliveEvent(slot, result);
                    }
                    break;
                }
                case CMD_IP_REACHABILITY_SESSION_END: {
                    mIpReachabilityMonitorActive = false;
                    break;
                }
                default: {
                    handleStatus = NOT_HANDLED;
                    break;
                }
            }

            if (handleStatus == HANDLED) {
                logStateAndMessage(message, this);
            }

            return handleStatus;
        }

        @Override
        public void exit() {
            logd("ClientModeImpl: Leaving Connected state");
            mWifiConnectivityManager.handleConnectionStateChanged(
                    mClientModeManager,
                     WifiConnectivityManager.WIFI_STATE_TRANSITIONING);

            mWifiLastResortWatchdog.connectedStateTransition(false);
        }
    }

    class DisconnectedState extends State {
        @Override
        public void enter() {
            Log.i(getTag(), "disconnectedstate enter");
            // We don't scan frequently if this is a temporary disconnect
            // due to p2p
            if (mWifiP2pConnection.shouldTemporarilyDisconnectWifi()) {
                // TODO(b/161569371): P2P should wait for all ClientModeImpls to enter
                //  DisconnectedState, not just one instance.
                // (Does P2P Service support STA+P2P concurrency?)
                mWifiP2pConnection.sendMessage(WifiP2pServiceImpl.DISCONNECT_WIFI_RESPONSE);
                return;
            }

            if (mVerboseLoggingEnabled) {
                logd(" Enter DisconnectedState screenOn=" + mScreenOn);
            }

            /** clear the roaming state, if we were roaming, we failed */
            mIsAutoRoaming = false;
            mTargetNetworkId = WifiConfiguration.INVALID_NETWORK_ID;
            mIpReachabilityMonitorActive = false;
            removeMessages(CMD_IP_REACHABILITY_SESSION_END);

            mWifiConnectivityManager.handleConnectionStateChanged(
                    mClientModeManager,
                    WifiConnectivityManager.WIFI_STATE_DISCONNECTED);
        }

        @Override
        public boolean processMessage(Message message) {
            boolean handleStatus = HANDLED;

            switch (message.what) {
                case CMD_RECONNECT:
                case CMD_REASSOCIATE: {
                    if (mWifiP2pConnection.shouldTemporarilyDisconnectWifi()) {
                        // Drop a third party reconnect/reassociate if STA is
                        // temporarily disconnected for p2p
                        break;
                    } else {
                        // ConnectableState handles it
                        handleStatus = NOT_HANDLED;
                    }
                    break;
                }
                default: {
                    handleStatus = NOT_HANDLED;
                    break;
                }
            }

            if (handleStatus == HANDLED) {
                logStateAndMessage(message, this);
            }
            return handleStatus;
        }

        @Override
        public void exit() {
            mWifiConnectivityManager.handleConnectionStateChanged(
                    mClientModeManager,
                     WifiConnectivityManager.WIFI_STATE_TRANSITIONING);
        }
    }

    void handleGsmAuthRequest(SimAuthRequestData requestData) {
        WifiConfiguration requestingWifiConfiguration = null;
        if (mTargetWifiConfiguration != null
                && mTargetWifiConfiguration.networkId
                == requestData.networkId) {
            requestingWifiConfiguration = mTargetWifiConfiguration;
            logd("id matches targetWifiConfiguration");
        } else if (mLastNetworkId != WifiConfiguration.INVALID_NETWORK_ID
                && mLastNetworkId == requestData.networkId) {
            requestingWifiConfiguration = getConnectedWifiConfigurationInternal();
            logd("id matches currentWifiConfiguration");
        }

        if (requestingWifiConfiguration == null) {
            logd("GsmAuthRequest received with null target/current WifiConfiguration.");
            return;
        }

        /*
         * Try authentication in the following order.
         *
         *    Standard       Cellular_auth     Type Command
         *
         * 1. 3GPP TS 31.102 3G_authentication [Length][RAND][Length][AUTN]
         *                            [Length][RES][Length][CK][Length][IK] and more
         * 2. 3GPP TS 31.102 2G_authentication [Length][RAND]
         *                            [Length][SRES][Length][Cipher Key Kc]
         * 3. 3GPP TS 11.11  2G_authentication [RAND]
         *                            [SRES][Cipher Key Kc]
         */
        String response = mWifiCarrierInfoManager
                .getGsmSimAuthResponse(requestData.data, requestingWifiConfiguration);
        if (response == null) {
            // In case of failure, issue may be due to sim type, retry as No.2 case
            response = mWifiCarrierInfoManager
                    .getGsmSimpleSimAuthResponse(requestData.data, requestingWifiConfiguration);
            if (response == null) {
                // In case of failure, issue may be due to sim type, retry as No.3 case
                response = mWifiCarrierInfoManager.getGsmSimpleSimNoLengthAuthResponse(
                                requestData.data, requestingWifiConfiguration);
            }
        }
        if (response == null || response.length() == 0) {
            mWifiNative.simAuthFailedResponse(mInterfaceName);
        } else {
            logv("Supplicant Response -" + response);
            mWifiNative.simAuthResponse(
                    mInterfaceName, WifiNative.SIM_AUTH_RESP_TYPE_GSM_AUTH, response);
        }
    }

    void handle3GAuthRequest(SimAuthRequestData requestData) {
        WifiConfiguration requestingWifiConfiguration = null;
        if (mTargetWifiConfiguration != null
                && mTargetWifiConfiguration.networkId
                == requestData.networkId) {
            requestingWifiConfiguration = mTargetWifiConfiguration;
            logd("id matches targetWifiConfiguration");
        } else if (mLastNetworkId != WifiConfiguration.INVALID_NETWORK_ID
                && mLastNetworkId == requestData.networkId) {
            requestingWifiConfiguration = getConnectedWifiConfigurationInternal();
            logd("id matches currentWifiConfiguration");
        }

        if (requestingWifiConfiguration == null) {
            logd("3GAuthRequest received with null target/current WifiConfiguration.");
            return;
        }

        SimAuthResponseData response = mWifiCarrierInfoManager
                .get3GAuthResponse(requestData, requestingWifiConfiguration);
        if (response != null) {
            mWifiNative.simAuthResponse(
                    mInterfaceName, response.type, response.response);
        } else {
            mWifiNative.umtsAuthFailedResponse(mInterfaceName);
        }
    }

    /**
     * Automatically connect to the network specified
     *
     * @param networkId ID of the network to connect to
     * @param uid UID of the app triggering the connection.
     * @param bssid BSSID of the network
     */
    public void startConnectToNetwork(int networkId, int uid, String bssid) {
        sendMessage(CMD_START_CONNECT, networkId, uid, bssid);
    }

    /**
     * Automatically roam to the network specified
     *
     * @param networkId ID of the network to roam to
     * @param bssid BSSID of the access point to roam to.
     */
    public void startRoamToNetwork(int networkId, String bssid) {
        sendMessage(CMD_START_ROAM, networkId, 0, bssid);
    }

    /**
     * @param reason reason code from supplicant on network disconnected event
     * @return true if this is a suspicious disconnect
     */
    static boolean unexpectedDisconnectedReason(int reason) {
        return reason == ReasonCode.PREV_AUTH_NOT_VALID
                || reason == ReasonCode.CLASS2_FRAME_FROM_NONAUTH_STA
                || reason == ReasonCode.CLASS3_FRAME_FROM_NONASSOC_STA
                || reason == ReasonCode.DISASSOC_STA_HAS_LEFT
                || reason == ReasonCode.STA_REQ_ASSOC_WITHOUT_AUTH
                || reason == ReasonCode.MICHAEL_MIC_FAILURE
                || reason == ReasonCode.FOURWAY_HANDSHAKE_TIMEOUT
                || reason == ReasonCode.GROUP_KEY_UPDATE_TIMEOUT
                || reason == ReasonCode.GROUP_CIPHER_NOT_VALID
                || reason == ReasonCode.PAIRWISE_CIPHER_NOT_VALID
                || reason == ReasonCode.IEEE_802_1X_AUTH_FAILED
                || reason == ReasonCode.DISASSOC_LOW_ACK;
    }

    private static String getLinkPropertiesSummary(LinkProperties lp) {
        List<String> attributes = new ArrayList<>(6);
        if (lp.hasIpv4Address()) {
            attributes.add("v4");
        }
        if (lp.hasIpv4DefaultRoute()) {
            attributes.add("v4r");
        }
        if (lp.hasIpv4DnsServer()) {
            attributes.add("v4dns");
        }
        if (lp.hasGlobalIpv6Address()) {
            attributes.add("v6");
        }
        if (lp.hasIpv6DefaultRoute()) {
            attributes.add("v6r");
        }
        if (lp.hasIpv6DnsServer()) {
            attributes.add("v6dns");
        }

        return TextUtils.join(" ", attributes);
    }

    /**
     * Gets the SSID from the WifiConfiguration pointed at by 'mTargetNetworkId'
     * This should match the network config framework is attempting to connect to.
     */
    private String getConnectingSsidInternal() {
        WifiConfiguration config = getConnectingWifiConfigurationInternal();
        return config != null ? config.SSID : null;
    }

    /**
     * Check if there is any connection request for WiFi network.
     */
    private boolean hasConnectionRequests() {
        return mNetworkFactory.hasConnectionRequests()
                || mUntrustedNetworkFactory.hasConnectionRequests()
                || mOemPaidWifiNetworkFactory.hasConnectionRequests()
                || (mOemPrivateWifiNetworkFactory != null
                    && mOemPrivateWifiNetworkFactory.hasConnectionRequests());
    }

    /**
     * Add the DPP bootstrap info obtained from QR code.
     *
     * @param uri:The URI obtained from the QR code.
     *
     * @return: Handle to strored info else -1 on failure
     */
    public int syncDppAddBootstrapQrCode(String uri) {
        return mWifiThreadRunner.call(
            () -> mWifiNative.dppAddBootstrapQrCode(mInterfaceName, uri), -1);
    }

    /**
     * Generate bootstrap URI based on the passed arguments
     *
     * @param config – bootstrap generate config
     *
     * @return: Handle to strored URI info else -1 on failure
     */
    public int syncDppBootstrapGenerate(WifiDppConfig config) {
        return mWifiThreadRunner.call(
            () -> mWifiNative.dppBootstrapGenerate(mInterfaceName, config), -1);
    }

    /**
     * Get bootstrap URI based on bootstrap ID
     *
     * @param bootstrap_id: Stored bootstrap ID
     *
     * @return: URI string else -1 on failure
     */
    public String syncDppGetUri(int bootstrap_id) {
        return mWifiThreadRunner.call(
            () -> mWifiNative.dppGetUri(mInterfaceName, bootstrap_id), "-1");
    }

    /**
     * Remove bootstrap URI based on bootstrap ID.
     *
     * @param bootstrap_id: Stored bootstrap ID
     *
     * @return: 0 – Success or -1 on failure
     */
    public int syncDppBootstrapRemove(int bootstrap_id) {
        return mWifiThreadRunner.call(
            () -> mWifiNative.dppBootstrapRemove(mInterfaceName, bootstrap_id), -1);
    }

    /**
     * start listen on the channel specified waiting to receive
     * the DPP Authentication request.
     *
     * @param frequency: DPP listen frequency
     * @param dpp_role: Configurator/Enrollee role
     * @param qr_mutual: Mutual authentication required
     * @param netrole_ap: network role
     *
     * @return: Returns 0 if a DPP-listen work is successfully
     *  queued and -1 on failure.
     */
    public int syncDppListen(String frequency, int dpp_role,
                             boolean qr_mutual, boolean netrole_ap) {
        return mWifiThreadRunner.call(
            () -> mWifiNative.dppListen(mInterfaceName, frequency, dpp_role,
                                        qr_mutual, netrole_ap), -1);
    }

    /**
     * stop ongoing dpp listen.
     */
    public void dppStopListen() {
        sendMessage(CMD_DPP_LISTEN_STOP);
    }

    /**
     * Adds the DPP configurator
     *
     * @param curve curve used for dpp encryption
     * @param key private key
     * @param expiry timeout in seconds
     *
     * @return: Identifier of the added configurator or -1 on failure
     */
    public int syncDppConfiguratorAdd(String curve, String key, int expiry) {
        return mWifiThreadRunner.call(
            () -> mWifiNative.dppConfiguratorAdd(mInterfaceName, curve, key, expiry), -1);
    }

    /**
     * Remove the added configurator through dppConfiguratorAdd.
     *
     * @param config_id: DPP Configurator ID
     *
     * @return: Handle to strored info else -1 on failure
     */
    public int syncDppConfiguratorRemove(int config_id) {
        return mWifiThreadRunner.call(
            () -> mWifiNative.dppConfiguratorRemove(mInterfaceName, config_id), -1);
    }

    /**
     * Start DPP authentication and provisioning with the specified peer
     *
     * @param config – dpp auth init config
     *
     * @return: 0 if DPP Authentication request was transmitted and -1 on failure
     */
    public int  syncDppStartAuth(WifiDppConfig config) {
        return mWifiThreadRunner.call(
            () -> mWifiNative.dppStartAuth(mInterfaceName, config), -1);
    }

    /**
     *Retrieve Private key to be used for configurator
     *
     * @param id: id of configurator obj
     *
     * @return: KEY string else -1 on failure
     */
    public String syncDppConfiguratorGetKey(int id) {
        return mWifiThreadRunner.call(
            () -> mWifiNative.dppConfiguratorGetKey(mInterfaceName, id), "-1");
    }

    /**
     * Gets the factory MAC address of wlan0 (station interface).
     * @return String representation of the factory MAC address.
     */
    public String getFactoryMacAddress() {
        MacAddress macAddress = mWifiNative.getStaFactoryMacAddress(mInterfaceName);
        if (macAddress != null) {
            return macAddress.toString();
        }
        if (!mWifiGlobals.isConnectedMacRandomizationEnabled()) {
            return mWifiNative.getMacAddress(mInterfaceName);
        }
        return null;
    }

    /** Sends a link probe. */
    public void probeLink(LinkProbeCallback callback, int mcs) {
        String bssid = mWifiInfo.getBSSID();
        if (bssid == null) {
            Log.w(getTag(), "Attempted to send link probe when not connected!");
            callback.onFailure(LinkProbeCallback.LINK_PROBE_ERROR_NOT_CONNECTED);
            return;
        }
        mWifiNative.probeLink(mInterfaceName, MacAddress.fromString(bssid), callback, mcs);
    }

    private static class ConnectNetworkMessage {
        public final NetworkUpdateResult result;
        public final ActionListenerWrapper listener;

        ConnectNetworkMessage(NetworkUpdateResult result, ActionListenerWrapper listener) {
            this.result = result;
            this.listener = listener;
        }
    }

    /** Trigger network connection and provide status via the provided callback. */
    public void connectNetwork(NetworkUpdateResult result, ActionListenerWrapper wrapper,
            int callingUid) {
        Message message =
                obtainMessage(CMD_CONNECT_NETWORK, new ConnectNetworkMessage(result, wrapper));
        message.sendingUid = callingUid;
        sendMessage(message);
    }

    /** Trigger network save and provide status via the provided callback. */
    public void saveNetwork(NetworkUpdateResult result, ActionListenerWrapper wrapper,
            int callingUid) {
        Message message =
                obtainMessage(CMD_SAVE_NETWORK, new ConnectNetworkMessage(result, wrapper));
        message.sendingUid = callingUid;
        sendMessage(message);
    }

    /**
     * Handle BSS transition request from Connected BSS.
     *
     * @param frameData Data retrieved from received BTM request frame.
     */
    private void handleBssTransitionRequest(BtmFrameData frameData) {
        if (frameData == null) {
            return;
        }

        String bssid = mWifiInfo.getBSSID();
        String ssid = mWifiInfo.getSSID();
        if ((bssid == null) || (ssid == null) || WifiManager.UNKNOWN_SSID.equals(ssid)) {
            Log.e(getTag(), "Failed to handle BSS transition: bssid: " + bssid + " ssid: " + ssid);
            return;
        }

        if ((frameData.mBssTmDataFlagsMask
                & MboOceConstants.BTM_DATA_FLAG_MBO_CELL_DATA_CONNECTION_PREFERENCE_INCLUDED)
                != 0) {
            mWifiMetrics.incrementMboCellularSwitchRequestCount();
        }


        if ((frameData.mBssTmDataFlagsMask
                & MboOceConstants.BTM_DATA_FLAG_DISASSOCIATION_IMMINENT) != 0) {
            long duration = 0;
            if ((frameData.mBssTmDataFlagsMask
                    & MboOceConstants.BTM_DATA_FLAG_MBO_ASSOC_RETRY_DELAY_INCLUDED) != 0) {
                mWifiMetrics.incrementSteeringRequestCountIncludingMboAssocRetryDelay();
                duration = frameData.mBlockListDurationMs;
            }
            if (duration == 0) {
                /*
                 * When disassoc imminent bit alone is set or MBO assoc retry delay is
                 * set to zero(reserved as per spec), blocklist the BSS for sometime to
                 * avoid AP rejecting the re-connect request.
                 */
                duration = MboOceConstants.DEFAULT_BLOCKLIST_DURATION_MS;
            }
            // Blocklist the current BSS
            mBssidBlocklistMonitor.blockBssidForDurationMs(bssid, ssid, duration,
                    BssidBlocklistMonitor.REASON_FRAMEWORK_DISCONNECT_MBO_OCE, 0);
            mWifiConfigManager.setRecentFailureAssociationStatus(mWifiInfo.getNetworkId(),
                    WifiConfiguration.RECENT_FAILURE_MBO_OCE_DISCONNECT);
        }

        if (frameData.mStatus != MboOceConstants.BTM_RESPONSE_STATUS_ACCEPT) {
            // Trigger the network selection and re-connect to new network if available.
            mWifiMetrics.incrementForceScanCountDueToSteeringRequest();
            mWifiConnectivityManager.forceConnectivityScan(ClientModeImpl.WIFI_WORK_SOURCE);
        }
    }

    /**
     * @return true if this device supports FILS-SHA256
     */
    private boolean isFilsSha256Supported() {
        return (mWifiNative.getSupportedFeatureSet(mInterfaceName) & WIFI_FEATURE_FILS_SHA256) != 0;
    }

    /**
     * @return true if this device supports FILS-SHA384
     */
    private boolean isFilsSha384Supported() {
        return (mWifiNative.getSupportedFeatureSet(mInterfaceName) & WIFI_FEATURE_FILS_SHA384) != 0;
    }

    /**
     * Helper method to set the allowed key management schemes from
     * scan result.
     */
    private void updateAllowedKeyManagementSchemesFromScanResult(
            WifiConfiguration config, ScanResult scanResult) {
        if (isFilsSha256Supported()
                && ScanResultUtil.isScanResultForFilsSha256Network(scanResult)) {
            config.allowedKeyManagement.set(WifiConfiguration.KeyMgmt.FILS_SHA256);
        }
        if (isFilsSha384Supported()
                && ScanResultUtil.isScanResultForFilsSha384Network(scanResult)) {
            config.allowedKeyManagement.set(WifiConfiguration.KeyMgmt.FILS_SHA384);
        }
    }
    /**
     * Update wifi configuration based on the matching scan result.
     *
     * @param config Wifi configuration object.
     * @param scanResult Scan result matching the network.
     */
    private void updateWifiConfigFromMatchingScanResult(WifiConfiguration config,
            ScanResult scanResult) {
        updateAllowedKeyManagementSchemesFromScanResult(config, scanResult);
        if (config.allowedKeyManagement.get(WifiConfiguration.KeyMgmt.FILS_SHA256)
                || config.allowedKeyManagement.get(WifiConfiguration.KeyMgmt.FILS_SHA384)) {
            config.enterpriseConfig.setFieldValue(WifiEnterpriseConfig.EAP_ERP, "1");
        }
    }

    /**
     * Update the wifi configuration before sending connect to
     * supplicant/driver.
     *
     * @param config wifi configuration object.
     * @param bssid BSSID to assocaite with.
     */
    void updateWifiConfigOnStartConnection(WifiConfiguration config, String bssid) {
        boolean canUpgradePskToSae = false;
        boolean isFrameworkWpa3SaeUpgradePossible = false;
        boolean isLegacyWpa2ApInScanResult = false;

        setTargetBssid(config, bssid);

        if (isWpa3SaeUpgradeEnabled() && config.allowedKeyManagement.get(
                WifiConfiguration.KeyMgmt.WPA_PSK)) {
            isFrameworkWpa3SaeUpgradePossible = true;
        }

        if (isFrameworkWpa3SaeUpgradePossible && isWpa3SaeUpgradeOffloadEnabled()) {
            // Driver offload of upgrading legacy WPA/WPA2 connection to WPA3
            if (mVerboseLoggingEnabled) {
                Log.d(getTag(), "Driver upgrade legacy WPA/WPA2 connection to WPA3");
            }
            config.allowedAuthAlgorithms.clear();
            // Note: KeyMgmt.WPA2_PSK is already enabled, enable SAE as well
            config.allowedKeyManagement.set(WifiConfiguration.KeyMgmt.SAE);
            isFrameworkWpa3SaeUpgradePossible = false;
        }
        // Check if network selection selected a good WPA3 candidate AP for a WPA2
        // saved network.
        ScanResult scanResultCandidate = config.getNetworkSelectionStatus().getCandidate();
        if (isFrameworkWpa3SaeUpgradePossible && scanResultCandidate != null) {
            ScanResultMatchInfo scanResultMatchInfo = ScanResultMatchInfo
                    .fromScanResult(scanResultCandidate);
            if ((scanResultMatchInfo.networkType == WifiConfiguration.SECURITY_TYPE_SAE)) {
                canUpgradePskToSae = true;
            } else {
                // No SAE candidate
                isFrameworkWpa3SaeUpgradePossible = false;
            }
        }

        // Go through the matching scan results and update wifi config.
        ScanResultMatchInfo key1 = ScanResultMatchInfo.fromWifiConfiguration(config);
        List<ScanResult> scanResults = mScanRequestProxy.getScanResults();
        for (ScanResult scanResult : scanResults) {
            if (!config.SSID.equals(ScanResultUtil.createQuotedSSID(scanResult.SSID))) {
                continue;
            }
            if (isFrameworkWpa3SaeUpgradePossible && !isLegacyWpa2ApInScanResult) {
                if (ScanResultUtil.isScanResultForPskNetwork(scanResult)
                        && !ScanResultUtil.isScanResultForSaeNetwork(scanResult)) {
                    // Found a legacy WPA2 AP in range. Do not upgrade the connection to WPA3 to
                    // allow seamless roaming within the ESS.
                    if (mVerboseLoggingEnabled) {
                        Log.d(getTag(), "Found legacy WPA2 AP, do not upgrade to WPA3");
                    }
                    isLegacyWpa2ApInScanResult = true;
                    canUpgradePskToSae = false;
                }
                if (ScanResultUtil.isScanResultForSaeNetwork(scanResult)
                        && scanResultCandidate == null) {
                    // When the user manually selected a network from the Wi-Fi picker, evaluate
                    // if to upgrade based on the scan results. The most typical use case during
                    // the WPA3 transition mode is to have a WPA2/WPA3 AP in transition mode. In
                    // this case, we would like to upgrade the connection.
                    canUpgradePskToSae = true;
                }
            }

            ScanResultMatchInfo key2 = ScanResultMatchInfo.fromScanResult(scanResult);
            if (!key1.equals(key2)) {
                continue;
            }
            updateWifiConfigFromMatchingScanResult(config, scanResult);
        }

        if (isFrameworkWpa3SaeUpgradePossible && canUpgradePskToSae
                && !(config.allowedKeyManagement.get(WifiConfiguration.KeyMgmt.FILS_SHA256)
                            || config.allowedKeyManagement.get(
                            WifiConfiguration.KeyMgmt.FILS_SHA384))) {
            // Upgrade legacy WPA/WPA2 connection to WPA3
            if (mVerboseLoggingEnabled) {
                Log.d(getTag(), "Upgrade legacy WPA/WPA2 connection to WPA3");
            }
            config.setSecurityParams(WifiConfiguration.SECURITY_TYPE_SAE);
        }

        if (mWifiGlobals.isConnectedMacRandomizationEnabled()) {
            if (config.macRandomizationSetting != WifiConfiguration.RANDOMIZATION_NONE) {
                configureRandomizedMacAddress(config);
            } else {
                setCurrentMacToFactoryMac(config);
            }
        }

        if (config.enterpriseConfig != null
                && config.enterpriseConfig.isAuthenticationSimBased()
                && mWifiCarrierInfoManager.isImsiEncryptionInfoAvailable(
                mWifiCarrierInfoManager.getBestMatchSubscriptionId(config))
                && TextUtils.isEmpty(config.enterpriseConfig.getAnonymousIdentity())) {
            String anonAtRealm = mWifiCarrierInfoManager
                    .getAnonymousIdentityWith3GppRealm(config);
            // Use anonymous@<realm> when pseudonym is not available
            config.enterpriseConfig.setAnonymousIdentity(anonAtRealm);
        }
    }

    private void setConfigurationsPriorToIpClientProvisioning(WifiConfiguration config) {
        mIpClient.setHttpProxy(config.getHttpProxy());
        if (!TextUtils.isEmpty(mContext.getResources().getString(
                R.string.config_wifi_tcp_buffers))) {
            mIpClient.setTcpBufferSizes(mContext.getResources().getString(
                    R.string.config_wifi_tcp_buffers));
        }
    }

    private boolean startIpClient(WifiConfiguration config, boolean isFilsConnection) {
        if (mIpClient == null) {
            return false;
        }

        final boolean isUsingStaticIp =
                (config.getIpAssignment() == IpConfiguration.IpAssignment.STATIC);
        final boolean isUsingMacRandomization =
                config.macRandomizationSetting
                        != WifiConfiguration.RANDOMIZATION_NONE
                        && mWifiGlobals.isConnectedMacRandomizationEnabled();
        if (mVerboseLoggingEnabled) {
            final String key = config.getProfileKey();
            log("startIpClient netId=" + Integer.toString(mLastNetworkId)
                    + " " + key + " "
                    + " roam=" + mIsAutoRoaming
                    + " static=" + isUsingStaticIp
                    + " randomMac=" + isUsingMacRandomization
                    + " isFilsConnection=" + isFilsConnection);
        }

        final MacAddress currentBssid = getCurrentBssidInternalMacAddress();
        final String l2Key = mLastL2KeyAndGroupHint != null
                ? mLastL2KeyAndGroupHint.first : null;
        final String groupHint = mLastL2KeyAndGroupHint != null
                ? mLastL2KeyAndGroupHint.second : null;
        final Layer2Information layer2Info = new Layer2Information(l2Key, groupHint,
                currentBssid);

        if (isFilsConnection) {
            stopIpClient();
            if (isUsingStaticIp) {
                mWifiNative.flushAllHlp(mInterfaceName);
                return false;
            }
            setConfigurationsPriorToIpClientProvisioning(config);
            final ProvisioningConfiguration.Builder prov =
                    new ProvisioningConfiguration.Builder()
                    .withPreDhcpAction()
                    .withPreconnection()
                    .withApfCapabilities(
                    mWifiNative.getApfCapabilities(mInterfaceName))
                    .withLayer2Information(layer2Info);
            if (isUsingMacRandomization) {
                // Use EUI64 address generation for link-local IPv6 addresses.
                prov.withRandomMacAddress();
            }
            mIpClient.startProvisioning(prov.build());
        } else {
            sendNetworkChangeBroadcast(DetailedState.OBTAINING_IPADDR);
            // We must clear the config BSSID, as the wifi chipset may decide to roam
            // from this point on and having the BSSID specified in the network block would
            // cause the roam to fail and the device to disconnect.
            clearTargetBssid("ObtainingIpAddress");

            // Stop IpClient in case we're switching from DHCP to static
            // configuration or vice versa.
            //
            // When we transition from static configuration to DHCP in
            // particular, we must tell ConnectivityService that we're
            // disconnected, because DHCP might take a long time during which
            // connectivity APIs such as getActiveNetworkInfo should not return
            // CONNECTED.
            stopDhcpSetup();
            setConfigurationsPriorToIpClientProvisioning(config);
            ScanDetailCache scanDetailCache =
                    mWifiConfigManager.getScanDetailCacheForNetwork(config.networkId);
            ScanResult scanResult = null;
            if (mLastBssid != null) {
                if (scanDetailCache != null) {
                    scanResult = scanDetailCache.getScanResult(mLastBssid);
                }

                // The cached scan result of connected network would be null at the first
                // connection, try to check full scan result list again to look up matched
                // scan result associated to the current BSSID.
                if (scanResult == null) {
                    scanResult = mScanRequestProxy.getScanResult(mLastBssid);
                }
            }

            final ProvisioningConfiguration.Builder prov;
            ProvisioningConfiguration.ScanResultInfo scanResultInfo = null;
            if (scanResult != null) {
                final List<ScanResultInfo.InformationElement> ies =
                        new ArrayList<ScanResultInfo.InformationElement>();
                for (ScanResult.InformationElement ie : scanResult.getInformationElements()) {
                    ScanResultInfo.InformationElement scanResultInfoIe =
                            new ScanResultInfo.InformationElement(ie.getId(), ie.getBytes());
                    ies.add(scanResultInfoIe);
                }
                scanResultInfo = new ProvisioningConfiguration.ScanResultInfo(scanResult.SSID,
                        scanResult.BSSID, ies);
            }

            if (!isUsingStaticIp) {
                prov = new ProvisioningConfiguration.Builder()
                    .withPreDhcpAction()
                    .withApfCapabilities(mWifiNative.getApfCapabilities(mInterfaceName))
                    .withNetwork(getCurrentNetwork())
                    .withDisplayName(config.SSID)
                    .withScanResultInfo(scanResultInfo)
                    .withLayer2Information(layer2Info);
            } else {
                StaticIpConfiguration staticIpConfig = config.getStaticIpConfiguration();
                prov = new ProvisioningConfiguration.Builder()
                        .withStaticConfiguration(staticIpConfig)
                        .withApfCapabilities(mWifiNative.getApfCapabilities(mInterfaceName))
                        .withNetwork(getCurrentNetwork())
                        .withDisplayName(config.SSID)
                        .withLayer2Information(layer2Info);
            }
            if (isUsingMacRandomization) {
                // Use EUI64 address generation for link-local IPv6 addresses.
                prov.withRandomMacAddress();
            }
            mIpClient.startProvisioning(prov.build());
        }

        return true;
    }

    @Override
    public boolean setWifiConnectedNetworkScorer(IBinder binder,
            IWifiConnectedNetworkScorer scorer) {
        return mWifiScoreReport.setWifiConnectedNetworkScorer(binder, scorer);
    }

    @Override
    public void clearWifiConnectedNetworkScorer() {
        mWifiScoreReport.clearWifiConnectedNetworkScorer();
    }

    @Override
    public void sendMessageToClientModeImpl(Message msg) {
        sendMessage(msg);
    }

    @Override
    public long getId() {
        return mId;
    }

    @Override
    public void dumpWifiScoreReport(FileDescriptor fd, PrintWriter pw, String[] args) {
        mWifiScoreReport.dump(fd, pw, args);
    }
<<<<<<< HEAD
    private void updateQcWifiGenerationInfo() {
        WifiGenerationStatus wifiGenerationStatus = getWifiGenerationStatus();

        if (wifiGenerationStatus == null)
            return;

        mWifiInfo.setVhtMax8SpatialStreamsSupport(wifiGenerationStatus.vhtMax8SpatialStreamsSupport);
        WifiConfiguration config = getConnectedWifiConfigurationInternal();

        if (config == null)
            return;

        ScanDetailCache scanDetailCache = mWifiConfigManager.getScanDetailCacheForNetwork(config.networkId);
        if (scanDetailCache == null)
            return;

        ScanResult result = scanDetailCache.getScanResult(mLastBssid);
        if (result != null) {
            if (result.capabilities.contains("WFA-HE-READY")) {
                mWifiInfo.setHe8ssCapableAp(true);
            } else {
                mWifiInfo.setHe8ssCapableAp(false);
            }
        }
    }
    /**
     * Run Driver Command
     * @param : Command string
     */
    public String doDriverCmd(String command)
    {
        return mWifiThreadRunner.call(
            () -> mWifiNative.doDriverCmd(mInterfaceName, command), null);
=======

    @Override
    public void setMboCellularDataStatus(boolean available) {
        mWifiNative.setMboCellularDataStatus(mInterfaceName, available);
    }

    @Override
    public WifiNative.RoamingCapabilities getRoamingCapabilities() {
        return mWifiNative.getRoamingCapabilities(mInterfaceName);
    }

    @Override
    public boolean configureRoaming(WifiNative.RoamingConfig config) {
        return mWifiNative.configureRoaming(mInterfaceName, config);
    }

    @Override
    public boolean setCountryCode(String countryCode) {
        return mWifiNative.setCountryCode(mInterfaceName, countryCode);
    }

    @Override
    public List<TxFateReport> getTxPktFates() {
        return mWifiNative.getTxPktFates(mInterfaceName);
    }

    @Override
    public List<RxFateReport> getRxPktFates() {
        return mWifiNative.getRxPktFates(mInterfaceName);
>>>>>>> 03b0f00d
    }
}<|MERGE_RESOLUTION|>--- conflicted
+++ resolved
@@ -3062,12 +3062,10 @@
             Log.e(getTag(), "No config to change MAC address to");
             return;
         }
-<<<<<<< HEAD
 
         try {
             String currentMacString = mWifiNative.getMacAddress(mInterfaceName);
-            MacAddress currentMac = currentMacString == null ? null :
-                    MacAddress.fromString(currentMacString);
+            MacAddress currentMac = getMacAddressFromBssidString(currentMacString);
             MacAddress newMac = mWifiConfigManager.getRandomizedMacAndUpdateIfNeeded(config);
             if (!WifiConfiguration.isValidMacAddressForRandomization(newMac)) {
                 Log.wtf(getTag(), "Config generated an invalid MAC address");
@@ -3083,21 +3081,6 @@
                 Log.d(getTag(), "ConnectedMacRandomization SSID(" + config.getPrintableSsid()
                         + "). setStaMacAddress(" + newMac.toString() + ") from "
                         + currentMacString + " = " + setMacSuccess);
-=======
-        String currentMacString = mWifiNative.getMacAddress(mInterfaceName);
-        MacAddress currentMac = getMacAddressFromBssidString(currentMacString);
-        MacAddress newMac = mWifiConfigManager.getRandomizedMacAndUpdateIfNeeded(config);
-        if (!WifiConfiguration.isValidMacAddressForRandomization(newMac)) {
-            Log.wtf(getTag(), "Config generated an invalid MAC address");
-        } else if (newMac.equals(currentMac)) {
-            Log.d(getTag(), "No changes in MAC address");
-        } else {
-            mWifiMetrics.logStaEvent(mInterfaceName, StaEvent.TYPE_MAC_CHANGE, config);
-            boolean setMacSuccess =
-                    mWifiNative.setStaMacAddress(mInterfaceName, newMac);
-            if (setMacSuccess) {
-                mWifiNative.removeNetworkCachedDataIfNeeded(config.networkId, newMac);
->>>>>>> 03b0f00d
             }
         } catch (NullPointerException | IllegalArgumentException e) {
             Log.e(TAG, "Exception in configureRandomizedMacAddress: " + e.toString());
@@ -6306,7 +6289,37 @@
     public void dumpWifiScoreReport(FileDescriptor fd, PrintWriter pw, String[] args) {
         mWifiScoreReport.dump(fd, pw, args);
     }
-<<<<<<< HEAD
+
+    @Override
+    public void setMboCellularDataStatus(boolean available) {
+        mWifiNative.setMboCellularDataStatus(mInterfaceName, available);
+    }
+
+    @Override
+    public WifiNative.RoamingCapabilities getRoamingCapabilities() {
+        return mWifiNative.getRoamingCapabilities(mInterfaceName);
+    }
+
+    @Override
+    public boolean configureRoaming(WifiNative.RoamingConfig config) {
+        return mWifiNative.configureRoaming(mInterfaceName, config);
+    }
+
+    @Override
+    public boolean setCountryCode(String countryCode) {
+        return mWifiNative.setCountryCode(mInterfaceName, countryCode);
+    }
+
+    @Override
+    public List<TxFateReport> getTxPktFates() {
+        return mWifiNative.getTxPktFates(mInterfaceName);
+    }
+
+    @Override
+    public List<RxFateReport> getRxPktFates() {
+        return mWifiNative.getRxPktFates(mInterfaceName);
+    }
+
     private void updateQcWifiGenerationInfo() {
         WifiGenerationStatus wifiGenerationStatus = getWifiGenerationStatus();
 
@@ -6340,36 +6353,5 @@
     {
         return mWifiThreadRunner.call(
             () -> mWifiNative.doDriverCmd(mInterfaceName, command), null);
-=======
-
-    @Override
-    public void setMboCellularDataStatus(boolean available) {
-        mWifiNative.setMboCellularDataStatus(mInterfaceName, available);
-    }
-
-    @Override
-    public WifiNative.RoamingCapabilities getRoamingCapabilities() {
-        return mWifiNative.getRoamingCapabilities(mInterfaceName);
-    }
-
-    @Override
-    public boolean configureRoaming(WifiNative.RoamingConfig config) {
-        return mWifiNative.configureRoaming(mInterfaceName, config);
-    }
-
-    @Override
-    public boolean setCountryCode(String countryCode) {
-        return mWifiNative.setCountryCode(mInterfaceName, countryCode);
-    }
-
-    @Override
-    public List<TxFateReport> getTxPktFates() {
-        return mWifiNative.getTxPktFates(mInterfaceName);
-    }
-
-    @Override
-    public List<RxFateReport> getRxPktFates() {
-        return mWifiNative.getRxPktFates(mInterfaceName);
->>>>>>> 03b0f00d
     }
 }
--- conflicted
+++ resolved
@@ -563,10 +563,6 @@
         }
     }
 
-<<<<<<< HEAD
-    /** See ISupplicantIface.hal for documentation */
-    private boolean setWpsDeviceName(String name) {
-=======
     /**
      * Set WPS device name.
      *
@@ -574,7 +570,6 @@
      * @return true if request is sent successfully, false otherwise.
      */
     public boolean setWpsDeviceName(String name) {
->>>>>>> 995a0b54
         synchronized (mLock) {
             final String methodStr = "setWpsDeviceName";
             if (DBG) Log.i(TAG, methodStr);
@@ -590,9 +585,6 @@
         }
     }
 
-<<<<<<< HEAD
-    /** See ISupplicantIface.hal for documentation */
-=======
     /**
      * Set WPS device type.
      *
@@ -617,7 +609,6 @@
         return setWpsDeviceType(bytes);
     }
 
->>>>>>> 995a0b54
     private boolean setWpsDeviceType(byte[/* 8 */] type) {
         synchronized (mLock) {
             final String methodStr = "setWpsDeviceType";
@@ -634,10 +625,6 @@
         }
     }
 
-<<<<<<< HEAD
-    /** See ISupplicantIface.hal for documentation */
-    private boolean setWpsManufacturer(String manufacturer) {
-=======
     /**
      * Set WPS manufacturer.
      *
@@ -645,7 +632,6 @@
      * @return true if request is sent successfully, false otherwise.
      */
     public boolean setWpsManufacturer(String manufacturer) {
->>>>>>> 995a0b54
         synchronized (mLock) {
             final String methodStr = "setWpsManufacturer";
             if (DBG) Log.i(TAG, methodStr);
@@ -661,10 +647,6 @@
         }
     }
 
-<<<<<<< HEAD
-    /** See ISupplicantIface.hal for documentation */
-    private boolean setWpsModelName(String modelName) {
-=======
     /**
      * Set WPS model name.
      *
@@ -672,7 +654,6 @@
      * @return true if request is sent successfully, false otherwise.
      */
     public boolean setWpsModelName(String modelName) {
->>>>>>> 995a0b54
         synchronized (mLock) {
             final String methodStr = "setWpsModelName";
             if (DBG) Log.i(TAG, methodStr);
@@ -688,10 +669,6 @@
         }
     }
 
-<<<<<<< HEAD
-    /** See ISupplicantIface.hal for documentation */
-    private boolean setWpsModelNumber(String modelNumber) {
-=======
     /**
      * Set WPS model number.
      *
@@ -699,7 +676,6 @@
      * @return true if request is sent successfully, false otherwise.
      */
     public boolean setWpsModelNumber(String modelNumber) {
->>>>>>> 995a0b54
         synchronized (mLock) {
             final String methodStr = "setWpsModelNumber";
             if (DBG) Log.i(TAG, methodStr);
@@ -715,10 +691,6 @@
         }
     }
 
-<<<<<<< HEAD
-    /** See ISupplicantIface.hal for documentation */
-    private boolean setWpsSerialNumber(String serialNumber) {
-=======
     /**
      * Set WPS serial number.
      *
@@ -726,7 +698,6 @@
      * @return true if request is sent successfully, false otherwise.
      */
     public boolean setWpsSerialNumber(String serialNumber) {
->>>>>>> 995a0b54
         synchronized (mLock) {
             final String methodStr = "setWpsSerialNumber";
             if (DBG) Log.i(TAG, methodStr);
@@ -742,9 +713,6 @@
         }
     }
 
-<<<<<<< HEAD
-    /** See ISupplicantIface.hal for documentation */
-=======
     /**
      * Set WPS config methods
      *
@@ -760,7 +728,6 @@
         return setWpsConfigMethods(configMethodsMask);
     }
 
->>>>>>> 995a0b54
     private boolean setWpsConfigMethods(short configMethods) {
         synchronized (mLock) {
             final String methodStr = "setWpsConfigMethods";
@@ -1208,113 +1175,6 @@
             if (!checkSupplicantStaIfaceAndLogFailure(methodStr)) return false;
             try {
                 SupplicantStatus status = mISupplicantStaIface.setCountryCode(code);
-                return checkStatusAndLogFailure(status, methodStr);
-            } catch (RemoteException e) {
-                Log.e(TAG, "ISupplicantStaIface." + methodStr + ": exception:" + e);
-                supplicantServiceDiedHandler();
-                return false;
-            }
-        }
-    }
-
-    /** See ISupplicantStaIface.hal for documentation */
-    private boolean startWpsRegistrar(byte[/* 6 */] bssid, String pin) {
-        synchronized (mLock) {
-            final String methodStr = "startWpsRegistrar";
-            if (DBG) Log.i(TAG, methodStr);
-            if (!checkSupplicantStaIfaceAndLogFailure(methodStr)) return false;
-            try {
-                SupplicantStatus status = mISupplicantStaIface.startWpsRegistrar(bssid, pin);
-                return checkStatusAndLogFailure(status, methodStr);
-            } catch (RemoteException e) {
-                Log.e(TAG, "ISupplicantStaIface." + methodStr + ": exception:" + e);
-                supplicantServiceDiedHandler();
-                return false;
-            }
-        }
-    }
-
-    /** See ISupplicantStaIface.hal for documentation */
-    private boolean startWpsPbc(byte[/* 6 */] bssid) {
-        synchronized (mLock) {
-            final String methodStr = "startWpsPbc";
-            if (DBG) Log.i(TAG, methodStr);
-            if (!checkSupplicantStaIfaceAndLogFailure(methodStr)) return false;
-            try {
-                SupplicantStatus status = mISupplicantStaIface.startWpsPbc(bssid);
-                return checkStatusAndLogFailure(status, methodStr);
-            } catch (RemoteException e) {
-                Log.e(TAG, "ISupplicantStaIface." + methodStr + ": exception:" + e);
-                supplicantServiceDiedHandler();
-                return false;
-            }
-        }
-    }
-
-    /** See ISupplicantStaIface.hal for documentation */
-    private boolean startWpsPinKeypad(String pin) {
-        synchronized (mLock) {
-            final String methodStr = "startWpsPinKeypad";
-            if (DBG) Log.i(TAG, methodStr);
-            if (!checkSupplicantStaIfaceAndLogFailure(methodStr)) return false;
-            try {
-                SupplicantStatus status = mISupplicantStaIface.startWpsPinKeypad(pin);
-                return checkStatusAndLogFailure(status, methodStr);
-            } catch (RemoteException e) {
-                Log.e(TAG, "ISupplicantStaIface." + methodStr + ": exception:" + e);
-                supplicantServiceDiedHandler();
-                return false;
-            }
-        }
-    }
-
-    /** See ISupplicantStaIface.hal for documentation */
-    private String startWpsPinDisplay(byte[/* 6 */] bssid) {
-        synchronized (mLock) {
-            final String methodStr = "startWpsPinDisplay";
-            if (DBG) Log.i(TAG, methodStr);
-            if (!checkSupplicantStaIfaceAndLogFailure(methodStr)) return null;
-            final Mutable<String> gotPin = new Mutable<>();
-            try {
-                mISupplicantStaIface.startWpsPinDisplay(bssid,
-                        (SupplicantStatus status, String pin) -> {
-                            if (checkStatusAndLogFailure(status, methodStr)) {
-                                gotPin.value = pin;
-                            }
-                        });
-            } catch (RemoteException e) {
-                Log.e(TAG, "ISupplicantStaIface." + methodStr + ": exception:" + e);
-                supplicantServiceDiedHandler();
-            }
-            return gotPin.value;
-        }
-    }
-
-    /** See ISupplicantStaIface.hal for documentation */
-    private boolean cancelWps() {
-        synchronized (mLock) {
-            final String methodStr = "cancelWps";
-            if (DBG) Log.i(TAG, methodStr);
-            if (!checkSupplicantStaIfaceAndLogFailure(methodStr)) return false;
-            try {
-                SupplicantStatus status = mISupplicantStaIface.cancelWps();
-                return checkStatusAndLogFailure(status, methodStr);
-            } catch (RemoteException e) {
-                Log.e(TAG, "ISupplicantStaIface." + methodStr + ": exception:" + e);
-                supplicantServiceDiedHandler();
-                return false;
-            }
-        }
-    }
-
-    /** See ISupplicantStaIface.hal for documentation */
-    private boolean setExternalSim(boolean useExternalSim) {
-        synchronized (mLock) {
-            final String methodStr = "setExternalSim";
-            if (DBG) Log.i(TAG, methodStr);
-            if (!checkSupplicantStaIfaceAndLogFailure(methodStr)) return false;
-            try {
-                SupplicantStatus status = mISupplicantStaIface.setExternalSim(useExternalSim);
                 return checkStatusAndLogFailure(status, methodStr);
             } catch (RemoteException e) {
                 Log.e(TAG, "ISupplicantStaIface." + methodStr + ": exception:" + e);

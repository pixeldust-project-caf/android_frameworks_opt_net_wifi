<?xml version="1.0" encoding="utf-8"?>
<!-- Copyright (C) 2019 The Android Open Source Project
     Licensed under the Apache License, Version 2.0 (the "License");
     you may not use this file except in compliance with the License.
     You may obtain a copy of the License at
          http://www.apache.org/licenses/LICENSE-2.0
     Unless required by applicable law or agreed to in writing, software
     distributed under the License is distributed on an "AS IS" BASIS,
     WITHOUT WARRANTIES OR CONDITIONS OF ANY KIND, either express or implied.
     See the License for the specific language governing permissions and
     limitations under the License.
-->

<!-- These values can be used to control wifi stack behavior/features on individual devices.
     These can be overridden by OEM's by using an RRO overlay app.
     See device/google/coral/rro_overlays/WifiOverlay/ for a sample overlay app. -->
<resources xmlns:xliff="urn:oasis:names:tc:xliff:document:1.2">
    <overlayable name="WifiCustomization">
        <!-- START VENDOR CUSTOMIZATION -->
        <policy type="product|system|vendor">

          <!-- Params from config.xml that can be overlayed -->
          <item type="bool" name="config_wifi5ghzSupport" />
          <item type="bool" name="config_wifi6ghzSupport" />
          <item type="bool" name="config_wifi11axSupportOverride" />
          <item type="bool" name="config_wifiFrameworkMaxNumSpatialStreamDeviceOverrideEnable" />
          <item type="integer" name="config_wifiFrameworkMaxNumSpatialStreamDeviceOverrideValue" />
          <item type="bool" name="config_wifi_fast_bss_transition_enabled" />
          <item type="string" name="config_wifi_p2p_device_type" />
          <item type="bool" name="config_wifi_background_scan_support" />
          <item type="bool" name="config_wifi_revert_country_code_on_cellular_loss" />
          <item type="integer" name="config_wifi_logger_ring_buffer_default_size_limit_kb" />
          <item type="integer" name="config_wifi_logger_ring_buffer_verbose_size_limit_kb" />
          <item type="array" name="config_wifi_fatal_firmware_alert_error_code_list" />
          <item type="bool" name="config_wifi_turn_off_during_emergency_call" />
          <item type="integer" name="config_wifiFrameworkThroughputBonusNumerator" />
          <item type="integer" name="config_wifiFrameworkThroughputBonusDenominator" />
          <item type="integer" name="config_wifiFrameworkThroughputBonusLimit" />
          <item type="integer" name="config_wifiFrameworkSavedNetworkBonus" />
          <item type="integer" name="config_wifiFrameworkUnmeteredNetworkBonus" />
          <item type="integer" name="config_wifiFrameworkCurrentNetworkBonusMin" />
          <item type="integer" name="config_wifiFrameworkCurrentNetworkBonusPercent" />
          <item type="integer" name="config_wifiFrameworkSecureNetworkBonus" />
          <item type="integer" name="config_wifiFrameworkLastSelectionMinutes" />
          <item type="integer" name="config_wifiFrameworkMinPacketPerSecondActiveTraffic" />
          <item type="integer" name="config_wifiFrameworkMinPacketPerSecondHighTraffic" />
          <item type="integer" name="config_wifi_framework_wifi_score_bad_rssi_threshold_5GHz" />
          <item type="integer" name="config_wifi_framework_wifi_score_entry_rssi_threshold_5GHz" />
          <item type="integer" name="config_wifi_framework_wifi_score_low_rssi_threshold_5GHz" />
          <item type="integer" name="config_wifi_framework_wifi_score_good_rssi_threshold_5GHz" />
          <item type="integer" name="config_wifi_framework_wifi_score_bad_rssi_threshold_24GHz" />
          <item type="integer" name="config_wifi_framework_wifi_score_entry_rssi_threshold_24GHz" />
          <item type="integer" name="config_wifi_framework_wifi_score_low_rssi_threshold_24GHz" />
          <item type="integer" name="config_wifi_framework_wifi_score_good_rssi_threshold_24GHz" />
          <item type="integer" name="config_wifiFrameworkScoreBadRssiThreshold6ghz" />
          <item type="integer" name="config_wifiFrameworkScoreEntryRssiThreshold6ghz" />
          <item type="integer" name="config_wifiFrameworkScoreLowRssiThreshold6ghz" />
          <item type="integer" name="config_wifiFrameworkScoreGoodRssiThreshold6ghz" />
          <item type="integer" name="config_wifiFrameworkSoftApShutDownTimeoutMilliseconds" />
          <item type="string"  name="config_wifiSoftap2gChannelList" />
          <item type="string"  name="config_wifiSoftap5gChannelList" />
          <item type="string"  name="config_wifiSoftap6gChannelList" />
          <item type="integer" name="config_wifi_framework_associated_partial_scan_max_num_active_channels" />
          <item type="integer" name="config_wifi_framework_recovery_timeout_delay" />
          <item type="bool" name="config_wifi_framework_enable_associated_network_selection" />
          <item type="integer" name="config_wifiSufficientDurationAfterUserSelectionMilliseconds" />
          <item type="bool" name="config_wifiEnablePartialInitialScan" />
          <item type="integer" name="config_wifiInitialPartialScanChannelMaxCount" />
          <item type="integer" name="config_wifiInitialPartialScanChannelCacheAgeMins" />
          <item type="bool" name="config_wifi_framework_use_single_radio_chain_scan_results_network_selection" />
          <item type="bool" name="config_wifi_only_link_same_credential_configurations" />
          <item type="bool" name="config_wifi_framework_enable_sar_tx_power_limit" />
          <item type="bool" name="config_wifi_framework_enable_soft_ap_sar_tx_power_limit" />
          <item type="bool" name="config_wifiSofapClientForceDisconnectSupported" />
          <item type="bool" name="config_wifi_softap_acs_supported" />
          <item type="bool" name="config_wifi_softap_acs_include_dfs" />
          <item type="bool" name="config_wifi_softap_sae_supported" />
          <item type="bool" name="config_vendor_wifi_softap_owe_supported" />
          <item type="bool" name="config_wifi_softap_ieee80211ac_supported" />
          <item type="bool" name="config_wifiSoftapIeee80211axSupported" />
          <item type="bool" name="config_wifiSoftap6ghzSupported" />
          <item type="bool" name="config_wifiSoftapHeSuBeamformerSupported" />
          <item type="bool" name="config_wifiSoftapHeSuBeamformeeSupported" />
          <item type="bool" name="config_wifiSoftapHeMuBeamformerSupported" />
          <item type="bool" name="config_wifiSoftapHeTwtSupported" />
          <item type="bool" name="config_wifi_local_only_hotspot_5ghz" />
          <item type="bool" name="config_wifi_connected_mac_randomization_supported" />
          <item type="bool" name="config_wifi_p2p_mac_randomization_supported" />
          <item type="bool" name="config_wifi_ap_mac_randomization_supported" />
          <item type="array" name="config_wifi_aggressive_randomization_ssid_allowlist" />
          <item type="array" name="config_wifi_aggressive_randomization_ssid_blocklist" />
          <item type="bool" name="config_wifi_link_probing_supported" />
          <item type="string" name="config_wifi_tcp_buffers" />
          <item type="string" name="wifi_tether_configure_ssid_default" />
          <item type="string" name="wifi_localhotspot_configure_ssid_default" />
          <item type="bool" name="config_wifi_diagnostics_bugreport_enabled" />
          <item type="bool" name="config_wifi_watchdog_enabled" />
          <item type="array" name="config_wifiRssiLevelThresholds" />
          <item type="array" name="config_wifiDisconnectedScanIntervalScheduleSec" />
          <item type="array" name="config_wifiConnectedScanIntervalScheduleSec" />
          <item type="array" name="config_wifiSingleSavedNetworkConnectedScanIntervalScheduleSec" />
          <item type="integer" name="config_wifiConnectedHighRssiScanMinimumWindowSizeSec" />
          <item type="integer" name="config_wifiBssidBlocklistMonitorApUnableToHandleNewStaThreshold" />
          <item type="integer" name="config_wifiBssidBlocklistMonitorNetworkValidationFailureThreshold" />
          <item type="integer" name="config_wifiBssidBlocklistMonitorWrongPasswordThreshold" />
          <item type="integer" name="config_wifiBssidBlocklistMonitorEapFailureThreshold" />
          <item type="integer" name="config_wifiBssidBlocklistMonitorAssociationRejectionThreshold" />
          <item type="integer" name="config_wifiBssidBlocklistMonitorAssociationTimeoutThreshold" />
          <item type="integer" name="config_wifiBssidBlocklistMonitorAuthenticationFailureThreshold" />
          <item type="integer" name="config_wifiBssidBlocklistMonitorDhcpFailureThreshold" />
          <item type="integer" name="config_wifiBssidBlocklistMonitorAbnormalDisconnectThreshold" />
          <item type="integer" name="config_wifiBssidBlocklistMonitorBaseBlockDurationMs" />
          <item type="integer" name="config_wifiBssidBlocklistMonitorBaseLowRssiBlockDurationMs" />
          <item type="integer" name="config_wifiBssidBlocklistMonitorFailureStreakCap" />
          <item type="integer" name="config_wifiBssidBlocklistAbnormalDisconnectTimeWindowMs" />
          <item type="bool" name="config_wifiScanHiddenNetworksScanOnlyMode" />
          <item type="integer" name="config_wifiHardwareSoftapMaxClientCount" />
          <item type="bool" name="config_wifiIsUnusableEventMetricsEnabled" />
          <item type="integer" name="config_wifiDataStallMinTxBad" />
          <item type="integer" name="config_wifiDataStallMinTxSuccessWithoutRx" />
          <item type="bool" name="config_wifiLinkSpeedMetricsEnabled" />
          <item type="bool" name="config_wifiPnoFrequencyCullingEnabled" />
          <item type="bool" name="config_wifiPnoRecencySortingEnabled" />
          <item type="integer" name="config_wifiMaxPnoSsidCount" />
          <item type="bool" name="config_wifiSuspendOptimizationsEnabled" />
          <item type="bool" name="config_wifiHighMovementNetworkSelectionOptimizationEnabled" />
          <item type="integer" name="config_wifiHighMovementNetworkSelectionOptimizationScanDelayMs" />
          <item type="integer" name="config_wifiHighMovementNetworkSelectionOptimizationRssiDelta" />
          <item type="integer" name="config_wifiRttBackgroundExecGapMs" />
          <item type="integer" name="config_wifiPollRssiIntervalMilliseconds" />
          <item type="bool" name="config_wifiSaeUpgradeEnabled" />
          <item type="bool" name="config_wifiSaeUpgradeOffloadEnabled" />
          <item type="integer" name="config_wifiMaxNativeFailureSelfRecoveryPerHour" />
          <item type="bool" name="config_wifiIgnoreOpenSavedNetworkWhenSecureSuggestionAvailable" />
<<<<<<< HEAD
          <item type="bool" name="config_vendorWifi11axReadySupport" />
=======
          <item type="bool" name="config_wifiSoftapAcsIncludeDfs" />
>>>>>>> 91d6622b
          <!-- Params from config.xml that can be overlayed -->

          <!-- Params from strings.xml that can be overlayed -->
          <item type="string" name="wifi_available_title" />
          <item type="string" name="wifi_available_title_connecting" />
          <item type="string" name="wifi_available_title_connected" />
          <item type="string" name="wifi_available_title_failed_to_connect" />
          <item type="string" name="wifi_available_content_failed_to_connect" />
          <item type="string" name="wifi_available_action_connect" />
          <item type="string" name="wifi_available_action_all_networks" />
          <item type="string" name="wifi_suggestion_title" />
          <item type="string" name="wifi_suggestion_content" />
          <item type="string" name="wifi_suggestion_action_allow_app" />
          <item type="string" name="wifi_suggestion_action_disallow_app" />
          <item type="string" name="wifi_suggestion_imsi_privacy_title" />
          <item type="string" name="wifi_suggestion_imsi_privacy_content" />
          <item type="string" name="wifi_suggestion_action_allow_imsi_privacy_exemption_carrier" />
          <item type="string" name="wifi_suggestion_action_disallow_imsi_privacy_exemption_carrier" />
          <item type="string" name="wifi_suggestion_imsi_privacy_exemption_confirmation_title" />
          <item type="string" name="wifi_suggestion_imsi_privacy_exemption_confirmation_content" />
          <item type="string" name="wifi_suggestion_action_allow_imsi_privacy_exemption_confirmation" />
          <item type="string" name="wifi_suggestion_action_disallow_imsi_privacy_exemption_confirmation" />
          <item type="string" name="wifi_wakeup_onboarding_title" />
          <item type="string" name="wifi_wakeup_onboarding_subtext" />
          <item type="string" name="wifi_wakeup_onboarding_action_disable" />
          <item type="string" name="wifi_wakeup_enabled_title" />
          <item type="string" name="wifi_wakeup_enabled_content" />
          <item type="string" name="wifi_watchdog_network_disabled" />
          <item type="string" name="wifi_watchdog_network_disabled_detailed" />
          <item type="string" name="wifi_connect_alert_title" />
          <item type="string" name="wifi_connect_alert_message" />
          <item type="string" name="wifi_connect_default_application" />
          <item type="string" name="accept" />
          <item type="string" name="decline" />
          <item type="string" name="ok" />
          <item type="string" name="wifi_p2p_invitation_sent_title" />
          <item type="string" name="wifi_p2p_invitation_to_connect_title" />
          <item type="string" name="wifi_p2p_from_message" />
          <item type="string" name="wifi_p2p_to_message" />
          <item type="string" name="wifi_p2p_enter_pin_message" />
          <item type="string" name="wifi_p2p_show_pin_message" />
          <item type="string" name="wifi_p2p_frequency_conflict_message" />
          <item type="string" name="dlg_ok" />
          <item type="string" name="wifi_cannot_connect_with_randomized_mac_title" />
          <item type="string" name="wifi_cannot_connect_with_randomized_mac_message" />
          <item type="string" name="wifi_disable_mac_randomization_dialog_title" />
          <item type="string" name="wifi_disable_mac_randomization_dialog_message" />
          <item type="string" name="wifi_disable_mac_randomization_dialog_confirm_text" />
          <item type="string" name="wifi_disable_mac_randomization_dialog_success" />
          <item type="string" name="wifi_disable_mac_randomization_dialog_failure" />
          <item type="string" name="wifi_disable_mac_randomization_dialog_network_not_found" />
          <item type="string" name="notification_channel_network_status" />
          <item type="string" name="notification_channel_network_alerts" />
          <item type="string" name="notification_channel_network_available" />
          <item type="string" name="wifi_eap_error_message_code_32760" />
          <item type="string" name="wifi_eap_error_message_code_32761" />
          <item type="string" name="wifi_eap_error_message_code_32762" />
          <item type="string" name="wifi_eap_error_message_code_32763" />
          <item type="string" name="wifi_eap_error_message_code_32764" />
          <item type="string" name="wifi_eap_error_message_code_32765" />
          <item type="string" name="wifi_eap_error_message_code_32766" />
          <item type="string" name="wifi_softap_auto_shutdown_timeout_expired_title" />
          <item type="string" name="wifi_softap_auto_shutdown_timeout_expired_summary" />
          <item type="string" name="wifi_sim_required_title" />
          <item type="string" name="wifi_sim_required_message" />
          <item type="string" name="config_vendor_wifi_tether_bridge_interface_name" />
          <!-- Params from strings.xml that can be overlayed -->

          <!-- Params from styles.xml that can be overlayed -->
          <item type="style" name="wifi_item" />
          <item type="style" name="wifi_item_label" />
          <item type="style" name="wifi_item_content" />
          <item type="style" name="wifi_section" />
          <!-- Params from styles.xml that can be overlayed -->

          <!-- Params from drawable/ that can be overlayed -->
          <item type="drawable" name="stat_notify_wifi_in_range" />
          <item type="drawable" name="ic_wifi_settings" />
          <!-- Params from drawable/ that can be overlayed -->

          <!-- Params from layout/ that can be overlayed -->
          <item type="layout" name="wifi_p2p_dialog" />
          <item type="layout" name="wifi_p2p_dialog_row" />
          <!-- Params from layout/ that can be overlayed -->

        </policy>
        <!-- END VENDOR CUSTOMIZATION -->
    </overlayable>
</resources><|MERGE_RESOLUTION|>--- conflicted
+++ resolved
@@ -132,11 +132,8 @@
           <item type="bool" name="config_wifiSaeUpgradeOffloadEnabled" />
           <item type="integer" name="config_wifiMaxNativeFailureSelfRecoveryPerHour" />
           <item type="bool" name="config_wifiIgnoreOpenSavedNetworkWhenSecureSuggestionAvailable" />
-<<<<<<< HEAD
+          <item type="bool" name="config_wifiSoftapAcsIncludeDfs" />
           <item type="bool" name="config_vendorWifi11axReadySupport" />
-=======
-          <item type="bool" name="config_wifiSoftapAcsIncludeDfs" />
->>>>>>> 91d6622b
           <!-- Params from config.xml that can be overlayed -->
 
           <!-- Params from strings.xml that can be overlayed -->

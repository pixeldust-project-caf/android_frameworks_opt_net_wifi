<?xml version="1.0" encoding="utf-8"?>
<!-- Copyright (C) 2019 The Android Open Source Project

     Licensed under the Apache License, Version 2.0 (the "License");
     you may not use this file except in compliance with the License.
     You may obtain a copy of the License at

          http://www.apache.org/licenses/LICENSE-2.0

     Unless required by applicable law or agreed to in writing, software
     distributed under the License is distributed on an "AS IS" BASIS,
     WITHOUT WARRANTIES OR CONDITIONS OF ANY KIND, either express or implied.
     See the License for the specific language governing permissions and
     limitations under the License.
-->

<!-- These resources are around just to allow their values to be customized
     for different hardware and product builds.  Do not translate.

     NOTE: The naming convention is "config_camelCaseValue". Some legacy
     entries do not follow the convention, but all new entries should. -->

<resources xmlns:xliff="urn:oasis:names:tc:xliff:document:1.2">
    <!-- boolean indicating whether the WiFi chipset has 5GHz band support.
         Note: This config is replacing the config_wifi_dual_band_support
         since more bands may now be supported (such as 6GHz), the naming dual_band
         is no longer indicative, and a separate config now exists for each band -->
    <bool translatable="false" name ="config_wifi5ghzSupport">false</bool>

    <!-- boolean indicating whether the WiFi chipset has 6GHz band support -->
    <bool translatable="false" name ="config_wifi6ghzSupport">false</bool>

    <!-- boolean indicating whether the WiFi chipset has 60GHz band support -->
    <bool translatable="false" name ="config_wifi60ghzSupport">false</bool>

      <!-- Indicates that 11ax mode is supported on this device
           Note that if this flag is set to true, then 11ax is assumed to be supported.
           However, if it is left to the default value of false, the 11ax support will
           be checked via NL80211 interface -->
    <bool translatable="false" name="config_wifi11axSupportOverride">false</bool>

    <!-- Indicates whether to enable overriding the max number of spatial stream supported by the device
         If true, config_wifiFrameworkMaxNumSpatialStreamDeviceOverrideValue
         will be used to override the max number of spatial stream supported by the device.
         If false, it will be left to WifiCond to derive the value from NL80211 interface -->
    <bool translatable="false" name="config_wifiFrameworkMaxNumSpatialStreamDeviceOverrideEnable">true</bool>
    <integer translatable="false" name="config_wifiFrameworkMaxNumSpatialStreamDeviceOverrideValue">2</integer>

    <!-- Boolean indicating whether 802.11r Fast BSS Transition is enabled on this platform -->
    <bool translatable="false" name="config_wifi_fast_bss_transition_enabled">false</bool>

    <!-- Device type information conforming to Annex B format in WiFi Direct specification.
         The default represents a dual-mode smartphone -->
    <string translatable="false" name="config_wifi_p2p_device_type">10-0050F204-5</string>

    <!-- Boolean indicating whether the wifi chipset supports background scanning mechanism.
         This mechanism allows the host to remain in suspend state and the dongle to actively
         scan and wake the host when a configured SSID is detected by the dongle. This chipset
         capability can provide power savings when wifi needs to be always kept on. -->
    <bool translatable="false" name="config_wifi_background_scan_support">false</bool>

    <!-- Boolean indicating whether or not to revert to default country code when cellular
         radio is unable to find any MCC information to infer wifi country code from -->
    <bool translatable="false" name="config_wifi_revert_country_code_on_cellular_loss">false</bool>

    <!-- Integer size limit, in KB, for a single WifiLogger ringbuffer, in default logging mode -->
    <integer translatable="false" name="config_wifi_logger_ring_buffer_default_size_limit_kb">32</integer>

    <!-- Integer size limit, in KB, for a single WifiLogger ringbuffer, in verbose logging mode -->
    <integer translatable="false" name="config_wifi_logger_ring_buffer_verbose_size_limit_kb">1024</integer>

    <!-- Array indicating wifi fatal firmware alert error code list from driver -->
    <integer-array translatable="false" name="config_wifi_fatal_firmware_alert_error_code_list">
        <!-- Example:
        <item>0</item>
        <item>1</item>
        <item>2</item>
        -->
    </integer-array>

    <!-- Boolean indicating whether or not wifi should turn off when emergency call is made -->
    <bool translatable="false" name="config_wifi_turn_off_during_emergency_call">false</bool>

    <!-- Parameters for controlling network selection by the framework -->

    <!-- The ratio of the next two parameters is the multiplier that converts the estimated
         throughput in Mbps to score points. -->
    <integer translatable="false" name="config_wifiFrameworkThroughputBonusNumerator">120</integer>
    <integer translatable="false" name="config_wifiFrameworkThroughputBonusDenominator">433</integer>

    <!-- Maximum contribution (in score points) due to the estimated throughput. -->
    <integer translatable="false" name="config_wifiFrameworkThroughputBonusLimit">320</integer>

    <!-- The default values chosen here establish four non-overlapping categories:
             saved, unmetered
             unsaved, unmetered
             saved, metered
             unsaved, metered
         These values can be reduced to allow overlapping between categories. -->
    <integer translatable="false" name="config_wifiFrameworkSavedNetworkBonus">500</integer>
    <integer translatable="false" name="config_wifiFrameworkUnmeteredNetworkBonus">1000</integer>
    <!-- Integer specifying the minimum bonus for current network -->
    <integer translatable="false" name="config_wifiFrameworkCurrentNetworkBonusMin">20</integer>
    <!-- Integer specifying the percent bonus for current network. The percent is applied to
         the sum of rssi base score and throughput score-->
    <integer translatable="false" name="config_wifiFrameworkCurrentNetworkBonusPercent">20</integer>
    <integer translatable="false" name="config_wifiFrameworkSecureNetworkBonus">40</integer>

    <!-- The duration in minutes to strongly favor the last-selected network over other options. -->
    <integer translatable="false" name="config_wifiFrameworkLastSelectionMinutes">480</integer>

    <!-- Integer specifying the min packet Tx/Rx rates in packets per second to be considered
         active traffic so that network selection and scan could be skipped-->
    <integer translatable="false" name="config_wifiFrameworkMinPacketPerSecondActiveTraffic">16</integer>
    <!-- Integer specifying the min packet Tx/Rx rates in packets per second to be considered
         high traffic so that the device should stay on WiFi even if RSSI is very low -->
    <integer translatable="false" name="config_wifiFrameworkMinPacketPerSecondHighTraffic">100</integer>
    <!-- Integer parameters of the wifi to cellular handover feature
         wifi should not stick to bad networks -->
    <!-- Integer threshold for low network score, should be somewhat less than the entry threshhold -->
    <integer translatable="false" name="config_wifi_framework_wifi_score_bad_rssi_threshold_5GHz">-80</integer>
    <!-- Integer threshold, do not connect to APs with RSSI lower than the entry threshold -->
    <integer translatable="false" name="config_wifi_framework_wifi_score_entry_rssi_threshold_5GHz">-77</integer>
    <integer translatable="false" name="config_wifi_framework_wifi_score_low_rssi_threshold_5GHz">-70</integer>
    <integer translatable="false" name="config_wifi_framework_wifi_score_good_rssi_threshold_5GHz">-57</integer>
    <integer translatable="false" name="config_wifi_framework_wifi_score_bad_rssi_threshold_24GHz">-83</integer>
    <integer translatable="false" name="config_wifi_framework_wifi_score_entry_rssi_threshold_24GHz">-80</integer>
    <integer translatable="false" name="config_wifi_framework_wifi_score_low_rssi_threshold_24GHz">-73</integer>
    <integer translatable="false" name="config_wifi_framework_wifi_score_good_rssi_threshold_24GHz">-60</integer>
    <integer translatable="false" name="config_wifiFrameworkScoreBadRssiThreshold6ghz">-80</integer>
    <integer translatable="false" name="config_wifiFrameworkScoreEntryRssiThreshold6ghz">-77</integer>
    <integer translatable="false" name="config_wifiFrameworkScoreLowRssiThreshold6ghz">-70</integer>
    <integer translatable="false" name="config_wifiFrameworkScoreGoodRssiThreshold6ghz">-57</integer>

    <!-- Integer delay in milliseconds before shutting down soft AP when there
         are no connected devices. -->
    <integer translatable="false" name="config_wifiFrameworkSoftApShutDownTimeoutMilliseconds">600000</integer>

    <!-- Integer indicating maximum hardware supported client number of soft ap -->
    <integer translatable="false" name="config_wifiHardwareSoftapMaxClientCount">16</integer>

    <!-- boolean indicating whether or not to reset channel configuration during cloud configuration restore -->
    <bool translatable="false" name ="config_wifiSoftapResetChannelConfig">true</bool>

    <!-- boolean indicating whether or not to reset hiddenSsid configuration during cloud configuration restore -->
    <bool translatable="false" name ="config_wifiSoftapResetHiddenConfig">true</bool>

    <!-- boolean indicating whether or not to reset user control configuration during cloud configuration restore -->
    <bool translatable="false" name ="config_wifiSoftapResetUserControlConfig">true</bool>

    <!-- boolean indicating whether or not to reset auto shotdown configuration during cloud configuration restore -->
    <bool translatable="false" name ="config_wifiSoftapResetAutoShutdownTimerConfig">true</bool>

    <!-- boolean indicating whether or not to reset max client setting configuration during cloud configuration restore -->
    <bool translatable="false" name ="config_wifiSoftapResetMaxClientSettingConfig">true</bool>

    <!-- List of allowed channels in 2GHz band for softap. If the device doesn't want to restrict
         channels this should be empty. Values is a comma separated channel string and/or channel
         range string like '1-6,11'. -->
    <string  translatable="false" name="config_wifiSoftap2gChannelList">1-11</string>

    <!-- List of allowed channels in 5GHz band for softap. If the device doesn't want to restrict
         channels this should be empty. Values is a comma separated channel string and/or channel
         range string like '36-48,149'. -->
    <string  translatable="false" name="config_wifiSoftap5gChannelList"></string>

    <!-- List of allowed channels in 6GHz band for softap. If the device doesn't want to restrict
         channels this should be empty. Values is a comma separated channel string and/or channel
         range string like '36-48,149'. -->
    <string  translatable="false" name="config_wifiSoftap6gChannelList"></string>

    <!-- Integer indicating associated full scan max num active channels -->
    <integer translatable="false" name="config_wifi_framework_associated_partial_scan_max_num_active_channels">6</integer>

    <!-- Integer delay in milliseconds before set wlan interface up during watchdog recovery -->
    <integer translatable="false" name="config_wifi_framework_recovery_timeout_delay">2000</integer>

    <!-- Boolean indicating associated network selection is allowed -->
    <bool translatable="false" name="config_wifi_framework_enable_associated_network_selection">true</bool>

    <!-- Integer duration after connection that a user-selected network is considered sufficient (milliseconds) -->
    <integer translatable="false" name="config_wifiSufficientDurationAfterUserSelectionMilliseconds">60000</integer>

    <!-- Boolean indicating performing a partial initial scan is enabled -->
    <bool translatable="false" name="config_wifiEnablePartialInitialScan">false</bool>

    <!-- Integer for maximum number of channels to use in initial partial scan. If equals to 0, means add all available channels for networks -->
    <integer translatable="false" name="config_wifiInitialPartialScanChannelMaxCount">10</integer>

    <!-- Integer for maximum age for scan results used to identify channels for partial initial
         scan in minutes -->
    <integer translatable="false" name="config_wifiInitialPartialScanChannelCacheAgeMins">14400</integer>

    <!-- Boolean indicating whether single radio chain scan results are to be used for network selection -->
    <bool translatable="false" name="config_wifi_framework_use_single_radio_chain_scan_results_network_selection">true</bool>

    <!-- Boolean indicating that wifi only link configuratios that have exact same credentials (i.e PSK) -->
    <bool translatable="false" name="config_wifi_only_link_same_credential_configurations">true</bool>

    <!-- Wifi Hal supports force client disconnect for softap -->
    <bool translatable="false" name="config_wifiSofapClientForceDisconnectSupported">true</bool>

    <!-- Wifi driver supports Automatic channel selection (ACS) for softap -->
    <bool translatable="false" name="config_wifi_softap_acs_supported">false</bool>

    <!-- Wifi driver Automatic channel selection (ACS) for softap to include dfs channels -->
    <bool translatable="false" name="config_wifi_softap_acs_include_dfs">false</bool>

    <!-- Wifi driver supports WPA3 Simultaneous Authentication of Equals (WPA3-SAE) for softap -->
    <bool translatable="false" name="config_wifi_softap_sae_supported">false</bool>

    <!-- Wifi driver supports WPA3 Simultaneous Authentication of Equals (WPA3-OWE) for softap -->
    <bool translatable="false" name="config_vendor_wifi_softap_owe_supported">false</bool>

    <!-- Wifi driver supports IEEE80211AC for softap -->
    <bool translatable="false" name="config_wifi_softap_ieee80211ac_supported">false</bool>

    <!-- Wifi driver supports IEEE80211AX for softap -->
    <bool translatable="false" name="config_wifiSoftapIeee80211axSupported">false</bool>

    <!-- Wifi driver supports IEEE80211AX single user beamformer for softap -->
    <bool translatable="false" name="config_wifiSoftapHeSuBeamformerSupported">false</bool>

    <!-- Wifi driver supports IEEE80211AX single user beamformee for softap -->
    <bool translatable="false" name="config_wifiSoftapHeSuBeamformeeSupported">false</bool>

    <!-- Wifi driver supports IEEE80211AX multiple user beamformer for softap -->
    <bool translatable="false" name="config_wifiSoftapHeMuBeamformerSupported">false</bool>

    <!-- Wifi driver supports IEEE80211AX TWT (Target Wake Time) for softap -->
    <bool translatable="false" name="config_wifiSoftapHeTwtSupported">false</bool>

    <!-- Wifi driver supports 6GHz band for softap -->
    <bool translatable="false" name="config_wifiSoftap6ghzSupported">false</bool>

    <!-- Indicates that local-only hotspot should be brought up at 6GHz if possible.
         This option is for automotive builds only (the one that have
         PackageManager#FEATURE_AUTOMOTIVE) -->
    <bool translatable="false" name="config_wifiLocalOnlyHotspot6ghz">false</bool>

    <!-- Indicates that local-only hotspot should be brought up at 5GHz if 6GHz is not enabled
         or feasible.  This option is for automotive builds only (the one that have
         PackageManager#FEATURE_AUTOMOTIVE) -->
    <bool translatable="false" name="config_wifi_local_only_hotspot_5ghz">false</bool>

    <!-- Indicates that connected MAC randomization is supported on this device -->
    <bool translatable="false" name="config_wifi_connected_mac_randomization_supported">false</bool>

    <!-- Indicates that p2p MAC randomization is supported on this device -->
    <bool translatable="false" name="config_wifi_p2p_mac_randomization_supported">false</bool>

    <!-- Indicates that AP mode MAC randomization is supported on this device -->
    <bool translatable="false" name="config_wifi_ap_mac_randomization_supported">true</bool>

    <!-- list of SSIDs to enable aggressive MAC randomization on -->
    <string-array translatable="false" name="config_wifi_aggressive_randomization_ssid_allowlist">
        <!-- SSIDs are expected in quoted format:
        <item>\"SSID_1\"</item>
        <item>\"SSID_2\"</item>
        -->
    </string-array>

    <!-- list of SSIDs to disable aggressive MAC randomization on. If a SSID is in both the
    allowlist and blocklist, then aggressive MAC randomization will still be disabled. -->
    <string-array translatable="false" name="config_wifi_aggressive_randomization_ssid_blocklist">
        <!-- SSIDs are expected in quoted format:
        <item>\"SSID_1\"</item>
        <item>\"SSID_2\"</item>
        -->
    </string-array>

    <!-- Indicates that wifi link probing is supported on this device -->
    <bool translatable="false" name="config_wifi_link_probing_supported">false</bool>

    <!-- Configure wifi tcp buffersizes in the form:
         rmem_min,rmem_def,rmem_max,wmem_min,wmem_def,wmem_max -->
    <string name="config_wifi_tcp_buffers" translatable="false">524288,1048576,2097152,262144,524288,1048576</string>

    <!-- Do not translate. Default access point SSID used for tethering -->
    <string name="wifi_tether_configure_ssid_default" translatable="false">AndroidAP</string>
    <!-- Do not translate. Default access point SSID used for local only hotspot -->
    <string name="wifi_localhotspot_configure_ssid_default" translatable="false">AndroidShare</string>

    <!-- Indicates that a full bugreport should be triggered when wifi diagnostics detects an error on non-user (i.e debug) builds -->
    <bool translatable="false" name="config_wifi_diagnostics_bugreport_enabled">false</bool>

    <!-- Indicates that wifi watchdog is enabled on this device -->
    <bool translatable="false" name="config_wifi_watchdog_enabled">true</bool>

    <!--
    Controls the mapping between RSSI and RSSI levels.

    RSSI                                    RSSI Level
    (-infinity, thresholds[0])                       0
    [threshold[0], threshold[1])                     1
    [threshold[1], threshold[2])                     2
    ...                                            ...
    [threshold[len-2], threshold[len-1])         len-1
    [threshold[len-1], +infinity)                  len

    where:
        [a, b) is the range of integers `n` such that a <= n < b
        `threshold[i]` represents the i'th element of the config_wifiRssiLevelThresholds array
        and `len` is the length of the config_wifiRssiLevelThresholds array.
    -->
    <integer-array translatable="false" name="config_wifiRssiLevelThresholds">
                         <!-- RSSI                RSSI Level -->
        <item>-88</item> <!-- (-infinity, -88)             0 -->
        <item>-77</item> <!-- [-88, -77)                   1 -->
        <item>-66</item> <!-- [-77, -66)                   2 -->
        <item>-55</item> <!-- [-66, -55)                   3 -->
                         <!-- [-55, +infinity)             4 -->
    </integer-array>

    <!-- Array describing scanning schedule in seconds when device is disconnected and screen is on -->
    <integer-array translatable="false" name="config_wifiDisconnectedScanIntervalScheduleSec">
        <item>20</item>
        <item>40</item>
        <item>80</item>
        <item>160</item>
    </integer-array>

    <!-- Array describing scanning schedule in seconds when device is connected and screen is on -->
    <integer-array translatable="false" name="config_wifiConnectedScanIntervalScheduleSec">
        <item>20</item>
        <item>40</item>
        <item>80</item>
        <item>160</item>
    </integer-array>

    <!-- Integer specifying minimum wait time in seconds for next PNO scan when a network is found
    by PNO scan but gets rejected by Wifi Network Selector due to its low RSSI value-->
    <integer translatable="false" name="config_wifiPnoScanLowRssiNetworkRetryStartDelaySec"> 20 </integer>

    <!-- Integer specifying maximum wait time in seconds for next PNO scan when a network is found
    by PNO scan but gets rejected by Wifi Network Selector due to its low RSSI value-->
    <integer translatable="false" name="config_wifiPnoScanLowRssiNetworkRetryMaxDelaySec"> 80 </integer>

    <!-- Integer for minimum time between the last network selection and next high RSSI scan
         in seconds when device is connected and screen is on -->
    <integer translatable="false" name="config_wifiConnectedHighRssiScanMinimumWindowSizeSec"> 600 </integer>

    <!-- Array describing scanning schedule in seconds when device is connected and screen is on
         and the connected network is the only saved network.
         When this array is set to an empty array, the noraml connected scan schedule defined
         in config_wifiConnectedScanIntervalScheduleSec will be used -->
    <integer-array translatable="false" name="config_wifiSingleSavedNetworkConnectedScanIntervalScheduleSec">
    </integer-array>

    <!-- List of constants that indicate the number of consecutive failures per type needed to block a BSSID.
    A blocked BSSID will not be considered in network selection and firmware roaming.-->
    <integer translatable="false" name="config_wifiBssidBlocklistMonitorApUnableToHandleNewStaThreshold"> 1 </integer>
    <integer translatable="false" name="config_wifiBssidBlocklistMonitorNetworkValidationFailureThreshold"> 1 </integer>
    <integer translatable="false" name="config_wifiBssidBlocklistMonitorWrongPasswordThreshold"> 1 </integer>
    <integer translatable="false" name="config_wifiBssidBlocklistMonitorEapFailureThreshold"> 1 </integer>
    <integer translatable="false" name="config_wifiBssidBlocklistMonitorAssociationRejectionThreshold"> 3 </integer>
    <integer translatable="false" name="config_wifiBssidBlocklistMonitorAssociationTimeoutThreshold"> 3 </integer>
    <integer translatable="false" name="config_wifiBssidBlocklistMonitorAuthenticationFailureThreshold"> 3 </integer>
    <integer translatable="false" name="config_wifiBssidBlocklistMonitorDhcpFailureThreshold"> 3 </integer>
    <integer translatable="false" name="config_wifiBssidBlocklistMonitorAbnormalDisconnectThreshold"> 3 </integer>

    <!-- Base duration to block a BSSID after consecutive failures happen. (default = 5 mins)
    The blocklist duration is increased exponentially for a BSSID that consecutively gets added to the blocklist.
    ie. 5/10/20/40/80/160/320/640 minutes - capped at 640 minutes because the default for
    config_wifiBssidBlocklistMonitorFailureStreakCap is set to 7-->
    <integer translatable="false" name="config_wifiBssidBlocklistMonitorBaseBlockDurationMs"> 300000 </integer>

<<<<<<< HEAD
=======
    <!-- Base duration to block a BSSID after the external connected scorer sets wifi as unusable.
    The block duration is increased exponentially if the same BSSID is repeated marked as unusable.
    ie. 0.5/1/2/4/8/16/32/64 minutes - capped at 64 minutes because the default for
    config_wifiBssidBlocklistMonitorFailureStreakCap is set to 7. The block duration is reset to
    the base value 3 hours after the latest connection to this BSSID. -->
    <integer translatable="false" name="config_wifiBssidBlocklistMonitorConnectedScoreBaseBlockDurationMs"> 30000 </integer>

>>>>>>> 4419e593
    <!-- The failure streak is the number of times a BSSID consecutively gets blocked without ever
    successfully connecting in between, and is used to calculate the exponentially growing blocklist time.
    The config_wifiBssidBlocklistMonitorFailureStreakCap controls how many times the block duration
    could exponentially grow when a BSSID keeps failing.
    ie. A value of 0 means BSSIDs are always blocked for the flat base duration defined by
    config_wifiBssidBlocklistMonitorBaseBlockDurationMs. -->
    <integer translatable="false" name="config_wifiBssidBlocklistMonitorFailureStreakCap"> 7 </integer>

    <!-- If a non-locally generated disconnect happens within this time window after association,
    then count it as a failure with reason code REASON_ABNORMAL_DISCONNECT (default = 30 seconds) -->
    <integer translatable="false" name="config_wifiBssidBlocklistAbnormalDisconnectTimeWindowMs"> 30000 </integer>

    <!-- Indicates that hidden networks are to be scanned during scan only mode -->
    <bool translatable="false" name="config_wifiScanHiddenNetworksScanOnlyMode">false</bool>

    <!-- Enable logging WifiIsUnusableEvent in metrics which gets triggered when wifi becomes unusable. -->
    <bool translatable="false" name="config_wifiIsUnusableEventMetricsEnabled">true</bool>

    <!-- The minimum number of txBad the framework has to observe to trigger a wifi data stall. -->
    <integer translatable="false" name="config_wifiDataStallMinTxBad">1</integer>

    <!-- The minimum number of txSuccess the framework has to observe
         to trigger a wifi data stall when rxSuccess is 0. -->
    <integer translatable="false" name="config_wifiDataStallMinTxSuccessWithoutRx">50</integer>

    <!-- Enable logging Wifi LinkSpeedCounts in metrics. -->
    <bool translatable="false" name="config_wifiLinkSpeedMetricsEnabled">true</bool>

    <!-- Enable the PNO frequency culling optimization. -->
    <bool translatable="false" name="config_wifiPnoFrequencyCullingEnabled">true</bool>

    <!-- Enable the PNO frequency culling optimization. -->
    <bool translatable="false" name="config_wifiPnoRecencySortingEnabled">true</bool>

    <!-- Maximum number of SSIDs that can be PNO scanned concurrently-->
    <integer translatable="false" name="config_wifiMaxPnoSsidCount">16</integer>

    <!-- Suspend optimization. -->
    <bool translatable="false" name="config_wifiSuspendOptimizationsEnabled">true</bool>

    <!-- Network selection optimization at DEVICE_MOBILITY_STATE_HIGH_MVMT -->
    <bool translatable="false" name="config_wifiHighMovementNetworkSelectionOptimizationEnabled">true</bool>

    <!-- Duration for the delayed scan used to verify access points are staying relatively stationary
    to the device at high mobility state. (default = 10 seconds) -->
    <integer translatable="false" name="config_wifiHighMovementNetworkSelectionOptimizationScanDelayMs">10000</integer>

    <!-- When config_wifiHighMovementNetworkSelectionOptimizationEnabled is true, BSSIDs with RSSI
    from 2 consecutive scans that differ in either direction by more than this threshold will be
    filtered out from network selection. (default = 10 dBs) -->
    <integer translatable="false" name="config_wifiHighMovementNetworkSelectionOptimizationRssiDelta">10</integer>

    <!-- The interval in milliseconds at which wifi rtt ranging requests will be throttled when
         they are coming from the background apps (default = 30 mins). -->
    <integer translatable="false" name="config_wifiRttBackgroundExecGapMs">1800000</integer>

    <!-- Integer indicating the RSSI and link layer stats polling interval in milliseconds when device is connected and screen is on -->
    <integer translatable="false" name="config_wifiPollRssiIntervalMilliseconds">3000</integer>

    <!-- Override channel utilization estimation with fixed value -->
    <bool translatable="false" name="config_wifiChannelUtilizationOverrideEnabled">true</bool>
    <!-- Integer values represent the channel utilization in different RF bands when
          config_wifiChannelUtilizationOverridingEnabled is true.
         They should be set to [0, 255] corresponding to utilization ratio between 0 and 1 -->
    <integer translatable="false" name="config_wifiChannelUtilizationOverride2g">80</integer>
    <integer translatable="false" name="config_wifiChannelUtilizationOverride5g">15</integer>
    <integer translatable="false" name="config_wifiChannelUtilizationOverride6g">10</integer>

    <!-- Enable WPA2 to WPA3 auto-upgrade -->
    <bool translatable="false" name="config_wifiSaeUpgradeEnabled">true</bool>

    <!-- Enable WPA2 to WPA3 auto-upgrade offload to capable Driver/Firmware -->
    <bool translatable="false" name="config_wifiSaeUpgradeOffloadEnabled">false</bool>

    <!-- Number of self recoveries to be attempted per hour. Any fatal errors beyond this will
         cause the wifi stack to turn wifi off and wait for user input.
         Set to 0 to turn off recovery attempts and always turn off wifi on failures -->
    <integer translatable="false" name="config_wifiMaxNativeFailureSelfRecoveryPerHour">2</integer>
    <!-- Ignore the open saved network if from carrier provisioning app, there is a same open suggestion and a secure suggestion from same carrier available -->
    <bool translatable="false" name="config_wifiIgnoreOpenSavedNetworkWhenSecureSuggestionAvailable">true</bool>

    <!-- Wifi driver Automatic channel selection (ACS) for softap to include DFS channels -->
    <bool translatable="false" name="config_wifiSoftapAcsIncludeDfs">false</bool>

    <!-- Initial PNO scan interval, in milliseconds, when the device is moving (i.e.
         WifiManager.DEVICE_MOBILITY_STATE_UNKNOWN, WifiManager.DEVICE_MOBILITY_STATE_HIGH_MVMT, or
         WifiManager.DEVICE_MOBILITY_STATE_LOW_MVMT).
         The scan interval backs off from this initial interval on subsequent scans.
         This scan is performed when screen is off and disconnected. -->
    <integer translatable="false" name="config_wifiMovingPnoScanIntervalMillis">20000</integer>

    <!-- Initial PNO scan interval, in milliseconds, when the device is stationary (i.e.
         WifiManager.DEVICE_MOBILITY_STATE_STATIONARY).
         The scan interval backs off from this initial interval on subsequent scans.
         This scan is performed when screen is off and disconnected. -->
    <integer translatable="false" name="config_wifiStationaryPnoScanIntervalMillis">60000</integer>

    <!-- integer indicating additional disconnect delay (in ms) after IMS onLost() indication is received -->
    <integer translatable="false" name="config_wifiDelayDisconnectOnImsLostMs">0</integer>

<<<<<<< HEAD
    <!-- Do not translate. Default bridge interface name for Dual SAP tethering -->
    <string name="config_vendor_wifi_tether_bridge_interface_name" translatable="false">wifi_br0</string>

    <!-- Boolean to provide support to keep wifi5 symbol for 8SS supported device and 11ax AP -->
    <bool translatable="false" name="config_vendorWifi11axReadySupport">true</bool>
=======
    <!-- Enable adding minimum confirmation duration when sending network score to connectivity service. -->
    <bool translatable="false" name="config_wifiMinConfirmationDurationSendNetworkScoreEnabled">false</bool>
>>>>>>> 4419e593
</resources><|MERGE_RESOLUTION|>--- conflicted
+++ resolved
@@ -365,8 +365,6 @@
     config_wifiBssidBlocklistMonitorFailureStreakCap is set to 7-->
     <integer translatable="false" name="config_wifiBssidBlocklistMonitorBaseBlockDurationMs"> 300000 </integer>
 
-<<<<<<< HEAD
-=======
     <!-- Base duration to block a BSSID after the external connected scorer sets wifi as unusable.
     The block duration is increased exponentially if the same BSSID is repeated marked as unusable.
     ie. 0.5/1/2/4/8/16/32/64 minutes - capped at 64 minutes because the default for
@@ -374,7 +372,6 @@
     the base value 3 hours after the latest connection to this BSSID. -->
     <integer translatable="false" name="config_wifiBssidBlocklistMonitorConnectedScoreBaseBlockDurationMs"> 30000 </integer>
 
->>>>>>> 4419e593
     <!-- The failure streak is the number of times a BSSID consecutively gets blocked without ever
     successfully connecting in between, and is used to calculate the exponentially growing blocklist time.
     The config_wifiBssidBlocklistMonitorFailureStreakCap controls how many times the block duration
@@ -475,14 +472,12 @@
     <!-- integer indicating additional disconnect delay (in ms) after IMS onLost() indication is received -->
     <integer translatable="false" name="config_wifiDelayDisconnectOnImsLostMs">0</integer>
 
-<<<<<<< HEAD
     <!-- Do not translate. Default bridge interface name for Dual SAP tethering -->
     <string name="config_vendor_wifi_tether_bridge_interface_name" translatable="false">wifi_br0</string>
 
     <!-- Boolean to provide support to keep wifi5 symbol for 8SS supported device and 11ax AP -->
     <bool translatable="false" name="config_vendorWifi11axReadySupport">true</bool>
-=======
+
     <!-- Enable adding minimum confirmation duration when sending network score to connectivity service. -->
     <bool translatable="false" name="config_wifiMinConfirmationDurationSendNetworkScoreEnabled">false</bool>
->>>>>>> 4419e593
 </resources>
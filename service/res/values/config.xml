--- conflicted
+++ resolved
@@ -421,14 +421,12 @@
     <!-- Ignore the open saved network if from carrier provisioning app, there is a same open suggestion and a secure suggestion from same carrier available -->
     <bool translatable="false" name="config_wifiIgnoreOpenSavedNetworkWhenSecureSuggestionAvailable">true</bool>
 
-<<<<<<< HEAD
+    <!-- Wifi driver Automatic channel selection (ACS) for softap to include DFS channels -->
+    <bool translatable="false" name="config_wifiSoftapAcsIncludeDfs">false</bool>
+
     <!-- Do not translate. Default bridge interface name for Dual SAP tethering -->
     <string name="config_vendor_wifi_tether_bridge_interface_name" translatable="false">wifi_br0</string>
 
     <!-- Boolean to provide support to keep wifi5 symbol for 8SS supported device and 11ax AP -->
     <bool translatable="false" name="config_vendorWifi11axReadySupport">true</bool>
-=======
-    <!-- Wifi driver Automatic channel selection (ACS) for softap to include DFS channels -->
-    <bool translatable="false" name="config_wifiSoftapAcsIncludeDfs">false</bool>
->>>>>>> 91d6622b
 </resources>
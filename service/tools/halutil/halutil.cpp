--- conflicted
+++ resolved
@@ -410,6 +410,7 @@
 
 /////////////////////////////////////////////////////////////////
 // RTT related to configuration
+#define FILE_NAME_LEN 128
 #define MAX_SSID_LEN (32 + 1)
 /* 18-bytes of Ethernet address buffer length */
 #define ETHER_ADDR_STR_LEN	18
@@ -420,7 +421,6 @@
 static wifi_band band = WIFI_BAND_UNSPECIFIED;
 static int max_ap = 256; // the maximum count of  ap for RTT test
 static char rtt_aplist[FILE_NAME_LEN] = DEFAULT_RTT_FILE;
-
 struct rtt_params {
     u32 burst_period;
     u32 num_burst;
@@ -2381,7 +2381,6 @@
         }
     }
 }
-
 void readRTTOptions(int argc, char *argv[]) {
     for (int j = 1; j < argc-1; j++) {
         if ((strcmp(argv[j], "-get_ch_list") == 0)) {
@@ -2680,7 +2679,6 @@
     int cmdId;
 
     if (num_whitelist_ssids == -1)
-<<<<<<< HEAD
         return WIFI_SUCCESS;
 
     for (int i = 0; i < num_whitelist_ssids; i++)
@@ -2712,39 +2710,6 @@
     cmdId = getNewCmdId();
     printMsg("Setting Roam params\n");
     return WIFI_SUCCESS;//wifi_set_gscan_roam_params(cmdId, wlan0Handle, &params);
-=======
-        return WIFI_SUCCESS;
-
-    for (int i = 0; i < num_whitelist_ssids; i++)
-	    memcpy(params[i].ssid, whitelist_ssids[i], sizeof(params[i].ssid));
-
-    printMsg("whitelist SSIDs:\n");
-    for (int i = 0; i < num_whitelist_ssids; i++) {
-        printMsg("%d.\t%s\n", i, params[i].ssid);
-    }
-
-    cmdId = getNewCmdId();
-    return wifi_set_ssid_white_list(cmdId, wlan0Handle, num_whitelist_ssids, params);
-}
-
-static wifi_error setRoamParams()
-{
-    wifi_roam_params params;
-    memset(&params, 0, sizeof(params));
-    int cmdId;
-
-    params.A_band_boost_threshold  = -A_band_boost_threshold;
-    params.A_band_penalty_threshold = -A_band_penalty_threshold;
-    params.A_band_boost_factor = A_band_boost_factor;
-    params.A_band_penalty_factor = A_band_penalty_factor;
-    params.A_band_max_boost = A_band_max_boost;
-    params.lazy_roam_hysteresis = lazy_roam_hysteresis;
-    params.alert_roam_rssi_trigger = -alert_roam_rssi_trigger;
-
-    cmdId = getNewCmdId();
-    printMsg("Setting Roam params\n");
-    return wifi_set_gscan_roam_params(cmdId, wlan0Handle, &params);
->>>>>>> ded13bb7
 }
 
 
@@ -2773,7 +2738,6 @@
 
     cmdId = getNewCmdId();
     printMsg("Setting BSSID pref\n");
-<<<<<<< HEAD
     return WIFI_SUCCESS;//wifi_set_bssid_preference(cmdId, wlan0Handle, num_pref_bssids, prefs);
 }
 
@@ -2783,17 +2747,6 @@
     cmdId = getNewCmdId();
     printMsg("Lazy roam\n");
     return WIFI_SUCCESS; //wifi_enable_lazy_roam(cmdId, wlan0Handle, lazy_roam);
-=======
-    return wifi_set_bssid_preference(cmdId, wlan0Handle, num_pref_bssids, prefs);
-}
-
-static wifi_error setLazyRoam()
-{
-    int cmdId;
-    cmdId = getNewCmdId();
-    printMsg("Lazy roam\n");
-    return wifi_enable_lazy_roam(cmdId, wlan0Handle, lazy_roam);
->>>>>>> ded13bb7
 }
 
 static wifi_error setBlacklist()
@@ -2811,19 +2764,11 @@
         printMsg("%02x:%02x:%02x:%02x:%02x:%02x\n", addr[0],
                 addr[1], addr[2], addr[3], addr[4], addr[5]);
     }
-<<<<<<< HEAD
     return WIFI_SUCCESS;//wifi_set_bssid_blacklist(cmdId, wlan0Handle, params);
 }
 
 static void testLazyRoam()
 {
-=======
-    return wifi_set_bssid_blacklist(cmdId, wlan0Handle, params);
-}
-
-static void testLazyRoam()
-{
->>>>>>> ded13bb7
     int result;
 
     result = setRoamParams();
@@ -3022,8 +2967,9 @@
     } else if (isLazyRoamParam(argv[1])) {
         readTestOptions(argc, argv);
         testLazyRoam();
-    } else
+    } else {
         printUsage();
+    }
 
 cleanup:
     cleanup();

/*
 * Copyright (C) 2017 The Android Open Source Project
 *
 * Licensed under the Apache License, Version 2.0 (the "License");
 * you may not use this file except in compliance with the License.
 * You may obtain a copy of the License at
 *
 *      http://www.apache.org/licenses/LICENSE-2.0
 *
 * Unless required by applicable law or agreed to in writing, software
 * distributed under the License is distributed on an "AS IS" BASIS,
 * WITHOUT WARRANTIES OR CONDITIONS OF ANY KIND, either express or implied.
 * See the License for the specific language governing permissions and
 * limitations under the License.
 */

package com.android.server.wifi;

import static android.os.Process.SYSTEM_UID;

import static org.junit.Assert.*;
import static org.mockito.Mockito.*;

import android.content.Context;
import android.content.pm.PackageManager;
import android.net.MacAddress;
import android.net.wifi.WifiConfiguration;
import android.net.wifi.WifiEnterpriseConfig;
import android.util.Xml;

import androidx.test.filters.SmallTest;

import com.android.internal.util.FastXmlSerializer;
import com.android.server.wifi.util.WifiConfigStoreEncryptionUtil;
import com.android.server.wifi.util.XmlUtilTest;

import org.junit.Before;
import org.junit.Test;
import org.mockito.Mock;
import org.mockito.MockitoAnnotations;
import org.xmlpull.v1.XmlPullParser;
import org.xmlpull.v1.XmlPullParserException;
import org.xmlpull.v1.XmlSerializer;

import java.io.ByteArrayInputStream;
import java.io.ByteArrayOutputStream;
import java.nio.charset.StandardCharsets;
import java.util.ArrayList;
import java.util.List;

/**
 * Unit tests for {@link com.android.server.wifi.NetworkListStoreData}.
 */
@SmallTest
public class NetworkListStoreDataTest extends WifiBaseTest {

    private static final String TEST_SSID = "WifiConfigStoreDataSSID_";
    private static final String TEST_CONNECT_CHOICE = "XmlUtilConnectChoice";
    private static final long TEST_CONNECT_CHOICE_TIMESTAMP = 0x4566;
    private static final String TEST_CREATOR_NAME = "CreatorName";
    private static final MacAddress TEST_RANDOMIZED_MAC =
            MacAddress.fromString("da:a1:19:c4:26:fa");

    private static final String SINGLE_OPEN_NETWORK_DATA_XML_STRING_FORMAT =
            "<Network>\n"
                    + "<WifiConfiguration>\n"
                    + "<string name=\"ConfigKey\">%s</string>\n"
                    + "<string name=\"SSID\">%s</string>\n"
                    + "<null name=\"PreSharedKey\" />\n"
                    + "<null name=\"SaePasswordId\" />\n"
                    + "<null name=\"WEPKeys\" />\n"
                    + "<int name=\"WEPTxKeyIndex\" value=\"0\" />\n"
                    + "<boolean name=\"HiddenSSID\" value=\"false\" />\n"
                    + "<boolean name=\"RequirePMF\" value=\"false\" />\n"
                    + "<byte-array name=\"AllowedKeyMgmt\" num=\"1\">01</byte-array>\n"
                    + "<byte-array name=\"AllowedProtocols\" num=\"0\"></byte-array>\n"
                    + "<byte-array name=\"AllowedAuthAlgos\" num=\"0\"></byte-array>\n"
                    + "<byte-array name=\"AllowedGroupCiphers\" num=\"0\"></byte-array>\n"
                    + "<byte-array name=\"AllowedPairwiseCiphers\" num=\"0\"></byte-array>\n"
                    + "<byte-array name=\"AllowedGroupMgmtCiphers\" num=\"0\"></byte-array>\n"
                    + "<byte-array name=\"AllowedSuiteBCiphers\" num=\"0\"></byte-array>\n"
                    + "<boolean name=\"Shared\" value=\"%s\" />\n"
                    + "<boolean name=\"AutoJoinEnabled\" value=\"true\" />\n"
                    + "<null name=\"BSSID\" />\n"
                    + "<int name=\"Status\" value=\"2\" />\n"
                    + "<null name=\"FQDN\" />\n"
                    + "<null name=\"ProviderFriendlyName\" />\n"
                    + "<null name=\"LinkedNetworksList\" />\n"
                    + "<null name=\"DefaultGwMacAddress\" />\n"
                    + "<boolean name=\"ValidatedInternetAccess\" value=\"false\" />\n"
                    + "<boolean name=\"NoInternetAccessExpected\" value=\"false\" />\n"
                    + "<boolean name=\"MeteredHint\" value=\"false\" />\n"
                    + "<int name=\"MeteredOverride\" value=\"2\" />\n"
                    + "<boolean name=\"UseExternalScores\" value=\"false\" />\n"
                    + "<int name=\"NumAssociation\" value=\"0\" />\n"
                    + "<int name=\"CreatorUid\" value=\"%d\" />\n"
                    + "<string name=\"CreatorName\">%s</string>\n"
                    + "<int name=\"LastUpdateUid\" value=\"-1\" />\n"
                    + "<null name=\"LastUpdateName\" />\n"
                    + "<int name=\"LastConnectUid\" value=\"0\" />\n"
                    + "<boolean name=\"IsLegacyPasspointConfig\" value=\"false\" />\n"
                    + "<long-array name=\"RoamingConsortiumOIs\" num=\"0\" />\n"
                    + "<string name=\"RandomizedMacAddress\">%s</string>\n"
                    + "<int name=\"MacRandomizationSetting\" value=\"1\" />\n"
                    + "<int name=\"CarrierId\" value=\"-1\" />\n"
                    + "</WifiConfiguration>\n"
                    + "<NetworkStatus>\n"
                    + "<string name=\"SelectionStatus\">NETWORK_SELECTION_ENABLED</string>\n"
                    + "<string name=\"DisableReason\">NETWORK_SELECTION_ENABLE</string>\n"
                    + "<null name=\"ConnectChoice\" />\n"
                    + "<boolean name=\"HasEverConnected\" value=\"false\" />\n"
                    + "</NetworkStatus>\n"
                    + "<IpConfiguration>\n"
                    + "<string name=\"IpAssignment\">DHCP</string>\n"
                    + "<string name=\"ProxySettings\">NONE</string>\n"
                    + "</IpConfiguration>\n"
                    + "</Network>\n";

    private static final String SINGLE_EAP_NETWORK_DATA_XML_STRING_FORMAT =
            "<Network>\n"
                    + "<WifiConfiguration>\n"
                    + "<string name=\"ConfigKey\">%s</string>\n"
                    + "<string name=\"SSID\">%s</string>\n"
                    + "<null name=\"PreSharedKey\" />\n"
                    + "<null name=\"SaePasswordId\" />\n"
                    + "<null name=\"WEPKeys\" />\n"
                    + "<int name=\"WEPTxKeyIndex\" value=\"0\" />\n"
                    + "<boolean name=\"HiddenSSID\" value=\"false\" />\n"
                    + "<boolean name=\"RequirePMF\" value=\"false\" />\n"
                    + "<byte-array name=\"AllowedKeyMgmt\" num=\"1\">0c</byte-array>\n"
                    + "<byte-array name=\"AllowedProtocols\" num=\"0\"></byte-array>\n"
                    + "<byte-array name=\"AllowedAuthAlgos\" num=\"0\"></byte-array>\n"
                    + "<byte-array name=\"AllowedGroupCiphers\" num=\"0\"></byte-array>\n"
                    + "<byte-array name=\"AllowedPairwiseCiphers\" num=\"0\"></byte-array>\n"
                    + "<byte-array name=\"AllowedGroupMgmtCiphers\" num=\"0\"></byte-array>\n"
                    + "<byte-array name=\"AllowedSuiteBCiphers\" num=\"0\"></byte-array>\n"
                    + "<boolean name=\"Shared\" value=\"%s\" />\n"
                    + "<boolean name=\"AutoJoinEnabled\" value=\"true\" />\n"
                    + "<null name=\"BSSID\" />\n"
                    + "<int name=\"Status\" value=\"2\" />\n"
                    + "<null name=\"FQDN\" />\n"
                    + "<null name=\"ProviderFriendlyName\" />\n"
                    + "<null name=\"LinkedNetworksList\" />\n"
                    + "<null name=\"DefaultGwMacAddress\" />\n"
                    + "<boolean name=\"ValidatedInternetAccess\" value=\"false\" />\n"
                    + "<boolean name=\"NoInternetAccessExpected\" value=\"false\" />\n"
                    + "<boolean name=\"MeteredHint\" value=\"false\" />\n"
                    + "<int name=\"MeteredOverride\" value=\"0\" />\n"
                    + "<boolean name=\"UseExternalScores\" value=\"false\" />\n"
                    + "<int name=\"NumAssociation\" value=\"0\" />\n"
                    + "<int name=\"CreatorUid\" value=\"%d\" />\n"
                    + "<string name=\"CreatorName\">%s</string>\n"
                    + "<int name=\"LastUpdateUid\" value=\"-1\" />\n"
                    + "<null name=\"LastUpdateName\" />\n"
                    + "<int name=\"LastConnectUid\" value=\"0\" />\n"
                    + "<boolean name=\"IsLegacyPasspointConfig\" value=\"false\" />\n"
                    + "<long-array name=\"RoamingConsortiumOIs\" num=\"0\" />\n"
                    + "<string name=\"RandomizedMacAddress\">%s</string>\n"
                    + "<int name=\"MacRandomizationSetting\" value=\"1\" />\n"
                    + "<int name=\"CarrierId\" value=\"-1\" />\n"
                    + "</WifiConfiguration>\n"
                    + "<NetworkStatus>\n"
                    + "<string name=\"SelectionStatus\">NETWORK_SELECTION_ENABLED</string>\n"
                    + "<string name=\"DisableReason\">NETWORK_SELECTION_ENABLE</string>\n"
                    + "<null name=\"ConnectChoice\" />\n"
                    + "<boolean name=\"HasEverConnected\" value=\"false\" />\n"
                    + "</NetworkStatus>\n"
                    + "<IpConfiguration>\n"
                    + "<string name=\"IpAssignment\">DHCP</string>\n"
                    + "<string name=\"ProxySettings\">NONE</string>\n"
                    + "</IpConfiguration>\n"
                    + "<WifiEnterpriseConfiguration>\n"
                    + "<string name=\"Identity\"></string>\n"
                    + "<string name=\"AnonIdentity\"></string>\n"
                    + "<string name=\"Password\"></string>\n"
                    + "<string name=\"ClientCert\"></string>\n"
                    + "<string name=\"CaCert\"></string>\n"
                    + "<string name=\"SubjectMatch\"></string>\n"
                    + "<string name=\"Engine\"></string>\n"
                    + "<string name=\"EngineId\"></string>\n"
                    + "<string name=\"PrivateKeyId\"></string>\n"
                    + "<string name=\"AltSubjectMatch\"></string>\n"
                    + "<string name=\"DomSuffixMatch\"></string>\n"
                    + "<string name=\"CaPath\"></string>\n"
                    + "<int name=\"EapMethod\" value=\"2\" />\n"
                    + "<int name=\"Phase2Method\" value=\"0\" />\n"
                    + "<string name=\"PLMN\"></string>\n"
                    + "<string name=\"Realm\"></string>\n"
                    + "<int name=\"Ocsp\" value=\"0\" />\n"
                    + "<string name=\"WapiCertSuite\"></string>\n"
                    + "</WifiEnterpriseConfiguration>\n"
                    + "</Network>\n";

    private static final String SINGLE_SAE_NETWORK_DATA_XML_STRING_FORMAT =
            "<Network>\n"
                    + "<WifiConfiguration>\n"
                    + "<string name=\"ConfigKey\">%s</string>\n"
                    + "<string name=\"SSID\">%s</string>\n"
                    + "<string name=\"PreSharedKey\">&quot;WifiConfigurationTestUtilPsk&quot;"
                    + "</string>\n"
                    + "<null name=\"SaePasswordId\" />\n"
                    + "<null name=\"WEPKeys\" />\n"
                    + "<int name=\"WEPTxKeyIndex\" value=\"0\" />\n"
                    + "<boolean name=\"HiddenSSID\" value=\"false\" />\n"
                    + "<boolean name=\"RequirePMF\" value=\"true\" />\n"
                    + "<byte-array name=\"AllowedKeyMgmt\" num=\"2\">0001</byte-array>\n"
                    + "<byte-array name=\"AllowedProtocols\" num=\"1\">02</byte-array>\n"
                    + "<byte-array name=\"AllowedAuthAlgos\" num=\"0\"></byte-array>\n"
                    + "<byte-array name=\"AllowedGroupCiphers\" num=\"1\">08</byte-array>\n"
                    + "<byte-array name=\"AllowedPairwiseCiphers\" num=\"1\">04</byte-array>\n"
                    + "<byte-array name=\"AllowedGroupMgmtCiphers\" num=\"0\"></byte-array>\n"
                    + "<byte-array name=\"AllowedSuiteBCiphers\" num=\"0\"></byte-array>\n"
                    + "<boolean name=\"Shared\" value=\"%s\" />\n"
                    + "<boolean name=\"AutoJoinEnabled\" value=\"true\" />\n"
                    + "<null name=\"BSSID\" />\n"
                    + "<int name=\"Status\" value=\"2\" />\n"
                    + "<null name=\"FQDN\" />\n"
                    + "<null name=\"ProviderFriendlyName\" />\n"
                    + "<null name=\"LinkedNetworksList\" />\n"
                    + "<null name=\"DefaultGwMacAddress\" />\n"
                    + "<boolean name=\"ValidatedInternetAccess\" value=\"false\" />\n"
                    + "<boolean name=\"NoInternetAccessExpected\" value=\"false\" />\n"
                    + "<boolean name=\"MeteredHint\" value=\"false\" />\n"
                    + "<int name=\"MeteredOverride\" value=\"0\" />\n"
                    + "<boolean name=\"UseExternalScores\" value=\"false\" />\n"
                    + "<int name=\"NumAssociation\" value=\"0\" />\n"
                    + "<int name=\"CreatorUid\" value=\"%d\" />\n"
                    + "<string name=\"CreatorName\">%s</string>\n"
                    + "<int name=\"LastUpdateUid\" value=\"-1\" />\n"
                    + "<null name=\"LastUpdateName\" />\n"
                    + "<int name=\"LastConnectUid\" value=\"0\" />\n"
                    + "<boolean name=\"IsLegacyPasspointConfig\" value=\"false\" />\n"
                    + "<long-array name=\"RoamingConsortiumOIs\" num=\"0\" />\n"
                    + "<string name=\"RandomizedMacAddress\">%s</string>\n"
                    + "<int name=\"MacRandomizationSetting\" value=\"1\" />\n"
                    + "<int name=\"CarrierId\" value=\"-1\" />\n"
                    + "</WifiConfiguration>\n"
                    + "<NetworkStatus>\n"
                    + "<string name=\"SelectionStatus\">NETWORK_SELECTION_ENABLED</string>\n"
                    + "<string name=\"DisableReason\">NETWORK_SELECTION_ENABLE</string>\n"
                    + "<null name=\"ConnectChoice\" />\n"
                    + "<boolean name=\"HasEverConnected\" value=\"false\" />\n"
                    + "</NetworkStatus>\n"
                    + "<IpConfiguration>\n"
                    + "<string name=\"IpAssignment\">DHCP</string>\n"
                    + "<string name=\"ProxySettings\">NONE</string>\n"
                    + "</IpConfiguration>\n"
                    + "</Network>\n";

    // We use {@link NetworkListSharedStoreData} instance because {@link NetworkListStoreData} is
    // abstract.
    private NetworkListSharedStoreData mNetworkListSharedStoreData;
    @Mock private Context mContext;
    @Mock private PackageManager mPackageManager;
    @Mock WifiConfigStoreMigrationDataHolder mWifiConfigStoreMigrationDataHolder;

    @Before
    public void setUp() throws Exception {
        MockitoAnnotations.initMocks(this);
        when(mContext.getPackageManager()).thenReturn(mPackageManager);
        when(mPackageManager.getNameForUid(anyInt())).thenReturn(TEST_CREATOR_NAME);
        when(mWifiConfigStoreMigrationDataHolder.getUserSavedNetworks()).thenReturn(null);
<<<<<<< HEAD
        mNetworkListSharedStoreData =
                new NetworkListSharedStoreData(mContext, mWifiConfigStoreMigrationDataHolder);
=======
        mNetworkListSharedStoreData = new NetworkListSharedStoreData(mContext);
>>>>>>> 30bb825c
    }

    /**
     * Helper function for serializing configuration data to a XML block.
     *
     * @return byte[] of the XML data
     * @throws Exception
     */
    private byte[] serializeData() throws Exception {
        final XmlSerializer out = new FastXmlSerializer();
        final ByteArrayOutputStream outputStream = new ByteArrayOutputStream();
        out.setOutput(outputStream, StandardCharsets.UTF_8.name());
        mNetworkListSharedStoreData.serializeData(out, mock(WifiConfigStoreEncryptionUtil.class));
        out.flush();
        return outputStream.toByteArray();
    }

    /**
     * Helper function for parsing configuration data from a XML block.
     *
     * @param data XML data to parse from
     * @return List of WifiConfiguration parsed
     * @throws Exception
     */
    private List<WifiConfiguration> deserializeData(byte[] data) throws Exception {
        final XmlPullParser in = Xml.newPullParser();
        final ByteArrayInputStream inputStream = new ByteArrayInputStream(data);
        in.setInput(inputStream, StandardCharsets.UTF_8.name());
        mNetworkListSharedStoreData.deserializeData(in, in.getDepth(),
                WifiConfigStore.ENCRYPT_CREDENTIALS_CONFIG_STORE_DATA_VERSION,
                mock(WifiConfigStoreEncryptionUtil.class),
                mWifiConfigStoreMigrationDataHolder);
        return mNetworkListSharedStoreData.getConfigurations();
    }

    /**
     * Helper function for generating a network list for testing purpose.  The network list
     * will contained an open, an EAP and an SAE networks.
     *
     * @param shared Flag indicating shared network
     * @return List of WifiConfiguration
     */
    private List<WifiConfiguration> getTestNetworksConfig(boolean shared) {
        WifiConfiguration openNetwork = WifiConfigurationTestUtil.createOpenNetwork();
        openNetwork.creatorName = TEST_CREATOR_NAME;
        openNetwork.shared = shared;
        openNetwork.setIpConfiguration(
                WifiConfigurationTestUtil.createDHCPIpConfigurationWithNoProxy());
        openNetwork.setRandomizedMacAddress(TEST_RANDOMIZED_MAC);
        openNetwork.meteredOverride = WifiConfiguration.METERED_OVERRIDE_NOT_METERED;
        WifiConfiguration eapNetwork = WifiConfigurationTestUtil.createEapNetwork();
        eapNetwork.shared = shared;
        eapNetwork.creatorName = TEST_CREATOR_NAME;
        eapNetwork.setIpConfiguration(
                WifiConfigurationTestUtil.createDHCPIpConfigurationWithNoProxy());
        eapNetwork.setRandomizedMacAddress(TEST_RANDOMIZED_MAC);
        WifiConfiguration saeNetwork = WifiConfigurationTestUtil.createSaeNetwork();
        saeNetwork.shared = shared;
        saeNetwork.creatorName = TEST_CREATOR_NAME;
        saeNetwork.setIpConfiguration(
                WifiConfigurationTestUtil.createDHCPIpConfigurationWithNoProxy());
        saeNetwork.setRandomizedMacAddress(TEST_RANDOMIZED_MAC);
        saeNetwork.allowedProtocols.set(WifiConfiguration.Protocol.RSN);
        saeNetwork.allowedGroupCiphers.set(WifiConfiguration.GroupCipher.CCMP);
        saeNetwork.allowedPairwiseCiphers.set(WifiConfiguration.PairwiseCipher.CCMP);
        List<WifiConfiguration> networkList = new ArrayList<>();
        networkList.add(openNetwork);
        networkList.add(eapNetwork);
        networkList.add(saeNetwork);
        return networkList;
    }

    /**
     * Helper function for generating XML block containing two networks, an open and an EAP
     * network.
     *
     * @param openNetwork The WifiConfiguration for an open network
     * @param eapNetwork The WifiConfiguration for an EAP network
     * @param saeNetwork The WifiConfiguration for an SAE network
     * @return byte[] of the XML data
     */
    private byte[] getTestNetworksXmlBytes(WifiConfiguration openNetwork,
            WifiConfiguration eapNetwork, WifiConfiguration saeNetwork) {
        String openNetworkXml = String.format(SINGLE_OPEN_NETWORK_DATA_XML_STRING_FORMAT,
                openNetwork.getKey().replaceAll("\"", "&quot;"),
                openNetwork.SSID.replaceAll("\"", "&quot;"),
                openNetwork.shared, openNetwork.creatorUid,
                openNetwork.creatorName, openNetwork.getRandomizedMacAddress());
        String eapNetworkXml = String.format(SINGLE_EAP_NETWORK_DATA_XML_STRING_FORMAT,
                eapNetwork.getKey().replaceAll("\"", "&quot;"),
                eapNetwork.SSID.replaceAll("\"", "&quot;"),
                eapNetwork.shared, eapNetwork.creatorUid,
                eapNetwork.creatorName, eapNetwork.getRandomizedMacAddress());
        String saeNetworkXml = String.format(SINGLE_SAE_NETWORK_DATA_XML_STRING_FORMAT,
                saeNetwork.getKey().replaceAll("\"", "&quot;"),
                saeNetwork.SSID.replaceAll("\"", "&quot;"),
                saeNetwork.shared, saeNetwork.creatorUid,
                saeNetwork.creatorName, saeNetwork.getRandomizedMacAddress());
        return (openNetworkXml + eapNetworkXml + saeNetworkXml).getBytes(StandardCharsets.UTF_8);
    }

    /**
     * Verify that serializing the store data without any configuration doesn't cause any crash
     * and no data should be serialized.
     *
     * @throws Exception
     */
    @Test
    public void serializeEmptyConfigs() throws Exception {
        assertEquals(0, serializeData().length);
    }

    /**
     * Verify that parsing an empty data doesn't cause any crash and no configuration should
     * be parsed.
     *
     * @throws Exception
     */
    @Test
    public void deserializeEmptyData() throws Exception {
        assertTrue(deserializeData(new byte[0]).isEmpty());
    }

    /**
     * Verify that {@link NetworkListSharedStoreData} is written to
     * {@link WifiConfigStore#STORE_FILE_NAME_SHARED_GENERAL}.
     * Verify that {@link NetworkListUserStoreData} is written to
     * {@link WifiConfigStore#STORE_FILE_NAME_USER_GENERAL}.
     *
     * @throws Exception
     */
    @Test
    public void getUserStoreFileId() throws Exception {
        assertEquals(WifiConfigStore.STORE_FILE_SHARED_GENERAL,
                mNetworkListSharedStoreData.getStoreFileId());
        assertEquals(WifiConfigStore.STORE_FILE_USER_GENERAL,
<<<<<<< HEAD
                new NetworkListUserStoreData(mContext, mWifiConfigStoreMigrationDataHolder)
                        .getStoreFileId());
=======
                new NetworkListUserStoreData(mContext).getStoreFileId());
>>>>>>> 30bb825c
    }

    /**
     * Verify that the shared configurations (containing an open, an EAP and an SAE networks) are
     * serialized correctly, matching the expected XML string.
     *
     * @throws Exception
     */
    @Test
    public void serializeSharedConfigurations() throws Exception {
        List<WifiConfiguration> networkList = getTestNetworksConfig(true /* shared */);
        mNetworkListSharedStoreData.setConfigurations(networkList);
        byte[] expectedData = getTestNetworksXmlBytes(networkList.get(0), networkList.get(1),
                networkList.get(2));
        byte[] serializedData = serializeData();
        assertArrayEquals(expectedData, serializeData());
    }

    /**
     * Verify that the shared configurations are parsed correctly from a XML string containing
     * test networks (an open and an EAP network).
     * @throws Exception
     */
    @Test
    public void deserializeSharedConfigurations() throws Exception {
        List<WifiConfiguration> networkList = getTestNetworksConfig(true /* shared */);
        byte[] xmlData = getTestNetworksXmlBytes(networkList.get(0), networkList.get(1),
                networkList.get(2));
        WifiConfigurationTestUtil.assertConfigurationsEqualForConfigStore(
                networkList, deserializeData(xmlData));
    }

    /**
     * Verify that we ignore any unknown tags when parsing a <Network> block.
     */
    @Test
    public void parseNetworkWithUnknownTag() throws Exception {
        String configFormat =
                "<Network>\n"
                        + "<WifiConfiguration>\n"
                        + "<string name=\"ConfigKey\">%s</string>\n"
                        + "<string name=\"SSID\">%s</string>\n"
                        + "<null name=\"PreSharedKey\" />\n"
                        + "<null name=\"WEPKeys\" />\n"
                        + "<int name=\"WEPTxKeyIndex\" value=\"0\" />\n"
                        + "<boolean name=\"HiddenSSID\" value=\"false\" />\n"
                        + "<boolean name=\"RequirePMF\" value=\"false\" />\n"
                        + "<byte-array name=\"AllowedKeyMgmt\" num=\"1\">01</byte-array>\n"
                        + "<byte-array name=\"AllowedProtocols\" num=\"0\"></byte-array>\n"
                        + "<byte-array name=\"AllowedAuthAlgos\" num=\"0\"></byte-array>\n"
                        + "<byte-array name=\"AllowedGroupCiphers\" num=\"0\"></byte-array>\n"
                        + "<byte-array name=\"AllowedPairwiseCiphers\" num=\"0\"></byte-array>\n"
                        + "<byte-array name=\"AllowedGroupMgmtCiphers\" num=\"0\"></byte-array>\n"
                        + "<byte-array name=\"AllowedSuiteBCiphers\" num=\"0\"></byte-array>\n"
                        + "<boolean name=\"Shared\" value=\"%s\" />\n"
                        + "<boolean name=\"AutoJoinEnabled\" value=\"true\" />\n"
                        + "<null name=\"BSSID\" />\n"
                        + "<null name=\"FQDN\" />\n"
                        + "<null name=\"ProviderFriendlyName\" />\n"
                        + "<null name=\"LinkedNetworksList\" />\n"
                        + "<null name=\"DefaultGwMacAddress\" />\n"
                        + "<boolean name=\"ValidatedInternetAccess\" value=\"false\" />\n"
                        + "<boolean name=\"NoInternetAccessExpected\" value=\"false\" />\n"
                        + "<boolean name=\"MeteredHint\" value=\"false\" />\n"
                        + "<boolean name=\"UseExternalScores\" value=\"false\" />\n"
                        + "<int name=\"NumAssociation\" value=\"0\" />\n"
                        + "<int name=\"CreatorUid\" value=\"%d\" />\n"
                        + "<null name=\"CreatorName\" />\n"
                        + "<int name=\"LastUpdateUid\" value=\"-1\" />\n"
                        + "<null name=\"LastUpdateName\" />\n"
                        + "<int name=\"LastConnectUid\" value=\"0\" />\n"
                        + "<string name=\"RandomizedMacAddress\">%s</string>\n"
                        + "<int name=\"MacRandomizationSetting\" value=\"1\" />\n"
                        + "</WifiConfiguration>\n"
                        + "<NetworkStatus>\n"
                        + "<string name=\"SelectionStatus\">NETWORK_SELECTION_ENABLED</string>\n"
                        + "<string name=\"DisableReason\">NETWORK_SELECTION_ENABLE</string>\n"
                        + "<null name=\"ConnectChoice\" />\n"
                        + "<boolean name=\"HasEverConnected\" value=\"false\" />\n"
                        + "</NetworkStatus>\n"
                        + "<IpConfiguration>\n"
                        + "<string name=\"IpAssignment\">DHCP</string>\n"
                        + "<string name=\"ProxySettings\">NONE</string>\n"
                        + "</IpConfiguration>\n"
                        + "<Unknown>"       // Unknown tag.
                        + "<int name=\"test\" value=\"0\" />\n"
                        + "</Unknown>"
                        + "</Network>\n";
        WifiConfiguration openNetwork = WifiConfigurationTestUtil.createOpenNetwork();
        byte[] xmlData = String.format(configFormat,
                openNetwork.getKey().replaceAll("\"", "&quot;"),
                openNetwork.SSID.replaceAll("\"", "&quot;"),
                openNetwork.shared, openNetwork.creatorUid, openNetwork.getRandomizedMacAddress())
            .getBytes(StandardCharsets.UTF_8);
        List<WifiConfiguration> deserializedConfigs = deserializeData(xmlData);
        assertEquals(1, deserializedConfigs.size());
        WifiConfiguration deserializedConfig  = deserializedConfigs.get(0);

        assertEquals(openNetwork.SSID, deserializedConfig.SSID);
        assertEquals(openNetwork.getKey(), deserializedConfig.getKey());
    }

    /**
     * Verify that a XmlPullParseException will be thrown when parsing a network configuration
     * containing a mismatched config key.
     *
     * @throws Exception
     */
    @Test(expected = XmlPullParserException.class)
    public void parseNetworkWithMismatchConfigKey() throws Exception {
        WifiConfiguration openNetwork = WifiConfigurationTestUtil.createOpenNetwork();
        byte[] xmlData = String.format(SINGLE_OPEN_NETWORK_DATA_XML_STRING_FORMAT,
                "InvalidConfigKey",
                openNetwork.SSID.replaceAll("\"", "&quot;"),
                openNetwork.shared, openNetwork.creatorUid,
                openNetwork.creatorName, openNetwork.getRandomizedMacAddress())
            .getBytes(StandardCharsets.UTF_8);
        deserializeData(xmlData);
    }

    /**
     * Tests that an invalid data in one of the WifiConfiguration object parsing would be skipped
     * gracefully. The other networks in the XML should still be parsed out correctly.
     */
    @Test
    public void parseNetworkListWithOneNetworkIllegalArgException() throws Exception {
        WifiConfiguration openNetwork = WifiConfigurationTestUtil.createOpenNetwork();
        WifiConfiguration eapNetwork = WifiConfigurationTestUtil.createEapNetwork();
        WifiConfiguration saeNetwork = WifiConfigurationTestUtil.createSaeNetwork();
        String xmlString = new String(getTestNetworksXmlBytes(openNetwork, eapNetwork, saeNetwork));
        // Manipulate the XML data to set the EAP method to None, this should raise an Illegal
        // argument exception in WifiEnterpriseConfig.setEapMethod().
        xmlString = xmlString.replaceAll(
                String.format(XmlUtilTest.XML_STRING_EAP_METHOD_REPLACE_FORMAT,
                        eapNetwork.enterpriseConfig.getEapMethod()),
                String.format(XmlUtilTest.XML_STRING_EAP_METHOD_REPLACE_FORMAT,
                        WifiEnterpriseConfig.Eap.NONE));
        List<WifiConfiguration> retrievedNetworkList =
                deserializeData(xmlString.getBytes(StandardCharsets.UTF_8));
        // Retrieved network should not contain the eap network.
        assertEquals(2, retrievedNetworkList.size());
        for (WifiConfiguration network : retrievedNetworkList) {
            assertNotEquals(eapNetwork.SSID, network.SSID);
        }
    }

    /**
     * Verify that a saved network config with invalid creatorUid resets it to
     * {@link android.os.Process#SYSTEM_UID}.
     */
    @Test
    public void parseNetworkWithInvalidCreatorUidResetsToSystem() throws Exception {
        WifiConfiguration openNetwork = WifiConfigurationTestUtil.createOpenNetwork();
        openNetwork.creatorUid = -1;
        // Return null for invalid uid.
        when(mPackageManager.getNameForUid(eq(openNetwork.creatorUid))).thenReturn(null);

        byte[] xmlData = String.format(SINGLE_OPEN_NETWORK_DATA_XML_STRING_FORMAT,
                openNetwork.getKey().replaceAll("\"", "&quot;"),
                openNetwork.SSID.replaceAll("\"", "&quot;"),
                openNetwork.shared, openNetwork.creatorUid,
                openNetwork.creatorName, openNetwork.getRandomizedMacAddress())
            .getBytes(StandardCharsets.UTF_8);
        List<WifiConfiguration> deserializedNetworks = deserializeData(xmlData);
        assertEquals(1, deserializedNetworks.size());
        assertEquals(openNetwork.getKey(), deserializedNetworks.get(0).getKey());
        assertEquals(SYSTEM_UID, deserializedNetworks.get(0).creatorUid);
        assertEquals(TEST_CREATOR_NAME, deserializedNetworks.get(0).creatorName);
    }

    /**
     * Verify that a saved network config with invalid creatorName resets it to the package name
     * provided {@link PackageManager} for the creatorUid.
     */
    @Test
    public void parseNetworkWithInvalidCreatorNameResetsToPackageNameForCreatorUid()
            throws Exception {
        String badCreatorName = "bad";
        String correctCreatorName = "correct";
        WifiConfiguration openNetwork = WifiConfigurationTestUtil.createOpenNetwork();
        openNetwork.creatorUid = 1324422;
        openNetwork.creatorName = badCreatorName;
        when(mPackageManager.getNameForUid(eq(openNetwork.creatorUid)))
            .thenReturn(correctCreatorName);

        byte[] xmlData = String.format(SINGLE_OPEN_NETWORK_DATA_XML_STRING_FORMAT,
                openNetwork.getKey().replaceAll("\"", "&quot;"),
                openNetwork.SSID.replaceAll("\"", "&quot;"),
                openNetwork.shared, openNetwork.creatorUid,
                openNetwork.creatorName, openNetwork.getRandomizedMacAddress())
            .getBytes(StandardCharsets.UTF_8);
        List<WifiConfiguration> deserializedNetworks = deserializeData(xmlData);
        assertEquals(1, deserializedNetworks.size());
        assertEquals(openNetwork.getKey(), deserializedNetworks.get(0).getKey());
        assertEquals(openNetwork.creatorUid, deserializedNetworks.get(0).creatorUid);
        assertEquals(correctCreatorName, deserializedNetworks.get(0).creatorName);
    }

    /**
     * Verify that a saved network config with invalid creatorName resets it to the package name
     * provided {@link PackageManager} for the creatorUid.
     */
    @Test
    public void parseNetworkWithNullCreatorNameResetsToPackageNameForCreatorUid()
            throws Exception {
        String correctCreatorName = "correct";
        WifiConfiguration openNetwork = WifiConfigurationTestUtil.createOpenNetwork();
        openNetwork.creatorUid = 1324422;
        openNetwork.creatorName = null;
        when(mPackageManager.getNameForUid(eq(openNetwork.creatorUid)))
            .thenReturn(correctCreatorName);

        byte[] xmlData = String.format(SINGLE_OPEN_NETWORK_DATA_XML_STRING_FORMAT,
                openNetwork.getKey().replaceAll("\"", "&quot;"),
                openNetwork.SSID.replaceAll("\"", "&quot;"),
                openNetwork.shared, openNetwork.creatorUid,
                openNetwork.creatorName, openNetwork.getRandomizedMacAddress())
            .getBytes(StandardCharsets.UTF_8);
        List<WifiConfiguration> deserializedNetworks = deserializeData(xmlData);
        assertEquals(1, deserializedNetworks.size());
        assertEquals(openNetwork.getKey(), deserializedNetworks.get(0).getKey());
        assertEquals(openNetwork.creatorUid, deserializedNetworks.get(0).creatorUid);
        assertEquals(correctCreatorName, deserializedNetworks.get(0).creatorName);
    }

    /**
     * Verify that a saved network config with valid creatorUid is preserved.
     */
    @Test
    public void parseNetworkWithValidCreatorUid() throws Exception {
        WifiConfiguration openNetwork = WifiConfigurationTestUtil.createOpenNetwork();
        openNetwork.creatorUid = 1324422;

        byte[] xmlData = String.format(SINGLE_OPEN_NETWORK_DATA_XML_STRING_FORMAT,
                openNetwork.getKey().replaceAll("\"", "&quot;"),
                openNetwork.SSID.replaceAll("\"", "&quot;"),
                openNetwork.shared, openNetwork.creatorUid,
                openNetwork.creatorName, openNetwork.getRandomizedMacAddress())
            .getBytes(StandardCharsets.UTF_8);
        List<WifiConfiguration> deserializedNetworks = deserializeData(xmlData);
        assertEquals(1, deserializedNetworks.size());
        assertEquals(openNetwork.getKey(), deserializedNetworks.get(0).getKey());
        assertEquals(openNetwork.creatorUid, deserializedNetworks.get(0).creatorUid);
        assertEquals(TEST_CREATOR_NAME, deserializedNetworks.get(0).creatorName);
    }

    /**
     * Verify that an SAE saved network config with legacy security settings is cleared from them
     * when deserializing it.
     */
    @Test
    public void fixSaeNetworkWithLegacySecurity() throws Exception {
        WifiConfiguration saeNetwork = WifiConfigurationTestUtil.createSaeNetwork();
        saeNetwork.shared = false;
        saeNetwork.creatorName = TEST_CREATOR_NAME;
        saeNetwork.setIpConfiguration(
                WifiConfigurationTestUtil.createDHCPIpConfigurationWithNoProxy());
        saeNetwork.setRandomizedMacAddress(TEST_RANDOMIZED_MAC);

        String saeNetworkWithOpenAuthXml = String.format(SINGLE_SAE_NETWORK_DATA_XML_STRING_FORMAT,
                saeNetwork.getKey().replaceAll("\"", "&quot;"),
                saeNetwork.SSID.replaceAll("\"", "&quot;"),
                saeNetwork.shared, saeNetwork.creatorUid,
                saeNetwork.creatorName, saeNetwork.getRandomizedMacAddress());

        saeNetworkWithOpenAuthXml.replaceAll("name=\"AllowedAuthAlgos\" num=\"0\"></byte-array>",
                "<name=\"AllowedAuthAlgos\" num=\"1\">01</byte-array>");

        saeNetworkWithOpenAuthXml.replaceAll("name=\"AllowedProtocols\" num=\"1\">02</byte-array>",
                "name=\"AllowedProtocols\" num=\"1\">03</byte-array>");

        saeNetworkWithOpenAuthXml.replaceAll(
                "name=\"AllowedGroupCiphers\" num=\"1\">08</byte-array>",
                "name=\"AllowedGroupCiphers\" num=\"1\">0f</byte-array>");

        saeNetworkWithOpenAuthXml.replaceAll(
                "name=\"AllowedPairwiseCiphers\" num=\"1\">04</byte-array>",
                "name=\"AllowedPairwiseCiphers\" num=\"1\">06</byte-array>");

        List<WifiConfiguration> retrievedNetworkList =
                deserializeData(saeNetworkWithOpenAuthXml.getBytes(StandardCharsets.UTF_8));

        assertEquals(1, retrievedNetworkList.size());

        assertFalse(retrievedNetworkList.get(0).allowedAuthAlgorithms
                .get(WifiConfiguration.AuthAlgorithm.OPEN));
    }

    /**
     * Verify that the shared configurations deserialized correctly from OEM migration hook.
     */
    @Test
    public void deserializeSharedConfigurationsFromOemConfigStoreMigration() throws Exception {
        List<WifiConfiguration> oemUserSavedNetworks = getTestNetworksConfig(true /* shared */);
        when(mWifiConfigStoreMigrationDataHolder.getUserSavedNetworks())
                .thenReturn(oemUserSavedNetworks);

        // File contents are ignored.
        List<WifiConfiguration> parsedNetworks = deserializeData("".getBytes());
        WifiConfigurationTestUtil.assertConfigurationsEqualForConfigStore(
                oemUserSavedNetworks, parsedNetworks);
    }
}<|MERGE_RESOLUTION|>--- conflicted
+++ resolved
@@ -260,12 +260,7 @@
         when(mContext.getPackageManager()).thenReturn(mPackageManager);
         when(mPackageManager.getNameForUid(anyInt())).thenReturn(TEST_CREATOR_NAME);
         when(mWifiConfigStoreMigrationDataHolder.getUserSavedNetworks()).thenReturn(null);
-<<<<<<< HEAD
-        mNetworkListSharedStoreData =
-                new NetworkListSharedStoreData(mContext, mWifiConfigStoreMigrationDataHolder);
-=======
         mNetworkListSharedStoreData = new NetworkListSharedStoreData(mContext);
->>>>>>> 30bb825c
     }
 
     /**
@@ -402,12 +397,7 @@
         assertEquals(WifiConfigStore.STORE_FILE_SHARED_GENERAL,
                 mNetworkListSharedStoreData.getStoreFileId());
         assertEquals(WifiConfigStore.STORE_FILE_USER_GENERAL,
-<<<<<<< HEAD
-                new NetworkListUserStoreData(mContext, mWifiConfigStoreMigrationDataHolder)
-                        .getStoreFileId());
-=======
                 new NetworkListUserStoreData(mContext).getStoreFileId());
->>>>>>> 30bb825c
     }
 
     /**

--- conflicted
+++ resolved
@@ -330,8 +330,6 @@
     }
 
     /**
-<<<<<<< HEAD
-=======
      * Test configuring WPA3-Enterprise in 192-bit mode for RSA 3072 fails when a client certificate
      * key length is less than 3072 bits
      */
@@ -359,7 +357,6 @@
     }
 
     /**
->>>>>>> 4419e593
      * Test configuring WPA3-Enterprise in 192-bit mode for RSA 3072 fails when one CA in the list
      * is RSA but not with the required security
      */
@@ -421,8 +418,6 @@
         savedNetwork.enterpriseConfig = mWifiEnterpriseConfig;
         assertFalse(mWifiKeyStore.updateNetworkKeys(savedNetwork, null));
     }
-<<<<<<< HEAD
-=======
 
     /**
      * Test configuring WPA3-Enterprise in 192-bit mode for ECDSA fails when a client
@@ -603,5 +598,4 @@
         assertTrue(mWifiKeyStore.updateNetworkKeys(savedNetwork, existingNetwork));
         verify(mKeyStore, never()).deleteEntry(eq(USER_CERT_ALIAS));
     }
->>>>>>> 4419e593
 }
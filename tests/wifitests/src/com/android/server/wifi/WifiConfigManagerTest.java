/*
 * Copyright (C) 2016 The Android Open Source Project
 *
 * Licensed under the Apache License, Version 2.0 (the "License");
 * you may not use this file except in compliance with the License.
 * You may obtain a copy of the License at
 *
 *      http://www.apache.org/licenses/LICENSE-2.0
 *
 * Unless required by applicable law or agreed to in writing, software
 * distributed under the License is distributed on an "AS IS" BASIS,
 * WITHOUT WARRANTIES OR CONDITIONS OF ANY KIND, either express or implied.
 * See the License for the specific language governing permissions and
 * limitations under the License.
 */

package com.android.server.wifi;

import static org.junit.Assert.*;
import static org.mockito.Mockito.*;

import android.annotation.Nullable;
import android.app.admin.DeviceAdminInfo;
import android.app.admin.DevicePolicyManagerInternal;
import android.app.test.MockAnswerUtil.AnswerWithArguments;
import android.content.Context;
import android.content.Intent;
import android.content.pm.ApplicationInfo;
import android.content.pm.PackageManager;
import android.content.pm.UserInfo;
import android.database.ContentObserver;
import android.net.IpConfiguration;
import android.net.MacAddress;
import android.net.wifi.ScanResult;
import android.net.wifi.WifiConfiguration;
import android.net.wifi.WifiConfiguration.NetworkSelectionStatus;
import android.net.wifi.WifiEnterpriseConfig;
import android.net.wifi.WifiInfo;
import android.net.wifi.WifiManager;
import android.net.wifi.WifiScanner;
import android.os.Process;
import android.os.UserHandle;
import android.os.UserManager;
import android.os.test.TestLooper;
import android.provider.DeviceConfig.OnPropertiesChangedListener;
import android.provider.Settings;
import android.telephony.TelephonyManager;
import android.text.TextUtils;
import android.util.Pair;

import androidx.test.filters.SmallTest;

import com.android.dx.mockito.inline.extended.ExtendedMockito;
import com.android.internal.R;
import com.android.server.wifi.util.TelephonyUtil;
import com.android.server.wifi.util.WifiPermissionsUtil;
import com.android.server.wifi.util.WifiPermissionsWrapper;

import org.junit.After;
import org.junit.Before;
import org.junit.Test;
import org.mockito.ArgumentCaptor;
import org.mockito.InOrder;
import org.mockito.Mock;
import org.mockito.MockitoAnnotations;
import org.mockito.MockitoSession;
import org.mockito.quality.Strictness;

import java.io.FileDescriptor;
import java.io.PrintWriter;
import java.io.StringWriter;
import java.util.ArrayList;
import java.util.Arrays;
import java.util.Collections;
import java.util.HashMap;
import java.util.HashSet;
import java.util.List;
import java.util.Map;
import java.util.Random;
import java.util.Set;

/**
 * Unit tests for {@link com.android.server.wifi.WifiConfigManager}.
 */
@SmallTest
public class WifiConfigManagerTest {

    private static final String TEST_SSID = "\"test_ssid\"";
    private static final String TEST_BSSID = "0a:08:5c:67:89:00";
    private static final long TEST_WALLCLOCK_CREATION_TIME_MILLIS = 9845637;
    private static final long TEST_WALLCLOCK_UPDATE_TIME_MILLIS = 75455637;
    private static final long TEST_ELAPSED_UPDATE_NETWORK_SELECTION_TIME_MILLIS = 29457631;
    private static final int TEST_CREATOR_UID = WifiConfigurationTestUtil.TEST_UID;
    private static final int TEST_NO_PERM_UID = 7;
    private static final int TEST_UPDATE_UID = 4;
    private static final int TEST_SYSUI_UID = 56;
    private static final int TEST_DEFAULT_USER = UserHandle.USER_SYSTEM;
    private static final int TEST_MAX_NUM_ACTIVE_CHANNELS_FOR_PARTIAL_SCAN = 5;
    private static final Integer[] TEST_FREQ_LIST = {2400, 2450, 5150, 5175, 5650};
    private static final String TEST_CREATOR_NAME = "com.wificonfigmanager.creator";
    private static final String TEST_UPDATE_NAME = "com.wificonfigmanager.update";
    private static final String TEST_NO_PERM_NAME = "com.wificonfigmanager.noperm";
    private static final String TEST_WIFI_NAME = "android.uid.system";
    private static final String TEST_DEFAULT_GW_MAC_ADDRESS = "0f:67:ad:ef:09:34";
    private static final String TEST_STATIC_PROXY_HOST_1 = "192.168.48.1";
    private static final int    TEST_STATIC_PROXY_PORT_1 = 8000;
    private static final String TEST_STATIC_PROXY_EXCLUSION_LIST_1 = "";
    private static final String TEST_PAC_PROXY_LOCATION_1 = "http://bleh";
    private static final String TEST_STATIC_PROXY_HOST_2 = "192.168.1.1";
    private static final int    TEST_STATIC_PROXY_PORT_2 = 3000;
    private static final String TEST_STATIC_PROXY_EXCLUSION_LIST_2 = "";
    private static final String TEST_PAC_PROXY_LOCATION_2 = "http://blah";
    private static final int TEST_RSSI = -50;
    private static final int TEST_FREQUENCY_1 = 2412;
    private static final int TEST_FREQUENCY_2 = 5180;
    private static final int TEST_FREQUENCY_3 = 5240;
    private static final MacAddress TEST_RANDOMIZED_MAC =
            MacAddress.fromString("d2:11:19:34:a5:20");

    @Mock private Context mContext;
    @Mock private Clock mClock;
    @Mock private UserManager mUserManager;
    @Mock private TelephonyManager mTelephonyManager;
    @Mock private TelephonyManager mDataTelephonyManager;
    @Mock private WifiKeyStore mWifiKeyStore;
    @Mock private WifiConfigStore mWifiConfigStore;
    @Mock private PackageManager mPackageManager;
    @Mock private DevicePolicyManagerInternal mDevicePolicyManagerInternal;
    @Mock private WifiPermissionsUtil mWifiPermissionsUtil;
    @Mock private WifiPermissionsWrapper mWifiPermissionsWrapper;
    @Mock private WifiInjector mWifiInjector;
    @Mock private WifiLastResortWatchdog mWifiLastResortWatchdog;
    @Mock private NetworkListSharedStoreData mNetworkListSharedStoreData;
    @Mock private NetworkListUserStoreData mNetworkListUserStoreData;
    @Mock private DeletedEphemeralSsidsStoreData mDeletedEphemeralSsidsStoreData;
    @Mock private RandomizedMacStoreData mRandomizedMacStoreData;
    @Mock private WifiConfigManager.OnSavedNetworkUpdateListener mWcmListener;
    @Mock private FrameworkFacade mFrameworkFacade;
    @Mock private CarrierNetworkConfig mCarrierNetworkConfig;
    @Mock private MacAddressUtil mMacAddressUtil;
    @Mock DeviceConfigFacade mDeviceConfigFacade;

    final ArgumentCaptor<OnPropertiesChangedListener> mOnPropertiesChangedListenerCaptor =
            ArgumentCaptor.forClass(OnPropertiesChangedListener.class);
    private MockResources mResources;
    private InOrder mContextConfigStoreMockOrder;
    private InOrder mNetworkListStoreDataMockOrder;
    private WifiConfigManager mWifiConfigManager;
    private boolean mStoreReadTriggered = false;
    private TestLooper mLooper = new TestLooper();
    private ContentObserver mContentObserverPnoChannelCulling;
    private ContentObserver mContentObserverPnoRecencySorting;
    private MockitoSession mSession;

    /**
     * Setup the mocks and an instance of WifiConfigManager before each test.
     */
    @Before
    public void setUp() throws Exception {
        MockitoAnnotations.initMocks(this);

        // Set up the inorder for verifications. This is needed to verify that the broadcasts,
        // store writes for network updates followed by network additions are in the expected order.
        mContextConfigStoreMockOrder = inOrder(mContext, mWifiConfigStore);
        mNetworkListStoreDataMockOrder =
                inOrder(mNetworkListSharedStoreData, mNetworkListUserStoreData);

        // Set up the package name stuff & permission override.
        when(mContext.getPackageManager()).thenReturn(mPackageManager);
        mResources = new MockResources();
        mResources.setBoolean(
                R.bool.config_wifi_only_link_same_credential_configurations, true);
        mResources.setInteger(
                R.integer.config_wifi_framework_associated_partial_scan_max_num_active_channels,
                TEST_MAX_NUM_ACTIVE_CHANNELS_FOR_PARTIAL_SCAN);
        mResources.setBoolean(R.bool.config_wifi_connected_mac_randomization_supported, true);
        when(mContext.getResources()).thenReturn(mResources);
        when(mDeviceConfigFacade.getRandomizationFlakySsidHotlist()).thenReturn(
                Collections.emptySet());

        // Setup UserManager profiles for the default user.
        setupUserProfiles(TEST_DEFAULT_USER);

        doAnswer(new AnswerWithArguments() {
            public String answer(int uid) throws Exception {
                if (uid == TEST_CREATOR_UID) {
                    return TEST_CREATOR_NAME;
                } else if (uid == TEST_UPDATE_UID) {
                    return TEST_UPDATE_NAME;
                } else if (uid == TEST_SYSUI_UID) {
                    return WifiConfigManager.SYSUI_PACKAGE_NAME;
                } else if (uid == TEST_NO_PERM_UID) {
                    return TEST_NO_PERM_NAME;
                } else if (uid == Process.WIFI_UID) {
                    return TEST_WIFI_NAME;
                }
                fail("Unexpected UID: " + uid);
                return "";
            }
        }).when(mPackageManager).getNameForUid(anyInt());
        doAnswer(new AnswerWithArguments() {
            public int answer(String packageName, int flags, int userId) throws Exception {
                if (packageName.equals(WifiConfigManager.SYSUI_PACKAGE_NAME)) {
                    return TEST_SYSUI_UID;
                } else {
                    return 0;
                }
            }
        }).when(mPackageManager).getPackageUidAsUser(anyString(), anyInt(), anyInt());

        when(mWifiKeyStore
                .updateNetworkKeys(any(WifiConfiguration.class), any()))
                .thenReturn(true);

        when(mWifiConfigStore.areStoresPresent()).thenReturn(true);
        setupStoreDataForRead(new ArrayList<>(), new ArrayList<>(), new HashMap<>());

        when(mDevicePolicyManagerInternal.isActiveAdminWithPolicy(anyInt(), anyInt()))
                .thenReturn(false);
        when(mWifiPermissionsUtil.checkNetworkSettingsPermission(anyInt())).thenReturn(true);
        when(mWifiPermissionsWrapper.getDevicePolicyManagerInternal())
                .thenReturn(mDevicePolicyManagerInternal);
        when(mWifiInjector.getWifiLastResortWatchdog()).thenReturn(mWifiLastResortWatchdog);
        when(mWifiInjector.getWifiLastResortWatchdog().shouldIgnoreSsidUpdate())
                .thenReturn(false);
        when(mWifiInjector.getCarrierNetworkConfig()).thenReturn(mCarrierNetworkConfig);
        when(mWifiInjector.getMacAddressUtil()).thenReturn(mMacAddressUtil);
        when(mMacAddressUtil.calculatePersistentMacForConfiguration(any(), any()))
                .thenReturn(TEST_RANDOMIZED_MAC);

        createWifiConfigManager();
        mWifiConfigManager.setOnSavedNetworkUpdateListener(mWcmListener);
        ArgumentCaptor<ContentObserver> observerCaptor =
                ArgumentCaptor.forClass(ContentObserver.class);
        verify(mFrameworkFacade).registerContentObserver(eq(mContext), eq(Settings.Global.getUriFor(
                Settings.Global.WIFI_PNO_FREQUENCY_CULLING_ENABLED)), eq(false),
                observerCaptor.capture());
        mContentObserverPnoChannelCulling = observerCaptor.getValue();
        verify(mFrameworkFacade).registerContentObserver(eq(mContext), eq(Settings.Global.getUriFor(
                Settings.Global.WIFI_PNO_RECENCY_SORTING_ENABLED)), eq(false),
                observerCaptor.capture());
        mContentObserverPnoRecencySorting = observerCaptor.getValue();
        // static mocking
        mSession = ExtendedMockito.mockitoSession()
                .mockStatic(WifiConfigStore.class, withSettings().lenient())
                .spyStatic(WifiConfigurationUtil.class)
                .strictness(Strictness.LENIENT)
                .startMocking();
        when(WifiConfigStore.createUserFiles(anyInt(), anyBoolean())).thenReturn(mock(List.class));
        when(mTelephonyManager.createForSubscriptionId(anyInt())).thenReturn(mDataTelephonyManager);
        when(WifiConfigurationUtil.calculatePersistentMacForConfiguration(any(), any()))
                .thenReturn(TEST_RANDOMIZED_MAC);
<<<<<<< HEAD
        verify(mDeviceConfigFacade).addOnPropertiesChangedListener(any(),
                mOnPropertiesChangedListenerCaptor.capture());
=======
>>>>>>> e62cc46c
    }

    /**
     * Called after each test
     */
    @After
    public void cleanup() {
        validateMockitoUsage();
        if (mSession != null) {
            mSession.finishMocking();
        }
    }

    /**
     * Verifies that network retrieval via
     * {@link WifiConfigManager#getConfiguredNetworks()} and
     * {@link WifiConfigManager#getConfiguredNetworksWithPasswords()} works even if we have not
     * yet loaded data from store.
     */
    @Test
    public void testGetConfiguredNetworksBeforeLoadFromStore() {
        assertTrue(mWifiConfigManager.getConfiguredNetworks().isEmpty());
        assertTrue(mWifiConfigManager.getConfiguredNetworksWithPasswords().isEmpty());
    }

    /**
     * Verifies that network addition via
     * {@link WifiConfigManager#addOrUpdateNetwork(WifiConfiguration, int)} fails if we have not
     * yet loaded data from store.
     */
    @Test
    public void testAddNetworkIsRejectedBeforeLoadFromStore() {
        WifiConfiguration openNetwork = WifiConfigurationTestUtil.createOpenNetwork();
        assertFalse(
                mWifiConfigManager.addOrUpdateNetwork(openNetwork, TEST_CREATOR_UID).isSuccess());
    }

    /**
     * Verifies the {@link WifiConfigManager#saveToStore(boolean)} is rejected until the store has
     * been read first using {@link WifiConfigManager#loadFromStore()}.
     */
    @Test
    public void testSaveToStoreIsRejectedBeforeLoadFromStore() throws Exception {
        assertFalse(mWifiConfigManager.saveToStore(true));
        mContextConfigStoreMockOrder.verify(mWifiConfigStore, never()).write(anyBoolean());

        assertTrue(mWifiConfigManager.loadFromStore());
        mContextConfigStoreMockOrder.verify(mWifiConfigStore).read();

        assertTrue(mWifiConfigManager.saveToStore(true));
        mContextConfigStoreMockOrder.verify(mWifiConfigStore).write(anyBoolean());
    }

    /**
     * Verify that a randomized MAC address is generated even if the KeyStore operation fails.
     */
    @Test
    public void testRandomizedMacIsGeneratedEvenIfKeyStoreFails() {
<<<<<<< HEAD
        when(mMacAddressUtil.calculatePersistentMacForConfiguration(any(), any())).thenReturn(null);
=======
        when(WifiConfigurationUtil.calculatePersistentMacForConfiguration(
                any(), any())).thenReturn(null);
>>>>>>> e62cc46c

        // Try adding a network.
        WifiConfiguration openNetwork = WifiConfigurationTestUtil.createOpenNetwork();
        List<WifiConfiguration> networks = new ArrayList<>();
        networks.add(openNetwork);
        verifyAddNetworkToWifiConfigManager(openNetwork);
        List<WifiConfiguration> retrievedNetworks =
                mWifiConfigManager.getConfiguredNetworksWithPasswords();

<<<<<<< HEAD
        // Verify that we have attempted to generate the MAC address twice (1 retry)
        verify(mMacAddressUtil, times(2)).calculatePersistentMacForConfiguration(any(), any());
        assertEquals(1, retrievedNetworks.size());

        // Verify that despite KeyStore returning null, we are still getting a valid MAC address.
=======
        // Verify that despite KeyStore returning null, we are still getting a valid MAC address.
        assertEquals(1, retrievedNetworks.size());
>>>>>>> e62cc46c
        assertNotEquals(WifiInfo.DEFAULT_MAC_ADDRESS,
                retrievedNetworks.get(0).getRandomizedMacAddress().toString());
    }

    /**
     * Verifies the addition of a single network using
     * {@link WifiConfigManager#addOrUpdateNetwork(WifiConfiguration, int)}
     */
    @Test
    public void testAddSingleOpenNetwork() {
        WifiConfiguration openNetwork = WifiConfigurationTestUtil.createOpenNetwork();
        List<WifiConfiguration> networks = new ArrayList<>();
        networks.add(openNetwork);

        verifyAddNetworkToWifiConfigManager(openNetwork);

        List<WifiConfiguration> retrievedNetworks =
                mWifiConfigManager.getConfiguredNetworksWithPasswords();
        WifiConfigurationTestUtil.assertConfigurationsEqualForConfigManagerAddOrUpdate(
                networks, retrievedNetworks);
        // Ensure that the newly added network is disabled.
        assertEquals(WifiConfiguration.Status.DISABLED, retrievedNetworks.get(0).status);
    }

    /**
     * Verifies the addition of a single network when the corresponding ephemeral network exists.
     */
    @Test
    public void testAddSingleOpenNetworkWhenCorrespondingEphemeralNetworkExists() throws Exception {
        WifiConfiguration openNetwork = WifiConfigurationTestUtil.createOpenNetwork();
        List<WifiConfiguration> networks = new ArrayList<>();
        networks.add(openNetwork);
        WifiConfiguration ephemeralNetwork = new WifiConfiguration(openNetwork);
        ephemeralNetwork.ephemeral = true;

        verifyAddEphemeralNetworkToWifiConfigManager(ephemeralNetwork);

        NetworkUpdateResult result = addNetworkToWifiConfigManager(openNetwork);
        assertTrue(result.getNetworkId() != WifiConfiguration.INVALID_NETWORK_ID);
        assertTrue(result.isNewNetwork());

        verifyNetworkRemoveBroadcast(ephemeralNetwork);
        verifyNetworkAddBroadcast(openNetwork);

        // Verify that the config store write was triggered with this new configuration.
        verifyNetworkInConfigStoreData(openNetwork);

        List<WifiConfiguration> retrievedNetworks =
                mWifiConfigManager.getConfiguredNetworksWithPasswords();
        WifiConfigurationTestUtil.assertConfigurationsEqualForConfigManagerAddOrUpdate(
                networks, retrievedNetworks);

        // Ensure that the newly added network is disabled.
        assertEquals(WifiConfiguration.Status.DISABLED, retrievedNetworks.get(0).status);
    }

    /**
     * Verifies the addition of an ephemeral network when the corresponding ephemeral network
     * exists.
     */
    @Test
    public void testAddEphemeralNetworkWhenCorrespondingEphemeralNetworkExists() throws Exception {
        WifiConfiguration ephemeralNetwork = WifiConfigurationTestUtil.createOpenNetwork();
        ephemeralNetwork.ephemeral = true;
        List<WifiConfiguration> networks = new ArrayList<>();
        networks.add(ephemeralNetwork);

        WifiConfiguration ephemeralNetwork2 = new WifiConfiguration(ephemeralNetwork);
        verifyAddEphemeralNetworkToWifiConfigManager(ephemeralNetwork);

        NetworkUpdateResult result = addNetworkToWifiConfigManager(ephemeralNetwork2);
        assertTrue(result.getNetworkId() != WifiConfiguration.INVALID_NETWORK_ID);
        verifyNetworkUpdateBroadcast(ephemeralNetwork);

        // Ensure that the write was not invoked for ephemeral network addition.
        mContextConfigStoreMockOrder.verify(mWifiConfigStore, never()).write(anyBoolean());

        List<WifiConfiguration> retrievedNetworks =
                mWifiConfigManager.getConfiguredNetworksWithPasswords();
        WifiConfigurationTestUtil.assertConfigurationsEqualForConfigManagerAddOrUpdate(
                networks, retrievedNetworks);
    }

    /**
     * Verifies when adding a new network with already saved MAC, the saved MAC gets set to the
     * internal WifiConfiguration.
     * {@link WifiConfigManager#addOrUpdateNetwork(WifiConfiguration, int)}
     */
    @Test
    public void testAddingNetworkWithMatchingMacAddressOverridesField() {
        int prevMappingSize = mWifiConfigManager.getRandomizedMacAddressMappingSize();
        WifiConfiguration openNetwork = WifiConfigurationTestUtil.createOpenNetwork();
        Map<String, String> randomizedMacAddressMapping = new HashMap<>();
        final String randMac = "12:23:34:45:56:67";
        randomizedMacAddressMapping.put(openNetwork.getSsidAndSecurityTypeString(), randMac);
        assertNotEquals(randMac, openNetwork.getRandomizedMacAddress());
        when(mRandomizedMacStoreData.getMacMapping()).thenReturn(randomizedMacAddressMapping);

        // reads XML data storage
        //mWifiConfigManager.loadFromStore();
        verifyAddNetworkToWifiConfigManager(openNetwork);

        List<WifiConfiguration> retrievedNetworks =
                mWifiConfigManager.getConfiguredNetworksWithPasswords();
        assertEquals(randMac, retrievedNetworks.get(0).getRandomizedMacAddress().toString());
        // Verify that for networks that we already have randomizedMacAddressMapping saved
        // we are still correctly writing into the WifiConfigStore.
        assertEquals(prevMappingSize + 1, mWifiConfigManager.getRandomizedMacAddressMappingSize());
    }

    /**
     * Verifies that when a network is added, removed, and then added back again, its randomized
     * MAC address doesn't change.
     * {@link WifiConfigManager#addOrUpdateNetwork(WifiConfiguration, int)}
     */
    @Test
    public void testRandomizedMacAddressIsPersistedOverForgetNetwork() {
        int prevMappingSize = mWifiConfigManager.getRandomizedMacAddressMappingSize();
        // Create and add an open network
        WifiConfiguration openNetwork = WifiConfigurationTestUtil.createOpenNetwork();
        verifyAddNetworkToWifiConfigManager(openNetwork);
        List<WifiConfiguration> retrievedNetworks =
                mWifiConfigManager.getConfiguredNetworksWithPasswords();

        // Gets the randomized MAC address of the network added.
        final String randMac = retrievedNetworks.get(0).getRandomizedMacAddress().toString();
        // This MAC should be different from the default, uninitialized randomized MAC.
        assertNotEquals(openNetwork.getRandomizedMacAddress().toString(), randMac);

        // Remove the added network
        verifyRemoveNetworkFromWifiConfigManager(openNetwork);
        assertTrue(mWifiConfigManager.getConfiguredNetworks().isEmpty());

        // Adds the network back again and verify randomized MAC address stays the same.
        verifyAddNetworkToWifiConfigManager(openNetwork);
        retrievedNetworks = mWifiConfigManager.getConfiguredNetworksWithPasswords();
        assertEquals(randMac, retrievedNetworks.get(0).getRandomizedMacAddress().toString());
        // Verify that we are no longer persisting the randomized MAC address with WifiConfigStore.
        assertEquals(prevMappingSize, mWifiConfigManager.getRandomizedMacAddressMappingSize());
    }

    /**
     * Verifies that when a network is read from xml storage, it is assigned a randomized MAC
     * address if it doesn't have one yet. Then try removing the network and then add it back
     * again and verify the randomized MAC didn't change.
     */
    @Test
    public void testRandomizedMacAddressIsGeneratedForConfigurationReadFromStore()
            throws Exception {
        // Create and add an open network
        WifiConfiguration openNetwork = WifiConfigurationTestUtil.createOpenNetwork();
        final String defaultMac = openNetwork.getRandomizedMacAddress().toString();
        List<WifiConfiguration> sharedConfigList = new ArrayList<>();
        sharedConfigList.add(openNetwork);

        // Setup xml storage
        setupStoreDataForRead(sharedConfigList, new ArrayList<>(), new HashMap<>());
        assertTrue(mWifiConfigManager.loadFromStore());
        verify(mWifiConfigStore).read();

        List<WifiConfiguration> retrievedNetworks =
                mWifiConfigManager.getConfiguredNetworksWithPasswords();
        // Gets the randomized MAC address of the network added.
        final String randMac = retrievedNetworks.get(0).getRandomizedMacAddress().toString();
        // This MAC should be different from the default, uninitialized randomized MAC.
        assertNotEquals(defaultMac, randMac);

        assertTrue(mWifiConfigManager.removeNetwork(openNetwork.networkId, TEST_CREATOR_UID));
        assertTrue(mWifiConfigManager.getConfiguredNetworks().isEmpty());

        // Adds the network back again and verify randomized MAC address stays the same.
        mWifiConfigManager.addOrUpdateNetwork(openNetwork, TEST_CREATOR_UID);
        retrievedNetworks = mWifiConfigManager.getConfiguredNetworksWithPasswords();
        assertEquals(randMac, retrievedNetworks.get(0).getRandomizedMacAddress().toString());
    }

    /**
     * Verifies the modification of a single network using
     * {@link WifiConfigManager#addOrUpdateNetwork(WifiConfiguration, int)}
     */
    @Test
    public void testUpdateSingleOpenNetwork() {
        WifiConfiguration openNetwork = WifiConfigurationTestUtil.createOpenNetwork();
        List<WifiConfiguration> networks = new ArrayList<>();
        networks.add(openNetwork);

        verifyAddNetworkToWifiConfigManager(openNetwork);
        verify(mWcmListener).onSavedNetworkAdded(openNetwork.networkId);
        reset(mWcmListener);

        // Now change BSSID for the network.
        assertAndSetNetworkBSSID(openNetwork, TEST_BSSID);
        verifyUpdateNetworkToWifiConfigManagerWithoutIpChange(openNetwork);

        // Now verify that the modification has been effective.
        List<WifiConfiguration> retrievedNetworks =
                mWifiConfigManager.getConfiguredNetworksWithPasswords();
        WifiConfigurationTestUtil.assertConfigurationsEqualForConfigManagerAddOrUpdate(
                networks, retrievedNetworks);
        verify(mWcmListener).onSavedNetworkUpdated(openNetwork.networkId);
    }

    /**
     * Verifies that the device owner could modify other other fields in the Wificonfiguration
     * but not the macRandomizationSetting field.
     */
    @Test
    public void testCannotUpdateMacRandomizationSettingWithoutPermission() {
        when(mWifiPermissionsUtil.checkNetworkSettingsPermission(anyInt())).thenReturn(false);
        when(mWifiPermissionsUtil.checkNetworkSetupWizardPermission(anyInt())).thenReturn(false);
        when(mDevicePolicyManagerInternal.isActiveAdminWithPolicy(anyInt(), anyInt()))
                .thenReturn(true);
        WifiConfiguration openNetwork = WifiConfigurationTestUtil.createOpenNetwork();
        openNetwork.macRandomizationSetting = WifiConfiguration.RANDOMIZATION_PERSISTENT;

        verifyAddNetworkToWifiConfigManager(openNetwork);
        verify(mWcmListener).onSavedNetworkAdded(openNetwork.networkId);
        reset(mWcmListener);

        // Change BSSID for the network and verify success
        assertAndSetNetworkBSSID(openNetwork, TEST_BSSID);
        NetworkUpdateResult networkUpdateResult = updateNetworkToWifiConfigManager(openNetwork);
        assertNotEquals(WifiConfiguration.INVALID_NETWORK_ID, networkUpdateResult.getNetworkId());

        // Now change the macRandomizationSetting and verify failure
        openNetwork.macRandomizationSetting = WifiConfiguration.RANDOMIZATION_NONE;
        networkUpdateResult = updateNetworkToWifiConfigManager(openNetwork);
        assertEquals(WifiConfiguration.INVALID_NETWORK_ID, networkUpdateResult.getNetworkId());
    }

    /**
     * Verifies that mac randomization settings could be modified by a caller with NETWORK_SETTINGS
     * permission.
     */
    @Test
    public void testCanUpdateMacRandomizationSettingWithNetworkSettingPermission() {
        when(mWifiPermissionsUtil.checkNetworkSetupWizardPermission(anyInt())).thenReturn(false);
        WifiConfiguration openNetwork = WifiConfigurationTestUtil.createOpenNetwork();
        openNetwork.macRandomizationSetting = WifiConfiguration.RANDOMIZATION_PERSISTENT;
        List<WifiConfiguration> networks = new ArrayList<>();
        networks.add(openNetwork);

        verifyAddNetworkToWifiConfigManager(openNetwork);
        verify(mWcmListener).onSavedNetworkAdded(openNetwork.networkId);
        reset(mWcmListener);

        // Now change the macRandomizationSetting and verify success
        openNetwork.macRandomizationSetting = WifiConfiguration.RANDOMIZATION_NONE;
        NetworkUpdateResult networkUpdateResult = updateNetworkToWifiConfigManager(openNetwork);
        assertNotEquals(WifiConfiguration.INVALID_NETWORK_ID, networkUpdateResult.getNetworkId());

        List<WifiConfiguration> retrievedNetworks =
                mWifiConfigManager.getConfiguredNetworksWithPasswords();
        WifiConfigurationTestUtil.assertConfigurationsEqualForConfigManagerAddOrUpdate(
                networks, retrievedNetworks);
    }

    /**
     * Verifies that mac randomization settings could be modified by a caller with
     * NETWORK_SETUP_WIZARD permission.
     */
    @Test
    public void testCanUpdateMacRandomizationSettingWithSetupWizardPermission() {
        when(mWifiPermissionsUtil.checkNetworkSettingsPermission(anyInt())).thenReturn(false);
        when(mWifiPermissionsUtil.checkNetworkSetupWizardPermission(anyInt())).thenReturn(true);
        when(mDevicePolicyManagerInternal.isActiveAdminWithPolicy(anyInt(), anyInt()))
                .thenReturn(true);
        WifiConfiguration openNetwork = WifiConfigurationTestUtil.createOpenNetwork();
        openNetwork.macRandomizationSetting = WifiConfiguration.RANDOMIZATION_PERSISTENT;
        List<WifiConfiguration> networks = new ArrayList<>();
        networks.add(openNetwork);

        verifyAddNetworkToWifiConfigManager(openNetwork);
        verify(mWcmListener).onSavedNetworkAdded(openNetwork.networkId);
        reset(mWcmListener);

        // Now change the macRandomizationSetting and verify success
        openNetwork.macRandomizationSetting = WifiConfiguration.RANDOMIZATION_NONE;
        NetworkUpdateResult networkUpdateResult = updateNetworkToWifiConfigManager(openNetwork);
        assertNotEquals(WifiConfiguration.INVALID_NETWORK_ID, networkUpdateResult.getNetworkId());

        List<WifiConfiguration> retrievedNetworks =
                mWifiConfigManager.getConfiguredNetworksWithPasswords();
        WifiConfigurationTestUtil.assertConfigurationsEqualForConfigManagerAddOrUpdate(
                networks, retrievedNetworks);
    }


    /**
     * Verifies the addition of a single ephemeral network using
     * {@link WifiConfigManager#addOrUpdateNetwork(WifiConfiguration, int)} and verifies that
     * the {@link WifiConfigManager#getSavedNetworks(int)} does not return this network.
     */
    @Test
    public void testAddSingleEphemeralNetwork() throws Exception {
        WifiConfiguration ephemeralNetwork = WifiConfigurationTestUtil.createOpenNetwork();
        ephemeralNetwork.ephemeral = true;
        List<WifiConfiguration> networks = new ArrayList<>();
        networks.add(ephemeralNetwork);

        verifyAddEphemeralNetworkToWifiConfigManager(ephemeralNetwork);

        List<WifiConfiguration> retrievedNetworks =
                mWifiConfigManager.getConfiguredNetworksWithPasswords();
        WifiConfigurationTestUtil.assertConfigurationsEqualForConfigManagerAddOrUpdate(
                networks, retrievedNetworks);

        // Ensure that this is not returned in the saved network list.
        assertTrue(mWifiConfigManager.getSavedNetworks(Process.WIFI_UID).isEmpty());
        verify(mWcmListener, never()).onSavedNetworkAdded(ephemeralNetwork.networkId);
    }

    /**
     * Verifies the addition of a single passpoint network using
     * {@link WifiConfigManager#addOrUpdateNetwork(WifiConfiguration, int)} and verifies that
     * the {@link WifiConfigManager#getSavedNetworks(int)} ()} does not return this network.
     */
    @Test
    public void testAddSinglePasspointNetwork() throws Exception {
        WifiConfiguration passpointNetwork = WifiConfigurationTestUtil.createPasspointNetwork();

        verifyAddPasspointNetworkToWifiConfigManager(passpointNetwork);
        // Ensure that configured network list is not empty.
        assertFalse(mWifiConfigManager.getConfiguredNetworks().isEmpty());

        // Ensure that this is not returned in the saved network list.
        assertTrue(mWifiConfigManager.getSavedNetworks(Process.WIFI_UID).isEmpty());
        verify(mWcmListener, never()).onSavedNetworkAdded(passpointNetwork.networkId);
    }

    /**
     * Verifies the addition of 2 networks (1 normal and 1 ephemeral) using
     * {@link WifiConfigManager#addOrUpdateNetwork(WifiConfiguration, int)} and ensures that
     * the ephemeral network configuration is not persisted in config store.
     */
    @Test
    public void testAddMultipleNetworksAndEnsureEphemeralNetworkNotPersisted() {
        WifiConfiguration ephemeralNetwork = WifiConfigurationTestUtil.createOpenNetwork();
        ephemeralNetwork.ephemeral = true;
        WifiConfiguration openNetwork = WifiConfigurationTestUtil.createOpenNetwork();

        assertTrue(addNetworkToWifiConfigManager(ephemeralNetwork).isSuccess());
        assertTrue(addNetworkToWifiConfigManager(openNetwork).isSuccess());

        // The open network addition should trigger a store write.
        Pair<List<WifiConfiguration>, List<WifiConfiguration>> networkListStoreData =
                captureWriteNetworksListStoreData();
        List<WifiConfiguration> networkList = new ArrayList<>();
        networkList.addAll(networkListStoreData.first);
        networkList.addAll(networkListStoreData.second);
        assertFalse(isNetworkInConfigStoreData(ephemeralNetwork, networkList));
        assertTrue(isNetworkInConfigStoreData(openNetwork, networkList));
    }

    /**
     * Verifies the addition of a single suggestion network using
     * {@link WifiConfigManager#addOrUpdateNetwork(WifiConfiguration, int, String)} and verifies
     * that the {@link WifiConfigManager#getSavedNetworks()} does not return this network.
     */
    @Test
    public void testAddSingleSuggestionNetwork() throws Exception {
        WifiConfiguration suggestionNetwork = WifiConfigurationTestUtil.createEapNetwork();
        suggestionNetwork.ephemeral = true;
        suggestionNetwork.fromWifiNetworkSuggestion = true;
        List<WifiConfiguration> networks = new ArrayList<>();
        networks.add(suggestionNetwork);

        verifyAddSuggestionOrRequestNetworkToWifiConfigManager(suggestionNetwork);
        verify(mWifiKeyStore, never()).updateNetworkKeys(any(), any());

        List<WifiConfiguration> retrievedNetworks =
                mWifiConfigManager.getConfiguredNetworksWithPasswords();
        WifiConfigurationTestUtil.assertConfigurationsEqualForConfigManagerAddOrUpdate(
                networks, retrievedNetworks);

        // Ensure that this is not returned in the saved network list.
        assertTrue(mWifiConfigManager.getSavedNetworks(Process.WIFI_UID).isEmpty());
        verify(mWcmListener, never()).onSavedNetworkAdded(suggestionNetwork.networkId);
        assertTrue(mWifiConfigManager
                .removeNetwork(suggestionNetwork.networkId, TEST_CREATOR_UID));
        verify(mWifiKeyStore, never()).removeKeys(any());
    }

    /**
     * Verifies the addition of a single specifier network using
     * {@link WifiConfigManager#addOrUpdateNetwork(WifiConfiguration, int, String)} and verifies
     * that the {@link WifiConfigManager#getSavedNetworks()} does not return this network.
     */
    @Test
    public void testAddSingleSpecifierNetwork() throws Exception {
        WifiConfiguration suggestionNetwork = WifiConfigurationTestUtil.createOpenNetwork();
        suggestionNetwork.ephemeral = true;
        suggestionNetwork.fromWifiNetworkSpecifier = true;
        List<WifiConfiguration> networks = new ArrayList<>();
        networks.add(suggestionNetwork);

        verifyAddSuggestionOrRequestNetworkToWifiConfigManager(suggestionNetwork);

        List<WifiConfiguration> retrievedNetworks =
                mWifiConfigManager.getConfiguredNetworksWithPasswords();
        WifiConfigurationTestUtil.assertConfigurationsEqualForConfigManagerAddOrUpdate(
                networks, retrievedNetworks);

        // Ensure that this is not returned in the saved network list.
        assertTrue(mWifiConfigManager.getSavedNetworks(Process.WIFI_UID).isEmpty());
        verify(mWcmListener, never()).onSavedNetworkAdded(suggestionNetwork.networkId);
    }

    /**
     * Verifies that the modification of a single open network using
     * {@link WifiConfigManager#addOrUpdateNetwork(WifiConfiguration, int)} with a UID which
     * has no permission to modify the network fails.
     */
    @Test
    public void testUpdateSingleOpenNetworkFailedDueToPermissionDenied() throws Exception {
        WifiConfiguration openNetwork = WifiConfigurationTestUtil.createOpenNetwork();
        List<WifiConfiguration> networks = new ArrayList<>();
        networks.add(openNetwork);

        verifyAddNetworkToWifiConfigManager(openNetwork);

        // Now change BSSID of the network.
        assertAndSetNetworkBSSID(openNetwork, TEST_BSSID);

        when(mWifiPermissionsUtil.checkNetworkSettingsPermission(anyInt())).thenReturn(false);

        // Update the same configuration and ensure that the operation failed.
        NetworkUpdateResult result = updateNetworkToWifiConfigManager(openNetwork);
        assertTrue(result.getNetworkId() == WifiConfiguration.INVALID_NETWORK_ID);
    }

    /**
     * Verifies that the modification of a single open network using
     * {@link WifiConfigManager#addOrUpdateNetwork(WifiConfiguration, int)} with the creator UID
     * should always succeed.
     */
    @Test
    public void testUpdateSingleOpenNetworkSuccessWithCreatorUID() throws Exception {
        WifiConfiguration openNetwork = WifiConfigurationTestUtil.createOpenNetwork();
        List<WifiConfiguration> networks = new ArrayList<>();
        networks.add(openNetwork);

        verifyAddNetworkToWifiConfigManager(openNetwork);

        // Now change BSSID of the network.
        assertAndSetNetworkBSSID(openNetwork, TEST_BSSID);

        // Update the same configuration using the creator UID.
        NetworkUpdateResult result =
                mWifiConfigManager.addOrUpdateNetwork(openNetwork, TEST_CREATOR_UID);
        assertTrue(result.getNetworkId() != WifiConfiguration.INVALID_NETWORK_ID);

        // Now verify that the modification has been effective.
        List<WifiConfiguration> retrievedNetworks =
                mWifiConfigManager.getConfiguredNetworksWithPasswords();
        WifiConfigurationTestUtil.assertConfigurationsEqualForConfigManagerAddOrUpdate(
                networks, retrievedNetworks);
    }

    /**
     * Verifies the addition of a single PSK network using
     * {@link WifiConfigManager#addOrUpdateNetwork(WifiConfiguration, int)} and verifies that
     * {@link WifiConfigManager#getSavedNetworks()} masks the password.
     */
    @Test
    public void testAddSinglePskNetwork() {
        WifiConfiguration pskNetwork = WifiConfigurationTestUtil.createPskNetwork();
        List<WifiConfiguration> networks = new ArrayList<>();
        networks.add(pskNetwork);

        verifyAddNetworkToWifiConfigManager(pskNetwork);

        List<WifiConfiguration> retrievedNetworks =
                mWifiConfigManager.getConfiguredNetworksWithPasswords();
        WifiConfigurationTestUtil.assertConfigurationsEqualForConfigManagerAddOrUpdate(
                networks, retrievedNetworks);

        List<WifiConfiguration> retrievedSavedNetworks = mWifiConfigManager.getSavedNetworks(
                Process.WIFI_UID);
        assertEquals(retrievedSavedNetworks.size(), 1);
        assertEquals(retrievedSavedNetworks.get(0).configKey(), pskNetwork.configKey());
        assertPasswordsMaskedInWifiConfiguration(retrievedSavedNetworks.get(0));
    }

    /**
     * Verifies the addition of a single WEP network using
     * {@link WifiConfigManager#addOrUpdateNetwork(WifiConfiguration, int)} and verifies that
     * {@link WifiConfigManager#getSavedNetworks()} masks the password.
     */
    @Test
    public void testAddSingleWepNetwork() {
        WifiConfiguration wepNetwork = WifiConfigurationTestUtil.createWepNetwork();
        List<WifiConfiguration> networks = new ArrayList<>();
        networks.add(wepNetwork);

        verifyAddNetworkToWifiConfigManager(wepNetwork);

        List<WifiConfiguration> retrievedNetworks =
                mWifiConfigManager.getConfiguredNetworksWithPasswords();
        WifiConfigurationTestUtil.assertConfigurationsEqualForConfigManagerAddOrUpdate(
                networks, retrievedNetworks);

        List<WifiConfiguration> retrievedSavedNetworks = mWifiConfigManager.getSavedNetworks(
                Process.WIFI_UID);
        assertEquals(retrievedSavedNetworks.size(), 1);
        assertEquals(retrievedSavedNetworks.get(0).configKey(), wepNetwork.configKey());
        assertPasswordsMaskedInWifiConfiguration(retrievedSavedNetworks.get(0));
    }

    /**
     * Verifies the modification of an IpConfiguration using
     * {@link WifiConfigManager#addOrUpdateNetwork(WifiConfiguration, int)}
     */
    @Test
    public void testUpdateIpConfiguration() {
        WifiConfiguration openNetwork = WifiConfigurationTestUtil.createOpenNetwork();
        List<WifiConfiguration> networks = new ArrayList<>();
        networks.add(openNetwork);

        verifyAddNetworkToWifiConfigManager(openNetwork);

        // Now change BSSID of the network.
        assertAndSetNetworkBSSID(openNetwork, TEST_BSSID);

        // Update the same configuration and ensure that the IP configuration change flags
        // are not set.
        verifyUpdateNetworkToWifiConfigManagerWithoutIpChange(openNetwork);

        // Configure mock DevicePolicyManager to give Profile Owner permission so that we can modify
        // proxy settings on a configuration
        when(mDevicePolicyManagerInternal.isActiveAdminWithPolicy(anyInt(),
                eq(DeviceAdminInfo.USES_POLICY_PROFILE_OWNER))).thenReturn(true);

        // Change the IpConfiguration now and ensure that the IP configuration flags are set now.
        assertAndSetNetworkIpConfiguration(
                openNetwork,
                WifiConfigurationTestUtil.createStaticIpConfigurationWithStaticProxy());
        verifyUpdateNetworkToWifiConfigManagerWithIpChange(openNetwork);

        // Now verify that all the modifications have been effective.
        List<WifiConfiguration> retrievedNetworks =
                mWifiConfigManager.getConfiguredNetworksWithPasswords();
        WifiConfigurationTestUtil.assertConfigurationsEqualForConfigManagerAddOrUpdate(
                networks, retrievedNetworks);
    }

    /**
     * Verifies the removal of a single network using
     * {@link WifiConfigManager#removeNetwork(int)}
     */
    @Test
    public void testRemoveSingleOpenNetwork() {
        WifiConfiguration openNetwork = WifiConfigurationTestUtil.createOpenNetwork();

        verifyAddNetworkToWifiConfigManager(openNetwork);
        verify(mWcmListener).onSavedNetworkAdded(openNetwork.networkId);
        reset(mWcmListener);

        // Ensure that configured network list is not empty.
        assertFalse(mWifiConfigManager.getConfiguredNetworks().isEmpty());

        verifyRemoveNetworkFromWifiConfigManager(openNetwork);
        // Ensure that configured network list is empty now.
        assertTrue(mWifiConfigManager.getConfiguredNetworks().isEmpty());
        verify(mWcmListener).onSavedNetworkRemoved(openNetwork.networkId);
    }

    /**
     * Verifies the removal of an ephemeral network using
     * {@link WifiConfigManager#removeNetwork(int)}
     */
    @Test
    public void testRemoveSingleEphemeralNetwork() throws Exception {
        WifiConfiguration ephemeralNetwork = WifiConfigurationTestUtil.createOpenNetwork();
        ephemeralNetwork.ephemeral = true;

        verifyAddEphemeralNetworkToWifiConfigManager(ephemeralNetwork);
        // Ensure that configured network list is not empty.
        assertFalse(mWifiConfigManager.getConfiguredNetworks().isEmpty());
        verify(mWcmListener, never()).onSavedNetworkAdded(ephemeralNetwork.networkId);

        verifyRemoveEphemeralNetworkFromWifiConfigManager(ephemeralNetwork);
        // Ensure that configured network list is empty now.
        assertTrue(mWifiConfigManager.getConfiguredNetworks().isEmpty());
        verify(mWcmListener, never()).onSavedNetworkRemoved(ephemeralNetwork.networkId);
    }

    /**
     * Verifies the removal of a Passpoint network using
     * {@link WifiConfigManager#removeNetwork(int)}
     */
    @Test
    public void testRemoveSinglePasspointNetwork() throws Exception {
        WifiConfiguration passpointNetwork = WifiConfigurationTestUtil.createPasspointNetwork();

        verifyAddPasspointNetworkToWifiConfigManager(passpointNetwork);
        // Ensure that configured network list is not empty.
        assertFalse(mWifiConfigManager.getConfiguredNetworks().isEmpty());
        verify(mWcmListener, never()).onSavedNetworkAdded(passpointNetwork.networkId);

        verifyRemovePasspointNetworkFromWifiConfigManager(passpointNetwork);
        // Ensure that configured network list is empty now.
        assertTrue(mWifiConfigManager.getConfiguredNetworks().isEmpty());
        verify(mWcmListener, never()).onSavedNetworkRemoved(passpointNetwork.networkId);
    }

    /**
     * Verify that a Passpoint network that's added by an app with {@link #TEST_CREATOR_UID} can
     * be removed by WiFi Service with {@link Process#WIFI_UID}.
     *
     * @throws Exception
     */
    @Test
    public void testRemovePasspointNetworkAddedByOther() throws Exception {
        WifiConfiguration passpointNetwork = WifiConfigurationTestUtil.createPasspointNetwork();

        // Passpoint network is added using TEST_CREATOR_UID.
        verifyAddPasspointNetworkToWifiConfigManager(passpointNetwork);
        // Ensure that configured network list is not empty.
        assertFalse(mWifiConfigManager.getConfiguredNetworks().isEmpty());

        assertTrue(mWifiConfigManager.removeNetwork(passpointNetwork.networkId, Process.WIFI_UID));

        // Verify keys are not being removed.
        verify(mWifiKeyStore, never()).removeKeys(any(WifiEnterpriseConfig.class));
        verifyNetworkRemoveBroadcast(passpointNetwork);
        // Ensure that the write was not invoked for Passpoint network remove.
        mContextConfigStoreMockOrder.verify(mWifiConfigStore, never()).write(anyBoolean());

    }
    /**
     * Verifies the addition & update of multiple networks using
     * {@link WifiConfigManager#addOrUpdateNetwork(WifiConfiguration, int)} and the
     * removal of networks using
     * {@link WifiConfigManager#removeNetwork(int)}
     */
    @Test
    public void testAddUpdateRemoveMultipleNetworks() {
        List<WifiConfiguration> networks = new ArrayList<>();
        WifiConfiguration openNetwork = WifiConfigurationTestUtil.createOpenNetwork();
        WifiConfiguration pskNetwork = WifiConfigurationTestUtil.createPskNetwork();
        WifiConfiguration wepNetwork = WifiConfigurationTestUtil.createWepNetwork();
        networks.add(openNetwork);
        networks.add(pskNetwork);
        networks.add(wepNetwork);

        verifyAddNetworkToWifiConfigManager(openNetwork);
        verifyAddNetworkToWifiConfigManager(pskNetwork);
        verifyAddNetworkToWifiConfigManager(wepNetwork);

        // Now verify that all the additions has been effective.
        List<WifiConfiguration> retrievedNetworks =
                mWifiConfigManager.getConfiguredNetworksWithPasswords();
        WifiConfigurationTestUtil.assertConfigurationsEqualForConfigManagerAddOrUpdate(
                networks, retrievedNetworks);

        // Modify all the 3 configurations and update it to WifiConfigManager.
        assertAndSetNetworkBSSID(openNetwork, TEST_BSSID);
        assertAndSetNetworkBSSID(pskNetwork, TEST_BSSID);
        assertAndSetNetworkIpConfiguration(
                wepNetwork,
                WifiConfigurationTestUtil.createStaticIpConfigurationWithPacProxy());

        // Configure mock DevicePolicyManager to give Profile Owner permission so that we can modify
        // proxy settings on a configuration
        when(mDevicePolicyManagerInternal.isActiveAdminWithPolicy(anyInt(),
                eq(DeviceAdminInfo.USES_POLICY_PROFILE_OWNER))).thenReturn(true);

        verifyUpdateNetworkToWifiConfigManagerWithoutIpChange(openNetwork);
        verifyUpdateNetworkToWifiConfigManagerWithoutIpChange(pskNetwork);
        verifyUpdateNetworkToWifiConfigManagerWithIpChange(wepNetwork);
        // Now verify that all the modifications has been effective.
        retrievedNetworks = mWifiConfigManager.getConfiguredNetworksWithPasswords();
        WifiConfigurationTestUtil.assertConfigurationsEqualForConfigManagerAddOrUpdate(
                networks, retrievedNetworks);

        // Now remove all 3 networks.
        verifyRemoveNetworkFromWifiConfigManager(openNetwork);
        verifyRemoveNetworkFromWifiConfigManager(pskNetwork);
        verifyRemoveNetworkFromWifiConfigManager(wepNetwork);

        // Ensure that configured network list is empty now.
        assertTrue(mWifiConfigManager.getConfiguredNetworks().isEmpty());
    }

    /**
     * Verifies the update of network status using
     * {@link WifiConfigManager#updateNetworkSelectionStatus(int, int)}.
     */
    @Test
    public void testNetworkSelectionStatus() {
        WifiConfiguration openNetwork = WifiConfigurationTestUtil.createOpenNetwork();

        NetworkUpdateResult result = verifyAddNetworkToWifiConfigManager(openNetwork);

        int networkId = result.getNetworkId();
        // First set it to enabled.
        verifyUpdateNetworkSelectionStatus(
                networkId, NetworkSelectionStatus.NETWORK_SELECTION_ENABLE, 0);

        // Now set it to temporarily disabled. The threshold for association rejection is 5, so
        // disable it 5 times to actually mark it temporarily disabled.
        int assocRejectReason = NetworkSelectionStatus.DISABLED_ASSOCIATION_REJECTION;
        int assocRejectThreshold =
                WifiConfigManager.NETWORK_SELECTION_DISABLE_THRESHOLD[assocRejectReason];
        for (int i = 1; i <= assocRejectThreshold; i++) {
            verifyUpdateNetworkSelectionStatus(result.getNetworkId(), assocRejectReason, i);
        }
        verify(mWcmListener).onSavedNetworkTemporarilyDisabled(
                networkId, NetworkSelectionStatus.DISABLED_ASSOCIATION_REJECTION);

        // Now set it to permanently disabled.
        verifyUpdateNetworkSelectionStatus(
                result.getNetworkId(), NetworkSelectionStatus.DISABLED_BY_WIFI_MANAGER, 0);
        verify(mWcmListener).onSavedNetworkPermanentlyDisabled(
                networkId, NetworkSelectionStatus.DISABLED_BY_WIFI_MANAGER);

        // Now set it back to enabled.
        verifyUpdateNetworkSelectionStatus(
                result.getNetworkId(), NetworkSelectionStatus.NETWORK_SELECTION_ENABLE, 0);
        verify(mWcmListener, times(2)).onSavedNetworkEnabled(networkId);
    }

    /**
     * Verifies the update of network status using
     * {@link WifiConfigManager#updateNetworkSelectionStatus(int, int)}.
     */
    @Test
    public void testNetworkSelectionStatusTemporarilyDisabledDueToNoInternet() {
        WifiConfiguration openNetwork = WifiConfigurationTestUtil.createOpenNetwork();

        NetworkUpdateResult result = verifyAddNetworkToWifiConfigManager(openNetwork);

        int networkId = result.getNetworkId();
        // First set it to enabled.
        verifyUpdateNetworkSelectionStatus(
                networkId, NetworkSelectionStatus.NETWORK_SELECTION_ENABLE, 0);

        // Now set it to temporarily disabled. The threshold for no internet is 1, so
        // disable it once to actually mark it temporarily disabled.
        verifyUpdateNetworkSelectionStatus(
                result.getNetworkId(), NetworkSelectionStatus.DISABLED_NO_INTERNET_TEMPORARY, 1);
        verify(mWcmListener).onSavedNetworkTemporarilyDisabled(
                networkId, NetworkSelectionStatus.DISABLED_NO_INTERNET_TEMPORARY);

        // Now set it back to enabled.
        verifyUpdateNetworkSelectionStatus(
                result.getNetworkId(), NetworkSelectionStatus.NETWORK_SELECTION_ENABLE, 0);
        verify(mWcmListener, times(2)).onSavedNetworkEnabled(networkId);
    }

    /**
     * Verifies the update of network status using
     * {@link WifiConfigManager#updateNetworkSelectionStatus(int, int)} and ensures that
     * enabling a network clears out all the temporary disable counters.
     */
    @Test
    public void testNetworkSelectionStatusEnableClearsDisableCounters() {
        WifiConfiguration openNetwork = WifiConfigurationTestUtil.createOpenNetwork();

        NetworkUpdateResult result = verifyAddNetworkToWifiConfigManager(openNetwork);

        // First set it to enabled.
        verifyUpdateNetworkSelectionStatus(
                result.getNetworkId(), NetworkSelectionStatus.NETWORK_SELECTION_ENABLE, 0);

        // Now set it to temporarily disabled 2 times for 2 different reasons.
        verifyUpdateNetworkSelectionStatus(
                result.getNetworkId(), NetworkSelectionStatus.DISABLED_ASSOCIATION_REJECTION, 1);
        verifyUpdateNetworkSelectionStatus(
                result.getNetworkId(), NetworkSelectionStatus.DISABLED_ASSOCIATION_REJECTION, 2);
        verifyUpdateNetworkSelectionStatus(
                result.getNetworkId(), NetworkSelectionStatus.DISABLED_AUTHENTICATION_FAILURE, 1);
        verifyUpdateNetworkSelectionStatus(
                result.getNetworkId(), NetworkSelectionStatus.DISABLED_AUTHENTICATION_FAILURE, 2);

        // Now set it back to enabled.
        verifyUpdateNetworkSelectionStatus(
                result.getNetworkId(), NetworkSelectionStatus.NETWORK_SELECTION_ENABLE, 0);

        // Ensure that the counters have all been reset now.
        verifyUpdateNetworkSelectionStatus(
                result.getNetworkId(), NetworkSelectionStatus.DISABLED_ASSOCIATION_REJECTION, 1);
        verifyUpdateNetworkSelectionStatus(
                result.getNetworkId(), NetworkSelectionStatus.DISABLED_AUTHENTICATION_FAILURE, 1);
    }

    /**
     * Verifies that {@link WifiConfigManager#updateNetworkNotRecommended(int, boolean)} correctly
     * updates the {@link NetworkSelectionStatus#mNotRecommended} bit.
     */
    @Test
    public void testUpdateNetworkNotRecommended() {
        WifiConfiguration openNetwork = WifiConfigurationTestUtil.createOpenNetwork();

        NetworkUpdateResult result = verifyAddNetworkToWifiConfigManager(openNetwork);

        // First retrieve the configuration and check this it does not have this bit set
        WifiConfiguration retrievedNetwork = mWifiConfigManager.getConfiguredNetwork(result.netId);

        assertFalse(retrievedNetwork.getNetworkSelectionStatus().isNotRecommended());

        // Update the network to be not recommended;
        assertTrue(mWifiConfigManager.updateNetworkNotRecommended(
                result.netId, true /* notRecommended*/));

        retrievedNetwork = mWifiConfigManager.getConfiguredNetwork(result.netId);

        assertTrue(retrievedNetwork.getNetworkSelectionStatus().isNotRecommended());

        // Update the network to no longer be not recommended
        assertTrue(mWifiConfigManager.updateNetworkNotRecommended(
                result.netId, false/* notRecommended*/));

        retrievedNetwork = mWifiConfigManager.getConfiguredNetwork(result.netId);

        assertFalse(retrievedNetwork.getNetworkSelectionStatus().isNotRecommended());
    }

    /**
     * Verifies the enabling of temporarily disabled network using
     * {@link WifiConfigManager#tryEnableNetwork(int)}.
     */
    @Test
    public void testTryEnableNetwork() {
        WifiConfiguration openNetwork = WifiConfigurationTestUtil.createOpenNetwork();

        NetworkUpdateResult result = verifyAddNetworkToWifiConfigManager(openNetwork);

        // First set it to enabled.
        verifyUpdateNetworkSelectionStatus(
                result.getNetworkId(), NetworkSelectionStatus.NETWORK_SELECTION_ENABLE, 0);

        // Now set it to temporarily disabled. The threshold for association rejection is 5, so
        // disable it 5 times to actually mark it temporarily disabled.
        int assocRejectReason = NetworkSelectionStatus.DISABLED_ASSOCIATION_REJECTION;
        int assocRejectThreshold =
                WifiConfigManager.NETWORK_SELECTION_DISABLE_THRESHOLD[assocRejectReason];
        for (int i = 1; i <= assocRejectThreshold; i++) {
            verifyUpdateNetworkSelectionStatus(result.getNetworkId(), assocRejectReason, i);
        }

        // Now let's try enabling this network without changing the time, this should fail and the
        // status remains temporarily disabled.
        assertFalse(mWifiConfigManager.tryEnableNetwork(result.getNetworkId()));
        NetworkSelectionStatus retrievedStatus =
                mWifiConfigManager.getConfiguredNetwork(result.getNetworkId())
                        .getNetworkSelectionStatus();
        assertTrue(retrievedStatus.isNetworkTemporaryDisabled());

        // Now advance time by the timeout for association rejection and ensure that the network
        // is now enabled.
        int assocRejectTimeout =
                WifiConfigManager.NETWORK_SELECTION_DISABLE_TIMEOUT_MS[assocRejectReason];
        when(mClock.getElapsedSinceBootMillis())
                .thenReturn(TEST_ELAPSED_UPDATE_NETWORK_SELECTION_TIME_MILLIS + assocRejectTimeout);

        assertTrue(mWifiConfigManager.tryEnableNetwork(result.getNetworkId()));
        retrievedStatus =
                mWifiConfigManager.getConfiguredNetwork(result.getNetworkId())
                        .getNetworkSelectionStatus();
        assertTrue(retrievedStatus.isNetworkEnabled());
    }

    /**
     * Verifies the enabling of network using
     * {@link WifiConfigManager#enableNetwork(int, boolean, int)} and
     * {@link WifiConfigManager#disableNetwork(int, int)}.
     */
    @Test
    public void testEnableDisableNetwork() throws Exception {
        WifiConfiguration openNetwork = WifiConfigurationTestUtil.createOpenNetwork();

        NetworkUpdateResult result = verifyAddNetworkToWifiConfigManager(openNetwork);

        assertTrue(mWifiConfigManager.enableNetwork(
                result.getNetworkId(), false, TEST_CREATOR_UID));
        WifiConfiguration retrievedNetwork =
                mWifiConfigManager.getConfiguredNetwork(result.getNetworkId());
        NetworkSelectionStatus retrievedStatus = retrievedNetwork.getNetworkSelectionStatus();
        assertTrue(retrievedStatus.isNetworkEnabled());
        verifyUpdateNetworkStatus(retrievedNetwork, WifiConfiguration.Status.ENABLED);
        mContextConfigStoreMockOrder.verify(mWifiConfigStore).write(eq(true));

        // Now set it disabled.
        assertTrue(mWifiConfigManager.disableNetwork(result.getNetworkId(), TEST_CREATOR_UID));
        retrievedNetwork = mWifiConfigManager.getConfiguredNetwork(result.getNetworkId());
        retrievedStatus = retrievedNetwork.getNetworkSelectionStatus();
        assertTrue(retrievedStatus.isNetworkPermanentlyDisabled());
        verifyUpdateNetworkStatus(retrievedNetwork, WifiConfiguration.Status.DISABLED);
        mContextConfigStoreMockOrder.verify(mWifiConfigStore).write(eq(true));
    }

    /**
     * Verifies the enabling of network using
     * {@link WifiConfigManager#enableNetwork(int, boolean, int)} with a UID which
     * has no permission to modify the network fails..
     */
    @Test
    public void testEnableNetworkFailedDueToPermissionDenied() throws Exception {
        when(mWifiPermissionsUtil.checkNetworkSettingsPermission(anyInt())).thenReturn(false);

        WifiConfiguration openNetwork = WifiConfigurationTestUtil.createOpenNetwork();
        NetworkUpdateResult result = verifyAddNetworkToWifiConfigManager(openNetwork);

        assertEquals(WifiConfiguration.INVALID_NETWORK_ID,
                mWifiConfigManager.getLastSelectedNetwork());

        // Now try to set it enable with |TEST_UPDATE_UID|, it should fail and the network
        // should remain disabled.
        assertFalse(mWifiConfigManager.enableNetwork(
                result.getNetworkId(), true, TEST_UPDATE_UID));
        WifiConfiguration retrievedNetwork =
                mWifiConfigManager.getConfiguredNetwork(result.getNetworkId());
        NetworkSelectionStatus retrievedStatus = retrievedNetwork.getNetworkSelectionStatus();
        assertFalse(retrievedStatus.isNetworkEnabled());
        assertEquals(WifiConfiguration.Status.DISABLED, retrievedNetwork.status);

        // Set last selected network even if the app has no permission to enable it.
        assertEquals(result.getNetworkId(), mWifiConfigManager.getLastSelectedNetwork());
    }

    /**
     * Verifies the enabling of network using
     * {@link WifiConfigManager#disableNetwork(int, int)} with a UID which
     * has no permission to modify the network fails..
     */
    @Test
    public void testDisableNetworkFailedDueToPermissionDenied() throws Exception {
        when(mWifiPermissionsUtil.checkNetworkSettingsPermission(anyInt())).thenReturn(false);

        WifiConfiguration openNetwork = WifiConfigurationTestUtil.createOpenNetwork();
        NetworkUpdateResult result = verifyAddNetworkToWifiConfigManager(openNetwork);
        assertTrue(mWifiConfigManager.enableNetwork(
                result.getNetworkId(), true, TEST_CREATOR_UID));

        assertEquals(result.getNetworkId(), mWifiConfigManager.getLastSelectedNetwork());

        // Now try to set it disabled with |TEST_UPDATE_UID|, it should fail and the network
        // should remain enabled.
        assertFalse(mWifiConfigManager.disableNetwork(result.getNetworkId(), TEST_UPDATE_UID));
        WifiConfiguration retrievedNetwork =
                mWifiConfigManager.getConfiguredNetwork(result.getNetworkId());
        NetworkSelectionStatus retrievedStatus = retrievedNetwork.getNetworkSelectionStatus();
        assertTrue(retrievedStatus.isNetworkEnabled());
        assertEquals(WifiConfiguration.Status.ENABLED, retrievedNetwork.status);

        // Clear the last selected network even if the app has no permission to disable it.
        assertEquals(WifiConfiguration.INVALID_NETWORK_ID,
                mWifiConfigManager.getLastSelectedNetwork());
    }

    /**
     * Verifies the updation of network's connectUid using
     * {@link WifiConfigManager#updateLastConnectUid(int, int)}.
     */
    @Test
    public void testUpdateLastConnectUid() throws Exception {
        WifiConfiguration openNetwork = WifiConfigurationTestUtil.createOpenNetwork();

        NetworkUpdateResult result = verifyAddNetworkToWifiConfigManager(openNetwork);

        assertTrue(
                mWifiConfigManager.updateLastConnectUid(
                        result.getNetworkId(), TEST_CREATOR_UID));
        WifiConfiguration retrievedNetwork =
                mWifiConfigManager.getConfiguredNetwork(result.getNetworkId());
        assertEquals(TEST_CREATOR_UID, retrievedNetwork.lastConnectUid);
    }

    /**
     * Verifies that any configuration update attempt with an null config is gracefully
     * handled.
     * This invokes {@link WifiConfigManager#addOrUpdateNetwork(WifiConfiguration, int)}.
     */
    @Test
    public void testAddOrUpdateNetworkWithNullConfig() {
        NetworkUpdateResult result = mWifiConfigManager.addOrUpdateNetwork(null, TEST_CREATOR_UID);
        assertFalse(result.isSuccess());
    }

    /**
     * Verifies that attempting to remove a network without any configs stored will return false.
     * This tests the case where we have not loaded any configs, potentially due to a pending store
     * read.
     * This invokes {@link WifiConfigManager#removeNetwork(int)}.
     */
    @Test
    public void testRemoveNetworkWithEmptyConfigStore() {
        int networkId = new Random().nextInt();
        assertFalse(mWifiConfigManager.removeNetwork(networkId, TEST_CREATOR_UID));
    }

    /**
     * Verifies that any configuration removal attempt with an invalid networkID is gracefully
     * handled.
     * This invokes {@link WifiConfigManager#removeNetwork(int)}.
     */
    @Test
    public void testRemoveNetworkWithInvalidNetworkId() {
        WifiConfiguration openNetwork = WifiConfigurationTestUtil.createOpenNetwork();

        verifyAddNetworkToWifiConfigManager(openNetwork);

        // Change the networkID to an invalid one.
        openNetwork.networkId++;
        assertFalse(mWifiConfigManager.removeNetwork(openNetwork.networkId, TEST_CREATOR_UID));
    }

    /**
     * Verifies that any configuration update attempt with an invalid networkID is gracefully
     * handled.
     * This invokes {@link WifiConfigManager#enableNetwork(int, boolean, int)},
     * {@link WifiConfigManager#disableNetwork(int, int)},
     * {@link WifiConfigManager#updateNetworkSelectionStatus(int, int)} and
     * {@link WifiConfigManager#updateLastConnectUid(int, int)}.
     */
    @Test
    public void testChangeConfigurationWithInvalidNetworkId() {
        WifiConfiguration openNetwork = WifiConfigurationTestUtil.createOpenNetwork();

        NetworkUpdateResult result = verifyAddNetworkToWifiConfigManager(openNetwork);

        assertFalse(mWifiConfigManager.enableNetwork(
                result.getNetworkId() + 1, false, TEST_CREATOR_UID));
        assertFalse(mWifiConfigManager.disableNetwork(result.getNetworkId() + 1, TEST_CREATOR_UID));
        assertFalse(mWifiConfigManager.updateNetworkSelectionStatus(
                result.getNetworkId() + 1, NetworkSelectionStatus.DISABLED_BY_WIFI_MANAGER));
        assertFalse(mWifiConfigManager.updateLastConnectUid(
                result.getNetworkId() + 1, TEST_CREATOR_UID));
    }

    /**
     * Verifies multiple modification of a single network using
     * {@link WifiConfigManager#addOrUpdateNetwork(WifiConfiguration, int)}.
     * This test is basically checking if the apps can reset some of the fields of the config after
     * addition. The fields being reset in this test are the |preSharedKey| and |wepKeys|.
     * 1. Create an open network initially.
     * 2. Modify the added network config to a WEP network config with all the 4 keys set.
     * 3. Modify the added network config to a WEP network config with only 1 key set.
     * 4. Modify the added network config to a PSK network config.
     */
    @Test
    public void testMultipleUpdatesSingleNetwork() {
        WifiConfiguration network = WifiConfigurationTestUtil.createOpenNetwork();
        verifyAddNetworkToWifiConfigManager(network);

        // Now add |wepKeys| to the network. We don't need to update the |allowedKeyManagement|
        // fields for open to WEP conversion.
        String[] wepKeys =
                Arrays.copyOf(WifiConfigurationTestUtil.TEST_WEP_KEYS,
                        WifiConfigurationTestUtil.TEST_WEP_KEYS.length);
        int wepTxKeyIdx = WifiConfigurationTestUtil.TEST_WEP_TX_KEY_INDEX;
        assertAndSetNetworkWepKeysAndTxIndex(network, wepKeys, wepTxKeyIdx);

        verifyUpdateNetworkToWifiConfigManagerWithoutIpChange(network);
        WifiConfigurationTestUtil.assertConfigurationEqualForConfigManagerAddOrUpdate(
                network, mWifiConfigManager.getConfiguredNetworkWithPassword(network.networkId));

        // Now empty out 3 of the |wepKeys[]| and ensure that those keys have been reset correctly.
        for (int i = 1; i < network.wepKeys.length; i++) {
            wepKeys[i] = "";
        }
        wepTxKeyIdx = 0;
        assertAndSetNetworkWepKeysAndTxIndex(network, wepKeys, wepTxKeyIdx);

        verifyUpdateNetworkToWifiConfigManagerWithoutIpChange(network);
        WifiConfigurationTestUtil.assertConfigurationEqualForConfigManagerAddOrUpdate(
                network, mWifiConfigManager.getConfiguredNetworkWithPassword(network.networkId));

        // Now change the config to a PSK network config by resetting the remaining |wepKey[0]|
        // field and setting the |preSharedKey| and |allowedKeyManagement| fields.
        wepKeys[0] = "";
        wepTxKeyIdx = -1;
        assertAndSetNetworkWepKeysAndTxIndex(network, wepKeys, wepTxKeyIdx);
        network.allowedKeyManagement.clear();
        network.allowedKeyManagement.set(WifiConfiguration.KeyMgmt.WPA_PSK);
        assertAndSetNetworkPreSharedKey(network, WifiConfigurationTestUtil.TEST_PSK);

        verifyUpdateNetworkToWifiConfigManagerWithoutIpChange(network);
        WifiConfigurationTestUtil.assertConfigurationEqualForConfigManagerAddOrUpdate(
                network, mWifiConfigManager.getConfiguredNetworkWithPassword(network.networkId));
    }

    /**
     * Verifies the modification of a WifiEnteriseConfig using
     * {@link WifiConfigManager#addOrUpdateNetwork(WifiConfiguration, int)}.
     */
    @Test
    public void testUpdateWifiEnterpriseConfig() {
        WifiConfiguration network = WifiConfigurationTestUtil.createEapNetwork();
        verifyAddNetworkToWifiConfigManager(network);

        // Set the |password| field in WifiEnterpriseConfig and modify the config to PEAP/GTC.
        network.enterpriseConfig =
                WifiConfigurationTestUtil.createPEAPWifiEnterpriseConfigWithGTCPhase2();
        assertAndSetNetworkEnterprisePassword(network, "test");

        verifyUpdateNetworkToWifiConfigManagerWithoutIpChange(network);
        WifiConfigurationTestUtil.assertConfigurationEqualForConfigManagerAddOrUpdate(
                network, mWifiConfigManager.getConfiguredNetworkWithPassword(network.networkId));

        // Reset the |password| field in WifiEnterpriseConfig and modify the config to TLS/None.
        network.enterpriseConfig.setEapMethod(WifiEnterpriseConfig.Eap.TLS);
        network.enterpriseConfig.setPhase2Method(WifiEnterpriseConfig.Phase2.NONE);
        assertAndSetNetworkEnterprisePassword(network, "");

        verifyUpdateNetworkToWifiConfigManagerWithoutIpChange(network);
        WifiConfigurationTestUtil.assertConfigurationEqualForConfigManagerAddOrUpdate(
                network, mWifiConfigManager.getConfiguredNetworkWithPassword(network.networkId));
    }

    /**
     * Verifies the modification of a single network using
     * {@link WifiConfigManager#addOrUpdateNetwork(WifiConfiguration, int)} by passing in nulls
     * in all the publicly exposed fields.
     */
    @Test
    public void testUpdateSingleNetworkWithNullValues() {
        WifiConfiguration network = WifiConfigurationTestUtil.createEapNetwork();
        verifyAddNetworkToWifiConfigManager(network);

        // Save a copy of the original network for comparison.
        WifiConfiguration originalNetwork = new WifiConfiguration(network);

        // Now set all the public fields to null and try updating the network.
        network.allowedAuthAlgorithms.clear();
        network.allowedProtocols.clear();
        network.allowedKeyManagement.clear();
        network.allowedPairwiseCiphers.clear();
        network.allowedGroupCiphers.clear();
        network.enterpriseConfig = null;

        // Update the network.
        NetworkUpdateResult result = updateNetworkToWifiConfigManager(network);
        assertTrue(result.getNetworkId() != WifiConfiguration.INVALID_NETWORK_ID);
        assertFalse(result.isNewNetwork());

        // Verify no changes to the original network configuration.
        verifyNetworkUpdateBroadcast(originalNetwork);
        verifyNetworkInConfigStoreData(originalNetwork);
        assertFalse(result.hasIpChanged());
        assertFalse(result.hasProxyChanged());

        // Copy over the updated debug params to the original network config before comparison.
        originalNetwork.lastUpdateUid = network.lastUpdateUid;
        originalNetwork.lastUpdateName = network.lastUpdateName;
        originalNetwork.updateTime = network.updateTime;

        // Now verify that there was no change to the network configurations.
        WifiConfigurationTestUtil.assertConfigurationEqualForConfigManagerAddOrUpdate(
                originalNetwork,
                mWifiConfigManager.getConfiguredNetworkWithPassword(originalNetwork.networkId));
    }

    /**
     * Verifies the addition of a single network using
     * {@link WifiConfigManager#addOrUpdateNetwork(WifiConfiguration, int)} by passing in null
     * in IpConfiguraion fails.
     */
    @Test
    public void testAddSingleNetworkWithNullIpConfigurationFails() {
        WifiConfiguration network = WifiConfigurationTestUtil.createEapNetwork();
        network.setIpConfiguration(null);
        NetworkUpdateResult result =
                mWifiConfigManager.addOrUpdateNetwork(network, TEST_CREATOR_UID);
        assertFalse(result.isSuccess());
    }

    /**
     * Verifies that the modification of a single network using
     * {@link WifiConfigManager#addOrUpdateNetwork(WifiConfiguration, int)} does not modify
     * existing configuration if there is a failure.
     */
    @Test
    public void testUpdateSingleNetworkFailureDoesNotModifyOriginal() {
        WifiConfiguration network = WifiConfigurationTestUtil.createEapNetwork();
        network.enterpriseConfig =
                WifiConfigurationTestUtil.createPEAPWifiEnterpriseConfigWithGTCPhase2();
        verifyAddNetworkToWifiConfigManager(network);

        // Save a copy of the original network for comparison.
        WifiConfiguration originalNetwork = new WifiConfiguration(network);

        // Now modify the network's EAP method.
        network.enterpriseConfig =
                WifiConfigurationTestUtil.createTLSWifiEnterpriseConfigWithNonePhase2();

        // Fail this update because of cert installation failure.
        when(mWifiKeyStore
                .updateNetworkKeys(any(WifiConfiguration.class), any(WifiConfiguration.class)))
                .thenReturn(false);
        NetworkUpdateResult result =
                mWifiConfigManager.addOrUpdateNetwork(network, TEST_UPDATE_UID);
        assertTrue(result.getNetworkId() == WifiConfiguration.INVALID_NETWORK_ID);

        // Now verify that there was no change to the network configurations.
        WifiConfigurationTestUtil.assertConfigurationEqualForConfigManagerAddOrUpdate(
                originalNetwork,
                mWifiConfigManager.getConfiguredNetworkWithPassword(originalNetwork.networkId));
    }

    /**
     * Verifies the matching of networks with different encryption types with the
     * corresponding scan detail using
     * {@link WifiConfigManager#getConfiguredNetworkForScanDetailAndCache(ScanDetail)}.
     * The test also verifies that the provided scan detail was cached,
     */
    @Test
    public void testMatchScanDetailToNetworksAndCache() {
        // Create networks of different types and ensure that they're all matched using
        // the corresponding ScanDetail correctly.
        verifyAddSingleNetworkAndMatchScanDetailToNetworkAndCache(
                WifiConfigurationTestUtil.createOpenNetwork());
        verifyAddSingleNetworkAndMatchScanDetailToNetworkAndCache(
                WifiConfigurationTestUtil.createWepNetwork());
        verifyAddSingleNetworkAndMatchScanDetailToNetworkAndCache(
                WifiConfigurationTestUtil.createPskNetwork());
        verifyAddSingleNetworkAndMatchScanDetailToNetworkAndCache(
                WifiConfigurationTestUtil.createEapNetwork());
        verifyAddSingleNetworkAndMatchScanDetailToNetworkAndCache(
                WifiConfigurationTestUtil.createSaeNetwork());
        verifyAddSingleNetworkAndMatchScanDetailToNetworkAndCache(
                WifiConfigurationTestUtil.createOweNetwork());
        verifyAddSingleNetworkAndMatchScanDetailToNetworkAndCache(
                WifiConfigurationTestUtil.createEapSuiteBNetwork());
    }

    /**
     * Verifies that scan details with wrong SSID/authentication types are not matched using
     * {@link WifiConfigManager#getConfiguredNetworkForScanDetailAndCache(ScanDetail)}
     * to the added networks.
     */
    @Test
    public void testNoMatchScanDetailToNetwork() {
        // First create networks of different types.
        WifiConfiguration openNetwork = WifiConfigurationTestUtil.createOpenNetwork();
        WifiConfiguration wepNetwork = WifiConfigurationTestUtil.createWepNetwork();
        WifiConfiguration pskNetwork = WifiConfigurationTestUtil.createPskNetwork();
        WifiConfiguration eapNetwork = WifiConfigurationTestUtil.createEapNetwork();
        WifiConfiguration saeNetwork = WifiConfigurationTestUtil.createSaeNetwork();
        WifiConfiguration oweNetwork = WifiConfigurationTestUtil.createOweNetwork();
        WifiConfiguration eapSuiteBNetwork = WifiConfigurationTestUtil.createEapSuiteBNetwork();

        // Now add them to WifiConfigManager.
        verifyAddNetworkToWifiConfigManager(openNetwork);
        verifyAddNetworkToWifiConfigManager(wepNetwork);
        verifyAddNetworkToWifiConfigManager(pskNetwork);
        verifyAddNetworkToWifiConfigManager(eapNetwork);
        verifyAddNetworkToWifiConfigManager(saeNetwork);
        verifyAddNetworkToWifiConfigManager(oweNetwork);
        verifyAddNetworkToWifiConfigManager(eapSuiteBNetwork);

        // Now create dummy scan detail corresponding to the networks.
        ScanDetail openNetworkScanDetail = createScanDetailForNetwork(openNetwork);
        ScanDetail wepNetworkScanDetail = createScanDetailForNetwork(wepNetwork);
        ScanDetail pskNetworkScanDetail = createScanDetailForNetwork(pskNetwork);
        ScanDetail eapNetworkScanDetail = createScanDetailForNetwork(eapNetwork);
        ScanDetail saeNetworkScanDetail = createScanDetailForNetwork(saeNetwork);
        ScanDetail oweNetworkScanDetail = createScanDetailForNetwork(oweNetwork);
        ScanDetail eapSuiteBNetworkScanDetail = createScanDetailForNetwork(eapSuiteBNetwork);

        // Now mix and match parameters from different scan details.
        openNetworkScanDetail.getScanResult().SSID =
                wepNetworkScanDetail.getScanResult().SSID;
        wepNetworkScanDetail.getScanResult().capabilities =
                pskNetworkScanDetail.getScanResult().capabilities;
        pskNetworkScanDetail.getScanResult().capabilities =
                eapNetworkScanDetail.getScanResult().capabilities;
        eapNetworkScanDetail.getScanResult().capabilities =
                saeNetworkScanDetail.getScanResult().capabilities;
        saeNetworkScanDetail.getScanResult().capabilities =
                oweNetworkScanDetail.getScanResult().capabilities;
        oweNetworkScanDetail.getScanResult().capabilities =
                eapSuiteBNetworkScanDetail.getScanResult().capabilities;
        eapSuiteBNetworkScanDetail.getScanResult().capabilities =
                openNetworkScanDetail.getScanResult().capabilities;


        // Try to lookup a saved network using the modified scan details. All of these should fail.
        assertNull(mWifiConfigManager.getConfiguredNetworkForScanDetailAndCache(
                openNetworkScanDetail));
        assertNull(mWifiConfigManager.getConfiguredNetworkForScanDetailAndCache(
                wepNetworkScanDetail));
        assertNull(mWifiConfigManager.getConfiguredNetworkForScanDetailAndCache(
                pskNetworkScanDetail));
        assertNull(mWifiConfigManager.getConfiguredNetworkForScanDetailAndCache(
                eapNetworkScanDetail));
        assertNull(mWifiConfigManager.getConfiguredNetworkForScanDetailAndCache(
                saeNetworkScanDetail));
        assertNull(mWifiConfigManager.getConfiguredNetworkForScanDetailAndCache(
                oweNetworkScanDetail));
        assertNull(mWifiConfigManager.getConfiguredNetworkForScanDetailAndCache(
                eapSuiteBNetworkScanDetail));

        // All the cache's should be empty as well.
        assertNull(mWifiConfigManager.getScanDetailCacheForNetwork(openNetwork.networkId));
        assertNull(mWifiConfigManager.getScanDetailCacheForNetwork(wepNetwork.networkId));
        assertNull(mWifiConfigManager.getScanDetailCacheForNetwork(pskNetwork.networkId));
        assertNull(mWifiConfigManager.getScanDetailCacheForNetwork(eapNetwork.networkId));
        assertNull(mWifiConfigManager.getScanDetailCacheForNetwork(saeNetwork.networkId));
        assertNull(mWifiConfigManager.getScanDetailCacheForNetwork(oweNetwork.networkId));
        assertNull(mWifiConfigManager.getScanDetailCacheForNetwork(eapSuiteBNetwork.networkId));
    }

    /**
     * Verifies that ScanDetail added for a network is cached correctly.
     */
    @Test
    public void testUpdateScanDetailForNetwork() {
        // First add the provided network.
        WifiConfiguration testNetwork = WifiConfigurationTestUtil.createOpenNetwork();
        NetworkUpdateResult result = verifyAddNetworkToWifiConfigManager(testNetwork);

        // Now create a dummy scan detail corresponding to the network.
        ScanDetail scanDetail = createScanDetailForNetwork(testNetwork);
        ScanResult scanResult = scanDetail.getScanResult();

        mWifiConfigManager.updateScanDetailForNetwork(result.getNetworkId(), scanDetail);

        // Now retrieve the scan detail cache and ensure that the new scan detail is in cache.
        ScanDetailCache retrievedScanDetailCache =
                mWifiConfigManager.getScanDetailCacheForNetwork(result.getNetworkId());
        assertEquals(1, retrievedScanDetailCache.size());
        ScanResult retrievedScanResult = retrievedScanDetailCache.getScanResult(scanResult.BSSID);

        ScanTestUtil.assertScanResultEquals(scanResult, retrievedScanResult);
    }

    /**
     * Verifies that scan detail cache is trimmed down when the size of the cache for a network
     * exceeds {@link WifiConfigManager#SCAN_CACHE_ENTRIES_MAX_SIZE}.
     */
    @Test
    public void testScanDetailCacheTrimForNetwork() {
        // Add a single network.
        WifiConfiguration openNetwork = WifiConfigurationTestUtil.createOpenNetwork();
        verifyAddNetworkToWifiConfigManager(openNetwork);

        ScanDetailCache scanDetailCache;
        String testBssidPrefix = "00:a5:b8:c9:45:";

        // Modify |BSSID| field in the scan result and add copies of scan detail
        // |SCAN_CACHE_ENTRIES_MAX_SIZE| times.
        int scanDetailNum = 1;
        for (; scanDetailNum <= WifiConfigManager.SCAN_CACHE_ENTRIES_MAX_SIZE; scanDetailNum++) {
            // Create dummy scan detail caches with different BSSID for the network.
            ScanDetail scanDetail =
                    createScanDetailForNetwork(
                            openNetwork, String.format("%s%02x", testBssidPrefix, scanDetailNum));
            assertNotNull(
                    mWifiConfigManager.getConfiguredNetworkForScanDetailAndCache(scanDetail));

            // The size of scan detail cache should keep growing until it hits
            // |SCAN_CACHE_ENTRIES_MAX_SIZE|.
            scanDetailCache =
                    mWifiConfigManager.getScanDetailCacheForNetwork(openNetwork.networkId);
            assertEquals(scanDetailNum, scanDetailCache.size());
        }

        // Now add the |SCAN_CACHE_ENTRIES_MAX_SIZE + 1| entry. This should trigger the trim.
        ScanDetail scanDetail =
                createScanDetailForNetwork(
                        openNetwork, String.format("%s%02x", testBssidPrefix, scanDetailNum));
        assertNotNull(mWifiConfigManager.getConfiguredNetworkForScanDetailAndCache(scanDetail));

        // Retrieve the scan detail cache and ensure that the size was trimmed down to
        // |SCAN_CACHE_ENTRIES_TRIM_SIZE + 1|. The "+1" is to account for the new entry that
        // was added after the trim.
        scanDetailCache = mWifiConfigManager.getScanDetailCacheForNetwork(openNetwork.networkId);
        assertEquals(WifiConfigManager.SCAN_CACHE_ENTRIES_TRIM_SIZE + 1, scanDetailCache.size());
    }

    /**
     * Verifies that hasEverConnected is false for a newly added network.
     */
    @Test
    public void testAddNetworkHasEverConnectedFalse() {
        verifyAddNetworkHasEverConnectedFalse(WifiConfigurationTestUtil.createOpenNetwork());
    }

    /**
     * Verifies that hasEverConnected is false for a newly added network even when new config has
     * mistakenly set HasEverConnected to true.
     */
    @Test
    public void testAddNetworkOverridesHasEverConnectedWhenTrueInNewConfig() {
        WifiConfiguration openNetwork = WifiConfigurationTestUtil.createOpenNetwork();
        openNetwork.getNetworkSelectionStatus().setHasEverConnected(true);
        verifyAddNetworkHasEverConnectedFalse(openNetwork);
    }

    /**
     * Verify that the |HasEverConnected| is set when
     * {@link WifiConfigManager#updateNetworkAfterConnect(int)} is invoked.
     */
    @Test
    public void testUpdateConfigAfterConnectHasEverConnectedTrue() {
        WifiConfiguration openNetwork = WifiConfigurationTestUtil.createOpenNetwork();
        verifyAddNetworkHasEverConnectedFalse(openNetwork);
        verifyUpdateNetworkAfterConnectHasEverConnectedTrue(openNetwork.networkId);
    }

    /**
     * Verifies that hasEverConnected is cleared when a network config |preSharedKey| is updated.
     */
    @Test
    public void testUpdatePreSharedKeyClearsHasEverConnected() {
        WifiConfiguration pskNetwork = WifiConfigurationTestUtil.createPskNetwork();
        verifyAddNetworkHasEverConnectedFalse(pskNetwork);
        verifyUpdateNetworkAfterConnectHasEverConnectedTrue(pskNetwork.networkId);

        // Now update the same network with a different psk.
        String newPsk = "\"newpassword\"";
        assertFalse(pskNetwork.preSharedKey.equals(newPsk));
        pskNetwork.preSharedKey = newPsk;
        verifyUpdateNetworkWithCredentialChangeHasEverConnectedFalse(pskNetwork);
    }

    /**
     * Verifies that hasEverConnected is cleared when a network config |wepKeys| is updated.
     */
    @Test
    public void testUpdateWepKeysClearsHasEverConnected() {
        WifiConfiguration wepNetwork = WifiConfigurationTestUtil.createWepNetwork();
        verifyAddNetworkHasEverConnectedFalse(wepNetwork);
        verifyUpdateNetworkAfterConnectHasEverConnectedTrue(wepNetwork.networkId);

        // Now update the same network with a different wep.
        assertFalse(wepNetwork.wepKeys[0].equals("newpassword"));
        wepNetwork.wepKeys[0] = "newpassword";
        verifyUpdateNetworkWithCredentialChangeHasEverConnectedFalse(wepNetwork);
    }

    /**
     * Verifies that hasEverConnected is cleared when a network config |wepTxKeyIndex| is updated.
     */
    @Test
    public void testUpdateWepTxKeyClearsHasEverConnected() {
        WifiConfiguration wepNetwork = WifiConfigurationTestUtil.createWepNetwork();
        verifyAddNetworkHasEverConnectedFalse(wepNetwork);
        verifyUpdateNetworkAfterConnectHasEverConnectedTrue(wepNetwork.networkId);

        // Now update the same network with a different wep.
        assertFalse(wepNetwork.wepTxKeyIndex == 3);
        wepNetwork.wepTxKeyIndex = 3;
        verifyUpdateNetworkWithCredentialChangeHasEverConnectedFalse(wepNetwork);
    }

    /**
     * Verifies that hasEverConnected is cleared when a network config |allowedKeyManagement| is
     * updated.
     */
    @Test
    public void testUpdateAllowedKeyManagementClearsHasEverConnected() {
        WifiConfiguration pskNetwork = WifiConfigurationTestUtil.createPskNetwork();
        verifyAddNetworkHasEverConnectedFalse(pskNetwork);
        verifyUpdateNetworkAfterConnectHasEverConnectedTrue(pskNetwork.networkId);

        assertFalse(pskNetwork.allowedKeyManagement.get(WifiConfiguration.KeyMgmt.IEEE8021X));
        pskNetwork.allowedKeyManagement.clear();
        pskNetwork.allowedKeyManagement.set(WifiConfiguration.KeyMgmt.IEEE8021X);
        verifyUpdateNetworkWithCredentialChangeHasEverConnectedFalse(pskNetwork);
    }

    /**
     * Verifies that hasEverConnected is cleared when a network config |allowedProtocol| is
     * updated.
     */
    @Test
    public void testUpdateProtocolsClearsHasEverConnected() {
        WifiConfiguration pskNetwork = WifiConfigurationTestUtil.createPskNetwork();
        verifyAddNetworkHasEverConnectedFalse(pskNetwork);
        verifyUpdateNetworkAfterConnectHasEverConnectedTrue(pskNetwork.networkId);

        assertFalse(pskNetwork.allowedProtocols.get(WifiConfiguration.Protocol.OSEN));
        pskNetwork.allowedProtocols.set(WifiConfiguration.Protocol.OSEN);
        verifyUpdateNetworkWithCredentialChangeHasEverConnectedFalse(pskNetwork);
    }

    /**
     * Verifies that hasEverConnected is cleared when a network config |allowedAuthAlgorithms| is
     * updated.
     */
    @Test
    public void testUpdateAllowedAuthAlgorithmsClearsHasEverConnected() {
        WifiConfiguration pskNetwork = WifiConfigurationTestUtil.createPskNetwork();
        verifyAddNetworkHasEverConnectedFalse(pskNetwork);
        verifyUpdateNetworkAfterConnectHasEverConnectedTrue(pskNetwork.networkId);

        assertFalse(pskNetwork.allowedAuthAlgorithms.get(WifiConfiguration.AuthAlgorithm.LEAP));
        pskNetwork.allowedAuthAlgorithms.set(WifiConfiguration.AuthAlgorithm.LEAP);
        verifyUpdateNetworkWithCredentialChangeHasEverConnectedFalse(pskNetwork);
    }

    /**
     * Verifies that hasEverConnected is cleared when a network config |allowedPairwiseCiphers| is
     * updated.
     */
    @Test
    public void testUpdateAllowedPairwiseCiphersClearsHasEverConnected() {
        WifiConfiguration pskNetwork = WifiConfigurationTestUtil.createPskNetwork();
        verifyAddNetworkHasEverConnectedFalse(pskNetwork);
        verifyUpdateNetworkAfterConnectHasEverConnectedTrue(pskNetwork.networkId);

        assertFalse(pskNetwork.allowedPairwiseCiphers.get(WifiConfiguration.PairwiseCipher.NONE));
        pskNetwork.allowedPairwiseCiphers.set(WifiConfiguration.PairwiseCipher.NONE);
        verifyUpdateNetworkWithCredentialChangeHasEverConnectedFalse(pskNetwork);
    }

    /**
     * Verifies that hasEverConnected is cleared when a network config |allowedGroup| is
     * updated.
     */
    @Test
    public void testUpdateAllowedGroupCiphersClearsHasEverConnected() {
        WifiConfiguration pskNetwork = WifiConfigurationTestUtil.createPskNetwork();
        verifyAddNetworkHasEverConnectedFalse(pskNetwork);
        verifyUpdateNetworkAfterConnectHasEverConnectedTrue(pskNetwork.networkId);

        assertTrue(pskNetwork.allowedGroupCiphers.get(WifiConfiguration.GroupCipher.WEP104));
        pskNetwork.allowedGroupCiphers.clear(WifiConfiguration.GroupCipher.WEP104);
        verifyUpdateNetworkWithCredentialChangeHasEverConnectedFalse(pskNetwork);
    }

    /**
     * Verifies that hasEverConnected is cleared when a network config |hiddenSSID| is
     * updated.
     */
    @Test
    public void testUpdateHiddenSSIDClearsHasEverConnected() {
        WifiConfiguration pskNetwork = WifiConfigurationTestUtil.createPskNetwork();
        verifyAddNetworkHasEverConnectedFalse(pskNetwork);
        verifyUpdateNetworkAfterConnectHasEverConnectedTrue(pskNetwork.networkId);

        assertFalse(pskNetwork.hiddenSSID);
        pskNetwork.hiddenSSID = true;
        verifyUpdateNetworkWithCredentialChangeHasEverConnectedFalse(pskNetwork);
    }

    /**
     * Verifies that hasEverConnected is cleared when a network config |requirePMF| is
     * updated.
     */
    @Test
    public void testUpdateRequirePMFClearsHasEverConnected() {
        WifiConfiguration pskNetwork = WifiConfigurationTestUtil.createPskNetwork();
        verifyAddNetworkHasEverConnectedFalse(pskNetwork);
        verifyUpdateNetworkAfterConnectHasEverConnectedTrue(pskNetwork.networkId);

        assertFalse(pskNetwork.requirePMF);
        pskNetwork.requirePMF = true;

        NetworkUpdateResult result =
                verifyUpdateNetworkToWifiConfigManagerWithoutIpChange(pskNetwork);
        WifiConfiguration retrievedNetwork =
                mWifiConfigManager.getConfiguredNetwork(result.getNetworkId());
        assertFalse("Updating network credentials config must clear hasEverConnected.",
                retrievedNetwork.getNetworkSelectionStatus().getHasEverConnected());
        assertTrue(result.hasCredentialChanged());
    }

    /**
     * Verifies that hasEverConnected is cleared when a network config |enterpriseConfig| is
     * updated.
     */
    @Test
    public void testUpdateEnterpriseConfigClearsHasEverConnected() {
        WifiConfiguration eapNetwork = WifiConfigurationTestUtil.createEapNetwork();
        eapNetwork.enterpriseConfig =
                WifiConfigurationTestUtil.createPEAPWifiEnterpriseConfigWithGTCPhase2();
        verifyAddNetworkHasEverConnectedFalse(eapNetwork);
        verifyUpdateNetworkAfterConnectHasEverConnectedTrue(eapNetwork.networkId);

        assertFalse(eapNetwork.enterpriseConfig.getEapMethod() == WifiEnterpriseConfig.Eap.TLS);
        eapNetwork.enterpriseConfig.setEapMethod(WifiEnterpriseConfig.Eap.TLS);
        verifyUpdateNetworkWithCredentialChangeHasEverConnectedFalse(eapNetwork);
    }

    /**
     * Verifies that if the app sends back the masked passwords in an update, we ignore it.
     */
    @Test
    public void testUpdateIgnoresMaskedPasswords() {
        WifiConfiguration someRandomNetworkWithAllMaskedFields =
                WifiConfigurationTestUtil.createEapNetwork();
        someRandomNetworkWithAllMaskedFields.wepKeys = WifiConfigurationTestUtil.TEST_WEP_KEYS;
        someRandomNetworkWithAllMaskedFields.preSharedKey = WifiConfigurationTestUtil.TEST_PSK;
        someRandomNetworkWithAllMaskedFields.enterpriseConfig.setPassword(
                WifiConfigurationTestUtil.TEST_EAP_PASSWORD);

        NetworkUpdateResult result =
                verifyAddNetworkToWifiConfigManager(someRandomNetworkWithAllMaskedFields);

        // All of these passwords must be masked in this retrieved network config.
        WifiConfiguration retrievedNetworkWithMaskedPassword =
                mWifiConfigManager.getConfiguredNetwork(result.getNetworkId());
        assertPasswordsMaskedInWifiConfiguration(retrievedNetworkWithMaskedPassword);
        // Ensure that the passwords are present internally.
        WifiConfiguration retrievedNetworkWithPassword =
                mWifiConfigManager.getConfiguredNetworkWithPassword(result.getNetworkId());
        assertEquals(someRandomNetworkWithAllMaskedFields.preSharedKey,
                retrievedNetworkWithPassword.preSharedKey);
        assertEquals(someRandomNetworkWithAllMaskedFields.wepKeys,
                retrievedNetworkWithPassword.wepKeys);
        assertEquals(someRandomNetworkWithAllMaskedFields.enterpriseConfig.getPassword(),
                retrievedNetworkWithPassword.enterpriseConfig.getPassword());

        // Now update the same network config using the masked config.
        verifyUpdateNetworkToWifiConfigManager(retrievedNetworkWithMaskedPassword);

        // Retrieve the network config with password and ensure that they have not been overwritten
        // with *.
        retrievedNetworkWithPassword =
                mWifiConfigManager.getConfiguredNetworkWithPassword(result.getNetworkId());
        assertEquals(someRandomNetworkWithAllMaskedFields.preSharedKey,
                retrievedNetworkWithPassword.preSharedKey);
        assertEquals(someRandomNetworkWithAllMaskedFields.wepKeys,
                retrievedNetworkWithPassword.wepKeys);
        assertEquals(someRandomNetworkWithAllMaskedFields.enterpriseConfig.getPassword(),
                retrievedNetworkWithPassword.enterpriseConfig.getPassword());
    }

    /**
     * Verifies that randomized MAC address is masked out when we return
     * external configs except when explicitly asked for MAC address.
     */
    @Test
    public void testGetConfiguredNetworksMasksRandomizedMac() {
        int targetUidConfigNonCreator = TEST_CREATOR_UID + 100;

        WifiConfiguration config = WifiConfigurationTestUtil.createOpenNetwork();
        NetworkUpdateResult result = verifyAddNetworkToWifiConfigManager(config);

        MacAddress testMac = MacAddress.createRandomUnicastAddress();
        mWifiConfigManager.setNetworkRandomizedMacAddress(result.getNetworkId(), testMac);

        // Verify that randomized MAC address is masked when obtaining saved networks from
        // invalid UID
        List<WifiConfiguration> configs = mWifiConfigManager.getSavedNetworks(Process.INVALID_UID);
        assertEquals(1, configs.size());
        assertRandomizedMacAddressMaskedInWifiConfiguration(configs.get(0));

        // Verify that randomized MAC address is unmasked when obtaining saved networks from
        // system UID
        configs = mWifiConfigManager.getSavedNetworks(Process.WIFI_UID);
        assertEquals(1, configs.size());
        assertEquals(testMac, configs.get(0).getRandomizedMacAddress());

        // Verify that randomized MAC address is masked when obtaining saved networks from
        // (carrier app) non-creator of the config
        configs = mWifiConfigManager.getSavedNetworks(targetUidConfigNonCreator);
        assertEquals(1, configs.size());
        assertRandomizedMacAddressMaskedInWifiConfiguration(configs.get(0));

        // Verify that randomized MAC address is unmasked when obtaining saved networks from
        // (carrier app) creator of the config
        configs = mWifiConfigManager.getSavedNetworks(TEST_CREATOR_UID);
        assertEquals(1, configs.size());
        assertEquals(testMac, configs.get(0).getRandomizedMacAddress());

        // Verify that randomized MAC address is unmasked when getting list of privileged (with
        // password) configurations
        WifiConfiguration configWithRandomizedMac = mWifiConfigManager
                .getConfiguredNetworkWithPassword(result.getNetworkId());
        assertEquals(testMac, configWithRandomizedMac.getRandomizedMacAddress());

        // Ensure that the MAC address is present when asked for config with MAC address.
        configWithRandomizedMac = mWifiConfigManager
                .getConfiguredNetworkWithoutMasking(result.getNetworkId());
        assertEquals(testMac, configWithRandomizedMac.getRandomizedMacAddress());
    }

    /**
     * Verifies that macRandomizationSetting is not masked out when MAC randomization is supported.
     */
    @Test
    public void testGetConfiguredNetworksNotMaskMacRandomizationSetting() {
        WifiConfiguration config = WifiConfigurationTestUtil.createOpenNetwork();
        NetworkUpdateResult result = verifyAddNetworkToWifiConfigManager(config);

        MacAddress testMac = MacAddress.createRandomUnicastAddress();
        mWifiConfigManager.setNetworkRandomizedMacAddress(result.getNetworkId(), testMac);

        // Verify macRandomizationSetting is not masked out when feature is supported.
        List<WifiConfiguration> configs = mWifiConfigManager.getSavedNetworks(Process.WIFI_UID);
        assertEquals(1, configs.size());
        assertEquals(WifiConfiguration.RANDOMIZATION_PERSISTENT,
                configs.get(0).macRandomizationSetting);
    }

    /**
     * Verifies that macRandomizationSetting is masked out to WifiConfiguration.RANDOMIZATION_NONE
     * when MAC randomization is not supported on the device.
     */
    @Test
    public void testGetConfiguredNetworksMasksMacRandomizationSetting() {
        mResources.setBoolean(R.bool.config_wifi_connected_mac_randomization_supported, false);
        createWifiConfigManager();
        WifiConfiguration config = WifiConfigurationTestUtil.createOpenNetwork();
        NetworkUpdateResult result = verifyAddNetworkToWifiConfigManager(config);

        MacAddress testMac = MacAddress.createRandomUnicastAddress();
        mWifiConfigManager.setNetworkRandomizedMacAddress(result.getNetworkId(), testMac);

        // Verify macRandomizationSetting is masked out when feature is unsupported.
        List<WifiConfiguration> configs = mWifiConfigManager.getSavedNetworks(Process.WIFI_UID);
        assertEquals(1, configs.size());
        assertEquals(WifiConfiguration.RANDOMIZATION_NONE, configs.get(0).macRandomizationSetting);
    }

    /**
     * Verifies that passwords are masked out when we return external configs except when
     * explicitly asked for them.
     */
    @Test
    public void testGetConfiguredNetworksMasksPasswords() {
        WifiConfiguration networkWithPasswords = WifiConfigurationTestUtil.createEapNetwork();
        networkWithPasswords.wepKeys = WifiConfigurationTestUtil.TEST_WEP_KEYS;
        networkWithPasswords.preSharedKey = WifiConfigurationTestUtil.TEST_PSK;
        networkWithPasswords.enterpriseConfig.setPassword(
                WifiConfigurationTestUtil.TEST_EAP_PASSWORD);

        NetworkUpdateResult result = verifyAddNetworkToWifiConfigManager(networkWithPasswords);

        // All of these passwords must be masked in this retrieved network config.
        WifiConfiguration retrievedNetworkWithMaskedPassword =
                mWifiConfigManager.getConfiguredNetwork(result.getNetworkId());
        assertPasswordsMaskedInWifiConfiguration(retrievedNetworkWithMaskedPassword);

        // Ensure that the passwords are present when asked for configs with passwords.
        WifiConfiguration retrievedNetworkWithPassword =
                mWifiConfigManager.getConfiguredNetworkWithPassword(result.getNetworkId());
        assertEquals(networkWithPasswords.preSharedKey, retrievedNetworkWithPassword.preSharedKey);
        assertEquals(networkWithPasswords.wepKeys, retrievedNetworkWithPassword.wepKeys);
        assertEquals(networkWithPasswords.enterpriseConfig.getPassword(),
                retrievedNetworkWithPassword.enterpriseConfig.getPassword());

        retrievedNetworkWithPassword =
                mWifiConfigManager.getConfiguredNetworkWithoutMasking(result.getNetworkId());
        assertEquals(networkWithPasswords.preSharedKey, retrievedNetworkWithPassword.preSharedKey);
        assertEquals(networkWithPasswords.wepKeys, retrievedNetworkWithPassword.wepKeys);
        assertEquals(networkWithPasswords.enterpriseConfig.getPassword(),
                retrievedNetworkWithPassword.enterpriseConfig.getPassword());
    }

    /**
     * Verifies the ordering of network list generated using
     * {@link WifiConfigManager#retrievePnoNetworkList()}.
     */
    @Test
    public void testRetrievePnoList() {
        // Create and add 3 networks.
        WifiConfiguration network1 = WifiConfigurationTestUtil.createEapNetwork();
        WifiConfiguration network2 = WifiConfigurationTestUtil.createPskNetwork();
        WifiConfiguration network3 = WifiConfigurationTestUtil.createOpenHiddenNetwork();
        verifyAddNetworkToWifiConfigManager(network1);
        verifyAddNetworkToWifiConfigManager(network2);
        verifyAddNetworkToWifiConfigManager(network3);

        // Enable all of them.
        assertTrue(mWifiConfigManager.enableNetwork(network1.networkId, false, TEST_CREATOR_UID));
        assertTrue(mWifiConfigManager.enableNetwork(network2.networkId, false, TEST_CREATOR_UID));
        assertTrue(mWifiConfigManager.enableNetwork(network3.networkId, false, TEST_CREATOR_UID));

        // Now set scan results in 2 of them to set the corresponding
        // {@link NetworkSelectionStatus#mSeenInLastQualifiedNetworkSelection} field.
        assertTrue(mWifiConfigManager.setNetworkCandidateScanResult(
                network1.networkId, createScanDetailForNetwork(network1).getScanResult(), 54));
        assertTrue(mWifiConfigManager.setNetworkCandidateScanResult(
                network3.networkId, createScanDetailForNetwork(network3).getScanResult(), 54));

        // Now increment |network3|'s association count. This should ensure that this network
        // is preferred over |network1|.
        assertTrue(mWifiConfigManager.updateNetworkAfterConnect(network3.networkId));

        // Retrieve the Pno network list & verify the order of the networks returned.
        List<WifiScanner.PnoSettings.PnoNetwork> pnoNetworks =
                mWifiConfigManager.retrievePnoNetworkList();
        assertEquals(3, pnoNetworks.size());
        assertEquals(network3.SSID, pnoNetworks.get(0).ssid);
        assertEquals(network1.SSID, pnoNetworks.get(1).ssid);
        assertEquals(network2.SSID, pnoNetworks.get(2).ssid);

        // Now permanently disable |network3|. This should remove network 3 from the list.
        assertTrue(mWifiConfigManager.disableNetwork(network3.networkId, TEST_CREATOR_UID));

        // Retrieve the Pno network list again & verify the order of the networks returned.
        pnoNetworks = mWifiConfigManager.retrievePnoNetworkList();
        assertEquals(2, pnoNetworks.size());
        assertEquals(network1.SSID, pnoNetworks.get(0).ssid);
        assertEquals(network2.SSID, pnoNetworks.get(1).ssid);
    }

    /**
     * Verifies frequencies are populated correctly for pno networks.
     * {@link WifiConfigManager#retrievePnoNetworkList()}.
     */
    @Test
    public void testRetrievePnoListFrequencies() {
        when(mFrameworkFacade.getIntegerSetting(eq(mContext),
                eq(Settings.Global.WIFI_PNO_FREQUENCY_CULLING_ENABLED),
                anyInt())).thenReturn(1);
        mContentObserverPnoChannelCulling.onChange(false);
        // Create and add 3 networks.
        WifiConfiguration network1 = WifiConfigurationTestUtil.createEapNetwork();
        WifiConfiguration network2 = WifiConfigurationTestUtil.createPskNetwork();
        verifyAddNetworkToWifiConfigManager(network1);
        verifyAddNetworkToWifiConfigManager(network2);

        // Enable all of them.
        assertTrue(mWifiConfigManager.enableNetwork(network1.networkId, false, TEST_CREATOR_UID));
        assertTrue(mWifiConfigManager.enableNetwork(network2.networkId, false, TEST_CREATOR_UID));
        assertTrue(mWifiConfigManager.updateNetworkAfterConnect(network1.networkId));

        // Retrieve the Pno network list & verify the order of the networks returned.
        // Frequencies should be empty since no scan results have been received yet.
        List<WifiScanner.PnoSettings.PnoNetwork> pnoNetworks =
                mWifiConfigManager.retrievePnoNetworkList();
        assertEquals(2, pnoNetworks.size());
        assertEquals(network1.SSID, pnoNetworks.get(0).ssid);
        assertEquals(network2.SSID, pnoNetworks.get(1).ssid);
        assertTrue("frequencies should be empty", pnoNetworks.get(0).frequencies.length == 0);
        assertTrue("frequencies should be empty", pnoNetworks.get(1).frequencies.length == 0);

        // Add frequencies to |network1|
        ScanDetail scanDetail1 = createScanDetailForNetwork(network1, TEST_BSSID + "1",
                TEST_RSSI, TEST_FREQUENCY_1);
        ScanDetail scanDetail2 = createScanDetailForNetwork(network1, TEST_BSSID + "2",
                TEST_RSSI, TEST_FREQUENCY_1);
        ScanDetail scanDetail3 = createScanDetailForNetwork(network1, TEST_BSSID + "3",
                TEST_RSSI, TEST_FREQUENCY_2);
        ScanDetail scanDetail4 = createScanDetailForNetwork(network1, TEST_BSSID + "4",
                TEST_RSSI, TEST_FREQUENCY_3);

        // Set last seen timestamps so that when retrieving the frequencies for |network1|
        // |TEST_FREQUENCY_2| gets included but |TEST_FREQUENCY_3| gets excluded.
        scanDetail3.getScanResult().seen =
                mClock.getWallClockMillis() - WifiConfigManager.MAX_PNO_SCAN_FREQUENCY_AGE_MS + 1;
        scanDetail4.getScanResult().seen =
                mClock.getWallClockMillis() - WifiConfigManager.MAX_PNO_SCAN_FREQUENCY_AGE_MS;
        mWifiConfigManager.getConfiguredNetworkForScanDetailAndCache(scanDetail1);
        mWifiConfigManager.getConfiguredNetworkForScanDetailAndCache(scanDetail2);
        mWifiConfigManager.getConfiguredNetworkForScanDetailAndCache(scanDetail3);
        mWifiConfigManager.getConfiguredNetworkForScanDetailAndCache(scanDetail4);

        // Verify the frequencies are correct for |network1| and |TEST_FREQUENCY_3| is not in the
        // list because it's older than the max age.
        pnoNetworks = mWifiConfigManager.retrievePnoNetworkList();
        assertEquals(2, pnoNetworks.size());
        assertEquals(network1.SSID, pnoNetworks.get(0).ssid);
        assertEquals(network2.SSID, pnoNetworks.get(1).ssid);
        assertEquals(2, pnoNetworks.get(0).frequencies.length);
        Arrays.sort(pnoNetworks.get(0).frequencies);
        assertEquals(TEST_FREQUENCY_1, pnoNetworks.get(0).frequencies[0]);
        assertEquals(TEST_FREQUENCY_2, pnoNetworks.get(0).frequencies[1]);
        assertTrue("frequencies should be empty", pnoNetworks.get(1).frequencies.length == 0);
    }

    /**
     * Verify that pno frequency culling is disabled by the flag properly.
     * {@link WifiConfigManager#retrievePnoNetworkList()}.
     */
    @Test
    public void testRetrievePnoListFrequenciesFlagDisabled() {
        when(mFrameworkFacade.getIntegerSetting(eq(mContext),
                eq(Settings.Global.WIFI_PNO_FREQUENCY_CULLING_ENABLED),
                anyInt())).thenReturn(0);
        mContentObserverPnoChannelCulling.onChange(false);
        WifiConfiguration network1 = WifiConfigurationTestUtil.createEapNetwork();
        verifyAddNetworkToWifiConfigManager(network1);
        assertTrue(mWifiConfigManager.enableNetwork(network1.networkId, false, TEST_CREATOR_UID));
        assertTrue(mWifiConfigManager.updateNetworkAfterConnect(network1.networkId));
        ScanDetail scanDetail1 = createScanDetailForNetwork(network1, TEST_BSSID + "1",
                TEST_RSSI, TEST_FREQUENCY_1);
        mWifiConfigManager.getConfiguredNetworkForScanDetailAndCache(scanDetail1);
        List<WifiScanner.PnoSettings.PnoNetwork> pnoNetworks =
                mWifiConfigManager.retrievePnoNetworkList();
        assertEquals(1, pnoNetworks.size());
        assertEquals(network1.SSID, pnoNetworks.get(0).ssid);
        assertEquals(0, pnoNetworks.get(0).frequencies.length);
    }

    /**
     * Verifies the ordering of network list generated using
     * {@link WifiConfigManager#retrievePnoNetworkList()}.
     */
    @Test
    public void testRetrievePnoListPrefersLastConnectedNetwork() {
        when(mFrameworkFacade.getIntegerSetting(eq(mContext),
                eq(Settings.Global.WIFI_PNO_RECENCY_SORTING_ENABLED),
                anyInt())).thenReturn(1);
        mContentObserverPnoRecencySorting.onChange(false);
        // Create and add 3 networks.
        WifiConfiguration network1 = WifiConfigurationTestUtil.createEapNetwork();
        WifiConfiguration network2 = WifiConfigurationTestUtil.createPskNetwork();
        WifiConfiguration network3 = WifiConfigurationTestUtil.createOpenHiddenNetwork();
        verifyAddNetworkToWifiConfigManager(network1);
        verifyAddNetworkToWifiConfigManager(network2);
        verifyAddNetworkToWifiConfigManager(network3);

        // Enable all of them.
        assertTrue(mWifiConfigManager.enableNetwork(network1.networkId, false, TEST_CREATOR_UID));
        assertTrue(mWifiConfigManager.enableNetwork(network2.networkId, false, TEST_CREATOR_UID));
        assertTrue(mWifiConfigManager.enableNetwork(network3.networkId, false, TEST_CREATOR_UID));

        long firstConnectionTimeMillis = 45677;
        long secondConnectionTimeMillis = firstConnectionTimeMillis + 45;

        // Now simulate first connection to |network1| at |firstConnectionTimeMillis|.
        when(mClock.getWallClockMillis()).thenReturn(firstConnectionTimeMillis);
        assertTrue(mWifiConfigManager.updateNetworkAfterConnect(network1.networkId));

        // Now simulate second connection to |network3| at |secondConnectionTimeMillis|.
        when(mClock.getWallClockMillis()).thenReturn(secondConnectionTimeMillis);
        assertTrue(mWifiConfigManager.updateNetworkAfterConnect(network3.networkId));

        // Retrieve the Pno network list & verify the order of the networks returned.
        List<WifiScanner.PnoSettings.PnoNetwork> pnoNetworks =
                mWifiConfigManager.retrievePnoNetworkList();
        assertEquals(3, pnoNetworks.size());
        assertEquals(network3.SSID, pnoNetworks.get(0).ssid);
        assertEquals(network1.SSID, pnoNetworks.get(1).ssid);
        assertEquals(network2.SSID, pnoNetworks.get(2).ssid);
    }

    /**
     * Verifies the ordering of network list generated using
     * {@link WifiConfigManager#retrievePnoNetworkList()}.
     */
    @Test
    public void testRetrievePnoListPrefersLastConnectedNetworkThenMostConnectedNetworks() {
        when(mFrameworkFacade.getIntegerSetting(eq(mContext),
                eq(Settings.Global.WIFI_PNO_RECENCY_SORTING_ENABLED),
                anyInt())).thenReturn(1);
        mContentObserverPnoRecencySorting.onChange(false);
        // Create and add 3 networks.
        WifiConfiguration network1 = WifiConfigurationTestUtil.createEapNetwork();
        WifiConfiguration network2 = WifiConfigurationTestUtil.createPskNetwork();
        WifiConfiguration network3 = WifiConfigurationTestUtil.createOpenHiddenNetwork();
        verifyAddNetworkToWifiConfigManager(network1);
        verifyAddNetworkToWifiConfigManager(network2);
        verifyAddNetworkToWifiConfigManager(network3);

        // Enable all of them.
        assertTrue(mWifiConfigManager.enableNetwork(network1.networkId, false, TEST_CREATOR_UID));
        assertTrue(mWifiConfigManager.enableNetwork(network2.networkId, false, TEST_CREATOR_UID));
        assertTrue(mWifiConfigManager.enableNetwork(network3.networkId, false, TEST_CREATOR_UID));

        long firstConnectionTimeMillis = 45677;
        long secondConnectionTimeMillis = firstConnectionTimeMillis + 45;
        long thirdConnectionTimeMillis = secondConnectionTimeMillis + 45;
        long fourthConnectionTimeMillis = thirdConnectionTimeMillis + 45;
        long fifthConnectionTimeMillis = fourthConnectionTimeMillis + 45;
        long sixthConnectionTimeMillis = fifthConnectionTimeMillis + 45;

        // Simulate 3 connections to |network2|
        when(mClock.getWallClockMillis()).thenReturn(firstConnectionTimeMillis);
        assertTrue(mWifiConfigManager.updateNetworkAfterConnect(network2.networkId));
        when(mClock.getWallClockMillis()).thenReturn(secondConnectionTimeMillis);
        assertTrue(mWifiConfigManager.updateNetworkAfterConnect(network2.networkId));
        when(mClock.getWallClockMillis()).thenReturn(thirdConnectionTimeMillis);
        assertTrue(mWifiConfigManager.updateNetworkAfterConnect(network2.networkId));

        // Simulate 2 connections to |network1|
        when(mClock.getWallClockMillis()).thenReturn(fourthConnectionTimeMillis);
        assertTrue(mWifiConfigManager.updateNetworkAfterConnect(network1.networkId));
        when(mClock.getWallClockMillis()).thenReturn(fifthConnectionTimeMillis);
        assertTrue(mWifiConfigManager.updateNetworkAfterConnect(network1.networkId));

        // Simulate last connection to |network3|
        when(mClock.getWallClockMillis()).thenReturn(sixthConnectionTimeMillis);
        assertTrue(mWifiConfigManager.updateNetworkAfterConnect(network3.networkId));

        // Retrieve the Pno network list & verify the order of the networks returned.
        List<WifiScanner.PnoSettings.PnoNetwork> pnoNetworks =
                mWifiConfigManager.retrievePnoNetworkList();
        assertEquals(3, pnoNetworks.size());
        assertEquals(network3.SSID, pnoNetworks.get(0).ssid);
        assertEquals(network2.SSID, pnoNetworks.get(1).ssid);
        assertEquals(network1.SSID, pnoNetworks.get(2).ssid);
    }

    /**
     * Verify that pno recency consideration feature is disabled by the flag.
     * {@link WifiConfigManager#retrievePnoNetworkList()}.
     */
    @Test
    public void testRetrievePnoListRecencyFlagDisabled() {
        when(mFrameworkFacade.getIntegerSetting(eq(mContext),
                eq(Settings.Global.WIFI_PNO_RECENCY_SORTING_ENABLED),
                anyInt())).thenReturn(0);
        mContentObserverPnoRecencySorting.onChange(false);
        // Create and add 3 networks.
        WifiConfiguration network1 = WifiConfigurationTestUtil.createEapNetwork();
        WifiConfiguration network2 = WifiConfigurationTestUtil.createPskNetwork();
        WifiConfiguration network3 = WifiConfigurationTestUtil.createOpenHiddenNetwork();
        verifyAddNetworkToWifiConfigManager(network1);
        verifyAddNetworkToWifiConfigManager(network2);
        verifyAddNetworkToWifiConfigManager(network3);

        // Enable all of them.
        assertTrue(mWifiConfigManager.enableNetwork(network1.networkId, false, TEST_CREATOR_UID));
        assertTrue(mWifiConfigManager.enableNetwork(network2.networkId, false, TEST_CREATOR_UID));
        assertTrue(mWifiConfigManager.enableNetwork(network3.networkId, false, TEST_CREATOR_UID));

        long firstConnectionTimeMillis = 45677;
        long secondConnectionTimeMillis = firstConnectionTimeMillis + 45;
        long thridConnectionTimeMillis = secondConnectionTimeMillis + 45;

        // Simulate connecting to network1 2 times
        when(mClock.getWallClockMillis()).thenReturn(firstConnectionTimeMillis);
        assertTrue(mWifiConfigManager.updateNetworkAfterConnect(network1.networkId));
        when(mClock.getWallClockMillis()).thenReturn(secondConnectionTimeMillis);
        assertTrue(mWifiConfigManager.updateNetworkAfterConnect(network1.networkId));

        // Simulate connecting to network2 once with the newest timestamp
        when(mClock.getWallClockMillis()).thenReturn(thridConnectionTimeMillis);
        assertTrue(mWifiConfigManager.updateNetworkAfterConnect(network2.networkId));

        // Retrieve the Pno network list & verify the order of the networks returned.
        List<WifiScanner.PnoSettings.PnoNetwork> pnoNetworks =
                mWifiConfigManager.retrievePnoNetworkList();
        assertEquals(3, pnoNetworks.size());
        assertEquals(network1.SSID, pnoNetworks.get(0).ssid);
        assertEquals(network2.SSID, pnoNetworks.get(1).ssid);
        assertEquals(network3.SSID, pnoNetworks.get(2).ssid);
    }

    /**
     * Verifies that the list of PNO networks does not contain ephemeral or passpoint networks
     * {@link WifiConfigManager#retrievePnoNetworkList()}.
     */
    @Test
    public void testRetrievePnoListDoesNotContainEphemeralOrPasspointNetworks() throws Exception {
        WifiConfiguration savedOpenNetwork = WifiConfigurationTestUtil.createOpenNetwork();
        WifiConfiguration ephemeralNetwork = WifiConfigurationTestUtil.createEphemeralNetwork();
        WifiConfiguration passpointNetwork = WifiConfigurationTestUtil.createPasspointNetwork();

        verifyAddNetworkToWifiConfigManager(savedOpenNetwork);
        verifyAddEphemeralNetworkToWifiConfigManager(ephemeralNetwork);
        verifyAddPasspointNetworkToWifiConfigManager(passpointNetwork);

        // Enable all of them.
        assertTrue(mWifiConfigManager.enableNetwork(
                savedOpenNetwork.networkId, false, TEST_CREATOR_UID));
        assertTrue(mWifiConfigManager.enableNetwork(
                ephemeralNetwork.networkId, false, TEST_CREATOR_UID));
        assertTrue(mWifiConfigManager.enableNetwork(
                passpointNetwork.networkId, false, TEST_CREATOR_UID));

        // Retrieve the Pno network list & verify the order of the networks returned.
        List<WifiScanner.PnoSettings.PnoNetwork> pnoNetworks =
                mWifiConfigManager.retrievePnoNetworkList();
        assertEquals(1, pnoNetworks.size());
        assertEquals(savedOpenNetwork.SSID, pnoNetworks.get(0).ssid);
    }

    /**
     * Verifies that the list of PNO networks does not contain any permanently or temporarily
     * disabled networks.
     * {@link WifiConfigManager#retrievePnoNetworkList()}.
     */
    @Test
    public void testRetrievePnoListDoesNotContainDisabledNetworks() throws Exception {
        // Create and add 2 networks.
        WifiConfiguration network1 = WifiConfigurationTestUtil.createEapNetwork();
        WifiConfiguration network2 = WifiConfigurationTestUtil.createPskNetwork();

        NetworkUpdateResult result1 = verifyAddNetworkToWifiConfigManager(network1);
        NetworkUpdateResult result2 = verifyAddNetworkToWifiConfigManager(network2);

        // Enable all of them.
        verifyUpdateNetworkSelectionStatus(
                result1.getNetworkId(), NetworkSelectionStatus.NETWORK_SELECTION_ENABLE, 0);
        verifyUpdateNetworkSelectionStatus(
                result2.getNetworkId(), NetworkSelectionStatus.NETWORK_SELECTION_ENABLE, 0);

        // Set network1 to temporarily disabled. The threshold for association rejection is 5, so
        // disable it 5 times to actually mark it temporarily disabled.
        int assocRejectReason = NetworkSelectionStatus.DISABLED_ASSOCIATION_REJECTION;
        int assocRejectThreshold =
                WifiConfigManager.NETWORK_SELECTION_DISABLE_THRESHOLD[assocRejectReason];
        for (int i = 1; i <= assocRejectThreshold; i++) {
            verifyUpdateNetworkSelectionStatus(result1.getNetworkId(), assocRejectReason, i);
        }

        // Set network 2 to permanently disabled.
        verifyUpdateNetworkSelectionStatus(
                result2.getNetworkId(), NetworkSelectionStatus.DISABLED_BY_WIFI_MANAGER, 0);

        // Retrieve the Pno network list & verify both networks are not included.
        List<WifiScanner.PnoSettings.PnoNetwork> pnoNetworks =
                mWifiConfigManager.retrievePnoNetworkList();
        assertEquals(0, pnoNetworks.size());
    }

    /**
     * Verifies the linking of networks when they have the same default GW Mac address in
     * {@link WifiConfigManager#getOrCreateScanDetailCacheForNetwork(WifiConfiguration)}.
     */
    @Test
    public void testNetworkLinkUsingGwMacAddress() {
        WifiConfiguration network1 = WifiConfigurationTestUtil.createPskNetwork();
        WifiConfiguration network2 = WifiConfigurationTestUtil.createPskNetwork();
        WifiConfiguration network3 = WifiConfigurationTestUtil.createPskNetwork();
        verifyAddNetworkToWifiConfigManager(network1);
        verifyAddNetworkToWifiConfigManager(network2);
        verifyAddNetworkToWifiConfigManager(network3);

        // Set the same default GW mac address for all of the networks.
        assertTrue(mWifiConfigManager.setNetworkDefaultGwMacAddress(
                network1.networkId, TEST_DEFAULT_GW_MAC_ADDRESS));
        assertTrue(mWifiConfigManager.setNetworkDefaultGwMacAddress(
                network2.networkId, TEST_DEFAULT_GW_MAC_ADDRESS));
        assertTrue(mWifiConfigManager.setNetworkDefaultGwMacAddress(
                network3.networkId, TEST_DEFAULT_GW_MAC_ADDRESS));

        // Now create dummy scan detail corresponding to the networks.
        ScanDetail networkScanDetail1 = createScanDetailForNetwork(network1);
        ScanDetail networkScanDetail2 = createScanDetailForNetwork(network2);
        ScanDetail networkScanDetail3 = createScanDetailForNetwork(network3);

        // Now save all these scan details corresponding to each of this network and expect
        // all of these networks to be linked with each other.
        assertNotNull(mWifiConfigManager.getConfiguredNetworkForScanDetailAndCache(
                networkScanDetail1));
        assertNotNull(mWifiConfigManager.getConfiguredNetworkForScanDetailAndCache(
                networkScanDetail2));
        assertNotNull(mWifiConfigManager.getConfiguredNetworkForScanDetailAndCache(
                networkScanDetail3));

        List<WifiConfiguration> retrievedNetworks =
                mWifiConfigManager.getConfiguredNetworks();
        for (WifiConfiguration network : retrievedNetworks) {
            assertEquals(2, network.linkedConfigurations.size());
            for (WifiConfiguration otherNetwork : retrievedNetworks) {
                if (otherNetwork == network) {
                    continue;
                }
                assertNotNull(network.linkedConfigurations.get(otherNetwork.configKey()));
            }
        }
    }

    /**
     * Verifies the linking of networks when they have scan results with same first 16 ASCII of
     * bssid in
     * {@link WifiConfigManager#getOrCreateScanDetailCacheForNetwork(WifiConfiguration)}.
     */
    @Test
    public void testNetworkLinkUsingBSSIDMatch() {
        WifiConfiguration network1 = WifiConfigurationTestUtil.createPskNetwork();
        WifiConfiguration network2 = WifiConfigurationTestUtil.createPskNetwork();
        WifiConfiguration network3 = WifiConfigurationTestUtil.createPskNetwork();
        verifyAddNetworkToWifiConfigManager(network1);
        verifyAddNetworkToWifiConfigManager(network2);
        verifyAddNetworkToWifiConfigManager(network3);

        // Create scan results with bssid which is different in only the last char.
        ScanDetail networkScanDetail1 = createScanDetailForNetwork(network1, "af:89:56:34:56:67");
        ScanDetail networkScanDetail2 = createScanDetailForNetwork(network2, "af:89:56:34:56:68");
        ScanDetail networkScanDetail3 = createScanDetailForNetwork(network3, "af:89:56:34:56:69");

        // Now save all these scan details corresponding to each of this network and expect
        // all of these networks to be linked with each other.
        assertNotNull(mWifiConfigManager.getConfiguredNetworkForScanDetailAndCache(
                networkScanDetail1));
        assertNotNull(mWifiConfigManager.getConfiguredNetworkForScanDetailAndCache(
                networkScanDetail2));
        assertNotNull(mWifiConfigManager.getConfiguredNetworkForScanDetailAndCache(
                networkScanDetail3));

        List<WifiConfiguration> retrievedNetworks =
                mWifiConfigManager.getConfiguredNetworks();
        for (WifiConfiguration network : retrievedNetworks) {
            assertEquals(2, network.linkedConfigurations.size());
            for (WifiConfiguration otherNetwork : retrievedNetworks) {
                if (otherNetwork == network) {
                    continue;
                }
                assertNotNull(network.linkedConfigurations.get(otherNetwork.configKey()));
            }
        }
    }

    /**
     * Verifies the linking of networks does not happen for non WPA networks when they have scan
     * results with same first 16 ASCII of bssid in
     * {@link WifiConfigManager#getOrCreateScanDetailCacheForNetwork(WifiConfiguration)}.
     */
    @Test
    public void testNoNetworkLinkUsingBSSIDMatchForNonWpaNetworks() {
        WifiConfiguration network1 = WifiConfigurationTestUtil.createOpenNetwork();
        WifiConfiguration network2 = WifiConfigurationTestUtil.createPskNetwork();
        verifyAddNetworkToWifiConfigManager(network1);
        verifyAddNetworkToWifiConfigManager(network2);

        // Create scan results with bssid which is different in only the last char.
        ScanDetail networkScanDetail1 = createScanDetailForNetwork(network1, "af:89:56:34:56:67");
        ScanDetail networkScanDetail2 = createScanDetailForNetwork(network2, "af:89:56:34:56:68");

        assertNotNull(mWifiConfigManager.getConfiguredNetworkForScanDetailAndCache(
                networkScanDetail1));
        assertNotNull(mWifiConfigManager.getConfiguredNetworkForScanDetailAndCache(
                networkScanDetail2));

        List<WifiConfiguration> retrievedNetworks =
                mWifiConfigManager.getConfiguredNetworks();
        for (WifiConfiguration network : retrievedNetworks) {
            assertNull(network.linkedConfigurations);
        }
    }

    /**
     * Verifies the linking of networks does not happen for networks with more than
     * {@link WifiConfigManager#LINK_CONFIGURATION_MAX_SCAN_CACHE_ENTRIES} scan
     * results with same first 16 ASCII of bssid in
     * {@link WifiConfigManager#getOrCreateScanDetailCacheForNetwork(WifiConfiguration)}.
     */
    @Test
    public void testNoNetworkLinkUsingBSSIDMatchForNetworksWithHighScanDetailCacheSize() {
        WifiConfiguration network1 = WifiConfigurationTestUtil.createPskNetwork();
        WifiConfiguration network2 = WifiConfigurationTestUtil.createPskNetwork();
        verifyAddNetworkToWifiConfigManager(network1);
        verifyAddNetworkToWifiConfigManager(network2);

        // Create 7 scan results with bssid which is different in only the last char.
        String test_bssid_base = "af:89:56:34:56:6";
        int scan_result_num = 0;
        for (; scan_result_num < WifiConfigManager.LINK_CONFIGURATION_MAX_SCAN_CACHE_ENTRIES + 1;
             scan_result_num++) {
            ScanDetail networkScanDetail =
                    createScanDetailForNetwork(
                            network1, test_bssid_base + Integer.toString(scan_result_num));
            assertNotNull(
                    mWifiConfigManager.getConfiguredNetworkForScanDetailAndCache(
                            networkScanDetail));
        }

        // Now add 1 scan result to the other network with bssid which is different in only the
        // last char.
        ScanDetail networkScanDetail2 =
                createScanDetailForNetwork(
                        network2, test_bssid_base + Integer.toString(scan_result_num++));
        assertNotNull(mWifiConfigManager.getConfiguredNetworkForScanDetailAndCache(
                networkScanDetail2));

        List<WifiConfiguration> retrievedNetworks =
                mWifiConfigManager.getConfiguredNetworks();
        for (WifiConfiguration network : retrievedNetworks) {
            assertNull(network.linkedConfigurations);
        }
    }

    /**
     * Verifies the linking of networks when they have scan results with same first 16 ASCII of
     * bssid in {@link WifiConfigManager#getOrCreateScanDetailCacheForNetwork(WifiConfiguration)}
     * and then subsequently delinked when the networks have default gateway set which do not match.
     */
    @Test
    public void testNetworkLinkUsingBSSIDMatchAndThenUnlinkDueToGwMacAddress() {
        WifiConfiguration network1 = WifiConfigurationTestUtil.createPskNetwork();
        WifiConfiguration network2 = WifiConfigurationTestUtil.createPskNetwork();
        verifyAddNetworkToWifiConfigManager(network1);
        verifyAddNetworkToWifiConfigManager(network2);

        // Create scan results with bssid which is different in only the last char.
        ScanDetail networkScanDetail1 = createScanDetailForNetwork(network1, "af:89:56:34:56:67");
        ScanDetail networkScanDetail2 = createScanDetailForNetwork(network2, "af:89:56:34:56:68");

        // Now save all these scan details corresponding to each of this network and expect
        // all of these networks to be linked with each other.
        assertNotNull(mWifiConfigManager.getConfiguredNetworkForScanDetailAndCache(
                networkScanDetail1));
        assertNotNull(mWifiConfigManager.getConfiguredNetworkForScanDetailAndCache(
                networkScanDetail2));

        List<WifiConfiguration> retrievedNetworks =
                mWifiConfigManager.getConfiguredNetworks();
        for (WifiConfiguration network : retrievedNetworks) {
            assertEquals(1, network.linkedConfigurations.size());
            for (WifiConfiguration otherNetwork : retrievedNetworks) {
                if (otherNetwork == network) {
                    continue;
                }
                assertNotNull(network.linkedConfigurations.get(otherNetwork.configKey()));
            }
        }

        // Now Set different GW mac address for both the networks and ensure they're unlinked.
        assertTrue(mWifiConfigManager.setNetworkDefaultGwMacAddress(
                network1.networkId, "de:ad:fe:45:23:34"));
        assertTrue(mWifiConfigManager.setNetworkDefaultGwMacAddress(
                network2.networkId, "ad:de:fe:45:23:34"));

        // Add some dummy scan results again to re-evaluate the linking of networks.
        assertNotNull(mWifiConfigManager.getConfiguredNetworkForScanDetailAndCache(
                createScanDetailForNetwork(network1, "af:89:56:34:45:67")));
        assertNotNull(mWifiConfigManager.getConfiguredNetworkForScanDetailAndCache(
                createScanDetailForNetwork(network1, "af:89:56:34:45:68")));

        retrievedNetworks = mWifiConfigManager.getConfiguredNetworks();
        for (WifiConfiguration network : retrievedNetworks) {
            assertNull(network.linkedConfigurations);
        }
    }

    /**
     * Verifies the creation of channel list using
     * {@link WifiConfigManager#fetchChannelSetForNetworkForPartialScan(int, long, int)}.
     */
    @Test
    public void testFetchChannelSetForNetwork() {
        WifiConfiguration network = WifiConfigurationTestUtil.createPskNetwork();
        verifyAddNetworkToWifiConfigManager(network);

        // Create 5 scan results with different bssid's & frequencies.
        String test_bssid_base = "af:89:56:34:56:6";
        for (int i = 0; i < TEST_FREQ_LIST.length; i++) {
            ScanDetail networkScanDetail =
                    createScanDetailForNetwork(
                            network, test_bssid_base + Integer.toString(i), 0, TEST_FREQ_LIST[i]);
            assertNotNull(
                    mWifiConfigManager.getConfiguredNetworkForScanDetailAndCache(
                            networkScanDetail));

        }
        assertEquals(new HashSet<Integer>(Arrays.asList(TEST_FREQ_LIST)),
                mWifiConfigManager.fetchChannelSetForNetworkForPartialScan(network.networkId, 1,
                        TEST_FREQ_LIST[4]));
    }

    /**
     * Verifies the creation of channel list using
     * {@link WifiConfigManager#fetchChannelSetForNetworkForPartialScan(int, long, int)} and
     * ensures that the frequenecy of the currently connected network is in the returned
     * channel set.
     */
    @Test
    public void testFetchChannelSetForNetworkIncludeCurrentNetwork() {
        WifiConfiguration network = WifiConfigurationTestUtil.createPskNetwork();
        verifyAddNetworkToWifiConfigManager(network);

        // Create 5 scan results with different bssid's & frequencies.
        String test_bssid_base = "af:89:56:34:56:6";
        for (int i = 0; i < TEST_FREQ_LIST.length; i++) {
            ScanDetail networkScanDetail =
                    createScanDetailForNetwork(
                            network, test_bssid_base + Integer.toString(i), 0, TEST_FREQ_LIST[i]);
            assertNotNull(
                    mWifiConfigManager.getConfiguredNetworkForScanDetailAndCache(
                            networkScanDetail));

        }

        // Currently connected network frequency 2427 is not in the TEST_FREQ_LIST
        Set<Integer> freqs = mWifiConfigManager.fetchChannelSetForNetworkForPartialScan(
                network.networkId, 1, 2427);

        assertEquals(true, freqs.contains(2427));
    }

    /**
     * Verifies the creation of channel list using
     * {@link WifiConfigManager#fetchChannelSetForNetworkForPartialScan(int, long, int)} and
     * ensures that scan results which have a timestamp  beyond the provided age are not used
     * in the channel list.
     */
    @Test
    public void testFetchChannelSetForNetworkIgnoresStaleScanResults() {
        WifiConfiguration network = WifiConfigurationTestUtil.createPskNetwork();
        verifyAddNetworkToWifiConfigManager(network);

        long wallClockBase = 0;
        // Create 5 scan results with different bssid's & frequencies.
        String test_bssid_base = "af:89:56:34:56:6";
        for (int i = 0; i < TEST_FREQ_LIST.length; i++) {
            // Increment the seen value in the scan results for each of them.
            when(mClock.getWallClockMillis()).thenReturn(wallClockBase + i);
            ScanDetail networkScanDetail =
                    createScanDetailForNetwork(
                            network, test_bssid_base + Integer.toString(i), 0, TEST_FREQ_LIST[i]);
            assertNotNull(
                    mWifiConfigManager.getConfiguredNetworkForScanDetailAndCache(
                            networkScanDetail));

        }
        int ageInMillis = 4;
        // Now fetch only scan results which are 4 millis stale. This should ignore the first
        // scan result.
        assertEquals(
                new HashSet<>(Arrays.asList(
                        Arrays.copyOfRange(
                                TEST_FREQ_LIST,
                                TEST_FREQ_LIST.length - ageInMillis, TEST_FREQ_LIST.length))),
                mWifiConfigManager.fetchChannelSetForNetworkForPartialScan(
                        network.networkId, ageInMillis, TEST_FREQ_LIST[4]));
    }

    /**
     * Verifies the creation of channel list using
     * {@link WifiConfigManager#fetchChannelSetForNetworkForPartialScan(int, long, int)} and
     * ensures that the list size does not exceed the max configured for the device.
     */
    @Test
    public void testFetchChannelSetForNetworkIsLimitedToConfiguredSize() {
        // Need to recreate the WifiConfigManager instance for this test to modify the config
        // value which is read only in the constructor.
        int maxListSize = 3;
        mResources.setInteger(
                R.integer.config_wifi_framework_associated_partial_scan_max_num_active_channels,
                maxListSize);
        createWifiConfigManager();

        WifiConfiguration network = WifiConfigurationTestUtil.createPskNetwork();
        verifyAddNetworkToWifiConfigManager(network);

        // Create 5 scan results with different bssid's & frequencies.
        String test_bssid_base = "af:89:56:34:56:6";
        for (int i = 0; i < TEST_FREQ_LIST.length; i++) {
            ScanDetail networkScanDetail =
                    createScanDetailForNetwork(
                            network, test_bssid_base + Integer.toString(i), 0, TEST_FREQ_LIST[i]);
            assertNotNull(
                    mWifiConfigManager.getConfiguredNetworkForScanDetailAndCache(
                            networkScanDetail));

        }
        // Ensure that the fetched list size is limited.
        assertEquals(maxListSize,
                mWifiConfigManager.fetchChannelSetForNetworkForPartialScan(
                        network.networkId, 1, TEST_FREQ_LIST[4]).size());
    }

    /**
     * Verifies the creation of channel list using
     * {@link WifiConfigManager#fetchChannelSetForNetworkForPartialScan(int, long, int)} and
     * ensures that scan results from linked networks are used in the channel list.
     */
    @Test
    public void testFetchChannelSetForNetworkIncludesLinkedNetworks() {
        WifiConfiguration network1 = WifiConfigurationTestUtil.createPskNetwork();
        WifiConfiguration network2 = WifiConfigurationTestUtil.createPskNetwork();
        verifyAddNetworkToWifiConfigManager(network1);
        verifyAddNetworkToWifiConfigManager(network2);

        String test_bssid_base = "af:89:56:34:56:6";
        int TEST_FREQ_LISTIdx = 0;
        // Create 3 scan results with different bssid's & frequencies for network 1.
        for (; TEST_FREQ_LISTIdx < TEST_FREQ_LIST.length / 2; TEST_FREQ_LISTIdx++) {
            ScanDetail networkScanDetail =
                    createScanDetailForNetwork(
                            network1, test_bssid_base + Integer.toString(TEST_FREQ_LISTIdx), 0,
                            TEST_FREQ_LIST[TEST_FREQ_LISTIdx]);
            assertNotNull(
                    mWifiConfigManager.getConfiguredNetworkForScanDetailAndCache(
                            networkScanDetail));

        }
        // Create 3 scan results with different bssid's & frequencies for network 2.
        for (; TEST_FREQ_LISTIdx < TEST_FREQ_LIST.length; TEST_FREQ_LISTIdx++) {
            ScanDetail networkScanDetail =
                    createScanDetailForNetwork(
                            network2, test_bssid_base + Integer.toString(TEST_FREQ_LISTIdx), 0,
                            TEST_FREQ_LIST[TEST_FREQ_LISTIdx]);
            assertNotNull(
                    mWifiConfigManager.getConfiguredNetworkForScanDetailAndCache(
                            networkScanDetail));
        }

        // Link the 2 configurations together using the GwMacAddress.
        assertTrue(mWifiConfigManager.setNetworkDefaultGwMacAddress(
                network1.networkId, TEST_DEFAULT_GW_MAC_ADDRESS));
        assertTrue(mWifiConfigManager.setNetworkDefaultGwMacAddress(
                network2.networkId, TEST_DEFAULT_GW_MAC_ADDRESS));

        // The channel list fetched should include scan results from both the linked networks.
        assertEquals(new HashSet<Integer>(Arrays.asList(TEST_FREQ_LIST)),
                mWifiConfigManager.fetchChannelSetForNetworkForPartialScan(network1.networkId, 1,
                        TEST_FREQ_LIST[0]));
        assertEquals(new HashSet<Integer>(Arrays.asList(TEST_FREQ_LIST)),
                mWifiConfigManager.fetchChannelSetForNetworkForPartialScan(network2.networkId, 1,
                        TEST_FREQ_LIST[0]));
    }

    /**
     * Verifies the creation of channel list using
     * {@link WifiConfigManager#fetchChannelSetForNetworkForPartialScan(int, long, int)} and
     * ensures that scan results from linked networks are used in the channel list and that the
     * list size does not exceed the max configured for the device.
     */
    @Test
    public void testFetchChannelSetForNetworkIncludesLinkedNetworksIsLimitedToConfiguredSize() {
        // Need to recreate the WifiConfigManager instance for this test to modify the config
        // value which is read only in the constructor.
        int maxListSize = 3;
        mResources.setInteger(
                R.integer.config_wifi_framework_associated_partial_scan_max_num_active_channels,
                maxListSize);

        createWifiConfigManager();
        WifiConfiguration network1 = WifiConfigurationTestUtil.createPskNetwork();
        WifiConfiguration network2 = WifiConfigurationTestUtil.createPskNetwork();
        verifyAddNetworkToWifiConfigManager(network1);
        verifyAddNetworkToWifiConfigManager(network2);

        String test_bssid_base = "af:89:56:34:56:6";
        int TEST_FREQ_LISTIdx = 0;
        // Create 3 scan results with different bssid's & frequencies for network 1.
        for (; TEST_FREQ_LISTIdx < TEST_FREQ_LIST.length / 2; TEST_FREQ_LISTIdx++) {
            ScanDetail networkScanDetail =
                    createScanDetailForNetwork(
                            network1, test_bssid_base + Integer.toString(TEST_FREQ_LISTIdx), 0,
                            TEST_FREQ_LIST[TEST_FREQ_LISTIdx]);
            assertNotNull(
                    mWifiConfigManager.getConfiguredNetworkForScanDetailAndCache(
                            networkScanDetail));

        }
        // Create 3 scan results with different bssid's & frequencies for network 2.
        for (; TEST_FREQ_LISTIdx < TEST_FREQ_LIST.length; TEST_FREQ_LISTIdx++) {
            ScanDetail networkScanDetail =
                    createScanDetailForNetwork(
                            network2, test_bssid_base + Integer.toString(TEST_FREQ_LISTIdx), 0,
                            TEST_FREQ_LIST[TEST_FREQ_LISTIdx]);
            assertNotNull(
                    mWifiConfigManager.getConfiguredNetworkForScanDetailAndCache(
                            networkScanDetail));
        }

        // Link the 2 configurations together using the GwMacAddress.
        assertTrue(mWifiConfigManager.setNetworkDefaultGwMacAddress(
                network1.networkId, TEST_DEFAULT_GW_MAC_ADDRESS));
        assertTrue(mWifiConfigManager.setNetworkDefaultGwMacAddress(
                network2.networkId, TEST_DEFAULT_GW_MAC_ADDRESS));

        // Ensure that the fetched list size is limited.
        assertEquals(maxListSize,
                mWifiConfigManager.fetchChannelSetForNetworkForPartialScan(
                        network1.networkId, 1, TEST_FREQ_LIST[0]).size());
        assertEquals(maxListSize,
                mWifiConfigManager.fetchChannelSetForNetworkForPartialScan(
                        network2.networkId, 1, TEST_FREQ_LIST[0]).size());
    }

    /**
     * Verifies the foreground user switch using {@link WifiConfigManager#handleUserSwitch(int)}
     * and ensures that any shared private networks networkId is not changed.
     * Test scenario:
     * 1. Load the shared networks from shared store and user 1 store.
     * 2. Switch to user 2 and ensure that the shared network's Id is not changed.
     */
    @Test
    public void testHandleUserSwitchDoesNotChangeSharedNetworksId() throws Exception {
        int user1 = TEST_DEFAULT_USER;
        int user2 = TEST_DEFAULT_USER + 1;
        setupUserProfiles(user2);

        int appId = 674;
        long currentTimeMs = 67823;
        when(mClock.getWallClockMillis()).thenReturn(currentTimeMs);

        // Create 3 networks. 1 for user1, 1 for user2 and 1 shared.
        final WifiConfiguration user1Network = WifiConfigurationTestUtil.createPskNetwork();
        user1Network.shared = false;
        user1Network.creatorUid = UserHandle.getUid(user1, appId);
        final WifiConfiguration user2Network = WifiConfigurationTestUtil.createPskNetwork();
        user2Network.shared = false;
        user2Network.creatorUid = UserHandle.getUid(user2, appId);
        final WifiConfiguration sharedNetwork1 = WifiConfigurationTestUtil.createPskNetwork();
        final WifiConfiguration sharedNetwork2 = WifiConfigurationTestUtil.createPskNetwork();

        // Set up the store data that is loaded initially.
        List<WifiConfiguration> sharedNetworks = new ArrayList<WifiConfiguration>() {
            {
                add(sharedNetwork1);
                add(sharedNetwork2);
            }
        };
        List<WifiConfiguration> user1Networks = new ArrayList<WifiConfiguration>() {
            {
                add(user1Network);
            }
        };
        Map<String, Long> deletedSsidsToTimeMap = new HashMap<String, Long>() {
            {
                put(TEST_SSID, currentTimeMs);
            }

        };
        setupStoreDataForRead(sharedNetworks, user1Networks, deletedSsidsToTimeMap);
        assertTrue(mWifiConfigManager.loadFromStore());
        verify(mWifiConfigStore).read();

        // Fetch the network ID's assigned to the shared networks initially.
        int sharedNetwork1Id = WifiConfiguration.INVALID_NETWORK_ID;
        int sharedNetwork2Id = WifiConfiguration.INVALID_NETWORK_ID;
        List<WifiConfiguration> retrievedNetworks =
                mWifiConfigManager.getConfiguredNetworksWithPasswords();
        for (WifiConfiguration network : retrievedNetworks) {
            if (network.configKey().equals(sharedNetwork1.configKey())) {
                sharedNetwork1Id = network.networkId;
            } else if (network.configKey().equals(sharedNetwork2.configKey())) {
                sharedNetwork2Id = network.networkId;
            }
        }
        assertTrue(sharedNetwork1Id != WifiConfiguration.INVALID_NETWORK_ID);
        assertTrue(sharedNetwork2Id != WifiConfiguration.INVALID_NETWORK_ID);
        assertTrue(mWifiConfigManager.wasEphemeralNetworkDeleted(TEST_SSID));

        // Set up the user 2 store data that is loaded at user switch.
        List<WifiConfiguration> user2Networks = new ArrayList<WifiConfiguration>() {
            {
                add(user2Network);
            }
        };
        setupStoreDataForUserRead(user2Networks, new HashMap<>());
        // Now switch the user to user 2 and ensure that shared network's IDs have not changed.
        when(mUserManager.isUserUnlockingOrUnlocked(user2)).thenReturn(true);
        mWifiConfigManager.handleUserSwitch(user2);
        verify(mWifiConfigStore).switchUserStoresAndRead(any(List.class));

        // Again fetch the network ID's assigned to the shared networks and ensure they have not
        // changed.
        int updatedSharedNetwork1Id = WifiConfiguration.INVALID_NETWORK_ID;
        int updatedSharedNetwork2Id = WifiConfiguration.INVALID_NETWORK_ID;
        retrievedNetworks = mWifiConfigManager.getConfiguredNetworksWithPasswords();
        for (WifiConfiguration network : retrievedNetworks) {
            if (network.configKey().equals(sharedNetwork1.configKey())) {
                updatedSharedNetwork1Id = network.networkId;
            } else if (network.configKey().equals(sharedNetwork2.configKey())) {
                updatedSharedNetwork2Id = network.networkId;
            }
        }
        assertEquals(sharedNetwork1Id, updatedSharedNetwork1Id);
        assertEquals(sharedNetwork2Id, updatedSharedNetwork2Id);
        assertFalse(mWifiConfigManager.wasEphemeralNetworkDeleted(TEST_SSID));
    }

    /**
     * Verifies the foreground user switch using {@link WifiConfigManager#handleUserSwitch(int)}
     * and ensures that any old user private networks are not visible anymore.
     * Test scenario:
     * 1. Load the shared networks from shared store and user 1 store.
     * 2. Switch to user 2 and ensure that the user 1's private network has been removed.
     */
    @Test
    public void testHandleUserSwitchRemovesOldUserPrivateNetworks() throws Exception {
        int user1 = TEST_DEFAULT_USER;
        int user2 = TEST_DEFAULT_USER + 1;
        setupUserProfiles(user2);

        int appId = 674;

        // Create 3 networks. 1 for user1, 1 for user2 and 1 shared.
        final WifiConfiguration user1Network = WifiConfigurationTestUtil.createPskNetwork();
        user1Network.shared = false;
        user1Network.creatorUid = UserHandle.getUid(user1, appId);
        final WifiConfiguration user2Network = WifiConfigurationTestUtil.createPskNetwork();
        user2Network.shared = false;
        user2Network.creatorUid = UserHandle.getUid(user2, appId);
        final WifiConfiguration sharedNetwork = WifiConfigurationTestUtil.createPskNetwork();

        // Set up the store data that is loaded initially.
        List<WifiConfiguration> sharedNetworks = new ArrayList<WifiConfiguration>() {
            {
                add(sharedNetwork);
            }
        };
        List<WifiConfiguration> user1Networks = new ArrayList<WifiConfiguration>() {
            {
                add(user1Network);
            }
        };
        setupStoreDataForRead(sharedNetworks, user1Networks, new HashMap<>());
        assertTrue(mWifiConfigManager.loadFromStore());
        verify(mWifiConfigStore).read();

        // Fetch the network ID assigned to the user 1 network initially.
        int user1NetworkId = WifiConfiguration.INVALID_NETWORK_ID;
        List<WifiConfiguration> retrievedNetworks =
                mWifiConfigManager.getConfiguredNetworksWithPasswords();
        for (WifiConfiguration network : retrievedNetworks) {
            if (network.configKey().equals(user1Network.configKey())) {
                user1NetworkId = network.networkId;
            }
        }

        // Set up the user 2 store data that is loaded at user switch.
        List<WifiConfiguration> user2Networks = new ArrayList<WifiConfiguration>() {
            {
                add(user2Network);
            }
        };
        setupStoreDataForUserRead(user2Networks, new HashMap<>());
        // Now switch the user to user 2 and ensure that user 1's private network has been removed.
        when(mUserManager.isUserUnlockingOrUnlocked(user2)).thenReturn(true);
        Set<Integer> removedNetworks = mWifiConfigManager.handleUserSwitch(user2);
        verify(mWifiConfigStore).switchUserStoresAndRead(any(List.class));
        assertTrue((removedNetworks.size() == 1) && (removedNetworks.contains(user1NetworkId)));

        // Set the expected networks to be |sharedNetwork| and |user2Network|.
        List<WifiConfiguration> expectedNetworks = new ArrayList<WifiConfiguration>() {
            {
                add(sharedNetwork);
                add(user2Network);
            }
        };
        WifiConfigurationTestUtil.assertConfigurationsEqualForConfigManagerAddOrUpdate(
                expectedNetworks, mWifiConfigManager.getConfiguredNetworksWithPasswords());

        // Send another user switch  indication with the same user 2. This should be ignored and
        // hence should not remove any new networks.
        when(mUserManager.isUserUnlockingOrUnlocked(user2)).thenReturn(true);
        removedNetworks = mWifiConfigManager.handleUserSwitch(user2);
        assertTrue(removedNetworks.isEmpty());
    }

    /**
     * Verifies the foreground user switch using {@link WifiConfigManager#handleUserSwitch(int)}
     * and ensures that user switch from a user with no private networks is handled.
     * Test scenario:
     * 1. Load the shared networks from shared store and emptu user 1 store.
     * 2. Switch to user 2 and ensure that no private networks were removed.
     */
    @Test
    public void testHandleUserSwitchWithNoOldUserPrivateNetworks() throws Exception {
        int user1 = TEST_DEFAULT_USER;
        int user2 = TEST_DEFAULT_USER + 1;
        setupUserProfiles(user2);

        int appId = 674;

        // Create 2 networks. 1 for user2 and 1 shared.
        final WifiConfiguration user2Network = WifiConfigurationTestUtil.createPskNetwork();
        user2Network.shared = false;
        user2Network.creatorUid = UserHandle.getUid(user2, appId);
        final WifiConfiguration sharedNetwork = WifiConfigurationTestUtil.createPskNetwork();

        // Set up the store data that is loaded initially.
        List<WifiConfiguration> sharedNetworks = new ArrayList<WifiConfiguration>() {
            {
                add(sharedNetwork);
            }
        };
        setupStoreDataForRead(sharedNetworks, new ArrayList<>(), new HashMap<>());
        assertTrue(mWifiConfigManager.loadFromStore());
        verify(mWifiConfigStore).read();

        // Set up the user 2 store data that is loaded at user switch.
        List<WifiConfiguration> user2Networks = new ArrayList<WifiConfiguration>() {
            {
                add(user2Network);
            }
        };
        setupStoreDataForUserRead(user2Networks, new HashMap<>());
        // Now switch the user to user 2 and ensure that no private network has been removed.
        when(mUserManager.isUserUnlockingOrUnlocked(user2)).thenReturn(true);
        Set<Integer> removedNetworks = mWifiConfigManager.handleUserSwitch(user2);
        verify(mWifiConfigStore).switchUserStoresAndRead(any(List.class));
        assertTrue(removedNetworks.isEmpty());
    }

    /**
     * Verifies the foreground user switch using {@link WifiConfigManager#handleUserSwitch(int)}
     * and ensures that any non current user private networks are moved to shared store file.
     * This test simulates the following test case:
     * 1. Loads the shared networks from shared store at bootup.
     * 2. Load the private networks from user store on user 1 unlock.
     * 3. Switch to user 2 and ensure that the user 2's private network has been moved to user 2's
     * private store file.
     */
    @Test
    public void testHandleUserSwitchPushesOtherPrivateNetworksToSharedStore() throws Exception {
        int user1 = TEST_DEFAULT_USER;
        int user2 = TEST_DEFAULT_USER + 1;
        setupUserProfiles(user2);

        int appId = 674;

        // Create 3 networks. 1 for user1, 1 for user2 and 1 shared.
        final WifiConfiguration user1Network = WifiConfigurationTestUtil.createPskNetwork();
        user1Network.shared = false;
        user1Network.creatorUid = UserHandle.getUid(user1, appId);
        final WifiConfiguration user2Network = WifiConfigurationTestUtil.createPskNetwork();
        user2Network.shared = false;
        user2Network.creatorUid = UserHandle.getUid(user2, appId);
        final WifiConfiguration sharedNetwork = WifiConfigurationTestUtil.createPskNetwork();

        // Set up the shared store data that is loaded at bootup. User 2's private network
        // is still in shared store because they have not yet logged-in after upgrade.
        List<WifiConfiguration> sharedNetworks = new ArrayList<WifiConfiguration>() {
            {
                add(sharedNetwork);
                add(user2Network);
            }
        };
        setupStoreDataForRead(sharedNetworks, new ArrayList<>(), new HashMap<>());
        assertTrue(mWifiConfigManager.loadFromStore());
        verify(mWifiConfigStore).read();

        // Set up the user store data that is loaded at user unlock.
        List<WifiConfiguration> userNetworks = new ArrayList<WifiConfiguration>() {
            {
                add(user1Network);
            }
        };
        setupStoreDataForUserRead(userNetworks, new HashMap<>());
        mWifiConfigManager.handleUserUnlock(user1);
        verify(mWifiConfigStore).switchUserStoresAndRead(any(List.class));
        // Capture the written data for the user 1 and ensure that it corresponds to what was
        // setup.
        Pair<List<WifiConfiguration>, List<WifiConfiguration>> writtenNetworkList =
                captureWriteNetworksListStoreData();
        WifiConfigurationTestUtil.assertConfigurationsEqualForConfigManagerAddOrUpdate(
                sharedNetworks, writtenNetworkList.first);
        WifiConfigurationTestUtil.assertConfigurationsEqualForConfigManagerAddOrUpdate(
                userNetworks, writtenNetworkList.second);

        // Now switch the user to user2 and ensure that user 2's private network has been moved to
        // the user store.
        when(mUserManager.isUserUnlockingOrUnlocked(user2)).thenReturn(true);
        mWifiConfigManager.handleUserSwitch(user2);
        // Set the expected network list before comparing. user1Network should be in shared data.
        // Note: In the real world, user1Network will no longer be visible now because it should
        // already be in user1's private store file. But, we're purposefully exposing it
        // via |loadStoreData| to test if other user's private networks are pushed to shared store.
        List<WifiConfiguration> expectedSharedNetworks = new ArrayList<WifiConfiguration>() {
            {
                add(sharedNetwork);
                add(user1Network);
            }
        };
        List<WifiConfiguration> expectedUserNetworks = new ArrayList<WifiConfiguration>() {
            {
                add(user2Network);
            }
        };
        // Capture the first written data triggered for saving the old user's network
        // configurations.
        writtenNetworkList = captureWriteNetworksListStoreData();
        WifiConfigurationTestUtil.assertConfigurationsEqualForConfigManagerAddOrUpdate(
                sharedNetworks, writtenNetworkList.first);
        WifiConfigurationTestUtil.assertConfigurationsEqualForConfigManagerAddOrUpdate(
                userNetworks, writtenNetworkList.second);

        // Now capture the next written data triggered after the switch and ensure that user 2's
        // network is now in user store data.
        writtenNetworkList = captureWriteNetworksListStoreData();
        WifiConfigurationTestUtil.assertConfigurationsEqualForConfigManagerAddOrUpdate(
                expectedSharedNetworks, writtenNetworkList.first);
        WifiConfigurationTestUtil.assertConfigurationsEqualForConfigManagerAddOrUpdate(
                expectedUserNetworks, writtenNetworkList.second);
    }

    /**
     * Verify that unlocking an user that owns a legacy Passpoint configuration (which is stored
     * temporarily in the share store) will migrate it to PasspointManager and removed from
     * the list of configured networks.
     *
     * @throws Exception
     */
    @Test
    public void testHandleUserUnlockRemovePasspointConfigFromSharedConfig() throws Exception {
        int user1 = TEST_DEFAULT_USER;
        int appId = 674;

        final WifiConfiguration passpointConfig =
                WifiConfigurationTestUtil.createPasspointNetwork();
        passpointConfig.creatorUid = UserHandle.getUid(user1, appId);
        passpointConfig.isLegacyPasspointConfig = true;

        // Set up the shared store data to contain one legacy Passpoint configuration.
        List<WifiConfiguration> sharedNetworks = new ArrayList<WifiConfiguration>() {
            {
                add(passpointConfig);
            }
        };
        setupStoreDataForRead(sharedNetworks, new ArrayList<>(), new HashMap<>());
        assertTrue(mWifiConfigManager.loadFromStore());
        verify(mWifiConfigStore).read();
        assertEquals(1, mWifiConfigManager.getConfiguredNetworks().size());

        // Unlock the owner of the legacy Passpoint configuration, verify it is removed from
        // the configured networks (migrated to PasspointManager).
        setupStoreDataForUserRead(new ArrayList<WifiConfiguration>(), new HashMap<>());
        mWifiConfigManager.handleUserUnlock(user1);
        verify(mWifiConfigStore).switchUserStoresAndRead(any(List.class));
        Pair<List<WifiConfiguration>, List<WifiConfiguration>> writtenNetworkList =
                captureWriteNetworksListStoreData();
        assertTrue(writtenNetworkList.first.isEmpty());
        assertTrue(writtenNetworkList.second.isEmpty());
        assertTrue(mWifiConfigManager.getConfiguredNetworks().isEmpty());
    }

    /**
     * Verifies the foreground user switch using {@link WifiConfigManager#handleUserSwitch(int)}
     * and {@link WifiConfigManager#handleUserUnlock(int)} and ensures that the new store is
     * read immediately if the user is unlocked during the switch.
     */
    @Test
    public void testHandleUserSwitchWhenUnlocked() throws Exception {
        int user1 = TEST_DEFAULT_USER;
        int user2 = TEST_DEFAULT_USER + 1;
        setupUserProfiles(user2);

        // Set up the internal data first.
        assertTrue(mWifiConfigManager.loadFromStore());

        setupStoreDataForUserRead(new ArrayList<>(), new HashMap<>());
        // user2 is unlocked and switched to foreground.
        when(mUserManager.isUserUnlockingOrUnlocked(user2)).thenReturn(true);
        mWifiConfigManager.handleUserSwitch(user2);
        // Ensure that the read was invoked.
        mContextConfigStoreMockOrder.verify(mWifiConfigStore)
                .switchUserStoresAndRead(any(List.class));
    }

    /**
     * Verifies the foreground user switch using {@link WifiConfigManager#handleUserSwitch(int)}
     * and {@link WifiConfigManager#handleUserUnlock(int)} and ensures that the new store is not
     * read until the user is unlocked.
     */
    @Test
    public void testHandleUserSwitchWhenLocked() throws Exception {
        int user1 = TEST_DEFAULT_USER;
        int user2 = TEST_DEFAULT_USER + 1;
        setupUserProfiles(user2);

        // Set up the internal data first.
        assertTrue(mWifiConfigManager.loadFromStore());

        // user2 is locked and switched to foreground.
        when(mUserManager.isUserUnlockingOrUnlocked(user2)).thenReturn(false);
        mWifiConfigManager.handleUserSwitch(user2);

        // Ensure that the read was not invoked.
        mContextConfigStoreMockOrder.verify(mWifiConfigStore, never())
                .switchUserStoresAndRead(any(List.class));

        // Now try unlocking some other user (user1), this should be ignored.
        mWifiConfigManager.handleUserUnlock(user1);
        mContextConfigStoreMockOrder.verify(mWifiConfigStore, never())
                .switchUserStoresAndRead(any(List.class));

        setupStoreDataForUserRead(new ArrayList<>(), new HashMap<>());
        // Unlock the user2 and ensure that we read the data now.
        mWifiConfigManager.handleUserUnlock(user2);
        mContextConfigStoreMockOrder.verify(mWifiConfigStore)
                .switchUserStoresAndRead(any(List.class));
    }

    /**
     * Verifies that the user stop handling using {@link WifiConfigManager#handleUserStop(int)}
     * and ensures that the store is written only when the foreground user is stopped.
     */
    @Test
    public void testHandleUserStop() throws Exception {
        int user1 = TEST_DEFAULT_USER;
        int user2 = TEST_DEFAULT_USER + 1;
        setupUserProfiles(user2);

        // Set up the internal data first.
        assertTrue(mWifiConfigManager.loadFromStore());

        // Try stopping background user2 first, this should not do anything.
        when(mUserManager.isUserUnlockingOrUnlocked(user2)).thenReturn(false);
        mWifiConfigManager.handleUserStop(user2);
        mContextConfigStoreMockOrder.verify(mWifiConfigStore, never())
                .switchUserStoresAndRead(any(List.class));

        // Now try stopping the foreground user1, this should trigger a write to store.
        mWifiConfigManager.handleUserStop(user1);
        mContextConfigStoreMockOrder.verify(mWifiConfigStore, never())
                .switchUserStoresAndRead(any(List.class));
        mContextConfigStoreMockOrder.verify(mWifiConfigStore).write(anyBoolean());
    }

    /**
     * Verifies that the user stop handling using {@link WifiConfigManager#handleUserStop(int)}
     * and ensures that the shared data is not lost when the foreground user is stopped.
     */
    @Test
    public void testHandleUserStopDoesNotClearSharedData() throws Exception {
        int user1 = TEST_DEFAULT_USER;

        //
        // Setup the database for the user before initiating stop.
        //
        int appId = 674;
        // Create 2 networks. 1 for user1, and 1 shared.
        final WifiConfiguration user1Network = WifiConfigurationTestUtil.createPskNetwork();
        user1Network.shared = false;
        user1Network.creatorUid = UserHandle.getUid(user1, appId);
        final WifiConfiguration sharedNetwork = WifiConfigurationTestUtil.createPskNetwork();

        // Set up the store data that is loaded initially.
        List<WifiConfiguration> sharedNetworks = new ArrayList<WifiConfiguration>() {
            {
                add(sharedNetwork);
            }
        };
        List<WifiConfiguration> user1Networks = new ArrayList<WifiConfiguration>() {
            {
                add(user1Network);
            }
        };
        setupStoreDataForRead(sharedNetworks, user1Networks, new HashMap<>());
        assertTrue(mWifiConfigManager.loadFromStore());
        verify(mWifiConfigStore).read();

        // Ensure that we have 2 networks in the database before the stop.
        assertEquals(2, mWifiConfigManager.getConfiguredNetworks().size());

        mWifiConfigManager.handleUserStop(user1);

        // Ensure that we only have 1 shared network in the database after the stop.
        assertEquals(1, mWifiConfigManager.getConfiguredNetworks().size());
        assertEquals(sharedNetwork.SSID, mWifiConfigManager.getConfiguredNetworks().get(0).SSID);
    }

    /**
     * Verifies the foreground user unlock via {@link WifiConfigManager#handleUserUnlock(int)}
     * results in a store read after bootup.
     */
    @Test
    public void testHandleUserUnlockAfterBootup() throws Exception {
        int user1 = TEST_DEFAULT_USER;

        // Set up the internal data first.
        assertTrue(mWifiConfigManager.loadFromStore());
        mContextConfigStoreMockOrder.verify(mWifiConfigStore).read();
        mContextConfigStoreMockOrder.verify(mWifiConfigStore, never()).write(anyBoolean());
        mContextConfigStoreMockOrder.verify(mWifiConfigStore, never())
                .switchUserStoresAndRead(any(List.class));

        setupStoreDataForUserRead(new ArrayList<>(), new HashMap<>());
        // Unlock the user1 (default user) for the first time and ensure that we read the data.
        mWifiConfigManager.handleUserUnlock(user1);
        mContextConfigStoreMockOrder.verify(mWifiConfigStore, never()).read();
        mContextConfigStoreMockOrder.verify(mWifiConfigStore)
                .switchUserStoresAndRead(any(List.class));
        mContextConfigStoreMockOrder.verify(mWifiConfigStore).write(anyBoolean());
    }

    /**
     * Verifies that the store read after bootup received after
     * foreground user unlock via {@link WifiConfigManager#handleUserUnlock(int)}
     * results in a user store read.
     */
    @Test
    public void testHandleBootupAfterUserUnlock() throws Exception {
        int user1 = TEST_DEFAULT_USER;

        // Unlock the user1 (default user) for the first time and ensure that we don't read the
        // data.
        mWifiConfigManager.handleUserUnlock(user1);
        mContextConfigStoreMockOrder.verify(mWifiConfigStore, never()).read();
        mContextConfigStoreMockOrder.verify(mWifiConfigStore, never()).write(anyBoolean());
        mContextConfigStoreMockOrder.verify(mWifiConfigStore, never())
                .switchUserStoresAndRead(any(List.class));

        setupStoreDataForUserRead(new ArrayList<WifiConfiguration>(), new HashMap<>());
        // Read from store now.
        assertTrue(mWifiConfigManager.loadFromStore());
        mContextConfigStoreMockOrder.verify(mWifiConfigStore)
                .setUserStores(any(List.class));
        mContextConfigStoreMockOrder.verify(mWifiConfigStore).read();
    }

    /**
     * Verifies that the store read after bootup received after
     * a user switch via {@link WifiConfigManager#handleUserSwitch(int)}
     * results in a user store read.
     */
    @Test
    public void testHandleBootupAfterUserSwitch() throws Exception {
        int user1 = TEST_DEFAULT_USER;
        int user2 = TEST_DEFAULT_USER + 1;
        setupUserProfiles(user2);

        // Switch from user1 to user2 and ensure that we don't read or write any data
        // (need to wait for loadFromStore invocation).
        mWifiConfigManager.handleUserSwitch(user2);
        mContextConfigStoreMockOrder.verify(mWifiConfigStore, never()).read();
        mContextConfigStoreMockOrder.verify(mWifiConfigStore, never()).write(anyBoolean());
        mContextConfigStoreMockOrder.verify(mWifiConfigStore, never())
                .switchUserStoresAndRead(any(List.class));

        // Now load from the store.
        assertTrue(mWifiConfigManager.loadFromStore());
        mContextConfigStoreMockOrder.verify(mWifiConfigStore).read();

        // Unlock the user2 and ensure that we read from the user store.
        setupStoreDataForUserRead(new ArrayList<>(), new HashMap<>());
        mWifiConfigManager.handleUserUnlock(user2);
        mContextConfigStoreMockOrder.verify(mWifiConfigStore)
                .switchUserStoresAndRead(any(List.class));
    }

    /**
     * Verifies that the store read after bootup received after
     * a previous user unlock and user switch via {@link WifiConfigManager#handleUserSwitch(int)}
     * results in a user store read.
     */
    @Test
    public void testHandleBootupAfterPreviousUserUnlockAndSwitch() throws Exception {
        int user1 = TEST_DEFAULT_USER;
        int user2 = TEST_DEFAULT_USER + 1;
        setupUserProfiles(user2);

        // Unlock the user1 (default user) for the first time and ensure that we don't read the data
        // (need to wait for loadFromStore invocation).
        mWifiConfigManager.handleUserUnlock(user1);
        mContextConfigStoreMockOrder.verify(mWifiConfigStore, never()).read();
        mContextConfigStoreMockOrder.verify(mWifiConfigStore, never()).write(anyBoolean());
        mContextConfigStoreMockOrder.verify(mWifiConfigStore, never())
                .switchUserStoresAndRead(any(List.class));

        // Switch from user1 to user2 and ensure that we don't read or write any data
        // (need to wait for loadFromStore invocation).
        mWifiConfigManager.handleUserSwitch(user2);
        mContextConfigStoreMockOrder.verify(mWifiConfigStore, never()).read();
        mContextConfigStoreMockOrder.verify(mWifiConfigStore, never()).write(anyBoolean());
        mContextConfigStoreMockOrder.verify(mWifiConfigStore, never())
                .switchUserStoresAndRead(any(List.class));

        // Now load from the store.
        assertTrue(mWifiConfigManager.loadFromStore());
        mContextConfigStoreMockOrder.verify(mWifiConfigStore).read();

        // Unlock the user2 and ensure that we read from the user store.
        setupStoreDataForUserRead(new ArrayList<>(), new HashMap<>());
        mWifiConfigManager.handleUserUnlock(user2);
        mContextConfigStoreMockOrder.verify(mWifiConfigStore)
                .switchUserStoresAndRead(any(List.class));
    }

    /**
     * Verifies that the store read after bootup received after
     * a user switch and unlock of a previous user via {@link WifiConfigManager#
     * handleUserSwitch(int)} results in a user store read.
     */
    @Test
    public void testHandleBootupAfterUserSwitchAndPreviousUserUnlock() throws Exception {
        int user1 = TEST_DEFAULT_USER;
        int user2 = TEST_DEFAULT_USER + 1;
        setupUserProfiles(user2);

        // Switch from user1 to user2 and ensure that we don't read or write any data
        // (need to wait for loadFromStore invocation).
        mWifiConfigManager.handleUserSwitch(user2);
        mContextConfigStoreMockOrder.verify(mWifiConfigStore, never()).read();
        mContextConfigStoreMockOrder.verify(mWifiConfigStore, never()).write(anyBoolean());
        mContextConfigStoreMockOrder.verify(mWifiConfigStore, never())
                .switchUserStoresAndRead(any(List.class));

        // Unlock the user1 for the first time and ensure that we don't read the data
        mWifiConfigManager.handleUserUnlock(user1);
        mContextConfigStoreMockOrder.verify(mWifiConfigStore, never()).read();
        mContextConfigStoreMockOrder.verify(mWifiConfigStore, never()).write(anyBoolean());
        mContextConfigStoreMockOrder.verify(mWifiConfigStore, never())
                .switchUserStoresAndRead(any(List.class));

        // Now load from the store.
        assertTrue(mWifiConfigManager.loadFromStore());
        mContextConfigStoreMockOrder.verify(mWifiConfigStore).read();

        // Unlock the user2 and ensure that we read from the user store.
        setupStoreDataForUserRead(new ArrayList<>(), new HashMap<>());
        mWifiConfigManager.handleUserUnlock(user2);
        mContextConfigStoreMockOrder.verify(mWifiConfigStore)
                .switchUserStoresAndRead(any(List.class));
    }

    /**
     * Verifies the foreground user unlock via {@link WifiConfigManager#handleUserUnlock(int)} does
     * not always result in a store read unless the user had switched or just booted up.
     */
    @Test
    public void testHandleUserUnlockWithoutSwitchOrBootup() throws Exception {
        int user1 = TEST_DEFAULT_USER;
        int user2 = TEST_DEFAULT_USER + 1;
        setupUserProfiles(user2);

        // Set up the internal data first.
        assertTrue(mWifiConfigManager.loadFromStore());

        setupStoreDataForUserRead(new ArrayList<>(), new HashMap<>());
        // user2 is unlocked and switched to foreground.
        when(mUserManager.isUserUnlockingOrUnlocked(user2)).thenReturn(true);
        mWifiConfigManager.handleUserSwitch(user2);
        // Ensure that the read was invoked.
        mContextConfigStoreMockOrder.verify(mWifiConfigStore)
                .switchUserStoresAndRead(any(List.class));

        // Unlock the user2 again and ensure that we don't read the data now.
        mWifiConfigManager.handleUserUnlock(user2);
        mContextConfigStoreMockOrder.verify(mWifiConfigStore, never())
                .switchUserStoresAndRead(any(List.class));
    }

    /**
     * Verifies the private network addition using
     * {@link WifiConfigManager#addOrUpdateNetwork(WifiConfiguration, int)}
     * by a non foreground user is rejected.
     */
    @Test
    public void testAddNetworkUsingBackgroundUserUId() throws Exception {
        int user2 = TEST_DEFAULT_USER + 1;
        setupUserProfiles(user2);

        int creatorUid = UserHandle.getUid(user2, 674);

        // Create a network for user2 try adding it. This should be rejected.
        final WifiConfiguration user2Network = WifiConfigurationTestUtil.createPskNetwork();
        NetworkUpdateResult result = addNetworkToWifiConfigManager(user2Network, creatorUid);
        assertFalse(result.isSuccess());
    }

    /**
     * Verifies the private network addition using
     * {@link WifiConfigManager#addOrUpdateNetwork(WifiConfiguration, int)}
     * by SysUI is always accepted.
     */
    @Test
    public void testAddNetworkUsingSysUiUid() throws Exception {
        // Set up the user profiles stuff. Needed for |WifiConfigurationUtil.isVisibleToAnyProfile|
        int user2 = TEST_DEFAULT_USER + 1;
        setupUserProfiles(user2);

        when(mUserManager.isUserUnlockingOrUnlocked(user2)).thenReturn(false);
        mWifiConfigManager.handleUserSwitch(user2);

        // Create a network for user2 try adding it. This should be rejected.
        final WifiConfiguration user2Network = WifiConfigurationTestUtil.createPskNetwork();
        NetworkUpdateResult result = addNetworkToWifiConfigManager(user2Network, TEST_SYSUI_UID);
        assertTrue(result.isSuccess());
    }

    /**
     * Verifies the loading of networks using {@link WifiConfigManager#loadFromStore()}
     * attempts to read from the stores even when the store files are not present.
     */
    @Test
    public void testFreshInstallLoadFromStore() throws Exception {
        when(mWifiConfigStore.areStoresPresent()).thenReturn(false);

        assertTrue(mWifiConfigManager.loadFromStore());

        verify(mWifiConfigStore).read();

        assertTrue(mWifiConfigManager.getConfiguredNetworksWithPasswords().isEmpty());
    }

    /**
     * Verifies the loading of networks using {@link WifiConfigManager#loadFromStore()}
     * attempts to read from the stores even if the store files are not present and the
     * user unlock already comes in.
     */
    @Test
    public void testFreshInstallLoadFromStoreAfterUserUnlock() throws Exception {
        when(mWifiConfigStore.areStoresPresent()).thenReturn(false);

        int user1 = TEST_DEFAULT_USER;

        // Unlock the user1 (default user) for the first time and ensure that we don't read the
        // data.
        mWifiConfigManager.handleUserUnlock(user1);
        verify(mWifiConfigStore, never()).read();

        // Read from store now.
        assertTrue(mWifiConfigManager.loadFromStore());

        // Ensure that the read was invoked.
        verify(mWifiConfigStore).read();
    }

    /**
     * Verifies the user switch using {@link WifiConfigManager#handleUserSwitch(int)} is handled
     * when the store files (new or legacy) are not present.
     */
    @Test
    public void testHandleUserSwitchAfterFreshInstall() throws Exception {
        int user2 = TEST_DEFAULT_USER + 1;
        when(mWifiConfigStore.areStoresPresent()).thenReturn(false);

        assertTrue(mWifiConfigManager.loadFromStore());
        verify(mWifiConfigStore).read();

        setupStoreDataForUserRead(new ArrayList<>(), new HashMap<>());
        // Now switch the user to user 2.
        when(mUserManager.isUserUnlockingOrUnlocked(user2)).thenReturn(true);
        mWifiConfigManager.handleUserSwitch(user2);
        // Ensure that the read was invoked.
        mContextConfigStoreMockOrder.verify(mWifiConfigStore)
                .switchUserStoresAndRead(any(List.class));
    }

    /**
     * Verifies that the last user selected network parameter is set when
     * {@link WifiConfigManager#enableNetwork(int, boolean, int)} with disableOthers flag is set
     * to true and cleared when either {@link WifiConfigManager#disableNetwork(int, int)} or
     * {@link WifiConfigManager#removeNetwork(int, int)} is invoked using the same network ID.
     */
    @Test
    public void testLastSelectedNetwork() throws Exception {
        WifiConfiguration openNetwork = WifiConfigurationTestUtil.createOpenNetwork();
        NetworkUpdateResult result = verifyAddNetworkToWifiConfigManager(openNetwork);

        when(mClock.getElapsedSinceBootMillis()).thenReturn(67L);
        assertTrue(mWifiConfigManager.enableNetwork(
                result.getNetworkId(), true, TEST_CREATOR_UID));
        assertEquals(result.getNetworkId(), mWifiConfigManager.getLastSelectedNetwork());
        assertEquals(67, mWifiConfigManager.getLastSelectedTimeStamp());

        // Now disable the network and ensure that the last selected flag is cleared.
        assertTrue(mWifiConfigManager.disableNetwork(result.getNetworkId(), TEST_CREATOR_UID));
        assertEquals(
                WifiConfiguration.INVALID_NETWORK_ID, mWifiConfigManager.getLastSelectedNetwork());

        // Enable it again and remove the network to ensure that the last selected flag was cleared.
        assertTrue(mWifiConfigManager.enableNetwork(
                result.getNetworkId(), true, TEST_CREATOR_UID));
        assertEquals(result.getNetworkId(), mWifiConfigManager.getLastSelectedNetwork());
        assertEquals(openNetwork.configKey(), mWifiConfigManager.getLastSelectedNetworkConfigKey());

        assertTrue(mWifiConfigManager.removeNetwork(result.getNetworkId(), TEST_CREATOR_UID));
        assertEquals(
                WifiConfiguration.INVALID_NETWORK_ID, mWifiConfigManager.getLastSelectedNetwork());
    }

    /**
     * Verifies that all the networks for the provided app is removed when
     * {@link WifiConfigManager#removeNetworksForApp(ApplicationInfo)} is invoked.
     */
    @Test
    public void testRemoveNetworksForApp() throws Exception {
        when(mPackageManager.getNameForUid(TEST_CREATOR_UID)).thenReturn(TEST_CREATOR_NAME);

        verifyRemoveNetworksForApp();
    }

    /**
     * Verifies that all the networks for the provided app is removed when
     * {@link WifiConfigManager#removeNetworksForApp(ApplicationInfo)} is invoked.
     */
    @Test
    public void testRemoveNetworksForAppUsingSharedUid() throws Exception {
        when(mPackageManager.getNameForUid(TEST_CREATOR_UID))
                .thenReturn(TEST_CREATOR_NAME + ":" + TEST_CREATOR_UID);

        verifyRemoveNetworksForApp();
    }

    /**
     * Verifies that all the networks for the provided user is removed when
     * {@link WifiConfigManager#removeNetworksForUser(int)} is invoked.
     */
    @Test
    public void testRemoveNetworksForUser() throws Exception {
        verifyAddNetworkToWifiConfigManager(WifiConfigurationTestUtil.createOpenNetwork());
        verifyAddNetworkToWifiConfigManager(WifiConfigurationTestUtil.createPskNetwork());
        verifyAddNetworkToWifiConfigManager(WifiConfigurationTestUtil.createWepNetwork());

        assertFalse(mWifiConfigManager.getConfiguredNetworks().isEmpty());

        assertEquals(3, mWifiConfigManager.removeNetworksForUser(TEST_DEFAULT_USER).size());

        // Ensure all the networks are removed now.
        assertTrue(mWifiConfigManager.getConfiguredNetworks().isEmpty());
    }

    /**
     * Verifies that the connect choice is removed from all networks when
     * {@link WifiConfigManager#removeNetwork(int, int)} is invoked.
     */
    @Test
    public void testRemoveNetworkRemovesConnectChoice() throws Exception {
        WifiConfiguration network1 = WifiConfigurationTestUtil.createOpenNetwork();
        WifiConfiguration network2 = WifiConfigurationTestUtil.createPskNetwork();
        WifiConfiguration network3 = WifiConfigurationTestUtil.createPskNetwork();
        verifyAddNetworkToWifiConfigManager(network1);
        verifyAddNetworkToWifiConfigManager(network2);
        verifyAddNetworkToWifiConfigManager(network3);

        // Set connect choice of network 2 over network 1.
        assertTrue(
                mWifiConfigManager.setNetworkConnectChoice(
                        network1.networkId, network2.configKey(), 78L));

        WifiConfiguration retrievedNetwork =
                mWifiConfigManager.getConfiguredNetwork(network1.networkId);
        assertEquals(
                network2.configKey(),
                retrievedNetwork.getNetworkSelectionStatus().getConnectChoice());

        // Remove network 3 and ensure that the connect choice on network 1 is not removed.
        assertTrue(mWifiConfigManager.removeNetwork(network3.networkId, TEST_CREATOR_UID));
        retrievedNetwork = mWifiConfigManager.getConfiguredNetwork(network1.networkId);
        assertEquals(
                network2.configKey(),
                retrievedNetwork.getNetworkSelectionStatus().getConnectChoice());

        // Now remove network 2 and ensure that the connect choice on network 1 is removed..
        assertTrue(mWifiConfigManager.removeNetwork(network2.networkId, TEST_CREATOR_UID));
        retrievedNetwork = mWifiConfigManager.getConfiguredNetwork(network1.networkId);
        assertNotEquals(
                network2.configKey(),
                retrievedNetwork.getNetworkSelectionStatus().getConnectChoice());

        // This should have triggered 2 buffered writes. 1 for setting the connect choice, 1 for
        // clearing it after network removal.
        mContextConfigStoreMockOrder.verify(mWifiConfigStore, times(2)).write(eq(false));
    }

    /**
     * Verifies that all the ephemeral and passpoint networks are removed when
     * {@link WifiConfigManager#removeAllEphemeralOrPasspointConfiguredNetworks()} is invoked.
     */
    @Test
    public void testRemoveAllEphemeralOrPasspointConfiguredNetworks() throws Exception {
        WifiConfiguration savedOpenNetwork = WifiConfigurationTestUtil.createOpenNetwork();
        WifiConfiguration ephemeralNetwork = WifiConfigurationTestUtil.createEphemeralNetwork();
        WifiConfiguration passpointNetwork = WifiConfigurationTestUtil.createPasspointNetwork();

        verifyAddNetworkToWifiConfigManager(savedOpenNetwork);
        verifyAddEphemeralNetworkToWifiConfigManager(ephemeralNetwork);
        verifyAddPasspointNetworkToWifiConfigManager(passpointNetwork);

        List<WifiConfiguration> expectedConfigsBeforeRemove = new ArrayList<WifiConfiguration>() {{
                add(savedOpenNetwork);
                add(ephemeralNetwork);
                add(passpointNetwork);
            }};
        WifiConfigurationTestUtil.assertConfigurationsEqualForConfigManagerAddOrUpdate(
                expectedConfigsBeforeRemove, mWifiConfigManager.getConfiguredNetworks());

        assertTrue(mWifiConfigManager.removeAllEphemeralOrPasspointConfiguredNetworks());

        List<WifiConfiguration> expectedConfigsAfterRemove = new ArrayList<WifiConfiguration>() {{
                add(savedOpenNetwork);
            }};
        WifiConfigurationTestUtil.assertConfigurationsEqualForConfigManagerAddOrUpdate(
                expectedConfigsAfterRemove, mWifiConfigManager.getConfiguredNetworks());

        // No more ephemeral or passpoint networks to remove now.
        assertFalse(mWifiConfigManager.removeAllEphemeralOrPasspointConfiguredNetworks());
    }

    /**
     * Verifies that Passpoint network corresponding with given FQDN is removed.
     *
     * @throws Exception
     */
    @Test
    public void testRemovePasspointConfiguredNetwork() throws Exception {
        WifiConfiguration passpointNetwork = WifiConfigurationTestUtil.createPasspointNetwork();
        verifyAddPasspointNetworkToWifiConfigManager(passpointNetwork);

        assertTrue(mWifiConfigManager.removePasspointConfiguredNetwork(
                WifiConfigurationTestUtil.TEST_FQDN));
    }

    /**
     * Verifies that the modification of a single network using
     * {@link WifiConfigManager#addOrUpdateNetwork(WifiConfiguration, int)} and ensures that any
     * updates to the network config in
     * {@link WifiKeyStore#updateNetworkKeys(WifiConfiguration, WifiConfiguration)} is reflected
     * in the internal database.
     */
    @Test
    public void testUpdateSingleNetworkWithKeysUpdate() {
        WifiConfiguration network = WifiConfigurationTestUtil.createEapNetwork();
        network.enterpriseConfig =
                WifiConfigurationTestUtil.createPEAPWifiEnterpriseConfigWithGTCPhase2();
        verifyAddNetworkToWifiConfigManager(network);

        // Now verify that network configurations match before we make any change.
        WifiConfigurationTestUtil.assertConfigurationEqualForConfigManagerAddOrUpdate(
                network,
                mWifiConfigManager.getConfiguredNetworkWithPassword(network.networkId));

        // Modify the network ca_cert field in updateNetworkKeys method during a network
        // config update.
        final String newCaCertAlias = "test";
        assertNotEquals(newCaCertAlias, network.enterpriseConfig.getCaCertificateAlias());

        doAnswer(new AnswerWithArguments() {
            public boolean answer(WifiConfiguration newConfig, WifiConfiguration existingConfig) {
                newConfig.enterpriseConfig.setCaCertificateAlias(newCaCertAlias);
                return true;
            }
        }).when(mWifiKeyStore).updateNetworkKeys(
                any(WifiConfiguration.class), any(WifiConfiguration.class));

        verifyUpdateNetworkToWifiConfigManagerWithoutIpChange(network);

        // Now verify that the keys update is reflected in the configuration fetched from internal
        // db.
        network.enterpriseConfig.setCaCertificateAlias(newCaCertAlias);
        WifiConfigurationTestUtil.assertConfigurationEqualForConfigManagerAddOrUpdate(
                network,
                mWifiConfigManager.getConfiguredNetworkWithPassword(network.networkId));
    }

    /**
     * Verifies that the dump method prints out all the saved network details with passwords masked.
     * {@link WifiConfigManager#dump(FileDescriptor, PrintWriter, String[])}.
     */
    @Test
    public void testDump() {
        WifiConfiguration pskNetwork = WifiConfigurationTestUtil.createPskNetwork();
        WifiConfiguration eapNetwork = WifiConfigurationTestUtil.createEapNetwork();
        eapNetwork.enterpriseConfig.setPassword("blah");

        verifyAddNetworkToWifiConfigManager(pskNetwork);
        verifyAddNetworkToWifiConfigManager(eapNetwork);

        StringWriter stringWriter = new StringWriter();
        mWifiConfigManager.dump(
                new FileDescriptor(), new PrintWriter(stringWriter), new String[0]);
        String dumpString = stringWriter.toString();

        // Ensure that the network SSIDs were dumped out.
        assertTrue(dumpString.contains(pskNetwork.SSID));
        assertTrue(dumpString.contains(eapNetwork.SSID));

        // Ensure that the network passwords were not dumped out.
        assertFalse(dumpString.contains(pskNetwork.preSharedKey));
        assertFalse(dumpString.contains(eapNetwork.enterpriseConfig.getPassword()));
    }

    /**
     * Verifies the ordering of network list generated using
     * {@link WifiConfigManager#retrieveHiddenNetworkList()}.
     */
    @Test
    public void testRetrieveHiddenList() {
        // Create and add 3 networks.
        WifiConfiguration network1 = WifiConfigurationTestUtil.createWepHiddenNetwork();
        WifiConfiguration network2 = WifiConfigurationTestUtil.createPskHiddenNetwork();
        WifiConfiguration network3 = WifiConfigurationTestUtil.createOpenHiddenNetwork();
        verifyAddNetworkToWifiConfigManager(network1);
        verifyAddNetworkToWifiConfigManager(network2);
        verifyAddNetworkToWifiConfigManager(network3);

        // Now set scan results in 2 of them to set the corresponding
        // {@link NetworkSelectionStatus#mSeenInLastQualifiedNetworkSelection} field.
        assertTrue(mWifiConfigManager.setNetworkCandidateScanResult(
                network1.networkId, createScanDetailForNetwork(network1).getScanResult(), 54));
        assertTrue(mWifiConfigManager.setNetworkCandidateScanResult(
                network3.networkId, createScanDetailForNetwork(network3).getScanResult(), 54));

        // Now increment |network3|'s association count. This should ensure that this network
        // is preferred over |network1|.
        assertTrue(mWifiConfigManager.updateNetworkAfterConnect(network3.networkId));

        // Retrieve the hidden network list & verify the order of the networks returned.
        List<WifiScanner.ScanSettings.HiddenNetwork> hiddenNetworks =
                mWifiConfigManager.retrieveHiddenNetworkList();
        assertEquals(3, hiddenNetworks.size());
        assertEquals(network3.SSID, hiddenNetworks.get(0).ssid);
        assertEquals(network1.SSID, hiddenNetworks.get(1).ssid);
        assertEquals(network2.SSID, hiddenNetworks.get(2).ssid);
    }

    /**
     * Verifies the addition of network configurations using
     * {@link WifiConfigManager#addOrUpdateNetwork(WifiConfiguration, int)} with same SSID and
     * default key mgmt does not add duplicate network configs.
     */
    @Test
    public void testAddMultipleNetworksWithSameSSIDAndDefaultKeyMgmt() {
        final String ssid = "\"test_blah\"";
        // Add a network with the above SSID and default key mgmt and ensure it was added
        // successfully.
        WifiConfiguration network1 = new WifiConfiguration();
        network1.SSID = ssid;
        NetworkUpdateResult result = addNetworkToWifiConfigManager(network1);
        assertTrue(result.getNetworkId() != WifiConfiguration.INVALID_NETWORK_ID);
        assertTrue(result.isNewNetwork());

        List<WifiConfiguration> retrievedNetworks =
                mWifiConfigManager.getConfiguredNetworksWithPasswords();
        assertEquals(1, retrievedNetworks.size());
        WifiConfigurationTestUtil.assertConfigurationEqualForConfigManagerAddOrUpdate(
                network1, retrievedNetworks.get(0));

        // Now add a second network with the same SSID and default key mgmt and ensure that it
        // didn't add a new duplicate network.
        WifiConfiguration network2 = new WifiConfiguration();
        network2.SSID = ssid;
        result = addNetworkToWifiConfigManager(network2);
        assertTrue(result.getNetworkId() != WifiConfiguration.INVALID_NETWORK_ID);
        assertFalse(result.isNewNetwork());

        retrievedNetworks = mWifiConfigManager.getConfiguredNetworksWithPasswords();
        assertEquals(1, retrievedNetworks.size());
        WifiConfigurationTestUtil.assertConfigurationEqualForConfigManagerAddOrUpdate(
                network2, retrievedNetworks.get(0));
    }

    /**
     * Verifies the addition of network configurations using
     * {@link WifiConfigManager#addOrUpdateNetwork(WifiConfiguration, int)} with same SSID and
     * different key mgmt should add different network configs.
     */
    @Test
    public void testAddMultipleNetworksWithSameSSIDAndDifferentKeyMgmt() {
        final String ssid = "\"test_blah\"";
        // Add a network with the above SSID and WPA_PSK key mgmt and ensure it was added
        // successfully.
        WifiConfiguration network1 = new WifiConfiguration();
        network1.SSID = ssid;
        network1.allowedKeyManagement.set(WifiConfiguration.KeyMgmt.WPA_PSK);
        network1.preSharedKey = "\"test_blah\"";
        NetworkUpdateResult result = addNetworkToWifiConfigManager(network1);
        assertTrue(result.getNetworkId() != WifiConfiguration.INVALID_NETWORK_ID);
        assertTrue(result.isNewNetwork());

        List<WifiConfiguration> retrievedNetworks =
                mWifiConfigManager.getConfiguredNetworksWithPasswords();
        assertEquals(1, retrievedNetworks.size());
        WifiConfigurationTestUtil.assertConfigurationEqualForConfigManagerAddOrUpdate(
                network1, retrievedNetworks.get(0));

        // Now add a second network with the same SSID and NONE key mgmt and ensure that it
        // does add a new network.
        WifiConfiguration network2 = new WifiConfiguration();
        network2.SSID = ssid;
        network2.allowedKeyManagement.set(WifiConfiguration.KeyMgmt.NONE);
        result = addNetworkToWifiConfigManager(network2);
        assertTrue(result.getNetworkId() != WifiConfiguration.INVALID_NETWORK_ID);
        assertTrue(result.isNewNetwork());

        retrievedNetworks = mWifiConfigManager.getConfiguredNetworksWithPasswords();
        assertEquals(2, retrievedNetworks.size());
        List<WifiConfiguration> networks = Arrays.asList(network1, network2);
        WifiConfigurationTestUtil.assertConfigurationsEqualForConfigManagerAddOrUpdate(
                networks, retrievedNetworks);
    }

    /**
     * Verifies that adding a network with a proxy, without having permission OVERRIDE_WIFI_CONFIG,
     * holding device policy, or profile owner policy fails.
     */
    @Test
    public void testAddNetworkWithProxyFails() {
        verifyAddOrUpdateNetworkWithProxySettingsAndPermissions(
                false, // withNetworkSettings
                false, // withProfileOwnerPolicy
                false, // withDeviceOwnerPolicy
                WifiConfigurationTestUtil.createDHCPIpConfigurationWithPacProxy(),
                false, // assertSuccess
                WifiConfiguration.INVALID_NETWORK_ID); // Update networkID
        verifyAddOrUpdateNetworkWithProxySettingsAndPermissions(
                false, // withNetworkSettings
                false, // withProfileOwnerPolicy
                false, // withDeviceOwnerPolicy
                WifiConfigurationTestUtil.createDHCPIpConfigurationWithStaticProxy(),
                false, // assertSuccess
                WifiConfiguration.INVALID_NETWORK_ID); // Update networkID
    }

    /**
     * Verifies that adding a network with a PAC or STATIC proxy with permission
     * OVERRIDE_WIFI_CONFIG is successful
     */
    @Test
    public void testAddNetworkWithProxyWithConfOverride() {
        verifyAddOrUpdateNetworkWithProxySettingsAndPermissions(
                true,  // withNetworkSettings
                false, // withProfileOwnerPolicy
                false, // withDeviceOwnerPolicy
                WifiConfigurationTestUtil.createDHCPIpConfigurationWithPacProxy(),
                true, // assertSuccess
                WifiConfiguration.INVALID_NETWORK_ID); // Update networkID
        verifyAddOrUpdateNetworkWithProxySettingsAndPermissions(
                true,  // withNetworkSettings
                false, // withProfileOwnerPolicy
                false, // withDeviceOwnerPolicy
                WifiConfigurationTestUtil.createDHCPIpConfigurationWithStaticProxy(),
                true, // assertSuccess
                WifiConfiguration.INVALID_NETWORK_ID); // Update networkID
    }

    /**
     * Verifies that adding a network with a PAC or STATIC proxy, while holding policy
     * {@link DeviceAdminInfo.USES_POLICY_PROFILE_OWNER} is successful
     */
    @Test
    public void testAddNetworkWithProxyAsProfileOwner() {
        verifyAddOrUpdateNetworkWithProxySettingsAndPermissions(
                false,  // withNetworkSettings
                true, // withProfileOwnerPolicy
                false, // withDeviceOwnerPolicy
                WifiConfigurationTestUtil.createDHCPIpConfigurationWithPacProxy(),
                true, // assertSuccess
                WifiConfiguration.INVALID_NETWORK_ID); // Update networkID
        verifyAddOrUpdateNetworkWithProxySettingsAndPermissions(
                false,  // withNetworkSettings
                true, // withProfileOwnerPolicy
                false, // withDeviceOwnerPolicy
                WifiConfigurationTestUtil.createDHCPIpConfigurationWithStaticProxy(),
                true, // assertSuccess
                WifiConfiguration.INVALID_NETWORK_ID); // Update networkID
    }
    /**
     * Verifies that adding a network with a PAC or STATIC proxy, while holding policy
     * {@link DeviceAdminInfo.USES_POLICY_DEVICE_OWNER} is successful
     */
    @Test
    public void testAddNetworkWithProxyAsDeviceOwner() {
        verifyAddOrUpdateNetworkWithProxySettingsAndPermissions(
                false,  // withNetworkSettings
                false, // withProfileOwnerPolicy
                true, // withDeviceOwnerPolicy
                WifiConfigurationTestUtil.createDHCPIpConfigurationWithPacProxy(),
                true, // assertSuccess
                WifiConfiguration.INVALID_NETWORK_ID); // Update networkID
        verifyAddOrUpdateNetworkWithProxySettingsAndPermissions(
                false,  // withNetworkSettings
                false, // withProfileOwnerPolicy
                true, // withDeviceOwnerPolicy
                WifiConfigurationTestUtil.createDHCPIpConfigurationWithStaticProxy(),
                true, // assertSuccess
                WifiConfiguration.INVALID_NETWORK_ID); // Update networkID
    }
    /**
     * Verifies that updating a network (that has no proxy) and adding a PAC or STATIC proxy fails
     * without being able to override configs, or holding Device or Profile owner policies.
     */
    @Test
    public void testUpdateNetworkAddProxyFails() {
        WifiConfiguration network = WifiConfigurationTestUtil.createOpenHiddenNetwork();
        NetworkUpdateResult result = verifyAddNetworkToWifiConfigManager(network);
        verifyAddOrUpdateNetworkWithProxySettingsAndPermissions(
                false, // withNetworkSettings
                false, // withProfileOwnerPolicy
                false, // withDeviceOwnerPolicy
                WifiConfigurationTestUtil.createDHCPIpConfigurationWithPacProxy(),
                false, // assertSuccess
                result.getNetworkId()); // Update networkID
        verifyAddOrUpdateNetworkWithProxySettingsAndPermissions(
                false, // withNetworkSettings
                false, // withProfileOwnerPolicy
                false, // withDeviceOwnerPolicy
                WifiConfigurationTestUtil.createDHCPIpConfigurationWithStaticProxy(),
                false, // assertSuccess
                result.getNetworkId()); // Update networkID
    }
    /**
     * Verifies that updating a network and adding a proxy is successful in the cases where app can
     * override configs, holds policy {@link DeviceAdminInfo.USES_POLICY_PROFILE_OWNER},
     * and holds policy {@link DeviceAdminInfo.USES_POLICY_DEVICE_OWNER}, and that it fails
     * otherwise.
     */
    @Test
    public void testUpdateNetworkAddProxyWithPermissionAndSystem() {
        // Testing updating network with uid permission OVERRIDE_WIFI_CONFIG
        WifiConfiguration network = WifiConfigurationTestUtil.createOpenHiddenNetwork();
        NetworkUpdateResult result = addNetworkToWifiConfigManager(network, TEST_CREATOR_UID);
        assertTrue(result.getNetworkId() != WifiConfiguration.INVALID_NETWORK_ID);
        verifyAddOrUpdateNetworkWithProxySettingsAndPermissions(
                true, // withNetworkSettings
                false, // withProfileOwnerPolicy
                false, // withDeviceOwnerPolicy
                WifiConfigurationTestUtil.createDHCPIpConfigurationWithPacProxy(),
                true, // assertSuccess
                result.getNetworkId()); // Update networkID

        network = WifiConfigurationTestUtil.createOpenHiddenNetwork();
        result = addNetworkToWifiConfigManager(network, TEST_CREATOR_UID);
        assertTrue(result.getNetworkId() != WifiConfiguration.INVALID_NETWORK_ID);
        verifyAddOrUpdateNetworkWithProxySettingsAndPermissions(
                false, // withNetworkSettings
                true, // withNetworkSetupWizard
                false, // withProfileOwnerPolicy
                false, // withDeviceOwnerPolicy
                WifiConfigurationTestUtil.createDHCPIpConfigurationWithPacProxy(),
                true, // assertSuccess
                result.getNetworkId()); // Update networkID

        // Testing updating network with proxy while holding Profile Owner policy
        network = WifiConfigurationTestUtil.createOpenHiddenNetwork();
        result = addNetworkToWifiConfigManager(network, TEST_NO_PERM_UID);
        assertTrue(result.getNetworkId() != WifiConfiguration.INVALID_NETWORK_ID);
        verifyAddOrUpdateNetworkWithProxySettingsAndPermissions(
                false, // withNetworkSettings
                true, // withProfileOwnerPolicy
                false, // withDeviceOwnerPolicy
                WifiConfigurationTestUtil.createDHCPIpConfigurationWithPacProxy(),
                true, // assertSuccess
                result.getNetworkId()); // Update networkID

        // Testing updating network with proxy while holding Device Owner Policy
        network = WifiConfigurationTestUtil.createOpenHiddenNetwork();
        result = addNetworkToWifiConfigManager(network, TEST_NO_PERM_UID);
        assertTrue(result.getNetworkId() != WifiConfiguration.INVALID_NETWORK_ID);
        verifyAddOrUpdateNetworkWithProxySettingsAndPermissions(
                false, // withNetworkSettings
                false, // withProfileOwnerPolicy
                true, // withDeviceOwnerPolicy
                WifiConfigurationTestUtil.createDHCPIpConfigurationWithPacProxy(),
                true, // assertSuccess
                result.getNetworkId()); // Update networkID
    }

    /**
     * Verifies that updating a network that has a proxy without changing the proxy, can succeed
     * without proxy specific permissions.
     */
    @Test
    public void testUpdateNetworkUnchangedProxy() {
        IpConfiguration ipConf = WifiConfigurationTestUtil.createDHCPIpConfigurationWithPacProxy();
        // First create a WifiConfiguration with proxy
        NetworkUpdateResult result = verifyAddOrUpdateNetworkWithProxySettingsAndPermissions(
                        false, // withNetworkSettings
                        true, // withProfileOwnerPolicy
                        false, // withDeviceOwnerPolicy
                        ipConf,
                        true, // assertSuccess
                        WifiConfiguration.INVALID_NETWORK_ID); // Update networkID
        // Update the network while using the same ipConf, and no proxy specific permissions
        verifyAddOrUpdateNetworkWithProxySettingsAndPermissions(
                        false, // withNetworkSettings
                        false, // withProfileOwnerPolicy
                        false, // withDeviceOwnerPolicy
                        ipConf,
                        true, // assertSuccess
                        result.getNetworkId()); // Update networkID
    }

    /**
     * Verifies that updating a network with a different proxy succeeds in the cases where app can
     * override configs, holds policy {@link DeviceAdminInfo.USES_POLICY_PROFILE_OWNER},
     * and holds policy {@link DeviceAdminInfo.USES_POLICY_DEVICE_OWNER}, and that it fails
     * otherwise.
     */
    @Test
    public void testUpdateNetworkDifferentProxy() {
        // Create two proxy configurations of the same type, but different values
        IpConfiguration ipConf1 =
                WifiConfigurationTestUtil.createDHCPIpConfigurationWithSpecificProxy(
                        WifiConfigurationTestUtil.STATIC_PROXY_SETTING,
                        TEST_STATIC_PROXY_HOST_1,
                        TEST_STATIC_PROXY_PORT_1,
                        TEST_STATIC_PROXY_EXCLUSION_LIST_1,
                        TEST_PAC_PROXY_LOCATION_1);
        IpConfiguration ipConf2 =
                WifiConfigurationTestUtil.createDHCPIpConfigurationWithSpecificProxy(
                        WifiConfigurationTestUtil.STATIC_PROXY_SETTING,
                        TEST_STATIC_PROXY_HOST_2,
                        TEST_STATIC_PROXY_PORT_2,
                        TEST_STATIC_PROXY_EXCLUSION_LIST_2,
                        TEST_PAC_PROXY_LOCATION_2);

        // Update with Conf Override
        NetworkUpdateResult result = verifyAddOrUpdateNetworkWithProxySettingsAndPermissions(
                true, // withNetworkSettings
                false, // withProfileOwnerPolicy
                false, // withDeviceOwnerPolicy
                ipConf1,
                true, // assertSuccess
                WifiConfiguration.INVALID_NETWORK_ID); // Update networkID
        verifyAddOrUpdateNetworkWithProxySettingsAndPermissions(
                true, // withNetworkSettings
                false, // withProfileOwnerPolicy
                false, // withDeviceOwnerPolicy
                ipConf2,
                true, // assertSuccess
                result.getNetworkId()); // Update networkID

        // Update as Device Owner
        result = verifyAddOrUpdateNetworkWithProxySettingsAndPermissions(
                false, // withNetworkSettings
                false, // withProfileOwnerPolicy
                true, // withDeviceOwnerPolicy
                ipConf1,
                true, // assertSuccess
                WifiConfiguration.INVALID_NETWORK_ID); // Update networkID
        verifyAddOrUpdateNetworkWithProxySettingsAndPermissions(
                false, // withNetworkSettings
                false, // withProfileOwnerPolicy
                true, // withDeviceOwnerPolicy
                ipConf2,
                true, // assertSuccess
                result.getNetworkId()); // Update networkID

        // Update as Profile Owner
        result = verifyAddOrUpdateNetworkWithProxySettingsAndPermissions(
                false, // withNetworkSettings
                true, // withProfileOwnerPolicy
                false, // withDeviceOwnerPolicy
                ipConf1,
                true, // assertSuccess
                WifiConfiguration.INVALID_NETWORK_ID); // Update networkID
        verifyAddOrUpdateNetworkWithProxySettingsAndPermissions(
                false, // withNetworkSettings
                true, // withProfileOwnerPolicy
                false, // withDeviceOwnerPolicy
                ipConf2,
                true, // assertSuccess
                result.getNetworkId()); // Update networkID

        // Update with no permissions (should fail)
        result = verifyAddOrUpdateNetworkWithProxySettingsAndPermissions(
                false, // withNetworkSettings
                true, // withProfileOwnerPolicy
                false, // withDeviceOwnerPolicy
                ipConf1,
                true, // assertSuccess
                WifiConfiguration.INVALID_NETWORK_ID); // Update networkID
        verifyAddOrUpdateNetworkWithProxySettingsAndPermissions(
                false, // withNetworkSettings
                false, // withProfileOwnerPolicy
                false, // withDeviceOwnerPolicy
                ipConf2,
                false, // assertSuccess
                result.getNetworkId()); // Update networkID
    }
    /**
     * Verifies that updating a network removing its proxy succeeds in the cases where app can
     * override configs, holds policy {@link DeviceAdminInfo.USES_POLICY_PROFILE_OWNER},
     * and holds policy {@link DeviceAdminInfo.USES_POLICY_DEVICE_OWNER}, and that it fails
     * otherwise.
     */
    @Test
    public void testUpdateNetworkRemoveProxy() {
        // Create two different IP configurations, one with a proxy and another without.
        IpConfiguration ipConf1 =
                WifiConfigurationTestUtil.createDHCPIpConfigurationWithSpecificProxy(
                        WifiConfigurationTestUtil.STATIC_PROXY_SETTING,
                        TEST_STATIC_PROXY_HOST_1,
                        TEST_STATIC_PROXY_PORT_1,
                        TEST_STATIC_PROXY_EXCLUSION_LIST_1,
                        TEST_PAC_PROXY_LOCATION_1);
        IpConfiguration ipConf2 =
                WifiConfigurationTestUtil.createDHCPIpConfigurationWithSpecificProxy(
                        WifiConfigurationTestUtil.NONE_PROXY_SETTING,
                        TEST_STATIC_PROXY_HOST_2,
                        TEST_STATIC_PROXY_PORT_2,
                        TEST_STATIC_PROXY_EXCLUSION_LIST_2,
                        TEST_PAC_PROXY_LOCATION_2);

        // Update with Conf Override
        NetworkUpdateResult result = verifyAddOrUpdateNetworkWithProxySettingsAndPermissions(
                true, // withNetworkSettings
                false, // withProfileOwnerPolicy
                false, // withDeviceOwnerPolicy
                ipConf1,
                true, // assertSuccess
                WifiConfiguration.INVALID_NETWORK_ID); // Update networkID
        verifyAddOrUpdateNetworkWithProxySettingsAndPermissions(
                true, // withNetworkSettings
                false, // withProfileOwnerPolicy
                false, // withDeviceOwnerPolicy
                ipConf2,
                true, // assertSuccess
                result.getNetworkId()); // Update networkID

        // Update as Device Owner
        result = verifyAddOrUpdateNetworkWithProxySettingsAndPermissions(
                false, // withNetworkSettings
                false, // withProfileOwnerPolicy
                true, // withDeviceOwnerPolicy
                ipConf1,
                true, // assertSuccess
                WifiConfiguration.INVALID_NETWORK_ID); // Update networkID
        verifyAddOrUpdateNetworkWithProxySettingsAndPermissions(
                false, // withNetworkSettings
                false, // withProfileOwnerPolicy
                true, // withDeviceOwnerPolicy
                ipConf2,
                true, // assertSuccess
                result.getNetworkId()); // Update networkID

        // Update as Profile Owner
        result = verifyAddOrUpdateNetworkWithProxySettingsAndPermissions(
                false, // withNetworkSettings
                true, // withProfileOwnerPolicy
                false, // withDeviceOwnerPolicy
                ipConf1,
                true, // assertSuccess
                WifiConfiguration.INVALID_NETWORK_ID); // Update networkID
        verifyAddOrUpdateNetworkWithProxySettingsAndPermissions(
                false, // withNetworkSettings
                true, // withProfileOwnerPolicy
                false, // withDeviceOwnerPolicy
                ipConf2,
                true, // assertSuccess
                result.getNetworkId()); // Update networkID

        // Update with no permissions (should fail)
        result = verifyAddOrUpdateNetworkWithProxySettingsAndPermissions(
                false, // withNetworkSettings
                true, // withProfileOwnerPolicy
                false, // withDeviceOwnerPolicy
                ipConf1,
                true, // assertSuccess
                WifiConfiguration.INVALID_NETWORK_ID); // Update networkID
        verifyAddOrUpdateNetworkWithProxySettingsAndPermissions(
                false, // withNetworkSettings
                false, // withProfileOwnerPolicy
                false, // withDeviceOwnerPolicy
                ipConf2,
                false, // assertSuccess
                result.getNetworkId()); // Update networkID
    }

    /**
     * Verifies that the app specified BSSID is converted and saved in lower case.
     */
    @Test
    public void testAppSpecifiedBssidIsSavedInLowerCase() {
        final String bssid = "0A:08:5C:BB:89:6D"; // upper case
        WifiConfiguration openNetwork = WifiConfigurationTestUtil.createOpenNetwork();
        openNetwork.BSSID = bssid;

        NetworkUpdateResult result = verifyAddNetworkToWifiConfigManager(openNetwork);

        WifiConfiguration retrievedNetwork = mWifiConfigManager.getConfiguredNetwork(
                result.getNetworkId());

        assertNotEquals(retrievedNetwork.BSSID, bssid);
        assertEquals(retrievedNetwork.BSSID, bssid.toLowerCase());
    }

    /**
     * Verifies that the method setNetworkRandomizedMacAddress changes the randomized MAC
     * address variable in the internal configuration.
     */
    @Test
    public void testSetNetworkRandomizedMacAddressUpdatesInternalMacAddress() {
        WifiConfiguration originalConfig = WifiConfigurationTestUtil.createOpenNetwork();
        NetworkUpdateResult result = verifyAddNetworkToWifiConfigManager(originalConfig);

        // Verify that internal randomized MAC address does not change from
        // from setting external randomized MAC address
        MacAddress originalMac = originalConfig.getOrCreateRandomizedMacAddress();
        WifiConfiguration retrievedConfig = mWifiConfigManager
                .getConfiguredNetworkWithoutMasking(result.getNetworkId());
        assertNotEquals(originalMac, retrievedConfig.getRandomizedMacAddress());

        // Verify that changing randomized MAC address through setNetworkRandomizedMacAddress
        // changes the internal randomized MAC address
        MacAddress newMac = MacAddress.createRandomUnicastAddress();
        mWifiConfigManager.setNetworkRandomizedMacAddress(result.getNetworkId(), newMac);
        retrievedConfig = mWifiConfigManager
                .getConfiguredNetworkWithoutMasking(result.getNetworkId());
        assertEquals(newMac, retrievedConfig.getRandomizedMacAddress());
    }

    /**
     * Verifies that the method resetSimNetworks updates SIM presence status and SIM configs.
     */
    @Test
    public void testResetSimNetworks() {
        String expectedIdentity = "13214561234567890@wlan.mnc456.mcc321.3gppnetwork.org";
        when(mDataTelephonyManager.getSubscriberId()).thenReturn("3214561234567890");
        when(mDataTelephonyManager.getSimState()).thenReturn(TelephonyManager.SIM_STATE_READY);
        when(mDataTelephonyManager.getSimOperator()).thenReturn("321456");
        when(mDataTelephonyManager.getCarrierInfoForImsiEncryption(anyInt())).thenReturn(null);

        WifiConfiguration network = WifiConfigurationTestUtil.createEapNetwork();
        WifiConfiguration simNetwork = WifiConfigurationTestUtil.createEapNetwork(
                WifiEnterpriseConfig.Eap.SIM, WifiEnterpriseConfig.Phase2.NONE);
        WifiConfiguration peapSimNetwork = WifiConfigurationTestUtil.createEapNetwork(
                WifiEnterpriseConfig.Eap.PEAP, WifiEnterpriseConfig.Phase2.SIM);
        network.enterpriseConfig.setIdentity("identity1");
        network.enterpriseConfig.setAnonymousIdentity("anonymous_identity1");
        simNetwork.enterpriseConfig.setIdentity("identity2");
        simNetwork.enterpriseConfig.setAnonymousIdentity("anonymous_identity2");
        peapSimNetwork.enterpriseConfig.setIdentity("identity3");
        peapSimNetwork.enterpriseConfig.setAnonymousIdentity("anonymous_identity3");
        verifyAddNetworkToWifiConfigManager(network);
        verifyAddNetworkToWifiConfigManager(simNetwork);
        verifyAddNetworkToWifiConfigManager(peapSimNetwork);

        // SIM was removed, resetting SIM Networks
        mWifiConfigManager.resetSimNetworks();

        // Verify SIM configs are reset and non-SIM configs are not changed.
        WifiConfigurationTestUtil.assertConfigurationEqualForConfigManagerAddOrUpdate(
                network,
                mWifiConfigManager.getConfiguredNetworkWithPassword(network.networkId));
        WifiConfiguration retrievedSimNetwork =
                mWifiConfigManager.getConfiguredNetwork(simNetwork.networkId);
        assertEquals("", retrievedSimNetwork.enterpriseConfig.getAnonymousIdentity());
        assertEquals("", retrievedSimNetwork.enterpriseConfig.getIdentity());
        WifiConfiguration retrievedPeapSimNetwork =
                mWifiConfigManager.getConfiguredNetwork(peapSimNetwork.networkId);
        assertEquals(expectedIdentity, retrievedPeapSimNetwork.enterpriseConfig.getIdentity());
        assertNotEquals("", retrievedPeapSimNetwork.enterpriseConfig.getAnonymousIdentity());
    }

    /**
     * {@link WifiConfigManager#resetSimNetworks()} should reset all non-PEAP SIM networks, no
     * matter if {@link com.android.server.wifi.util.TelephonyUtil#getSimIdentity(TelephonyManager,
     * TelephonyUtil, WifiConfiguration, CarrierNetworkConfig) TelephonyUtil#getSimIdentity}
     * returns null or not.
     */
    @Test
    public void testResetSimNetworks_getSimIdentityNull_shouldResetAllNonPeapSimIdentities() {
        when(mDataTelephonyManager.getSubscriberId()).thenReturn("3214561234567890");
        when(mDataTelephonyManager.getSimState()).thenReturn(TelephonyManager.SIM_STATE_READY);
        when(mDataTelephonyManager.getSimOperator()).thenReturn("321456");
        when(mDataTelephonyManager.getCarrierInfoForImsiEncryption(anyInt())).thenReturn(null);
        // null CarrierNetworkConfig => getSimIdentity returns null => PEAP identity unchanged
        when(mWifiInjector.getCarrierNetworkConfig()).thenReturn(null);

        WifiConfiguration peapSimNetwork = WifiConfigurationTestUtil.createEapNetwork(
                WifiEnterpriseConfig.Eap.PEAP, WifiEnterpriseConfig.Phase2.SIM);
        peapSimNetwork.enterpriseConfig.setIdentity("identity_peap");
        peapSimNetwork.enterpriseConfig.setAnonymousIdentity("anonymous_identity_peap");
        verifyAddNetworkToWifiConfigManager(peapSimNetwork);

        WifiConfiguration network = WifiConfigurationTestUtil.createEapNetwork();
        network.enterpriseConfig.setIdentity("identity");
        network.enterpriseConfig.setAnonymousIdentity("anonymous_identity");
        verifyAddNetworkToWifiConfigManager(network);

        WifiConfiguration simNetwork = WifiConfigurationTestUtil.createEapNetwork(
                WifiEnterpriseConfig.Eap.SIM, WifiEnterpriseConfig.Phase2.NONE);
        simNetwork.enterpriseConfig.setIdentity("identity_eap_sim");
        simNetwork.enterpriseConfig.setAnonymousIdentity("anonymous_identity_eap_sim");
        verifyAddNetworkToWifiConfigManager(simNetwork);

        // SIM was removed, resetting SIM Networks
        mWifiConfigManager.resetSimNetworks();

        // EAP non-SIM network should be unchanged
        WifiConfigurationTestUtil.assertConfigurationEqualForConfigManagerAddOrUpdate(
                network, mWifiConfigManager.getConfiguredNetworkWithPassword(network.networkId));
        // EAP-SIM network should have identity & anonymous identity reset
        WifiConfiguration retrievedSimNetwork =
                mWifiConfigManager.getConfiguredNetwork(simNetwork.networkId);
        assertEquals("", retrievedSimNetwork.enterpriseConfig.getAnonymousIdentity());
        assertEquals("", retrievedSimNetwork.enterpriseConfig.getIdentity());
        // PEAP network should have unchanged identity & anonymous identity
        WifiConfiguration retrievedPeapSimNetwork =
                mWifiConfigManager.getConfiguredNetwork(peapSimNetwork.networkId);
        assertEquals("identity_peap", retrievedPeapSimNetwork.enterpriseConfig.getIdentity());
        assertEquals("anonymous_identity_peap",
                retrievedPeapSimNetwork.enterpriseConfig.getAnonymousIdentity());
    }

    /**
     * Verifies that SIM configs are reset on {@link WifiConfigManager#loadFromStore()}.
     */
    @Test
    public void testLoadFromStoreResetsSimIdentity() {
        when(mDataTelephonyManager.getSubscriberId()).thenReturn("3214561234567890");
        when(mDataTelephonyManager.getSimState()).thenReturn(TelephonyManager.SIM_STATE_READY);
        when(mDataTelephonyManager.getSimOperator()).thenReturn("321456");
        when(mDataTelephonyManager.getCarrierInfoForImsiEncryption(anyInt())).thenReturn(null);

        WifiConfiguration simNetwork = WifiConfigurationTestUtil.createEapNetwork(
                WifiEnterpriseConfig.Eap.SIM, WifiEnterpriseConfig.Phase2.NONE);
        simNetwork.enterpriseConfig.setIdentity("identity");
        simNetwork.enterpriseConfig.setAnonymousIdentity("anonymous_identity");

        WifiConfiguration peapSimNetwork = WifiConfigurationTestUtil.createEapNetwork(
                WifiEnterpriseConfig.Eap.PEAP, WifiEnterpriseConfig.Phase2.NONE);
        peapSimNetwork.enterpriseConfig.setIdentity("identity");
        peapSimNetwork.enterpriseConfig.setAnonymousIdentity("anonymous_identity");

        // Set up the store data.
        List<WifiConfiguration> sharedNetworks = new ArrayList<WifiConfiguration>() {
            {
                add(simNetwork);
                add(peapSimNetwork);
            }
        };
        setupStoreDataForRead(sharedNetworks, new ArrayList<>(), new HashMap<>());

        // read from store now
        assertTrue(mWifiConfigManager.loadFromStore());

        // assert that the expected identities are reset
        WifiConfiguration retrievedSimNetwork =
                mWifiConfigManager.getConfiguredNetwork(simNetwork.networkId);
        assertEquals("", retrievedSimNetwork.enterpriseConfig.getIdentity());
        assertEquals("", retrievedSimNetwork.enterpriseConfig.getAnonymousIdentity());

        WifiConfiguration retrievedPeapNetwork =
                mWifiConfigManager.getConfiguredNetwork(peapSimNetwork.networkId);
        assertEquals("identity", retrievedPeapNetwork.enterpriseConfig.getIdentity());
        assertEquals("anonymous_identity",
                retrievedPeapNetwork.enterpriseConfig.getAnonymousIdentity());
    }

    /**
     * Verifies the deletion of ephemeral network using
     * {@link WifiConfigManager#disableEphemeralNetwork(String)}.
     */
    @Test
    public void testDisableEphemeralNetwork() throws Exception {
        WifiConfiguration ephemeralNetwork = WifiConfigurationTestUtil.createEphemeralNetwork();
        List<WifiConfiguration> networks = new ArrayList<>();
        networks.add(ephemeralNetwork);

        verifyAddEphemeralNetworkToWifiConfigManager(ephemeralNetwork);

        List<WifiConfiguration> retrievedNetworks =
                mWifiConfigManager.getConfiguredNetworksWithPasswords();
        WifiConfigurationTestUtil.assertConfigurationsEqualForConfigManagerAddOrUpdate(
                networks, retrievedNetworks);

        verifyExpiryOfTimeout(ephemeralNetwork);
    }

    /**
     * Verifies the disconnection of Passpoint network using
     * {@link WifiConfigManager#disableEphemeralNetwork(String)}.
     */
    @Test
    public void testDisablePasspointNetwork() throws Exception {
        WifiConfiguration passpointNetwork = WifiConfigurationTestUtil.createPasspointNetwork();

        verifyAddPasspointNetworkToWifiConfigManager(passpointNetwork);

        List<WifiConfiguration> networks = new ArrayList<>();
        networks.add(passpointNetwork);

        List<WifiConfiguration> retrievedNetworks =
                mWifiConfigManager.getConfiguredNetworksWithPasswords();
        WifiConfigurationTestUtil.assertConfigurationsEqualForConfigManagerAddOrUpdate(
                networks, retrievedNetworks);

        verifyExpiryOfTimeout(passpointNetwork);
    }

    /**
     * Verifies the disconnection of Passpoint network using
     * {@link WifiConfigManager#disableEphemeralNetwork(String)} and ensures that any user choice
     * set over other networks is removed.
     */
    @Test
    public void testDisablePasspointNetworkRemovesUserChoice() throws Exception {
        WifiConfiguration passpointNetwork = WifiConfigurationTestUtil.createPasspointNetwork();
        WifiConfiguration savedNetwork = WifiConfigurationTestUtil.createOpenNetwork();

        verifyAddNetworkToWifiConfigManager(savedNetwork);
        verifyAddPasspointNetworkToWifiConfigManager(passpointNetwork);

        // Set connect choice of passpoint network over saved network.
        assertTrue(
                mWifiConfigManager.setNetworkConnectChoice(
                        savedNetwork.networkId, passpointNetwork.configKey(), 78L));

        WifiConfiguration retrievedSavedNetwork =
                mWifiConfigManager.getConfiguredNetwork(savedNetwork.networkId);
        assertEquals(
                passpointNetwork.configKey(),
                retrievedSavedNetwork.getNetworkSelectionStatus().getConnectChoice());

        // Disable the passpoint network & ensure the user choice is now removed from saved network.
        mWifiConfigManager.disableEphemeralNetwork(passpointNetwork.SSID);

        retrievedSavedNetwork = mWifiConfigManager.getConfiguredNetwork(savedNetwork.networkId);
        assertNull(retrievedSavedNetwork.getNetworkSelectionStatus().getConnectChoice());
    }

    private void verifyExpiryOfTimeout(WifiConfiguration config) {
        // Disable the ephemeral network.
        long disableTimeMs = 546643L;
        long currentTimeMs = disableTimeMs;
        when(mClock.getWallClockMillis()).thenReturn(currentTimeMs);
        mWifiConfigManager.disableEphemeralNetwork(config.SSID);

        // Before the expiry of timeout.
        currentTimeMs = disableTimeMs + WifiConfigManager.DELETED_EPHEMERAL_SSID_EXPIRY_MS - 1;
        when(mClock.getWallClockMillis()).thenReturn(currentTimeMs);
        assertTrue(mWifiConfigManager.wasEphemeralNetworkDeleted(config.SSID));

        // After the expiry of timeout.
        currentTimeMs = disableTimeMs + WifiConfigManager.DELETED_EPHEMERAL_SSID_EXPIRY_MS + 1;
        when(mClock.getWallClockMillis()).thenReturn(currentTimeMs);
        assertFalse(mWifiConfigManager.wasEphemeralNetworkDeleted(config.SSID));
    }

    private NetworkUpdateResult verifyAddOrUpdateNetworkWithProxySettingsAndPermissions(
            boolean withNetworkSettings,
            boolean withProfileOwnerPolicy,
            boolean withDeviceOwnerPolicy,
            IpConfiguration ipConfiguration,
            boolean assertSuccess,
            int networkId) {
        return verifyAddOrUpdateNetworkWithProxySettingsAndPermissions(withNetworkSettings,
                false, withProfileOwnerPolicy, withDeviceOwnerPolicy, ipConfiguration,
                assertSuccess, networkId);
    }

    private NetworkUpdateResult verifyAddOrUpdateNetworkWithProxySettingsAndPermissions(
            boolean withNetworkSettings,
            boolean withNetworkSetupWizard,
            boolean withProfileOwnerPolicy,
            boolean withDeviceOwnerPolicy,
            IpConfiguration ipConfiguration,
            boolean assertSuccess,
            int networkId) {
        WifiConfiguration network;
        if (networkId == WifiConfiguration.INVALID_NETWORK_ID) {
            network = WifiConfigurationTestUtil.createOpenHiddenNetwork();
        } else {
            network = mWifiConfigManager.getConfiguredNetwork(networkId);
        }
        network.setIpConfiguration(ipConfiguration);
        when(mDevicePolicyManagerInternal.isActiveAdminWithPolicy(anyInt(),
                eq(DeviceAdminInfo.USES_POLICY_PROFILE_OWNER)))
                .thenReturn(withProfileOwnerPolicy);
        when(mDevicePolicyManagerInternal.isActiveAdminWithPolicy(anyInt(),
                eq(DeviceAdminInfo.USES_POLICY_DEVICE_OWNER)))
                .thenReturn(withDeviceOwnerPolicy);
        when(mWifiPermissionsUtil.checkNetworkSettingsPermission(anyInt()))
                .thenReturn(withNetworkSettings);
        when(mWifiPermissionsUtil.checkNetworkSetupWizardPermission(anyInt()))
                .thenReturn(withNetworkSetupWizard);
        int uid = withNetworkSettings || withNetworkSetupWizard
                ? TEST_CREATOR_UID
                : TEST_NO_PERM_UID;
        NetworkUpdateResult result = addNetworkToWifiConfigManager(network, uid);
        assertEquals(assertSuccess, result.getNetworkId() != WifiConfiguration.INVALID_NETWORK_ID);
        return result;
    }

    private void createWifiConfigManager() {
        mWifiConfigManager =
                new WifiConfigManager(
                        mContext, mClock, mUserManager, mTelephonyManager,
                        mWifiKeyStore, mWifiConfigStore,
                        mWifiPermissionsUtil, mWifiPermissionsWrapper, mWifiInjector,
                        mNetworkListSharedStoreData, mNetworkListUserStoreData,
                        mDeletedEphemeralSsidsStoreData, mRandomizedMacStoreData,
                        mFrameworkFacade, mLooper.getLooper(), mDeviceConfigFacade);
        mWifiConfigManager.enableVerboseLogging(1);
    }

    /**
     * This method sets defaults in the provided WifiConfiguration object if not set
     * so that it can be used for comparison with the configuration retrieved from
     * WifiConfigManager.
     */
    private void setDefaults(WifiConfiguration configuration) {
        if (configuration.allowedAuthAlgorithms.isEmpty()) {
            configuration.allowedAuthAlgorithms.set(WifiConfiguration.AuthAlgorithm.OPEN);
        }
        if (configuration.allowedProtocols.isEmpty()) {
            configuration.allowedProtocols.set(WifiConfiguration.Protocol.RSN);
            configuration.allowedProtocols.set(WifiConfiguration.Protocol.WPA);
        }
        if (configuration.allowedKeyManagement.isEmpty()) {
            configuration.allowedKeyManagement.set(WifiConfiguration.KeyMgmt.WPA_PSK);
            configuration.allowedKeyManagement.set(WifiConfiguration.KeyMgmt.WPA_EAP);
        }
        if (configuration.allowedPairwiseCiphers.isEmpty()) {
            configuration.allowedPairwiseCiphers.set(WifiConfiguration.PairwiseCipher.CCMP);
            configuration.allowedPairwiseCiphers.set(WifiConfiguration.PairwiseCipher.TKIP);
        }
        if (configuration.allowedGroupCiphers.isEmpty()) {
            configuration.allowedGroupCiphers.set(WifiConfiguration.GroupCipher.CCMP);
            configuration.allowedGroupCiphers.set(WifiConfiguration.GroupCipher.TKIP);
            configuration.allowedGroupCiphers.set(WifiConfiguration.GroupCipher.WEP40);
            configuration.allowedGroupCiphers.set(WifiConfiguration.GroupCipher.WEP104);
        }
        if (configuration.getIpAssignment() == IpConfiguration.IpAssignment.UNASSIGNED) {
            configuration.setIpAssignment(IpConfiguration.IpAssignment.DHCP);
        }
        if (configuration.getProxySettings() == IpConfiguration.ProxySettings.UNASSIGNED) {
            configuration.setProxySettings(IpConfiguration.ProxySettings.NONE);
        }
        configuration.status = WifiConfiguration.Status.DISABLED;
        configuration.getNetworkSelectionStatus().setNetworkSelectionStatus(
                NetworkSelectionStatus.NETWORK_SELECTION_PERMANENTLY_DISABLED);
        configuration.getNetworkSelectionStatus().setNetworkSelectionDisableReason(
                NetworkSelectionStatus.DISABLED_BY_WIFI_MANAGER);
    }

    /**
     * Modifies the provided configuration with creator uid, package name
     * and time.
     */
    private void setCreationDebugParams(WifiConfiguration configuration, int uid,
                                        String packageName) {
        configuration.creatorUid = configuration.lastUpdateUid = uid;
        configuration.creatorName = configuration.lastUpdateName = packageName;
        configuration.creationTime = configuration.updateTime =
                WifiConfigManager.createDebugTimeStampString(
                        TEST_WALLCLOCK_CREATION_TIME_MILLIS);
    }

    /**
     * Modifies the provided configuration with update uid, package name
     * and time.
     */
    private void setUpdateDebugParams(WifiConfiguration configuration) {
        configuration.lastUpdateUid = TEST_UPDATE_UID;
        configuration.lastUpdateName = TEST_UPDATE_NAME;
        configuration.updateTime =
                WifiConfigManager.createDebugTimeStampString(TEST_WALLCLOCK_UPDATE_TIME_MILLIS);
    }

    /**
     * Modifies the provided WifiConfiguration with the specified bssid value. Also, asserts that
     * the existing |BSSID| field is not the same value as the one being set
     */
    private void assertAndSetNetworkBSSID(WifiConfiguration configuration, String bssid) {
        assertNotEquals(bssid, configuration.BSSID);
        configuration.BSSID = bssid;
    }

    /**
     * Modifies the provided WifiConfiguration with the specified |IpConfiguration| object. Also,
     * asserts that the existing |mIpConfiguration| field is not the same value as the one being set
     */
    private void assertAndSetNetworkIpConfiguration(
            WifiConfiguration configuration, IpConfiguration ipConfiguration) {
        assertNotEquals(ipConfiguration, configuration.getIpConfiguration());
        configuration.setIpConfiguration(ipConfiguration);
    }

    /**
     * Modifies the provided WifiConfiguration with the specified |wepKeys| value and
     * |wepTxKeyIndex|.
     */
    private void assertAndSetNetworkWepKeysAndTxIndex(
            WifiConfiguration configuration, String[] wepKeys, int wepTxKeyIdx) {
        assertNotEquals(wepKeys, configuration.wepKeys);
        assertNotEquals(wepTxKeyIdx, configuration.wepTxKeyIndex);
        configuration.wepKeys = Arrays.copyOf(wepKeys, wepKeys.length);
        configuration.wepTxKeyIndex = wepTxKeyIdx;
    }

    /**
     * Modifies the provided WifiConfiguration with the specified |preSharedKey| value.
     */
    private void assertAndSetNetworkPreSharedKey(
            WifiConfiguration configuration, String preSharedKey) {
        assertNotEquals(preSharedKey, configuration.preSharedKey);
        configuration.preSharedKey = preSharedKey;
    }

    /**
     * Modifies the provided WifiConfiguration with the specified enteprise |password| value.
     */
    private void assertAndSetNetworkEnterprisePassword(
            WifiConfiguration configuration, String password) {
        assertNotEquals(password, configuration.enterpriseConfig.getPassword());
        configuration.enterpriseConfig.setPassword(password);
    }

    /**
     * Helper method to capture the networks list store data that will be written by
     * WifiConfigStore.write() method.
     */
    private Pair<List<WifiConfiguration>, List<WifiConfiguration>>
            captureWriteNetworksListStoreData() {
        try {
            ArgumentCaptor<ArrayList> sharedConfigsCaptor =
                    ArgumentCaptor.forClass(ArrayList.class);
            ArgumentCaptor<ArrayList> userConfigsCaptor =
                    ArgumentCaptor.forClass(ArrayList.class);
            mNetworkListStoreDataMockOrder.verify(mNetworkListSharedStoreData)
                    .setConfigurations(sharedConfigsCaptor.capture());
            mNetworkListStoreDataMockOrder.verify(mNetworkListUserStoreData)
                    .setConfigurations(userConfigsCaptor.capture());
            mContextConfigStoreMockOrder.verify(mWifiConfigStore).write(anyBoolean());
            return Pair.create(sharedConfigsCaptor.getValue(), userConfigsCaptor.getValue());
        } catch (Exception e) {
            fail("Exception encountered during write " + e);
        }
        return null;
    }

    /**
     * Returns whether the provided network was in the store data or not.
     */
    private boolean isNetworkInConfigStoreData(WifiConfiguration configuration) {
        Pair<List<WifiConfiguration>, List<WifiConfiguration>> networkListStoreData =
                captureWriteNetworksListStoreData();
        if (networkListStoreData == null) {
            return false;
        }
        List<WifiConfiguration> networkList = new ArrayList<>();
        networkList.addAll(networkListStoreData.first);
        networkList.addAll(networkListStoreData.second);
        return isNetworkInConfigStoreData(configuration, networkList);
    }

    /**
     * Returns whether the provided network was in the store data or not.
     */
    private boolean isNetworkInConfigStoreData(
            WifiConfiguration configuration, List<WifiConfiguration> networkList) {
        boolean foundNetworkInStoreData = false;
        for (WifiConfiguration retrievedConfig : networkList) {
            if (retrievedConfig.configKey().equals(configuration.configKey())) {
                foundNetworkInStoreData = true;
                break;
            }
        }
        return foundNetworkInStoreData;
    }

    /**
     * Setup expectations for WifiNetworksListStoreData and DeletedEphemeralSsidsStoreData
     * after WifiConfigStore#read.
     */
    private void setupStoreDataForRead(List<WifiConfiguration> sharedConfigurations,
            List<WifiConfiguration> userConfigurations, Map<String, Long> deletedEphemeralSsids) {
        when(mNetworkListSharedStoreData.getConfigurations())
                .thenReturn(sharedConfigurations);
        when(mNetworkListUserStoreData.getConfigurations()).thenReturn(userConfigurations);
        when(mDeletedEphemeralSsidsStoreData.getSsidToTimeMap()).thenReturn(deletedEphemeralSsids);
    }

    /**
     * Setup expectations for WifiNetworksListStoreData and DeletedEphemeralSsidsStoreData
     * after WifiConfigStore#switchUserStoresAndRead.
     */
    private void setupStoreDataForUserRead(List<WifiConfiguration> userConfigurations,
            Map<String, Long> deletedEphemeralSsids) {
        when(mNetworkListUserStoreData.getConfigurations()).thenReturn(userConfigurations);
        when(mDeletedEphemeralSsidsStoreData.getSsidToTimeMap()).thenReturn(deletedEphemeralSsids);
    }

    /**
     * Verifies that the provided network was not present in the last config store write.
     */
    private void verifyNetworkNotInConfigStoreData(WifiConfiguration configuration) {
        assertFalse(isNetworkInConfigStoreData(configuration));
    }

    /**
     * Verifies that the provided network was present in the last config store write.
     */
    private void verifyNetworkInConfigStoreData(WifiConfiguration configuration) {
        assertTrue(isNetworkInConfigStoreData(configuration));
    }

    private void assertPasswordsMaskedInWifiConfiguration(WifiConfiguration configuration) {
        if (!TextUtils.isEmpty(configuration.preSharedKey)) {
            assertEquals(WifiConfigManager.PASSWORD_MASK, configuration.preSharedKey);
        }
        if (configuration.wepKeys != null) {
            for (int i = 0; i < configuration.wepKeys.length; i++) {
                if (!TextUtils.isEmpty(configuration.wepKeys[i])) {
                    assertEquals(WifiConfigManager.PASSWORD_MASK, configuration.wepKeys[i]);
                }
            }
        }
        if (!TextUtils.isEmpty(configuration.enterpriseConfig.getPassword())) {
            assertEquals(
                    WifiConfigManager.PASSWORD_MASK,
                    configuration.enterpriseConfig.getPassword());
        }
    }

    private void assertRandomizedMacAddressMaskedInWifiConfiguration(
            WifiConfiguration configuration) {
        MacAddress defaultMac = MacAddress.fromString(WifiInfo.DEFAULT_MAC_ADDRESS);
        MacAddress randomizedMacAddress = configuration.getRandomizedMacAddress();
        if (randomizedMacAddress != null) {
            assertEquals(defaultMac, randomizedMacAddress);
        }
    }

    /**
     * Verifies that the network was present in the network change broadcast and returns the
     * change reason.
     */
    private int verifyNetworkInBroadcastAndReturnReason(WifiConfiguration configuration) {
        ArgumentCaptor<Intent> intentCaptor = ArgumentCaptor.forClass(Intent.class);
        ArgumentCaptor<UserHandle> userHandleCaptor = ArgumentCaptor.forClass(UserHandle.class);
        mContextConfigStoreMockOrder.verify(mContext)
                .sendBroadcastAsUser(intentCaptor.capture(), userHandleCaptor.capture());

        assertEquals(userHandleCaptor.getValue(), UserHandle.ALL);
        Intent intent = intentCaptor.getValue();

        int changeReason = intent.getIntExtra(WifiManager.EXTRA_CHANGE_REASON, -1);
        WifiConfiguration retrievedConfig =
                (WifiConfiguration) intent.getExtra(WifiManager.EXTRA_WIFI_CONFIGURATION);
        assertEquals(retrievedConfig.configKey(), configuration.configKey());

        // Verify that all the passwords are masked in the broadcast configuration.
        assertPasswordsMaskedInWifiConfiguration(retrievedConfig);

        return changeReason;
    }

    /**
     * Verifies that we sent out an add broadcast with the provided network.
     */
    private void verifyNetworkAddBroadcast(WifiConfiguration configuration) {
        assertEquals(
                verifyNetworkInBroadcastAndReturnReason(configuration),
                WifiManager.CHANGE_REASON_ADDED);
    }

    /**
     * Verifies that we sent out an update broadcast with the provided network.
     */
    private void verifyNetworkUpdateBroadcast(WifiConfiguration configuration) {
        assertEquals(
                verifyNetworkInBroadcastAndReturnReason(configuration),
                WifiManager.CHANGE_REASON_CONFIG_CHANGE);
    }

    /**
     * Verifies that we sent out a remove broadcast with the provided network.
     */
    private void verifyNetworkRemoveBroadcast(WifiConfiguration configuration) {
        assertEquals(
                verifyNetworkInBroadcastAndReturnReason(configuration),
                WifiManager.CHANGE_REASON_REMOVED);
    }

    private void verifyWifiConfigStoreRead() {
        assertTrue(mWifiConfigManager.loadFromStore());
        mContextConfigStoreMockOrder.verify(mContext)
                .sendBroadcastAsUser(any(Intent.class), any(UserHandle.class));
    }

    private void triggerStoreReadIfNeeded() {
        // Trigger a store read if not already done.
        if (!mStoreReadTriggered) {
            verifyWifiConfigStoreRead();
            mStoreReadTriggered = true;
        }
    }

    /**
     * Adds the provided configuration to WifiConfigManager with uid = TEST_CREATOR_UID.
     */
    private NetworkUpdateResult addNetworkToWifiConfigManager(WifiConfiguration configuration) {
        return addNetworkToWifiConfigManager(configuration, TEST_CREATOR_UID, null);
    }

    /**
     * Adds the provided configuration to WifiConfigManager with uid specified.
     */
    private NetworkUpdateResult addNetworkToWifiConfigManager(WifiConfiguration configuration,
                                                              int uid) {
        return addNetworkToWifiConfigManager(configuration, uid, null);
    }

    /**
     * Adds the provided configuration to WifiConfigManager and modifies the provided configuration
     * with creator/update uid, package name and time. This also sets defaults for fields not
     * populated.
     * These fields are populated internally by WifiConfigManager and hence we need
     * to modify the configuration before we compare the added network with the retrieved network.
     * This method also triggers a store read if not already done.
     */
    private NetworkUpdateResult addNetworkToWifiConfigManager(WifiConfiguration configuration,
                                                              int uid,
                                                              @Nullable String packageName) {
        clearInvocations(mContext, mWifiConfigStore, mNetworkListSharedStoreData,
                mNetworkListUserStoreData);
        triggerStoreReadIfNeeded();
        when(mClock.getWallClockMillis()).thenReturn(TEST_WALLCLOCK_CREATION_TIME_MILLIS);
        NetworkUpdateResult result =
                mWifiConfigManager.addOrUpdateNetwork(configuration, uid, packageName);
        setDefaults(configuration);
        setCreationDebugParams(
                configuration, uid, packageName != null ? packageName : TEST_CREATOR_NAME);
        configuration.networkId = result.getNetworkId();
        return result;
    }

    /**
     * Add network to WifiConfigManager and ensure that it was successful.
     */
    private NetworkUpdateResult verifyAddNetworkToWifiConfigManager(
            WifiConfiguration configuration) {
        NetworkUpdateResult result = addNetworkToWifiConfigManager(configuration);
        assertTrue(result.getNetworkId() != WifiConfiguration.INVALID_NETWORK_ID);
        assertTrue(result.isNewNetwork());
        assertTrue(result.hasIpChanged());
        assertTrue(result.hasProxyChanged());

        verifyNetworkAddBroadcast(configuration);
        // Verify that the config store write was triggered with this new configuration.
        verifyNetworkInConfigStoreData(configuration);
        return result;
    }

    /**
     * Add ephemeral network to WifiConfigManager and ensure that it was successful.
     */
    private NetworkUpdateResult verifyAddEphemeralNetworkToWifiConfigManager(
            WifiConfiguration configuration) throws Exception {
        NetworkUpdateResult result = addNetworkToWifiConfigManager(configuration);
        assertTrue(result.getNetworkId() != WifiConfiguration.INVALID_NETWORK_ID);
        assertTrue(result.isNewNetwork());
        assertTrue(result.hasIpChanged());
        assertTrue(result.hasProxyChanged());

        verifyNetworkAddBroadcast(configuration);
        // Ensure that the write was not invoked for ephemeral network addition.
        mContextConfigStoreMockOrder.verify(mWifiConfigStore, never()).write(anyBoolean());
        return result;
    }

    /**
     * Add ephemeral network to WifiConfigManager and ensure that it was successful.
     */
    private NetworkUpdateResult verifyAddSuggestionOrRequestNetworkToWifiConfigManager(
            WifiConfiguration configuration) throws Exception {
        NetworkUpdateResult result =
                addNetworkToWifiConfigManager(configuration, TEST_CREATOR_UID, TEST_CREATOR_NAME);
        assertTrue(result.getNetworkId() != WifiConfiguration.INVALID_NETWORK_ID);
        assertTrue(result.isNewNetwork());
        assertTrue(result.hasIpChanged());
        assertTrue(result.hasProxyChanged());

        verifyNetworkAddBroadcast(configuration);
        // Ensure that the write was not invoked for ephemeral network addition.
        mContextConfigStoreMockOrder.verify(mWifiConfigStore, never()).write(anyBoolean());
        return result;
    }

    /**
     * Add Passpoint network to WifiConfigManager and ensure that it was successful.
     */
    private NetworkUpdateResult verifyAddPasspointNetworkToWifiConfigManager(
            WifiConfiguration configuration) throws Exception {
        NetworkUpdateResult result = addNetworkToWifiConfigManager(configuration);
        assertTrue(result.getNetworkId() != WifiConfiguration.INVALID_NETWORK_ID);
        assertTrue(result.isNewNetwork());
        assertTrue(result.hasIpChanged());
        assertTrue(result.hasProxyChanged());

        // Verify keys are not being installed.
        verify(mWifiKeyStore, never()).updateNetworkKeys(any(WifiConfiguration.class),
                any(WifiConfiguration.class));
        verifyNetworkAddBroadcast(configuration);
        // Ensure that the write was not invoked for Passpoint network addition.
        mContextConfigStoreMockOrder.verify(mWifiConfigStore, never()).write(anyBoolean());
        return result;
    }

    /**
     * Updates the provided configuration to WifiConfigManager and modifies the provided
     * configuration with update uid, package name and time.
     * These fields are populated internally by WifiConfigManager and hence we need
     * to modify the configuration before we compare the added network with the retrieved network.
     */
    private NetworkUpdateResult updateNetworkToWifiConfigManager(WifiConfiguration configuration) {
        clearInvocations(mContext, mWifiConfigStore, mNetworkListSharedStoreData,
                mNetworkListUserStoreData);
        when(mClock.getWallClockMillis()).thenReturn(TEST_WALLCLOCK_UPDATE_TIME_MILLIS);
        NetworkUpdateResult result =
                mWifiConfigManager.addOrUpdateNetwork(configuration, TEST_UPDATE_UID);
        setUpdateDebugParams(configuration);
        return result;
    }

    /**
     * Update network to WifiConfigManager config change and ensure that it was successful.
     */
    private NetworkUpdateResult verifyUpdateNetworkToWifiConfigManager(
            WifiConfiguration configuration) {
        NetworkUpdateResult result = updateNetworkToWifiConfigManager(configuration);
        assertTrue(result.getNetworkId() != WifiConfiguration.INVALID_NETWORK_ID);
        assertFalse(result.isNewNetwork());

        verifyNetworkUpdateBroadcast(configuration);
        // Verify that the config store write was triggered with this new configuration.
        verifyNetworkInConfigStoreData(configuration);
        return result;
    }

    /**
     * Update network to WifiConfigManager without IP config change and ensure that it was
     * successful.
     */
    private NetworkUpdateResult verifyUpdateNetworkToWifiConfigManagerWithoutIpChange(
            WifiConfiguration configuration) {
        NetworkUpdateResult result = verifyUpdateNetworkToWifiConfigManager(configuration);
        assertFalse(result.hasIpChanged());
        assertFalse(result.hasProxyChanged());
        return result;
    }

    /**
     * Update network to WifiConfigManager with IP config change and ensure that it was
     * successful.
     */
    private NetworkUpdateResult verifyUpdateNetworkToWifiConfigManagerWithIpChange(
            WifiConfiguration configuration) {
        NetworkUpdateResult result = verifyUpdateNetworkToWifiConfigManager(configuration);
        assertTrue(result.hasIpChanged());
        assertTrue(result.hasProxyChanged());
        return result;
    }

    /**
     * Removes network from WifiConfigManager and ensure that it was successful.
     */
    private void verifyRemoveNetworkFromWifiConfigManager(
            WifiConfiguration configuration) {
        assertTrue(mWifiConfigManager.removeNetwork(configuration.networkId, TEST_CREATOR_UID));

        verifyNetworkRemoveBroadcast(configuration);
        // Verify if the config store write was triggered without this new configuration.
        verifyNetworkNotInConfigStoreData(configuration);
    }

    /**
     * Removes ephemeral network from WifiConfigManager and ensure that it was successful.
     */
    private void verifyRemoveEphemeralNetworkFromWifiConfigManager(
            WifiConfiguration configuration) throws Exception {
        assertTrue(mWifiConfigManager.removeNetwork(configuration.networkId, TEST_CREATOR_UID));

        verifyNetworkRemoveBroadcast(configuration);
        // Ensure that the write was not invoked for ephemeral network remove.
        mContextConfigStoreMockOrder.verify(mWifiConfigStore, never()).write(anyBoolean());
    }

    /**
     * Removes Passpoint network from WifiConfigManager and ensure that it was successful.
     */
    private void verifyRemovePasspointNetworkFromWifiConfigManager(
            WifiConfiguration configuration) throws Exception {
        assertTrue(mWifiConfigManager.removeNetwork(configuration.networkId, TEST_CREATOR_UID));

        // Verify keys are not being removed.
        verify(mWifiKeyStore, never()).removeKeys(any(WifiEnterpriseConfig.class));
        verifyNetworkRemoveBroadcast(configuration);
        // Ensure that the write was not invoked for Passpoint network remove.
        mContextConfigStoreMockOrder.verify(mWifiConfigStore, never()).write(anyBoolean());
    }

    /**
     * Verifies the provided network's public status and ensures that the network change broadcast
     * has been sent out.
     */
    private void verifyUpdateNetworkStatus(WifiConfiguration configuration, int status) {
        assertEquals(status, configuration.status);
        verifyNetworkUpdateBroadcast(configuration);
    }

    /**
     * Verifies the network's selection status update.
     *
     * For temporarily disabled reasons, the method ensures that the status has changed only if
     * disable reason counter has exceeded the threshold.
     *
     * For permanently disabled/enabled reasons, the method ensures that the public status has
     * changed and the network change broadcast has been sent out.
     */
    private void verifyUpdateNetworkSelectionStatus(
            int networkId, int reason, int temporaryDisableReasonCounter) {
        when(mClock.getElapsedSinceBootMillis())
                .thenReturn(TEST_ELAPSED_UPDATE_NETWORK_SELECTION_TIME_MILLIS);

        // Fetch the current status of the network before we try to update the status.
        WifiConfiguration retrievedNetwork = mWifiConfigManager.getConfiguredNetwork(networkId);
        NetworkSelectionStatus currentStatus = retrievedNetwork.getNetworkSelectionStatus();
        int currentDisableReason = currentStatus.getNetworkSelectionDisableReason();

        // First set the status to the provided reason.
        assertTrue(mWifiConfigManager.updateNetworkSelectionStatus(networkId, reason));

        // Now fetch the network configuration and verify the new status of the network.
        retrievedNetwork = mWifiConfigManager.getConfiguredNetwork(networkId);

        NetworkSelectionStatus retrievedStatus = retrievedNetwork.getNetworkSelectionStatus();
        int retrievedDisableReason = retrievedStatus.getNetworkSelectionDisableReason();
        long retrievedDisableTime = retrievedStatus.getDisableTime();
        int retrievedDisableReasonCounter = retrievedStatus.getDisableReasonCounter(reason);
        int disableReasonThreshold =
                WifiConfigManager.NETWORK_SELECTION_DISABLE_THRESHOLD[reason];

        if (reason == NetworkSelectionStatus.NETWORK_SELECTION_ENABLE) {
            assertEquals(reason, retrievedDisableReason);
            assertTrue(retrievedStatus.isNetworkEnabled());
            assertEquals(
                    NetworkSelectionStatus.INVALID_NETWORK_SELECTION_DISABLE_TIMESTAMP,
                    retrievedDisableTime);
            verifyUpdateNetworkStatus(retrievedNetwork, WifiConfiguration.Status.ENABLED);
        } else if (reason < NetworkSelectionStatus.DISABLED_TLS_VERSION_MISMATCH) {
            // For temporarily disabled networks, we need to ensure that the current status remains
            // until the threshold is crossed.
            assertEquals(temporaryDisableReasonCounter, retrievedDisableReasonCounter);
            if (retrievedDisableReasonCounter < disableReasonThreshold) {
                assertEquals(currentDisableReason, retrievedDisableReason);
                assertEquals(
                        currentStatus.getNetworkSelectionStatus(),
                        retrievedStatus.getNetworkSelectionStatus());
            } else {
                assertEquals(reason, retrievedDisableReason);
                assertTrue(retrievedStatus.isNetworkTemporaryDisabled());
                assertEquals(
                        TEST_ELAPSED_UPDATE_NETWORK_SELECTION_TIME_MILLIS, retrievedDisableTime);
            }
        } else if (reason < NetworkSelectionStatus.NETWORK_SELECTION_DISABLED_MAX) {
            assertEquals(reason, retrievedDisableReason);
            assertTrue(retrievedStatus.isNetworkPermanentlyDisabled());
            assertEquals(
                    NetworkSelectionStatus.INVALID_NETWORK_SELECTION_DISABLE_TIMESTAMP,
                    retrievedDisableTime);
            verifyUpdateNetworkStatus(retrievedNetwork, WifiConfiguration.Status.DISABLED);
        }
    }

    /**
     * Creates a scan detail corresponding to the provided network and given BSSID, level &frequency
     * values.
     */
    private ScanDetail createScanDetailForNetwork(
            WifiConfiguration configuration, String bssid, int level, int frequency) {
        return WifiConfigurationTestUtil.createScanDetailForNetwork(configuration, bssid, level,
                frequency, mClock.getUptimeSinceBootMillis(), mClock.getWallClockMillis());
    }
    /**
     * Creates a scan detail corresponding to the provided network and BSSID value.
     */
    private ScanDetail createScanDetailForNetwork(WifiConfiguration configuration, String bssid) {
        return createScanDetailForNetwork(configuration, bssid, 0, 0);
    }

    /**
     * Creates a scan detail corresponding to the provided network and fixed BSSID value.
     */
    private ScanDetail createScanDetailForNetwork(WifiConfiguration configuration) {
        return createScanDetailForNetwork(configuration, TEST_BSSID);
    }

    /**
     * Adds the provided network and then creates a scan detail corresponding to the network. The
     * method then creates a ScanDetail corresponding to the network and ensures that the network
     * is properly matched using
     * {@link WifiConfigManager#getConfiguredNetworkForScanDetailAndCache(ScanDetail)} and also
     * verifies that the provided scan detail was cached,
     */
    private void verifyAddSingleNetworkAndMatchScanDetailToNetworkAndCache(
            WifiConfiguration network) {
        // First add the provided network.
        verifyAddNetworkToWifiConfigManager(network);

        // Now create a dummy scan detail corresponding to the network.
        ScanDetail scanDetail = createScanDetailForNetwork(network);
        ScanResult scanResult = scanDetail.getScanResult();

        WifiConfiguration retrievedNetwork =
                mWifiConfigManager.getConfiguredNetworkForScanDetailAndCache(scanDetail);
        // Retrieve the network with password data for comparison.
        retrievedNetwork =
                mWifiConfigManager.getConfiguredNetworkWithPassword(retrievedNetwork.networkId);

        WifiConfigurationTestUtil.assertConfigurationEqualForConfigManagerAddOrUpdate(
                network, retrievedNetwork);

        // Now retrieve the scan detail cache and ensure that the new scan detail is in cache.
        ScanDetailCache retrievedScanDetailCache =
                mWifiConfigManager.getScanDetailCacheForNetwork(network.networkId);
        assertEquals(1, retrievedScanDetailCache.size());
        ScanResult retrievedScanResult = retrievedScanDetailCache.getScanResult(scanResult.BSSID);

        ScanTestUtil.assertScanResultEquals(scanResult, retrievedScanResult);
    }

    /**
     * Adds a new network and verifies that the |HasEverConnected| flag is set to false.
     */
    private void verifyAddNetworkHasEverConnectedFalse(WifiConfiguration network) {
        NetworkUpdateResult result = verifyAddNetworkToWifiConfigManager(network);
        WifiConfiguration retrievedNetwork =
                mWifiConfigManager.getConfiguredNetwork(result.getNetworkId());
        assertFalse("Adding a new network should not have hasEverConnected set to true.",
                retrievedNetwork.getNetworkSelectionStatus().getHasEverConnected());
    }

    /**
     * Updates an existing network with some credential change and verifies that the
     * |HasEverConnected| flag is set to false.
     */
    private void verifyUpdateNetworkWithCredentialChangeHasEverConnectedFalse(
            WifiConfiguration network) {
        NetworkUpdateResult result = verifyUpdateNetworkToWifiConfigManagerWithoutIpChange(network);
        WifiConfiguration retrievedNetwork =
                mWifiConfigManager.getConfiguredNetwork(result.getNetworkId());
        assertFalse("Updating network credentials config should clear hasEverConnected.",
                retrievedNetwork.getNetworkSelectionStatus().getHasEverConnected());
        assertTrue(result.hasCredentialChanged());
    }

    /**
     * Updates an existing network after connection using
     * {@link WifiConfigManager#updateNetworkAfterConnect(int)} and asserts that the
     * |HasEverConnected| flag is set to true.
     */
    private void verifyUpdateNetworkAfterConnectHasEverConnectedTrue(int networkId) {
        assertTrue(mWifiConfigManager.updateNetworkAfterConnect(networkId));
        WifiConfiguration retrievedNetwork = mWifiConfigManager.getConfiguredNetwork(networkId);
        assertTrue("hasEverConnected expected to be true after connection.",
                retrievedNetwork.getNetworkSelectionStatus().getHasEverConnected());
    }

    /**
     * Sets up a user profiles for WifiConfigManager testing.
     *
     * @param userId Id of the user.
     */
    private void setupUserProfiles(int userId) {
        final UserInfo userInfo =
                new UserInfo(userId, Integer.toString(userId), UserInfo.FLAG_PRIMARY);
        List<UserInfo> userProfiles = Arrays.asList(userInfo);
        when(mUserManager.getProfiles(userId)).thenReturn(userProfiles);
        when(mUserManager.isUserUnlockingOrUnlocked(userId)).thenReturn(true);
    }

    private void verifyRemoveNetworksForApp() {
        verifyAddNetworkToWifiConfigManager(WifiConfigurationTestUtil.createOpenNetwork());
        verifyAddNetworkToWifiConfigManager(WifiConfigurationTestUtil.createPskNetwork());
        verifyAddNetworkToWifiConfigManager(WifiConfigurationTestUtil.createWepNetwork());

        assertFalse(mWifiConfigManager.getConfiguredNetworks().isEmpty());

        ApplicationInfo app = new ApplicationInfo();
        app.uid = TEST_CREATOR_UID;
        app.packageName = TEST_CREATOR_NAME;
        assertEquals(3, mWifiConfigManager.removeNetworksForApp(app).size());

        // Ensure all the networks are removed now.
        assertTrue(mWifiConfigManager.getConfiguredNetworks().isEmpty());
    }

    /**
     * Verifies SSID blacklist consistent with Watchdog trigger.
     *
     * Expected behavior: A SSID won't gets blacklisted if there only signle SSID
     * be observed and Watchdog trigger is activated.
     */
    @Test
    public void verifyConsistentWatchdogAndSsidBlacklist() {

        WifiConfiguration openNetwork = WifiConfigurationTestUtil.createOpenNetwork();
        NetworkUpdateResult result = verifyAddNetworkToWifiConfigManager(openNetwork);

        when(mWifiInjector.getWifiLastResortWatchdog().shouldIgnoreSsidUpdate())
                .thenReturn(true);

        int networkId = result.getNetworkId();
        // First set it to enabled.
        verifyUpdateNetworkSelectionStatus(
                networkId, NetworkSelectionStatus.NETWORK_SELECTION_ENABLE, 0);

        int assocRejectReason = NetworkSelectionStatus.DISABLED_ASSOCIATION_REJECTION;
        int assocRejectThreshold =
                WifiConfigManager.NETWORK_SELECTION_DISABLE_THRESHOLD[assocRejectReason];
        for (int i = 1; i <= assocRejectThreshold; i++) {
            assertFalse(mWifiConfigManager.updateNetworkSelectionStatus(
                        networkId, assocRejectReason));
        }

        assertFalse(mWifiConfigManager.getConfiguredNetwork(networkId)
                    .getNetworkSelectionStatus().isNetworkTemporaryDisabled());
    }

    /**
     * Verifies that isInFlakyRandomizationSsidHotlist returns true if the network's SSID is in
     * the hotlist and the network is using randomized MAC.
     */
    @Test
    public void testFlakyRandomizationSsidHotlist() {
        WifiConfiguration openNetwork = WifiConfigurationTestUtil.createOpenNetwork();
        NetworkUpdateResult result = verifyAddNetworkToWifiConfigManager(openNetwork);
        int networkId = result.getNetworkId();

        // should return false when there is nothing in the hotlist
        assertFalse(mWifiConfigManager.isInFlakyRandomizationSsidHotlist(networkId));

        // add the network's SSID to the hotlist and verify the method returns true
        Set<String> ssidHotlist = new HashSet<>();
        ssidHotlist.add(openNetwork.SSID);
        when(mDeviceConfigFacade.getRandomizationFlakySsidHotlist()).thenReturn(ssidHotlist);
        mOnPropertiesChangedListenerCaptor.getValue().onPropertiesChanged(null);
        assertTrue(mWifiConfigManager.isInFlakyRandomizationSsidHotlist(networkId));

        // Now change the macRandomizationSetting to "trusted" and then verify
        // isInFlakyRandomizationSsidHotlist returns false
        openNetwork.macRandomizationSetting = WifiConfiguration.RANDOMIZATION_NONE;
        NetworkUpdateResult networkUpdateResult = updateNetworkToWifiConfigManager(openNetwork);
        assertNotEquals(WifiConfiguration.INVALID_NETWORK_ID, networkUpdateResult.getNetworkId());
        assertFalse(mWifiConfigManager.isInFlakyRandomizationSsidHotlist(networkId));
    }
}<|MERGE_RESOLUTION|>--- conflicted
+++ resolved
@@ -250,11 +250,8 @@
         when(mTelephonyManager.createForSubscriptionId(anyInt())).thenReturn(mDataTelephonyManager);
         when(WifiConfigurationUtil.calculatePersistentMacForConfiguration(any(), any()))
                 .thenReturn(TEST_RANDOMIZED_MAC);
-<<<<<<< HEAD
         verify(mDeviceConfigFacade).addOnPropertiesChangedListener(any(),
                 mOnPropertiesChangedListenerCaptor.capture());
-=======
->>>>>>> e62cc46c
     }
 
     /**
@@ -313,12 +310,7 @@
      */
     @Test
     public void testRandomizedMacIsGeneratedEvenIfKeyStoreFails() {
-<<<<<<< HEAD
         when(mMacAddressUtil.calculatePersistentMacForConfiguration(any(), any())).thenReturn(null);
-=======
-        when(WifiConfigurationUtil.calculatePersistentMacForConfiguration(
-                any(), any())).thenReturn(null);
->>>>>>> e62cc46c
 
         // Try adding a network.
         WifiConfiguration openNetwork = WifiConfigurationTestUtil.createOpenNetwork();
@@ -328,16 +320,8 @@
         List<WifiConfiguration> retrievedNetworks =
                 mWifiConfigManager.getConfiguredNetworksWithPasswords();
 
-<<<<<<< HEAD
-        // Verify that we have attempted to generate the MAC address twice (1 retry)
-        verify(mMacAddressUtil, times(2)).calculatePersistentMacForConfiguration(any(), any());
-        assertEquals(1, retrievedNetworks.size());
-
-        // Verify that despite KeyStore returning null, we are still getting a valid MAC address.
-=======
         // Verify that despite KeyStore returning null, we are still getting a valid MAC address.
         assertEquals(1, retrievedNetworks.size());
->>>>>>> e62cc46c
         assertNotEquals(WifiInfo.DEFAULT_MAC_ADDRESS,
                 retrievedNetworks.get(0).getRandomizedMacAddress().toString());
     }

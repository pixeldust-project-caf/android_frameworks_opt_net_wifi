--- conflicted
+++ resolved
@@ -1902,12 +1902,6 @@
         WifiConfiguration config = WifiConfigurationTestUtil.createOpenNetwork();
         NetworkUpdateResult result = verifyAddNetworkToWifiConfigManager(config);
 
-<<<<<<< HEAD
-        MacAddress testMac = MacAddress.createRandomUnicastAddress();
-        mWifiConfigManager.setNetworkRandomizedMacAddress(result.getNetworkId(), testMac);
-
-=======
->>>>>>> af10c29a
         // Verify that randomized MAC address is masked when obtaining saved networks from
         // invalid UID
         List<WifiConfiguration> configs = mWifiConfigManager.getSavedNetworks(Process.INVALID_UID);
@@ -1918,12 +1912,8 @@
         // system UID
         configs = mWifiConfigManager.getSavedNetworks(Process.WIFI_UID);
         assertEquals(1, configs.size());
-<<<<<<< HEAD
-        assertEquals(testMac, configs.get(0).getRandomizedMacAddress());
-=======
         String macAddress = configs.get(0).getRandomizedMacAddress().toString();
         assertNotEquals(WifiInfo.DEFAULT_MAC_ADDRESS, macAddress);
->>>>>>> af10c29a
 
         // Verify that randomized MAC address is masked when obtaining saved networks from
         // (carrier app) non-creator of the config
@@ -1935,21 +1925,13 @@
         // (carrier app) creator of the config
         configs = mWifiConfigManager.getSavedNetworks(TEST_CREATOR_UID);
         assertEquals(1, configs.size());
-<<<<<<< HEAD
-        assertEquals(testMac, configs.get(0).getRandomizedMacAddress());
-=======
         assertEquals(macAddress, configs.get(0).getRandomizedMacAddress().toString());
->>>>>>> af10c29a
 
         // Verify that randomized MAC address is unmasked when getting list of privileged (with
         // password) configurations
         WifiConfiguration configWithRandomizedMac = mWifiConfigManager
                 .getConfiguredNetworkWithPassword(result.getNetworkId());
-<<<<<<< HEAD
-        assertEquals(testMac, configWithRandomizedMac.getRandomizedMacAddress());
-=======
         assertEquals(macAddress, configs.get(0).getRandomizedMacAddress().toString());
->>>>>>> af10c29a
 
         // Ensure that the MAC address is present when asked for config with MAC address.
         configWithRandomizedMac = mWifiConfigManager
@@ -2087,242 +2069,6 @@
         WifiConfiguration network2 = WifiConfigurationTestUtil.createPskNetwork();
         verifyAddNetworkToWifiConfigManager(network1);
         verifyAddNetworkToWifiConfigManager(network2);
-<<<<<<< HEAD
-=======
-
-        // Enable all of them.
-        assertTrue(mWifiConfigManager.enableNetwork(network1.networkId, false, TEST_CREATOR_UID));
-        assertTrue(mWifiConfigManager.enableNetwork(network2.networkId, false, TEST_CREATOR_UID));
-        assertTrue(mWifiConfigManager.updateNetworkAfterConnect(network1.networkId));
-
-        // Retrieve the Pno network list & verify the order of the networks returned.
-        // Frequencies should be empty since no scan results have been received yet.
-        List<WifiScanner.PnoSettings.PnoNetwork> pnoNetworks =
-                mWifiConfigManager.retrievePnoNetworkList();
-        assertEquals(2, pnoNetworks.size());
-        assertEquals(network1.SSID, pnoNetworks.get(0).ssid);
-        assertEquals(network2.SSID, pnoNetworks.get(1).ssid);
-        assertTrue("frequencies should be empty", pnoNetworks.get(0).frequencies.length == 0);
-        assertTrue("frequencies should be empty", pnoNetworks.get(1).frequencies.length == 0);
-
-        // Add frequencies to |network1|
-        ScanDetail scanDetail1 = createScanDetailForNetwork(network1, TEST_BSSID + "1",
-                TEST_RSSI, TEST_FREQUENCY_1);
-        ScanDetail scanDetail2 = createScanDetailForNetwork(network1, TEST_BSSID + "2",
-                TEST_RSSI, TEST_FREQUENCY_1);
-        ScanDetail scanDetail3 = createScanDetailForNetwork(network1, TEST_BSSID + "3",
-                TEST_RSSI, TEST_FREQUENCY_2);
-        ScanDetail scanDetail4 = createScanDetailForNetwork(network1, TEST_BSSID + "4",
-                TEST_RSSI, TEST_FREQUENCY_3);
-
-        // Set last seen timestamps so that when retrieving the frequencies for |network1|
-        // |TEST_FREQUENCY_2| gets included but |TEST_FREQUENCY_3| gets excluded.
-        scanDetail3.getScanResult().seen =
-                mClock.getWallClockMillis() - WifiConfigManager.MAX_PNO_SCAN_FREQUENCY_AGE_MS + 1;
-        scanDetail4.getScanResult().seen =
-                mClock.getWallClockMillis() - WifiConfigManager.MAX_PNO_SCAN_FREQUENCY_AGE_MS;
-        mWifiConfigManager.getConfiguredNetworkForScanDetailAndCache(scanDetail1);
-        mWifiConfigManager.getConfiguredNetworkForScanDetailAndCache(scanDetail2);
-        mWifiConfigManager.getConfiguredNetworkForScanDetailAndCache(scanDetail3);
-        mWifiConfigManager.getConfiguredNetworkForScanDetailAndCache(scanDetail4);
-
-        // Verify the frequencies are correct for |network1| and |TEST_FREQUENCY_3| is not in the
-        // list because it's older than the max age.
-        pnoNetworks = mWifiConfigManager.retrievePnoNetworkList();
-        assertEquals(2, pnoNetworks.size());
-        assertEquals(network1.SSID, pnoNetworks.get(0).ssid);
-        assertEquals(network2.SSID, pnoNetworks.get(1).ssid);
-        assertEquals(2, pnoNetworks.get(0).frequencies.length);
-        Arrays.sort(pnoNetworks.get(0).frequencies);
-        assertEquals(TEST_FREQUENCY_1, pnoNetworks.get(0).frequencies[0]);
-        assertEquals(TEST_FREQUENCY_2, pnoNetworks.get(0).frequencies[1]);
-        assertTrue("frequencies should be empty", pnoNetworks.get(1).frequencies.length == 0);
-    }
-
-    /**
-     * Verify that pno frequency culling is disabled by the flag properly.
-     * {@link WifiConfigManager#retrievePnoNetworkList()}.
-     */
-    @Test
-    public void testRetrievePnoListFrequenciesFlagDisabled() {
-        when(mFrameworkFacade.getIntegerSetting(eq(mContext),
-                eq(Settings.Global.WIFI_PNO_FREQUENCY_CULLING_ENABLED),
-                anyInt())).thenReturn(0);
-        mContentObserverPnoChannelCulling.onChange(false);
-        WifiConfiguration network1 = WifiConfigurationTestUtil.createEapNetwork();
-        verifyAddNetworkToWifiConfigManager(network1);
-        assertTrue(mWifiConfigManager.enableNetwork(network1.networkId, false, TEST_CREATOR_UID));
-        assertTrue(mWifiConfigManager.updateNetworkAfterConnect(network1.networkId));
-        ScanDetail scanDetail1 = createScanDetailForNetwork(network1, TEST_BSSID + "1",
-                TEST_RSSI, TEST_FREQUENCY_1);
-        mWifiConfigManager.getConfiguredNetworkForScanDetailAndCache(scanDetail1);
-        List<WifiScanner.PnoSettings.PnoNetwork> pnoNetworks =
-                mWifiConfigManager.retrievePnoNetworkList();
-        assertEquals(1, pnoNetworks.size());
-        assertEquals(network1.SSID, pnoNetworks.get(0).ssid);
-        assertEquals(0, pnoNetworks.get(0).frequencies.length);
-    }
-
-    /**
-     * Verifies the ordering of network list generated using
-     * {@link WifiConfigManager#retrievePnoNetworkList()}.
-     */
-    @Test
-    public void testRetrievePnoListPrefersLastConnectedNetwork() {
-        when(mFrameworkFacade.getIntegerSetting(eq(mContext),
-                eq(Settings.Global.WIFI_PNO_RECENCY_SORTING_ENABLED),
-                anyInt())).thenReturn(1);
-        mContentObserverPnoRecencySorting.onChange(false);
-        // Create and add 3 networks.
-        WifiConfiguration network1 = WifiConfigurationTestUtil.createEapNetwork();
-        WifiConfiguration network2 = WifiConfigurationTestUtil.createPskNetwork();
-        WifiConfiguration network3 = WifiConfigurationTestUtil.createOpenHiddenNetwork();
-        verifyAddNetworkToWifiConfigManager(network1);
-        verifyAddNetworkToWifiConfigManager(network2);
-        verifyAddNetworkToWifiConfigManager(network3);
-
-        // Enable all of them.
-        assertTrue(mWifiConfigManager.enableNetwork(network1.networkId, false, TEST_CREATOR_UID));
-        assertTrue(mWifiConfigManager.enableNetwork(network2.networkId, false, TEST_CREATOR_UID));
-        assertTrue(mWifiConfigManager.enableNetwork(network3.networkId, false, TEST_CREATOR_UID));
-
-        long firstConnectionTimeMillis = 45677;
-        long secondConnectionTimeMillis = firstConnectionTimeMillis + 45;
-
-        // Now simulate first connection to |network1| at |firstConnectionTimeMillis|.
-        when(mClock.getWallClockMillis()).thenReturn(firstConnectionTimeMillis);
-        assertTrue(mWifiConfigManager.updateNetworkAfterConnect(network1.networkId));
-
-        // Now simulate second connection to |network3| at |secondConnectionTimeMillis|.
-        when(mClock.getWallClockMillis()).thenReturn(secondConnectionTimeMillis);
-        assertTrue(mWifiConfigManager.updateNetworkAfterConnect(network3.networkId));
-
-        // Retrieve the Pno network list & verify the order of the networks returned.
-        List<WifiScanner.PnoSettings.PnoNetwork> pnoNetworks =
-                mWifiConfigManager.retrievePnoNetworkList();
-        assertEquals(3, pnoNetworks.size());
-        assertEquals(network3.SSID, pnoNetworks.get(0).ssid);
-        assertEquals(network1.SSID, pnoNetworks.get(1).ssid);
-        assertEquals(network2.SSID, pnoNetworks.get(2).ssid);
-    }
-
-    /**
-     * Verifies the ordering of network list generated using
-     * {@link WifiConfigManager#retrievePnoNetworkList()}.
-     */
-    @Test
-    public void testRetrievePnoListPrefersLastConnectedNetworkThenMostConnectedNetworks() {
-        when(mFrameworkFacade.getIntegerSetting(eq(mContext),
-                eq(Settings.Global.WIFI_PNO_RECENCY_SORTING_ENABLED),
-                anyInt())).thenReturn(1);
-        mContentObserverPnoRecencySorting.onChange(false);
-        // Create and add 3 networks.
-        WifiConfiguration network1 = WifiConfigurationTestUtil.createEapNetwork();
-        WifiConfiguration network2 = WifiConfigurationTestUtil.createPskNetwork();
-        WifiConfiguration network3 = WifiConfigurationTestUtil.createOpenHiddenNetwork();
-        verifyAddNetworkToWifiConfigManager(network1);
-        verifyAddNetworkToWifiConfigManager(network2);
-        verifyAddNetworkToWifiConfigManager(network3);
-
-        // Enable all of them.
-        assertTrue(mWifiConfigManager.enableNetwork(network1.networkId, false, TEST_CREATOR_UID));
-        assertTrue(mWifiConfigManager.enableNetwork(network2.networkId, false, TEST_CREATOR_UID));
-        assertTrue(mWifiConfigManager.enableNetwork(network3.networkId, false, TEST_CREATOR_UID));
-
-        long firstConnectionTimeMillis = 45677;
-        long secondConnectionTimeMillis = firstConnectionTimeMillis + 45;
-        long thirdConnectionTimeMillis = secondConnectionTimeMillis + 45;
-        long fourthConnectionTimeMillis = thirdConnectionTimeMillis + 45;
-        long fifthConnectionTimeMillis = fourthConnectionTimeMillis + 45;
-        long sixthConnectionTimeMillis = fifthConnectionTimeMillis + 45;
-
-        // Simulate 3 connections to |network2|
-        when(mClock.getWallClockMillis()).thenReturn(firstConnectionTimeMillis);
-        assertTrue(mWifiConfigManager.updateNetworkAfterConnect(network2.networkId));
-        when(mClock.getWallClockMillis()).thenReturn(secondConnectionTimeMillis);
-        assertTrue(mWifiConfigManager.updateNetworkAfterConnect(network2.networkId));
-        when(mClock.getWallClockMillis()).thenReturn(thirdConnectionTimeMillis);
-        assertTrue(mWifiConfigManager.updateNetworkAfterConnect(network2.networkId));
-
-        // Simulate 2 connections to |network1|
-        when(mClock.getWallClockMillis()).thenReturn(fourthConnectionTimeMillis);
-        assertTrue(mWifiConfigManager.updateNetworkAfterConnect(network1.networkId));
-        when(mClock.getWallClockMillis()).thenReturn(fifthConnectionTimeMillis);
-        assertTrue(mWifiConfigManager.updateNetworkAfterConnect(network1.networkId));
-
-        // Simulate last connection to |network3|
-        when(mClock.getWallClockMillis()).thenReturn(sixthConnectionTimeMillis);
-        assertTrue(mWifiConfigManager.updateNetworkAfterConnect(network3.networkId));
-
-        // Retrieve the Pno network list & verify the order of the networks returned.
-        List<WifiScanner.PnoSettings.PnoNetwork> pnoNetworks =
-                mWifiConfigManager.retrievePnoNetworkList();
-        assertEquals(3, pnoNetworks.size());
-        assertEquals(network3.SSID, pnoNetworks.get(0).ssid);
-        assertEquals(network2.SSID, pnoNetworks.get(1).ssid);
-        assertEquals(network1.SSID, pnoNetworks.get(2).ssid);
-    }
-
-    /**
-     * Verify that pno recency consideration feature is disabled by the flag.
-     * {@link WifiConfigManager#retrievePnoNetworkList()}.
-     */
-    @Test
-    public void testRetrievePnoListRecencyFlagDisabled() {
-        when(mFrameworkFacade.getIntegerSetting(eq(mContext),
-                eq(Settings.Global.WIFI_PNO_RECENCY_SORTING_ENABLED),
-                anyInt())).thenReturn(0);
-        mContentObserverPnoRecencySorting.onChange(false);
-        // Create and add 3 networks.
-        WifiConfiguration network1 = WifiConfigurationTestUtil.createEapNetwork();
-        WifiConfiguration network2 = WifiConfigurationTestUtil.createPskNetwork();
-        WifiConfiguration network3 = WifiConfigurationTestUtil.createOpenHiddenNetwork();
-        verifyAddNetworkToWifiConfigManager(network1);
-        verifyAddNetworkToWifiConfigManager(network2);
-        verifyAddNetworkToWifiConfigManager(network3);
-
-        // Enable all of them.
-        assertTrue(mWifiConfigManager.enableNetwork(network1.networkId, false, TEST_CREATOR_UID));
-        assertTrue(mWifiConfigManager.enableNetwork(network2.networkId, false, TEST_CREATOR_UID));
-        assertTrue(mWifiConfigManager.enableNetwork(network3.networkId, false, TEST_CREATOR_UID));
-
-        long firstConnectionTimeMillis = 45677;
-        long secondConnectionTimeMillis = firstConnectionTimeMillis + 45;
-        long thridConnectionTimeMillis = secondConnectionTimeMillis + 45;
-
-        // Simulate connecting to network1 2 times
-        when(mClock.getWallClockMillis()).thenReturn(firstConnectionTimeMillis);
-        assertTrue(mWifiConfigManager.updateNetworkAfterConnect(network1.networkId));
-        when(mClock.getWallClockMillis()).thenReturn(secondConnectionTimeMillis);
-        assertTrue(mWifiConfigManager.updateNetworkAfterConnect(network1.networkId));
-
-        // Simulate connecting to network2 once with the newest timestamp
-        when(mClock.getWallClockMillis()).thenReturn(thridConnectionTimeMillis);
-        assertTrue(mWifiConfigManager.updateNetworkAfterConnect(network2.networkId));
-
-        // Retrieve the Pno network list & verify the order of the networks returned.
-        List<WifiScanner.PnoSettings.PnoNetwork> pnoNetworks =
-                mWifiConfigManager.retrievePnoNetworkList();
-        assertEquals(3, pnoNetworks.size());
-        assertEquals(network1.SSID, pnoNetworks.get(0).ssid);
-        assertEquals(network2.SSID, pnoNetworks.get(1).ssid);
-        assertEquals(network3.SSID, pnoNetworks.get(2).ssid);
-    }
-
-    /**
-     * Verifies that the list of PNO networks does not contain ephemeral or passpoint networks
-     * {@link WifiConfigManager#retrievePnoNetworkList()}.
-     */
-    @Test
-    public void testRetrievePnoListDoesNotContainEphemeralOrPasspointNetworks() throws Exception {
-        WifiConfiguration savedOpenNetwork = WifiConfigurationTestUtil.createOpenNetwork();
-        WifiConfiguration ephemeralNetwork = WifiConfigurationTestUtil.createEphemeralNetwork();
-        WifiConfiguration passpointNetwork = WifiConfigurationTestUtil.createPasspointNetwork();
-
-        verifyAddNetworkToWifiConfigManager(savedOpenNetwork);
-        verifyAddEphemeralNetworkToWifiConfigManager(ephemeralNetwork);
-        verifyAddPasspointNetworkToWifiConfigManager(passpointNetwork);
->>>>>>> af10c29a
 
         // Enable all of them.
         assertTrue(mWifiConfigManager.enableNetwork(network1.networkId, false, TEST_CREATOR_UID));
@@ -4773,250 +4519,8 @@
         assertFalse(mWifiConfigManager.wasEphemeralNetworkDeleted(config.SSID));
     }
 
-    /**
-     * Verifies that the method resetSimNetworks updates SIM presence status and SIM configs.
-     */
-    @Test
-    public void testResetSimNetworks() {
-        String expectedIdentity = "13214561234567890@wlan.mnc456.mcc321.3gppnetwork.org";
-        when(mDataTelephonyManager.getSubscriberId()).thenReturn("3214561234567890");
-        when(mDataTelephonyManager.getSimState()).thenReturn(TelephonyManager.SIM_STATE_READY);
-        when(mDataTelephonyManager.getSimOperator()).thenReturn("321456");
-        when(mDataTelephonyManager.getCarrierInfoForImsiEncryption(anyInt())).thenReturn(null);
-
-        WifiConfiguration network = WifiConfigurationTestUtil.createEapNetwork();
-        WifiConfiguration simNetwork = WifiConfigurationTestUtil.createEapNetwork(
-                WifiEnterpriseConfig.Eap.SIM, WifiEnterpriseConfig.Phase2.NONE);
-        WifiConfiguration peapSimNetwork = WifiConfigurationTestUtil.createEapNetwork(
-                WifiEnterpriseConfig.Eap.PEAP, WifiEnterpriseConfig.Phase2.SIM);
-        network.enterpriseConfig.setIdentity("identity1");
-        network.enterpriseConfig.setAnonymousIdentity("anonymous_identity1");
-        simNetwork.enterpriseConfig.setIdentity("identity2");
-        simNetwork.enterpriseConfig.setAnonymousIdentity("anonymous_identity2");
-        peapSimNetwork.enterpriseConfig.setIdentity("identity3");
-        peapSimNetwork.enterpriseConfig.setAnonymousIdentity("anonymous_identity3");
-        verifyAddNetworkToWifiConfigManager(network);
-        verifyAddNetworkToWifiConfigManager(simNetwork);
-        verifyAddNetworkToWifiConfigManager(peapSimNetwork);
-
-        // SIM was removed, resetting SIM Networks
-        mWifiConfigManager.resetSimNetworks();
-
-        // Verify SIM configs are reset and non-SIM configs are not changed.
-        WifiConfigurationTestUtil.assertConfigurationEqualForConfigManagerAddOrUpdate(
-                network,
-                mWifiConfigManager.getConfiguredNetworkWithPassword(network.networkId));
-        WifiConfiguration retrievedSimNetwork =
-                mWifiConfigManager.getConfiguredNetwork(simNetwork.networkId);
-        assertEquals("", retrievedSimNetwork.enterpriseConfig.getAnonymousIdentity());
-        assertEquals("", retrievedSimNetwork.enterpriseConfig.getIdentity());
-        WifiConfiguration retrievedPeapSimNetwork =
-                mWifiConfigManager.getConfiguredNetwork(peapSimNetwork.networkId);
-        assertEquals(expectedIdentity, retrievedPeapSimNetwork.enterpriseConfig.getIdentity());
-        assertNotEquals("", retrievedPeapSimNetwork.enterpriseConfig.getAnonymousIdentity());
-    }
-
-    /**
-     * {@link WifiConfigManager#resetSimNetworks()} should reset all non-PEAP SIM networks, no
-     * matter if {@link com.android.server.wifi.util.TelephonyUtil#getSimIdentity(TelephonyManager,
-     * TelephonyUtil, WifiConfiguration, CarrierNetworkConfig) TelephonyUtil#getSimIdentity}
-     * returns null or not.
-     */
-    @Test
-    public void testResetSimNetworks_getSimIdentityNull_shouldResetAllNonPeapSimIdentities() {
-        when(mDataTelephonyManager.getSubscriberId()).thenReturn("3214561234567890");
-        when(mDataTelephonyManager.getSimState()).thenReturn(TelephonyManager.SIM_STATE_READY);
-        when(mDataTelephonyManager.getSimOperator()).thenReturn("321456");
-        when(mDataTelephonyManager.getCarrierInfoForImsiEncryption(anyInt())).thenReturn(null);
-        // null CarrierNetworkConfig => getSimIdentity returns null => PEAP identity unchanged
-        when(mWifiInjector.getCarrierNetworkConfig()).thenReturn(null);
-
-        WifiConfiguration peapSimNetwork = WifiConfigurationTestUtil.createEapNetwork(
-                WifiEnterpriseConfig.Eap.PEAP, WifiEnterpriseConfig.Phase2.SIM);
-        peapSimNetwork.enterpriseConfig.setIdentity("identity_peap");
-        peapSimNetwork.enterpriseConfig.setAnonymousIdentity("anonymous_identity_peap");
-        verifyAddNetworkToWifiConfigManager(peapSimNetwork);
-
-        WifiConfiguration network = WifiConfigurationTestUtil.createEapNetwork();
-        network.enterpriseConfig.setIdentity("identity");
-        network.enterpriseConfig.setAnonymousIdentity("anonymous_identity");
-        verifyAddNetworkToWifiConfigManager(network);
-
-        WifiConfiguration simNetwork = WifiConfigurationTestUtil.createEapNetwork(
-                WifiEnterpriseConfig.Eap.SIM, WifiEnterpriseConfig.Phase2.NONE);
-        simNetwork.enterpriseConfig.setIdentity("identity_eap_sim");
-        simNetwork.enterpriseConfig.setAnonymousIdentity("anonymous_identity_eap_sim");
-        verifyAddNetworkToWifiConfigManager(simNetwork);
-
-        // SIM was removed, resetting SIM Networks
-        mWifiConfigManager.resetSimNetworks();
-
-        // EAP non-SIM network should be unchanged
-        WifiConfigurationTestUtil.assertConfigurationEqualForConfigManagerAddOrUpdate(
-                network, mWifiConfigManager.getConfiguredNetworkWithPassword(network.networkId));
-        // EAP-SIM network should have identity & anonymous identity reset
-        WifiConfiguration retrievedSimNetwork =
-                mWifiConfigManager.getConfiguredNetwork(simNetwork.networkId);
-        assertEquals("", retrievedSimNetwork.enterpriseConfig.getAnonymousIdentity());
-        assertEquals("", retrievedSimNetwork.enterpriseConfig.getIdentity());
-        // PEAP network should have unchanged identity & anonymous identity
-        WifiConfiguration retrievedPeapSimNetwork =
-                mWifiConfigManager.getConfiguredNetwork(peapSimNetwork.networkId);
-        assertEquals("identity_peap", retrievedPeapSimNetwork.enterpriseConfig.getIdentity());
-        assertEquals("anonymous_identity_peap",
-                retrievedPeapSimNetwork.enterpriseConfig.getAnonymousIdentity());
-    }
-
-    /**
-     * Verifies that SIM configs are reset on {@link WifiConfigManager#loadFromStore()}.
-     */
-    @Test
-    public void testLoadFromStoreResetsSimIdentity() {
-        when(mDataTelephonyManager.getSubscriberId()).thenReturn("3214561234567890");
-        when(mDataTelephonyManager.getSimState()).thenReturn(TelephonyManager.SIM_STATE_READY);
-        when(mDataTelephonyManager.getSimOperator()).thenReturn("321456");
-        when(mDataTelephonyManager.getCarrierInfoForImsiEncryption(anyInt())).thenReturn(null);
-
-        WifiConfiguration simNetwork = WifiConfigurationTestUtil.createEapNetwork(
-                WifiEnterpriseConfig.Eap.SIM, WifiEnterpriseConfig.Phase2.NONE);
-        simNetwork.enterpriseConfig.setIdentity("identity");
-        simNetwork.enterpriseConfig.setAnonymousIdentity("anonymous_identity");
-
-        WifiConfiguration peapSimNetwork = WifiConfigurationTestUtil.createEapNetwork(
-                WifiEnterpriseConfig.Eap.PEAP, WifiEnterpriseConfig.Phase2.NONE);
-        peapSimNetwork.enterpriseConfig.setIdentity("identity");
-        peapSimNetwork.enterpriseConfig.setAnonymousIdentity("anonymous_identity");
-
-        // Set up the store data.
-        List<WifiConfiguration> sharedNetworks = new ArrayList<WifiConfiguration>() {
-            {
-                add(simNetwork);
-                add(peapSimNetwork);
-            }
-        };
-        setupStoreDataForRead(sharedNetworks, new ArrayList<>(), new HashMap<>());
-
-        // read from store now
-        assertTrue(mWifiConfigManager.loadFromStore());
-
-        // assert that the expected identities are reset
-        WifiConfiguration retrievedSimNetwork =
-                mWifiConfigManager.getConfiguredNetwork(simNetwork.networkId);
-        assertEquals("", retrievedSimNetwork.enterpriseConfig.getIdentity());
-        assertEquals("", retrievedSimNetwork.enterpriseConfig.getAnonymousIdentity());
-
-        WifiConfiguration retrievedPeapNetwork =
-                mWifiConfigManager.getConfiguredNetwork(peapSimNetwork.networkId);
-        assertEquals("identity", retrievedPeapNetwork.enterpriseConfig.getIdentity());
-        assertEquals("anonymous_identity",
-                retrievedPeapNetwork.enterpriseConfig.getAnonymousIdentity());
-    }
-
-    /**
-     * Verifies the deletion of ephemeral network using
-     * {@link WifiConfigManager#disableEphemeralNetwork(String)}.
-     */
-    @Test
-    public void testDisableEphemeralNetwork() throws Exception {
-        WifiConfiguration ephemeralNetwork = WifiConfigurationTestUtil.createEphemeralNetwork();
-        List<WifiConfiguration> networks = new ArrayList<>();
-        networks.add(ephemeralNetwork);
-
-        verifyAddEphemeralNetworkToWifiConfigManager(ephemeralNetwork);
-
-        List<WifiConfiguration> retrievedNetworks =
-                mWifiConfigManager.getConfiguredNetworksWithPasswords();
-        WifiConfigurationTestUtil.assertConfigurationsEqualForConfigManagerAddOrUpdate(
-                networks, retrievedNetworks);
-
-        verifyExpiryOfTimeout(ephemeralNetwork);
-    }
-
-    /**
-     * Verifies the disconnection of Passpoint network using
-     * {@link WifiConfigManager#disableEphemeralNetwork(String)}.
-     */
-    @Test
-    public void testDisablePasspointNetwork() throws Exception {
-        WifiConfiguration passpointNetwork = WifiConfigurationTestUtil.createPasspointNetwork();
-
-        verifyAddPasspointNetworkToWifiConfigManager(passpointNetwork);
-
-        List<WifiConfiguration> networks = new ArrayList<>();
-        networks.add(passpointNetwork);
-
-        List<WifiConfiguration> retrievedNetworks =
-                mWifiConfigManager.getConfiguredNetworksWithPasswords();
-        WifiConfigurationTestUtil.assertConfigurationsEqualForConfigManagerAddOrUpdate(
-                networks, retrievedNetworks);
-
-        verifyExpiryOfTimeout(passpointNetwork);
-    }
-
-    /**
-     * Verifies the disconnection of Passpoint network using
-     * {@link WifiConfigManager#disableEphemeralNetwork(String)} and ensures that any user choice
-     * set over other networks is removed.
-     */
-    @Test
-    public void testDisablePasspointNetworkRemovesUserChoice() throws Exception {
-        WifiConfiguration passpointNetwork = WifiConfigurationTestUtil.createPasspointNetwork();
-        WifiConfiguration savedNetwork = WifiConfigurationTestUtil.createOpenNetwork();
-
-        verifyAddNetworkToWifiConfigManager(savedNetwork);
-        verifyAddPasspointNetworkToWifiConfigManager(passpointNetwork);
-
-        // Set connect choice of passpoint network over saved network.
-        assertTrue(
-                mWifiConfigManager.setNetworkConnectChoice(
-                        savedNetwork.networkId, passpointNetwork.configKey(), 78L));
-
-        WifiConfiguration retrievedSavedNetwork =
-                mWifiConfigManager.getConfiguredNetwork(savedNetwork.networkId);
-        assertEquals(
-                passpointNetwork.configKey(),
-                retrievedSavedNetwork.getNetworkSelectionStatus().getConnectChoice());
-
-        // Disable the passpoint network & ensure the user choice is now removed from saved network.
-        mWifiConfigManager.disableEphemeralNetwork(passpointNetwork.SSID);
-
-        retrievedSavedNetwork = mWifiConfigManager.getConfiguredNetwork(savedNetwork.networkId);
-        assertNull(retrievedSavedNetwork.getNetworkSelectionStatus().getConnectChoice());
-    }
-
-    private void verifyExpiryOfTimeout(WifiConfiguration config) {
-        // Disable the ephemeral network.
-        long disableTimeMs = 546643L;
-        long currentTimeMs = disableTimeMs;
-        when(mClock.getWallClockMillis()).thenReturn(currentTimeMs);
-        mWifiConfigManager.disableEphemeralNetwork(config.SSID);
-
-        // Before the expiry of timeout.
-        currentTimeMs = disableTimeMs + WifiConfigManager.DELETED_EPHEMERAL_SSID_EXPIRY_MS - 1;
-        when(mClock.getWallClockMillis()).thenReturn(currentTimeMs);
-        assertTrue(mWifiConfigManager.wasEphemeralNetworkDeleted(config.SSID));
-
-        // After the expiry of timeout.
-        currentTimeMs = disableTimeMs + WifiConfigManager.DELETED_EPHEMERAL_SSID_EXPIRY_MS + 1;
-        when(mClock.getWallClockMillis()).thenReturn(currentTimeMs);
-        assertFalse(mWifiConfigManager.wasEphemeralNetworkDeleted(config.SSID));
-    }
-
     private NetworkUpdateResult verifyAddOrUpdateNetworkWithProxySettingsAndPermissions(
             boolean withNetworkSettings,
-            boolean withProfileOwnerPolicy,
-            boolean withDeviceOwnerPolicy,
-            IpConfiguration ipConfiguration,
-            boolean assertSuccess,
-            int networkId) {
-        return verifyAddOrUpdateNetworkWithProxySettingsAndPermissions(withNetworkSettings,
-                false, withProfileOwnerPolicy, withDeviceOwnerPolicy, ipConfiguration,
-                assertSuccess, networkId);
-    }
-
-    private NetworkUpdateResult verifyAddOrUpdateNetworkWithProxySettingsAndPermissions(
-            boolean withNetworkSettings,
-            boolean withNetworkSetupWizard,
             boolean withProfileOwnerPolicy,
             boolean withDeviceOwnerPolicy,
             IpConfiguration ipConfiguration,
@@ -5068,11 +4572,7 @@
                         mWifiPermissionsUtil, mWifiPermissionsWrapper, mWifiInjector,
                         mNetworkListSharedStoreData, mNetworkListUserStoreData,
                         mDeletedEphemeralSsidsStoreData, mRandomizedMacStoreData,
-<<<<<<< HEAD
-                        mFrameworkFacade, mLooper.getLooper());
-=======
                         mFrameworkFacade, new Handler(mLooper.getLooper()));
->>>>>>> af10c29a
         mWifiConfigManager.enableVerboseLogging(1);
     }
 

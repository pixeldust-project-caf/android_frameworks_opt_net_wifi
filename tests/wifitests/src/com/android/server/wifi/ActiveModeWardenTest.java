--- conflicted
+++ resolved
@@ -26,10 +26,6 @@
 
 import static org.junit.Assert.assertEquals;
 import static org.junit.Assert.assertFalse;
-<<<<<<< HEAD
-import static org.junit.Assert.assertNotNull;
-=======
->>>>>>> 4419e593
 import static org.junit.Assert.assertNull;
 import static org.junit.Assert.assertTrue;
 import static org.mockito.ArgumentMatchers.argThat;
@@ -63,10 +59,7 @@
 import android.net.wifi.WifiManager;
 import android.os.BatteryStatsManager;
 import android.os.IBinder;
-<<<<<<< HEAD
-=======
 import android.os.WorkSource;
->>>>>>> 4419e593
 import android.os.test.TestLooper;
 import android.telephony.TelephonyManager;
 import android.util.Log;
@@ -74,10 +67,6 @@
 import androidx.test.filters.SmallTest;
 
 import com.android.server.wifi.ActiveModeManager.SoftApRole;
-<<<<<<< HEAD
-import com.android.server.wifi.WifiNative.InterfaceAvailableForRequestListener;
-=======
->>>>>>> 4419e593
 import com.android.server.wifi.util.GeneralUtil;
 import com.android.server.wifi.util.WifiPermissionsUtil;
 import com.android.wifi.resources.R;
@@ -149,9 +138,6 @@
     private BroadcastReceiver mEmergencyCallbackModeChangedBr;
     private BroadcastReceiver mEmergencyCallStateChangedBr;
 
-    private BroadcastReceiver mEmergencyCallbackModeChangedBr;
-    private BroadcastReceiver mEmergencyCallStateChangedBr;
-
     /**
      * Set up the test environment.
      */
@@ -326,21 +312,13 @@
         String fromState = mActiveModeWarden.getCurrentMode();
         when(mClientModeManager.getRole()).thenReturn(ROLE_CLIENT_PRIMARY);
         when(mSettingsStore.isWifiToggleEnabled()).thenReturn(true);
-<<<<<<< HEAD
-        mActiveModeWarden.wifiToggled();
-=======
         mActiveModeWarden.wifiToggled(TEST_WORKSOURCE);
->>>>>>> 4419e593
         mLooper.dispatchAll();
         mClientListener.onRoleChanged(); // ClientModeManager starts in SCAN_ONLY role.
         mLooper.dispatchAll();
 
         assertInEnabledState();
-<<<<<<< HEAD
-        verify(mClientModeManager).start();
-=======
         verify(mClientModeManager).start(TEST_WORKSOURCE);
->>>>>>> 4419e593
         verify(mClientModeManager).setRole(ROLE_CLIENT_PRIMARY);
         verify(mScanRequestProxy).enableScanning(true, true);
         if (fromState.equals(DISABLED_STATE_STRING)) {
@@ -2092,11 +2070,7 @@
     public void testRestartWifiStackDoesNotExitECMMode() throws Exception {
         enableWifi();
         assertInEnabledState();
-<<<<<<< HEAD
-        verify(mClientModeManager).start();
-=======
         verify(mClientModeManager).start(TEST_WORKSOURCE);
->>>>>>> 4419e593
         verify(mClientModeManager).enableVerboseLogging(false);
         verify(mClientModeManager).setRole(ROLE_CLIENT_PRIMARY);
 
@@ -2353,94 +2327,6 @@
     }
 
     @Test
-    public void requestRemoveLocalOnlyClientModeManager() throws Exception {
-        enterClientModeActiveState();
-
-        // Ensure that we can create more client ifaces.
-        mClientIfaceAvailableListener.getValue().onAvailabilityChanged(true);
-        mLooper.dispatchAll();
-        assertTrue(mActiveModeWarden.canRequestMoreClientModeManagers());
-
-        ConcreteClientModeManager localOnlyClientModeManager =
-                mock(ConcreteClientModeManager.class);
-        GeneralUtil.Mutable<ActiveModeManager.Listener> localOnlyClientListener =
-                new GeneralUtil.Mutable<>();
-        doAnswer((invocation) -> {
-            Object[] args = invocation.getArguments();
-            localOnlyClientListener.value = (ActiveModeManager.Listener) args[0];
-            return localOnlyClientModeManager;
-        }).when(mWifiInjector).makeClientModeManager(any(ActiveModeManager.Listener.class));
-        when(localOnlyClientModeManager.getRole()).thenReturn(ROLE_CLIENT_LOCAL_ONLY);
-
-        ActiveModeWarden.ExternalClientModeManagerRequestListener externalRequestListener = mock(
-                ActiveModeWarden.ExternalClientModeManagerRequestListener.class);
-        mActiveModeWarden.requestLocalOnlyClientModeManager(externalRequestListener);
-        mLooper.dispatchAll();
-        verify(localOnlyClientModeManager).start();
-        verify(localOnlyClientModeManager).setRole(ROLE_CLIENT_LOCAL_ONLY);
-        localOnlyClientListener.value.onStarted();
-        mLooper.dispatchAll();
-        // Returns the new local only client mode manager.
-        ArgumentCaptor<ClientModeManager> requestedClientModeManager =
-                ArgumentCaptor.forClass(ClientModeManager.class);
-        verify(externalRequestListener).onAnswer(requestedClientModeManager.capture());
-        assertEquals(localOnlyClientModeManager, requestedClientModeManager.getValue());
-
-        mActiveModeWarden.removeLocalOnlyClientModeManager(requestedClientModeManager.getValue());
-        mLooper.dispatchAll();
-        verify(localOnlyClientModeManager).stop();
-        localOnlyClientListener.value.onStopped();
-        mLooper.dispatchAll();
-        verify(mModeChangeCallback).onActiveModeManagerRemoved(localOnlyClientModeManager);
-    }
-
-    @Test
-    public void requestRemoveLocalOnlyClientModeManagerWhenNotAllowed() throws Exception {
-        enterClientModeActiveState();
-
-        // Ensure that we cannot create more client ifaces.
-        mClientIfaceAvailableListener.getValue().onAvailabilityChanged(false);
-        mLooper.dispatchAll();
-        assertFalse(mActiveModeWarden.canRequestMoreClientModeManagers());
-
-        ClientModeManager localOnlyClientModeManager = mock(ClientModeManager.class);
-        GeneralUtil.Mutable<ActiveModeManager.Listener> localOnlyClientListener =
-                new GeneralUtil.Mutable<>();
-        doAnswer((invocation) -> {
-            Object[] args = invocation.getArguments();
-            localOnlyClientListener.value = (ActiveModeManager.Listener) args[0];
-            return localOnlyClientModeManager;
-        }).when(mWifiInjector).makeClientModeManager(any(ActiveModeManager.Listener.class));
-        when(localOnlyClientModeManager.getRole()).thenReturn(ROLE_CLIENT_LOCAL_ONLY);
-
-        ActiveModeWarden.ExternalClientModeManagerRequestListener externalRequestListener = mock(
-                ActiveModeWarden.ExternalClientModeManagerRequestListener.class);
-        mActiveModeWarden.requestLocalOnlyClientModeManager(externalRequestListener);
-        mLooper.dispatchAll();
-        verifyNoMoreInteractions(localOnlyClientModeManager);
-        // Returns the existing primary client mode manager.
-        ArgumentCaptor<ClientModeManager> requestedClientModeManager =
-                ArgumentCaptor.forClass(ClientModeManager.class);
-        verify(externalRequestListener).onAnswer(requestedClientModeManager.capture());
-        assertEquals(mClientModeManager, requestedClientModeManager.getValue());
-
-        mActiveModeWarden.removeLocalOnlyClientModeManager(requestedClientModeManager.getValue());
-        mLooper.dispatchAll();
-        verifyNoMoreInteractions(localOnlyClientModeManager);
-    }
-
-
-    @Test
-    public void requestLocalOnlyClientModeManagerWhenWifiIsOff() throws Exception {
-        ActiveModeWarden.ExternalClientModeManagerRequestListener externalRequestListener = mock(
-                ActiveModeWarden.ExternalClientModeManagerRequestListener.class);
-        mActiveModeWarden.requestLocalOnlyClientModeManager(externalRequestListener);
-        mLooper.dispatchAll();
-
-        verify(externalRequestListener).onAnswer(null);
-    }
-
-    @Test
     public void airplaneModeToggleOnDisablesWifi() throws Exception {
         enterClientModeActiveState();
         assertInEnabledState();

--- conflicted
+++ resolved
@@ -696,8 +696,6 @@
     }
 
     /**
-<<<<<<< HEAD
-=======
      * Wifi network selector stays with current network if current network is not nominated
      * but has the higher score
      */
@@ -748,7 +746,6 @@
     }
 
     /**
->>>>>>> 4419e593
      * If two qualified networks, test1 and test2, are in range when the user selects test2 over
      * test1, WifiNetworkSelector will override the NetworkSelector's choice to connect to test1
      * with test2.
@@ -768,15 +765,9 @@
                         freqs, caps, levels, securities, mWifiConfigManager, mClock);
         List<ScanDetail> scanDetails = scanDetailsAndConfigs.getScanDetails();
         WifiConfiguration[] wifiConfigs = scanDetailsAndConfigs.getWifiConfigs();
-<<<<<<< HEAD
-        HashSet<String> blacklist = new HashSet<>();
-
-        // DummyNominator always selects the first network in the list.
-=======
         HashSet<String> blocklist = new HashSet<>();
 
         // PlaceholderNominator always selects the first network in the list.
->>>>>>> 4419e593
         WifiConfiguration networkSelectorChoice = wifiConfigs[0];
         networkSelectorChoice.getNetworkSelectionStatus()
                 .setSeenInLastQualifiedNetworkSelection(true);

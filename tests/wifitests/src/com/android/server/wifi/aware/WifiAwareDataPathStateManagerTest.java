/*
 * Copyright (C) 2016 The Android Open Source Project
 *
 * Licensed under the Apache License, Version 2.0 (the "License");
 * you may not use this file except in compliance with the License.
 * You may obtain a copy of the License at
 *
 *      http://www.apache.org/licenses/LICENSE-2.0
 *
 * Unless required by applicable law or agreed to in writing, software
 * distributed under the License is distributed on an "AS IS" BASIS,
 * WITHOUT WARRANTIES OR CONDITIONS OF ANY KIND, either express or implied.
 * See the License for the specific language governing permissions and
 * limitations under the License.
 */

package com.android.server.wifi.aware;

import static android.hardware.wifi.V1_0.NanDataPathChannelCfg.CHANNEL_NOT_REQUESTED;

import static org.hamcrest.core.IsEqual.equalTo;
import static org.junit.Assert.assertArrayEquals;
import static org.junit.Assert.assertEquals;
import static org.junit.Assert.assertTrue;
import static org.mockito.ArgumentMatchers.any;
import static org.mockito.ArgumentMatchers.anyBoolean;
import static org.mockito.ArgumentMatchers.anyInt;
import static org.mockito.ArgumentMatchers.anyLong;
import static org.mockito.ArgumentMatchers.anyShort;
import static org.mockito.ArgumentMatchers.anyString;
import static org.mockito.ArgumentMatchers.eq;
import static org.mockito.Mockito.atLeastOnce;
import static org.mockito.Mockito.inOrder;
import static org.mockito.Mockito.mock;
import static org.mockito.Mockito.never;
import static org.mockito.Mockito.verify;
import static org.mockito.Mockito.verifyNoMoreInteractions;
import static org.mockito.Mockito.when;

import android.Manifest;
import android.app.test.TestAlarmManager;
import android.content.Context;
import android.content.pm.PackageManager;
import android.hardware.wifi.V1_0.NanStatusType;
import android.net.ConnectivityManager;
import android.net.MacAddress;
import android.net.NetworkCapabilities;
import android.net.NetworkFactory;
import android.net.NetworkRequest;
import android.net.NetworkSpecifier;
import android.net.wifi.WifiManager;
import android.net.wifi.aware.AttachCallback;
import android.net.wifi.aware.ConfigRequest;
import android.net.wifi.aware.DiscoverySession;
import android.net.wifi.aware.DiscoverySessionCallback;
import android.net.wifi.aware.IWifiAwareDiscoverySessionCallback;
import android.net.wifi.aware.IWifiAwareEventCallback;
import android.net.wifi.aware.IWifiAwareManager;
import android.net.wifi.aware.PeerHandle;
import android.net.wifi.aware.PublishConfig;
import android.net.wifi.aware.PublishDiscoverySession;
import android.net.wifi.aware.SubscribeConfig;
import android.net.wifi.aware.SubscribeDiscoverySession;
import android.net.wifi.aware.TlvBufferUtils;
import android.net.wifi.aware.WifiAwareManager;
import android.net.wifi.aware.WifiAwareNetworkInfo;
import android.net.wifi.aware.WifiAwareNetworkSpecifier;
import android.net.wifi.aware.WifiAwareSession;
import android.os.Build;
import android.os.Handler;
import android.os.INetworkManagementService;
import android.os.IPowerManager;
import android.os.Message;
import android.os.Messenger;
import android.os.PowerManager;
import android.os.Process;
import android.os.test.TestLooper;
import android.util.Pair;

import androidx.test.filters.SmallTest;

import com.android.internal.util.AsyncChannel;
import com.android.server.wifi.Clock;
import com.android.server.wifi.util.WifiPermissionsUtil;
import com.android.server.wifi.util.WifiPermissionsWrapper;

import libcore.util.HexEncoding;

import org.junit.After;
import org.junit.Before;
import org.junit.Rule;
import org.junit.Test;
import org.junit.rules.ErrorCollector;
import org.mockito.ArgumentCaptor;
import org.mockito.InOrder;
import org.mockito.Mock;
import org.mockito.MockitoAnnotations;
import org.mockito.Spy;

import java.nio.ByteOrder;
import java.util.Arrays;
import java.util.HashSet;
import java.util.Set;


/**
 * Unit test harness for WifiAwareDataPathStateManager class.
 */
@SmallTest
public class WifiAwareDataPathStateManagerTest {
    private static final String sAwareInterfacePrefix = "aware_data";

    private TestLooper mMockLooper;
    private Handler mMockLooperHandler;
    private WifiAwareStateManager mDut;
    @Mock private Clock mClock;
    @Mock private WifiAwareNativeManager mMockNativeManager;
    @Spy private TestUtils.MonitoredWifiAwareNativeApi mMockNative =
            new TestUtils.MonitoredWifiAwareNativeApi();
    @Mock private Context mMockContext;
    @Mock private ConnectivityManager mMockCm;
    @Mock private INetworkManagementService mMockNwMgt;
    @Mock private WifiAwareDataPathStateManager.NetworkInterfaceWrapper mMockNetworkInterface;
    @Mock private IWifiAwareEventCallback mMockCallback;
    @Mock IWifiAwareDiscoverySessionCallback mMockSessionCallback;
    @Mock private WifiAwareMetrics mAwareMetricsMock;
    @Mock private WifiPermissionsUtil mWifiPermissionsUtil;
    @Mock private WifiPermissionsWrapper mPermissionsWrapperMock;
    @Mock private WifiManager mMockWifiManager;
    TestAlarmManager mAlarmManager;
    private PowerManager mMockPowerManager;

    @Rule
    public ErrorCollector collector = new ErrorCollector();

    /**
     * Initialize mocks.
     */
    @Before
    public void setUp() throws Exception {
        MockitoAnnotations.initMocks(this);

        mAlarmManager = new TestAlarmManager();
        when(mMockContext.getSystemService(Context.ALARM_SERVICE))
                .thenReturn(mAlarmManager.getAlarmManager());

        when(mMockContext.getSystemService(Context.WIFI_SERVICE)).thenReturn(mMockWifiManager);
        when(mMockWifiManager.getWifiState()).thenReturn(WifiManager.WIFI_STATE_ENABLED);

        mMockLooper = new TestLooper();
        mMockLooperHandler = new Handler(mMockLooper.getLooper());

        IPowerManager powerManagerService = mock(IPowerManager.class);
        mMockPowerManager = new PowerManager(mMockContext, powerManagerService,
                new Handler(mMockLooper.getLooper()));

        when(mMockContext.getSystemService(Context.CONNECTIVITY_SERVICE)).thenReturn(mMockCm);
        when(mMockContext.getSystemServiceName(PowerManager.class)).thenReturn(
                Context.POWER_SERVICE);
        when(mMockContext.getSystemService(PowerManager.class)).thenReturn(mMockPowerManager);

        // by default pretend to be an old API: i.e. allow Responders configured as *ANY*. This
        // allows older (more extrensive) tests to run.
        when(mWifiPermissionsUtil.isTargetSdkLessThan(anyString(), anyInt())).thenReturn(true);
        when(mWifiPermissionsUtil.isLocationModeEnabled()).thenReturn(true);
<<<<<<< HEAD
=======
        when(mMockNativeManager.isAwareNativeAvailable()).thenReturn(true);
>>>>>>> af10c29a

        mDut = new WifiAwareStateManager();
        mDut.setNative(mMockNativeManager, mMockNative);
        mDut.start(mMockContext, mMockLooper.getLooper(), mAwareMetricsMock,
                mWifiPermissionsUtil, mPermissionsWrapperMock, mClock);
        mDut.startLate();
        mMockLooper.dispatchAll();

        when(mMockNetworkInterface.configureAgentProperties(any(), any(), anyInt(), any(), any(),
                any())).thenReturn(true);
        when(mMockNetworkInterface.isAddressUsable(any())).thenReturn(true);

        when(mMockPowerManager.isDeviceIdleMode()).thenReturn(false);
        when(mMockPowerManager.isInteractive()).thenReturn(true);

        when(mPermissionsWrapperMock.getUidPermission(eq(Manifest.permission.CONNECTIVITY_INTERNAL),
                anyInt())).thenReturn(PackageManager.PERMISSION_GRANTED);

        mDut.mDataPathMgr.mNwService = mMockNwMgt;
        mDut.mDataPathMgr.mNiWrapper = mMockNetworkInterface;
    }

    /**
     * Post-test validation.
     */
    @After
    public void tearDown() throws Exception {
        mMockNative.validateUniqueTransactionIds();
    }

    /**
     * Validates that creating and deleting all interfaces works based on capabilities.
     */
    @Test
    public void testCreateDeleteAllInterfaces() throws Exception {
        final int numNdis = 3;
        final int failCreateInterfaceIndex = 1;

        Capabilities capabilities = new Capabilities();
        capabilities.maxNdiInterfaces = numNdis;

        ArgumentCaptor<Short> transactionId = ArgumentCaptor.forClass(Short.class);
        ArgumentCaptor<String> interfaceName = ArgumentCaptor.forClass(String.class);
        InOrder inOrder = inOrder(mMockNative);

        // (1) get capabilities
        mDut.queryCapabilities();
        mMockLooper.dispatchAll();
        inOrder.verify(mMockNative).getCapabilities(transactionId.capture());
        mDut.onCapabilitiesUpdateResponse(transactionId.getValue(), capabilities);
        mMockLooper.dispatchAll();

        // (2) create all interfaces
        mDut.createAllDataPathInterfaces();
        mMockLooper.dispatchAll();
        for (int i = 0; i < numNdis; ++i) {
            inOrder.verify(mMockNative).createAwareNetworkInterface(transactionId.capture(),
                    interfaceName.capture());
            collector.checkThat("interface created -- " + i, sAwareInterfacePrefix + i,
                    equalTo(interfaceName.getValue()));
            mDut.onCreateDataPathInterfaceResponse(transactionId.getValue(), true, 0);
            mMockLooper.dispatchAll();
        }

        // (3) delete all interfaces [one unsuccessfully] - note that will not necessarily be
        // done sequentially
        boolean[] done = new boolean[numNdis];
        Arrays.fill(done, false);
        mDut.deleteAllDataPathInterfaces();
        mMockLooper.dispatchAll();
        for (int i = 0; i < numNdis; ++i) {
            inOrder.verify(mMockNative).deleteAwareNetworkInterface(transactionId.capture(),
                    interfaceName.capture());
            int interfaceIndex = Integer.valueOf(
                    interfaceName.getValue().substring(sAwareInterfacePrefix.length()));
            done[interfaceIndex] = true;
            if (interfaceIndex == failCreateInterfaceIndex) {
                mDut.onDeleteDataPathInterfaceResponse(transactionId.getValue(), false, 0);
            } else {
                mDut.onDeleteDataPathInterfaceResponse(transactionId.getValue(), true, 0);
            }
            mMockLooper.dispatchAll();
        }
        for (int i = 0; i < numNdis; ++i) {
            collector.checkThat("interface deleted -- " + i, done[i], equalTo(true));
        }

        // (4) create all interfaces (should get a delete for the one which couldn't delete earlier)
        mDut.createAllDataPathInterfaces();
        mMockLooper.dispatchAll();
        for (int i = 0; i < numNdis; ++i) {
            if (i == failCreateInterfaceIndex) {
                inOrder.verify(mMockNative).deleteAwareNetworkInterface(transactionId.capture(),
                        interfaceName.capture());
                collector.checkThat("interface delete pre-create -- " + i,
                        sAwareInterfacePrefix + i, equalTo(interfaceName.getValue()));
                mDut.onDeleteDataPathInterfaceResponse(transactionId.getValue(), true, 0);
                mMockLooper.dispatchAll();
            }
            inOrder.verify(mMockNative).createAwareNetworkInterface(transactionId.capture(),
                    interfaceName.capture());
            collector.checkThat("interface created -- " + i, sAwareInterfacePrefix + i,
                    equalTo(interfaceName.getValue()));
            mDut.onCreateDataPathInterfaceResponse(transactionId.getValue(), true, 0);
            mMockLooper.dispatchAll();
        }

        verifyNoMoreInteractions(mMockNative, mMockNwMgt);
    }

    /**
     * Validate that trying to specify a PMK without permission results in failure.
     */
    @Test
    public void testDataPathPmkWithoutPermission() throws Exception {
        final int clientId = 123;
        final byte pubSubId = 55;
        final byte[] pmk = "01234567890123456789012345678901".getBytes();
        final int requestorId = 1341234;
        final byte[] peerDiscoveryMac = HexEncoding.decode("000102030405".toCharArray(), false);

        InOrder inOrder = inOrder(mMockNative, mMockCm, mMockCallback, mMockSessionCallback);
        InOrder inOrderM = inOrder(mAwareMetricsMock);

        when(mPermissionsWrapperMock.getUidPermission(eq(Manifest.permission.CONNECTIVITY_INTERNAL),
                anyInt())).thenReturn(PackageManager.PERMISSION_DENIED);

        // (0) initialize
        DataPathEndPointInfo res = initDataPathEndPoint(true, clientId, pubSubId, requestorId,
                peerDiscoveryMac, inOrder, inOrderM, false);

        // (1) request network
        NetworkRequest nr = getSessionNetworkRequest(clientId, res.mSessionId, res.mPeerHandle, pmk,
                null, false, 0);

        Message reqNetworkMsg = Message.obtain();
        reqNetworkMsg.what = NetworkFactory.CMD_REQUEST_NETWORK;
        reqNetworkMsg.obj = nr;
        reqNetworkMsg.arg1 = 0;
        res.mMessenger.send(reqNetworkMsg);
        mMockLooper.dispatchAll();

        // failure: no interactions with native manager
        verifyUnfullfillableDispatched(res.mReverseMessenger);
        verifyNoMoreInteractions(mMockNative, mMockCm, mAwareMetricsMock, mMockNwMgt);
    }

    /**
     * Validate that trying to specify port info on subscriber results in failure.
     */
    @Test
    public void testDataPathWithPortInfoOnPublisher() throws Exception {
        final int clientId = 123;
        final byte pubSubId = 55;
        final int requestorId = 1341234;
        final String passphrase = "SomeSecurePassword";
        final int ndpId = 1;
        final byte[] peerDiscoveryMac = HexEncoding.decode("000102030405".toCharArray(), false);

        InOrder inOrder = inOrder(mMockNative, mMockCm, mMockCallback, mMockSessionCallback);
        InOrder inOrderM = inOrder(mAwareMetricsMock);

        // (0) initialize
        DataPathEndPointInfo res = initDataPathEndPoint(true, clientId, pubSubId, requestorId,
                peerDiscoveryMac, inOrder, inOrderM, false);

        // (1) request network
        NetworkRequest nr = getSessionNetworkRequestMore(clientId, res.mSessionId, res.mPeerHandle,
                null, passphrase, true, 0, 5, 6);

        Message reqNetworkMsg = Message.obtain();
        reqNetworkMsg.what = NetworkFactory.CMD_REQUEST_NETWORK;
        reqNetworkMsg.obj = nr;
        reqNetworkMsg.arg1 = 0;
        res.mMessenger.send(reqNetworkMsg);
        mMockLooper.dispatchAll();

        // (2) provide a request
        mDut.onDataPathRequestNotification(pubSubId, peerDiscoveryMac, ndpId, null);
        mMockLooper.dispatchAll();

        // do not respond/create a data-path!
        verify(mMockNative, never()).respondToDataPathRequest(anyShort(), anyBoolean(), anyInt(),
                anyString(), any(), anyString(), any(), anyBoolean(), any());
    }

    /**
     * Validate that trying to specify invalid port info results in failure.
     */
    @Test
    public void testDataPathWithPortInfoInvalidPort() throws Exception {
        final int clientId = 123;
        final byte pubSubId = 55;
        final int requestorId = 1341234;
        final String passphrase = "SomeSecurePassword";
        final byte[] peerDiscoveryMac = HexEncoding.decode("000102030405".toCharArray(), false);

        InOrder inOrder = inOrder(mMockNative, mMockCm, mMockCallback, mMockSessionCallback);
        InOrder inOrderM = inOrder(mAwareMetricsMock);

        // (0) initialize
        DataPathEndPointInfo res = initDataPathEndPoint(true, clientId, pubSubId, requestorId,
                peerDiscoveryMac, inOrder, inOrderM, false);

        // (1) request network
        NetworkRequest nr = getSessionNetworkRequestMore(clientId, res.mSessionId, res.mPeerHandle,
                null, passphrase, false, 0, -3, 6);

        Message reqNetworkMsg = Message.obtain();
        reqNetworkMsg.what = NetworkFactory.CMD_REQUEST_NETWORK;
        reqNetworkMsg.obj = nr;
        reqNetworkMsg.arg1 = 0;
        res.mMessenger.send(reqNetworkMsg);
        mMockLooper.dispatchAll();

        // do not create a data-path!
        verify(mMockNative, never()).initiateDataPath(anyShort(), anyInt(), anyInt(), anyInt(),
                any(), anyString(), any(), anyString(), anyBoolean(), any(), any());
    }

    /**
     * Validate that trying to specify port info without security results in failure.
     */
    @Test
    public void testDataPathWithPortInfoButNoSecurityOnSubscriber() throws Exception {
        final int clientId = 123;
        final byte pubSubId = 55;
        final int requestorId = 1341234;
        final byte[] peerDiscoveryMac = HexEncoding.decode("000102030405".toCharArray(), false);

        InOrder inOrder = inOrder(mMockNative, mMockCm, mMockCallback, mMockSessionCallback);
        InOrder inOrderM = inOrder(mAwareMetricsMock);

        // (0) initialize
        DataPathEndPointInfo res = initDataPathEndPoint(true, clientId, pubSubId, requestorId,
                peerDiscoveryMac, inOrder, inOrderM, false);

        // (1) request network
        NetworkRequest nr = getSessionNetworkRequestMore(clientId, res.mSessionId, res.mPeerHandle,
                null, null, false, 0, 10, 6);

        Message reqNetworkMsg = Message.obtain();
        reqNetworkMsg.what = NetworkFactory.CMD_REQUEST_NETWORK;
        reqNetworkMsg.obj = nr;
        reqNetworkMsg.arg1 = 0;
        res.mMessenger.send(reqNetworkMsg);
        mMockLooper.dispatchAll();

        // do not create a data-path!
        verify(mMockNative, never()).initiateDataPath(anyShort(), anyInt(), anyInt(), anyInt(),
                any(), anyString(), any(), anyString(), anyBoolean(), any(), any());
    }

    /**
     * Validate that if the data-interfaces are deleted while a data-path is being created, the
     * process will terminate.
     */
    @Test
    public void testDestroyNdiDuringNdpSetupResponder() throws Exception {
        final int clientId = 123;
        final byte pubSubId = 55;
        final int requestorId = 1341234;
        final byte[] peerDiscoveryMac = HexEncoding.decode("000102030405".toCharArray(), false);
        final int ndpId = 3;

        InOrder inOrder = inOrder(mMockNative, mMockCm, mMockCallback, mMockSessionCallback);
        InOrder inOrderM = inOrder(mAwareMetricsMock);

        ArgumentCaptor<Short> transactionId = ArgumentCaptor.forClass(Short.class);

        // (0) initialize
        DataPathEndPointInfo res = initDataPathEndPoint(true, clientId, pubSubId, requestorId,
                peerDiscoveryMac, inOrder, inOrderM, true);

        // (1) request network
        NetworkRequest nr = getSessionNetworkRequest(clientId, res.mSessionId, res.mPeerHandle,
                null, null, true, 0);

        Message reqNetworkMsg = Message.obtain();
        reqNetworkMsg.what = NetworkFactory.CMD_REQUEST_NETWORK;
        reqNetworkMsg.obj = nr;
        reqNetworkMsg.arg1 = 0;
        res.mMessenger.send(reqNetworkMsg);
        mMockLooper.dispatchAll();

        // (2) delete interface(s)
        mDut.deleteAllDataPathInterfaces();
        mMockLooper.dispatchAll();
        inOrder.verify(mMockNative).deleteAwareNetworkInterface(transactionId.capture(),
                anyString());
        mDut.onDeleteDataPathInterfaceResponse(transactionId.getValue(), true, 0);
        mMockLooper.dispatchAll();

        // (3) have responder receive request
        mDut.onDataPathRequestNotification(pubSubId, peerDiscoveryMac, ndpId, null);
        mMockLooper.dispatchAll();

        // (4) verify that responder aborts (i.e. refuses request)
        inOrder.verify(mMockNative).respondToDataPathRequest(transactionId.capture(), eq(false),
                eq(ndpId), eq(""), eq(null), eq(null), eq(null), eq(false), any());
        mDut.onRespondToDataPathSetupRequestResponse(transactionId.getValue(), true, 0);
        mMockLooper.dispatchAll();

        verifyUnfullfillableDispatched(res.mReverseMessenger);

        // failure if there's further activity
        verifyNoMoreInteractions(mMockNative, mMockCm, mAwareMetricsMock, mMockNwMgt);
    }

    /**
     * Validate multiple NDPs created on a single NDI. Most importantly that the interface is
     * set up on first NDP and torn down on last NDP - and not when one or the other is created or
     * deleted.
     *
     * Procedure:
     * - create NDP 1, 2, and 3 (interface up only on first)
     * - delete NDP 2, 1, and 3 (interface down only on last)
     */
    @Test
    public void testMultipleNdpsOnSingleNdi() throws Exception {
        final int clientId = 123;
        final byte pubSubId = 58;
        final int requestorId = 1341234;
        final int ndpId = 2;
        final String interfaceName = sAwareInterfacePrefix + "0";
        final int port = 23;
        final byte transportProtocol = 6;

        final int[] startOrder = {0, 1, 2};
        final int[] endOrder = {1, 0, 2};
        int networkRequestId = 0;

        ArgumentCaptor<Messenger> messengerCaptor = ArgumentCaptor.forClass(Messenger.class);
        ArgumentCaptor<Short> transactionId = ArgumentCaptor.forClass(Short.class);
        ArgumentCaptor<NetworkCapabilities> netCapCaptor = ArgumentCaptor.forClass(
                NetworkCapabilities.class);
        InOrder inOrder = inOrder(mMockNative, mMockCm, mMockCallback, mMockSessionCallback,
                mMockNwMgt);
        InOrder inOrderM = inOrder(mAwareMetricsMock);

        NetworkRequest[] nrs = new NetworkRequest[3];
        DataPathEndPointInfo[] ress = new DataPathEndPointInfo[3];
        Messenger[] agentMessengers = new Messenger[3];
        Messenger messenger = null;
        boolean first = true;
        for (int i : startOrder) {
            networkRequestId += 1;
            byte[] peerDiscoveryMac = HexEncoding.decode("000102030405".toCharArray(), false);
            byte[] peerDataPathMac = HexEncoding.decode("0A0B0C0D0E0F".toCharArray(), false);
            peerDiscoveryMac[5] = (byte) (peerDiscoveryMac[5] + i);
            peerDataPathMac[5] = (byte) (peerDataPathMac[5] + i);

            // (0) initialize
            ress[i] = initDataPathEndPoint(first, clientId, (byte) (pubSubId + i),
                    requestorId + i, peerDiscoveryMac, inOrder, inOrderM, false);
            if (first) {
                messenger = ress[i].mMessenger;
            }

            // (1) request network
            nrs[i] = getSessionNetworkRequest(clientId, ress[i].mSessionId, ress[i].mPeerHandle,
                    null, null, false, networkRequestId);

            Message reqNetworkMsg = Message.obtain();
            reqNetworkMsg.what = NetworkFactory.CMD_REQUEST_NETWORK;
            reqNetworkMsg.obj = nrs[i];
            reqNetworkMsg.arg1 = 0;
            messenger.send(reqNetworkMsg);
            mMockLooper.dispatchAll();
            inOrder.verify(mMockNative).initiateDataPath(transactionId.capture(),
                    eq(requestorId + i),
                    eq(CHANNEL_NOT_REQUESTED), anyInt(), eq(peerDiscoveryMac),
                    eq(interfaceName), eq(null),
                    eq(null), eq(false), any(), any());

            mDut.onInitiateDataPathResponseSuccess(transactionId.getValue(), ndpId + i);
            mMockLooper.dispatchAll();

            // (2) get confirmation
            mDut.onDataPathConfirmNotification(ndpId + i, peerDataPathMac, true, 0,
                    buildTlv(port, transportProtocol, true), null);
            mMockLooper.dispatchAll();
            if (first) {
                inOrder.verify(mMockNwMgt).setInterfaceUp(anyString());
                inOrder.verify(mMockNwMgt).enableIpv6(anyString());

                first = false;
            }
            inOrder.verify(mMockCm).registerNetworkAgent(messengerCaptor.capture(), any(), any(),
                    netCapCaptor.capture(), anyInt(), any(), anyInt());
            agentMessengers[i] = messengerCaptor.getValue();
            inOrderM.verify(mAwareMetricsMock).recordNdpStatus(eq(NanStatusType.SUCCESS),
                    eq(false), anyLong());
            inOrderM.verify(mAwareMetricsMock).recordNdpCreation(anyInt(), any());
            WifiAwareNetworkInfo netInfo =
                    (WifiAwareNetworkInfo) netCapCaptor.getValue().getTransportInfo();
            assertArrayEquals(MacAddress.fromBytes(
                    peerDataPathMac).getLinkLocalIpv6FromEui48Mac().getAddress(),
                    netInfo.getPeerIpv6Addr().getAddress());
            assertEquals(port, netInfo.getPort());
            assertEquals(transportProtocol, netInfo.getTransportProtocol());
        }

        // (3) end data-path (unless didn't get confirmation)
        int index = 0;
        for (int i: endOrder) {
            Message endNetworkReqMsg = Message.obtain();
            endNetworkReqMsg.what = NetworkFactory.CMD_CANCEL_REQUEST;
            endNetworkReqMsg.obj = nrs[i];
            messenger.send(endNetworkReqMsg);

            Message endNetworkUsageMsg = Message.obtain();
            endNetworkUsageMsg.what = AsyncChannel.CMD_CHANNEL_DISCONNECTED;
            agentMessengers[i].send(endNetworkUsageMsg);
            mMockLooper.dispatchAll();

            inOrder.verify(mMockNative).endDataPath(transactionId.capture(), eq(ndpId + i));

            mDut.onEndDataPathResponse(transactionId.getValue(), true, 0);
            mDut.onDataPathEndNotification(ndpId + i);
            mMockLooper.dispatchAll();

            if (index++ == endOrder.length - 1) {
                inOrder.verify(mMockNwMgt).setInterfaceDown(anyString());
            }
            inOrderM.verify(mAwareMetricsMock).recordNdpSessionDuration(anyLong());
        }

        verifyNoMoreInteractions(mMockNative, mMockCm, mAwareMetricsMock, mMockNwMgt);
    }

    /**
     * Validate that multiple NDP requests which resolve to the same canonical request are treated
     * as one.
     */
    @Test
    public void testMultipleIdenticalRequests() throws Exception {
        final int numRequestsPre = 6;
        final int numRequestsPost = 5;
        final int clientId = 123;
        final int ndpId = 5;
        final int port = 0;
        final int transportProtocol = 6; // can't specify transport protocol without port
        final byte[] peerDiscoveryMac = HexEncoding.decode("000102030405".toCharArray(), false);
        final byte[] peerDataPathMac = HexEncoding.decode("0A0B0C0D0E0F".toCharArray(), false);
        final byte[] allZeros = HexEncoding.decode("000000000000".toCharArray(), false);
        NetworkRequest[] nrs = new NetworkRequest[numRequestsPre + numRequestsPost + 1];

        ArgumentCaptor<Short> transactionId = ArgumentCaptor.forClass(Short.class);
        ArgumentCaptor<Messenger> agentMessengerCaptor = ArgumentCaptor.forClass(Messenger.class);
        ArgumentCaptor<NetworkCapabilities> netCapCaptor = ArgumentCaptor.forClass(
                NetworkCapabilities.class);
        InOrder inOrder = inOrder(mMockNative, mMockCm, mMockCallback, mMockSessionCallback,
                mMockNwMgt);
        InOrder inOrderM = inOrder(mAwareMetricsMock);

        // (1) initialize all clients
        Messenger messenger = initOobDataPathEndPoint(true, 2, clientId, inOrder, inOrderM).first;
        for (int i = 1; i < numRequestsPre + numRequestsPost; ++i) {
            initOobDataPathEndPoint(false, 1, clientId + i, inOrder, inOrderM);
        }
        DataPathEndPointInfo ddepi = initDataPathEndPoint(false,
                clientId + numRequestsPre + numRequestsPost, (byte) 10, 11, peerDiscoveryMac,
                inOrder, inOrderM, false);

        // (2) make initial network requests (all identical under the hood)
        for (int i = 0; i < numRequestsPre; ++i) {
            nrs[i] = getDirectNetworkRequest(clientId + i,
                    WifiAwareManager.WIFI_AWARE_DATA_PATH_ROLE_INITIATOR, peerDiscoveryMac, null,
                    null, i);

            Message reqNetworkMsg = Message.obtain();
            reqNetworkMsg.what = NetworkFactory.CMD_REQUEST_NETWORK;
            reqNetworkMsg.obj = nrs[i];
            reqNetworkMsg.arg1 = 0;
            messenger.send(reqNetworkMsg);
        }
        mMockLooper.dispatchAll();

        // (3) verify the start NDP HAL request
        inOrder.verify(mMockNative).initiateDataPath(transactionId.capture(), eq(0),
                eq(CHANNEL_NOT_REQUESTED), anyInt(), eq(peerDiscoveryMac),
                eq(sAwareInterfacePrefix + "0"), eq(null), eq(null), eq(true), any(), any());

        // (4) unregister request #0 (the primary)
        Message endNetworkReqMsg = Message.obtain();
        endNetworkReqMsg.what = NetworkFactory.CMD_CANCEL_REQUEST;
        endNetworkReqMsg.obj = nrs[0];
        messenger.send(endNetworkReqMsg);
        mMockLooper.dispatchAll();

        // (5) respond to the registration request
        mDut.onInitiateDataPathResponseSuccess(transactionId.getValue(), ndpId);
        mMockLooper.dispatchAll();

        // (6) unregister request #1
        endNetworkReqMsg = Message.obtain();
        endNetworkReqMsg.what = NetworkFactory.CMD_CANCEL_REQUEST;
        endNetworkReqMsg.obj = nrs[1];
        messenger.send(endNetworkReqMsg);
        mMockLooper.dispatchAll();

        // (6.5) provide a (semi) bogus NDP Requst Indication - mostly bogus on Initiator but
        // may contain the peer's TLVs (in this case it does)
        mDut.onDataPathRequestNotification(0, allZeros, ndpId,
                buildTlv(port, transportProtocol, true));

        // (7) confirm the NDP creation
        mDut.onDataPathConfirmNotification(ndpId, peerDataPathMac, true, 0, null, null);
        mMockLooper.dispatchAll();

        inOrder.verify(mMockNwMgt).setInterfaceUp(anyString());
        inOrder.verify(mMockNwMgt).enableIpv6(anyString());
        inOrder.verify(mMockCm).registerNetworkAgent(agentMessengerCaptor.capture(), any(), any(),
                netCapCaptor.capture(), anyInt(), any(), anyInt());
        inOrderM.verify(mAwareMetricsMock).recordNdpStatus(eq(NanStatusType.SUCCESS),
                eq(true), anyLong());
        inOrderM.verify(mAwareMetricsMock).recordNdpCreation(anyInt(), any());
        WifiAwareNetworkInfo netInfo =
                (WifiAwareNetworkInfo) netCapCaptor.getValue().getTransportInfo();
        assertArrayEquals(MacAddress.fromBytes(
                peerDataPathMac).getLinkLocalIpv6FromEui48Mac().getAddress(),
                netInfo.getPeerIpv6Addr().getAddress());
        assertEquals(port, netInfo.getPort());
        assertEquals(transportProtocol, netInfo.getTransportProtocol());

        // (8) execute 'post' requests
        for (int i = numRequestsPre; i < numRequestsPre + numRequestsPost; ++i) {
            nrs[i] = getDirectNetworkRequest(clientId + i,
                    WifiAwareManager.WIFI_AWARE_DATA_PATH_ROLE_INITIATOR, peerDiscoveryMac, null,
                    null, i);

            Message reqNetworkMsg = Message.obtain();
            reqNetworkMsg.what = NetworkFactory.CMD_REQUEST_NETWORK;
            reqNetworkMsg.obj = nrs[i];
            reqNetworkMsg.arg1 = 0;
            messenger.send(reqNetworkMsg);
        }
        nrs[numRequestsPre + numRequestsPost] = getSessionNetworkRequest(
                clientId + numRequestsPre + numRequestsPost, ddepi.mSessionId, ddepi.mPeerHandle,
                null, null, false, 11);
        Message reqNetworkMsg = Message.obtain();
        reqNetworkMsg.what = NetworkFactory.CMD_REQUEST_NETWORK;
        reqNetworkMsg.obj = nrs[numRequestsPre + numRequestsPost];
        reqNetworkMsg.arg1 = 0;
        messenger.send(reqNetworkMsg);
        mMockLooper.dispatchAll();

        // (9) unregister all requests
        for (int i = 2; i < numRequestsPre + numRequestsPost + 1; ++i) {
            endNetworkReqMsg = Message.obtain();
            endNetworkReqMsg.what = NetworkFactory.CMD_CANCEL_REQUEST;
            endNetworkReqMsg.obj = nrs[i];
            messenger.send(endNetworkReqMsg);
            mMockLooper.dispatchAll();
        }

        Message endNetworkUsageMsg = Message.obtain();
        endNetworkUsageMsg.what = AsyncChannel.CMD_CHANNEL_DISCONNECTED;
        agentMessengerCaptor.getValue().send(endNetworkUsageMsg);
        mMockLooper.dispatchAll();

        // (10) verify that NDP torn down
        inOrder.verify(mMockNative).endDataPath(transactionId.capture(), eq(ndpId));

        mDut.onEndDataPathResponse(transactionId.getValue(), true, 0);
        mDut.onDataPathEndNotification(ndpId);
        mMockLooper.dispatchAll();

        inOrder.verify(mMockNwMgt).setInterfaceDown(anyString());
        inOrderM.verify(mAwareMetricsMock).recordNdpSessionDuration(anyLong());

        verifyNoMoreInteractions(mMockNative, mMockCm, mMockCallback, mMockSessionCallback,
                mAwareMetricsMock, mMockNwMgt);
    }

    /**
     * Validate that multiple NDP requests to the same peer target different NDIs.
     */
    @Test
    public void testMultipleNdi() throws Exception {
        final int numNdis = 5;
        final int clientId = 123;
        final int ndpId = 5;
        final byte[] peerDiscoveryMac = HexEncoding.decode("000102030405".toCharArray(), false);
        final byte[] peerDataPathMac = HexEncoding.decode("0A0B0C0D0E0F".toCharArray(), false);

        ArgumentCaptor<Short> transactionId = ArgumentCaptor.forClass(Short.class);
        ArgumentCaptor<String> ifNameCaptor = ArgumentCaptor.forClass(String.class);
        ArgumentCaptor<NetworkCapabilities> netCapCaptor = ArgumentCaptor.forClass(
                NetworkCapabilities.class);

        InOrder inOrder = inOrder(mMockNative, mMockCm, mMockCallback, mMockSessionCallback,
                mMockNwMgt);
        InOrder inOrderM = inOrder(mAwareMetricsMock);

        // (1) initialize all clients
        Pair<Messenger, Messenger> res = initOobDataPathEndPoint(true, numNdis, clientId, inOrder,
                inOrderM);
        for (int i = 1; i < numNdis + 3; ++i) {
            initOobDataPathEndPoint(false, numNdis, clientId + i, inOrder, inOrderM);
        }

        // (2) make N network requests: each unique
        Set<String> interfaces = new HashSet<>();
        for (int i = 0; i < numNdis + 1; ++i) {
            byte[] pmk = new byte[32];
            pmk[0] = (byte) i;

            NetworkRequest nr = getDirectNetworkRequest(clientId + i,
                    WifiAwareManager.WIFI_AWARE_DATA_PATH_ROLE_INITIATOR, peerDiscoveryMac, pmk,
                    null, i);

            Message reqNetworkMsg = Message.obtain();
            reqNetworkMsg.what = NetworkFactory.CMD_REQUEST_NETWORK;
            reqNetworkMsg.obj = nr;
            reqNetworkMsg.arg1 = 0;
            res.first.send(reqNetworkMsg);
            mMockLooper.dispatchAll();

            if (i < numNdis) {
                inOrder.verify(mMockNative).initiateDataPath(transactionId.capture(), eq(0),
                        eq(CHANNEL_NOT_REQUESTED), anyInt(), eq(peerDiscoveryMac),
                        ifNameCaptor.capture(), eq(pmk), eq(null), eq(true), any(), any());
                interfaces.add(ifNameCaptor.getValue());

                mDut.onInitiateDataPathResponseSuccess(transactionId.getValue(), ndpId + i);
                mDut.onDataPathConfirmNotification(ndpId + i, peerDataPathMac, true, 0, null, null);
                mMockLooper.dispatchAll();

                inOrder.verify(mMockNwMgt).setInterfaceUp(anyString());
                inOrder.verify(mMockNwMgt).enableIpv6(anyString());
                inOrder.verify(mMockCm).registerNetworkAgent(any(), any(), any(),
                        netCapCaptor.capture(), anyInt(), any(), anyInt());
                inOrderM.verify(mAwareMetricsMock).recordNdpStatus(eq(NanStatusType.SUCCESS),
                        eq(true), anyLong());
                inOrderM.verify(mAwareMetricsMock).recordNdpCreation(anyInt(), any());
                WifiAwareNetworkInfo netInfo =
                        (WifiAwareNetworkInfo) netCapCaptor.getValue().getTransportInfo();
                assertArrayEquals(MacAddress.fromBytes(
                        peerDataPathMac).getLinkLocalIpv6FromEui48Mac().getAddress(),
                        netInfo.getPeerIpv6Addr().getAddress());
                assertEquals(0, netInfo.getPort()); // uninitialized -> 0
                assertEquals(-1, netInfo.getTransportProtocol()); // uninitialized -> -1
            } else {
                verifyUnfullfillableDispatched(res.second);
            }
        }

        // verify that each interface name is unique
        assertEquals("Number of unique interface names", numNdis, interfaces.size());

        verifyNoMoreInteractions(mMockNative, mMockCm, mMockCallback, mMockSessionCallback,
                mAwareMetricsMock, mMockNwMgt);
    }

    /*
     * Initiator tests
     */

    /**
     * Validate the success flow of the Initiator: using session network specifier with a non-null
     * PMK.
     */
    @Test
    public void testDataPathInitiatorMacPmkSuccess() throws Exception {
        testDataPathInitiatorUtility(false, true, true, false, true, false);
    }

    /**
     * Validate the success flow of the Initiator: using a direct network specifier with a non-null
     * peer mac and non-null PMK.
     */
    @Test
    public void testDataPathInitiatorDirectMacPmkSuccess() throws Exception {
        testDataPathInitiatorUtility(true, true, true, false, true, false);
    }


    /**
     * Validate the fail flow of the Initiator: use a session network specifier with a non-null
     * PMK, but don't get a confirmation.
     */
    @Test
    public void testDataPathInitiatorNoConfirmationTimeoutFail() throws Exception {
        testDataPathInitiatorUtility(false, true, true, false, false, false);
    }

    /**
     * Validate the fail flow of the Initiator: use a session network specifier with a non-null
     * Passphrase, but get an immediate failure
     */
    @Test
    public void testDataPathInitiatorNoConfirmationHalFail() throws Exception {
        testDataPathInitiatorUtility(false, true, false, true, true, true);
    }

    /**
     * Verify that an TLV configuration with large port/transport-protocol work correctly.
     */
    @Test
    public void testDataPathInitiatorNetInfoLargeValuesExp1() throws Exception {
        final byte[] peerDataPathMac = HexEncoding.decode("0A0B0C0D0E0F".toCharArray(), false);
        String linkLocalIpv6Address = MacAddress.fromBytes(
                peerDataPathMac).getLinkLocalIpv6FromEui48Mac().getHostAddress();

        testDataPathInitiatorUtilityMore(false, true, true, false, true, false, peerDataPathMac,
                buildTlv((1 << 16) - 1, (1 << 8) - 1, true), (1 << 16) - 1, (1 << 8) - 1,
                linkLocalIpv6Address, 0);
    }

    /**
     * Verify that an TLV configuration with large port/transport-protocol work correctly.
     */
    @Test
    public void testDataPathInitiatorNetInfoLargeValuesExp2() throws Exception {
        final byte[] peerDataPathMac = HexEncoding.decode("0A0B0C0D0E0F".toCharArray(), false);
        String linkLocalIpv6Address = MacAddress.fromBytes(
                peerDataPathMac).getLinkLocalIpv6FromEui48Mac().getHostAddress();

        testDataPathInitiatorUtilityMore(false, true, true, false, true, false, peerDataPathMac,
                buildTlv(1 << 15, 1 << 7, true), 1 << 15, 1 << 7, linkLocalIpv6Address, 0);
    }

    /**
     * Verify that an TLV configuration with large port/transport-protocol work correctly.
     */
    @Test
    public void testDataPathInitiatorNetInfoLargeValuesExp3() throws Exception {
        final byte[] peerDataPathMac = HexEncoding.decode("0A0B0C0D0E0F".toCharArray(), false);
        String linkLocalIpv6Address = MacAddress.fromBytes(
                peerDataPathMac).getLinkLocalIpv6FromEui48Mac().getHostAddress();

        testDataPathInitiatorUtilityMore(false, true, true, false, true, false, peerDataPathMac,
                buildTlv((1 << 15) - 1, (1 << 7) - 1, true), (1 << 15) - 1, (1 << 7) - 1,
                linkLocalIpv6Address, 0);
    }

    /**
     * Verify that an TLV configuration with an IPv6 override works correctly.
     */
    @Test
    public void testDataPathInitiatorNetInfoIpv6Override() throws Exception {
        final byte[] peerDataPathMac = HexEncoding.decode("0A0B0C0D0E0F".toCharArray(), false);
        final byte[] testVector =
                new byte[]{0x00, 0x08, 0x00, 0x00, (byte) 0xb3, (byte) 0xe1, (byte) 0xff,
                        (byte) 0xfe, 0x7a, 0x2f, (byte) 0xa2};

        testDataPathInitiatorUtilityMore(false, true, true, false, true, false, peerDataPathMac,
                testVector, 0, -1, "fe80::b3:e1ff:fe7a:2fa2", 0);
    }

    /**
     * Verify that retrying address validation a 'small' number of times results in successful
     * NDP setup.
     */
    @Test
    public void testDataPathInitiatorAddressValidationRetrySuccess() throws Exception {
        final byte[] peerDataPathMac = HexEncoding.decode("0A0B0C0D0E0F".toCharArray(), false);
        String linkLocalIpv6Address = MacAddress.fromBytes(
                peerDataPathMac).getLinkLocalIpv6FromEui48Mac().getHostAddress();

        testDataPathInitiatorUtilityMore(false, true, true, false, true, false, peerDataPathMac,
                null, 0, -1, linkLocalIpv6Address,
                WifiAwareDataPathStateManager.ADDRESS_VALIDATION_TIMEOUT_MS
                        / WifiAwareDataPathStateManager.ADDRESS_VALIDATION_RETRY_INTERVAL_MS - 1);
    }

    /**
     * Verify that retrying address validation a 'large' number of times results in failure.
     */
    @Test
    public void testDataPathInitiatorAddressValidationRetryFail() throws Exception {
        final byte[] peerDataPathMac = HexEncoding.decode("0A0B0C0D0E0F".toCharArray(), false);
        String linkLocalIpv6Address = MacAddress.fromBytes(
                peerDataPathMac).getLinkLocalIpv6FromEui48Mac().getHostAddress();

        testDataPathInitiatorUtilityMore(false, true, true, false, true, false, peerDataPathMac,
                null, 0, -1, linkLocalIpv6Address,
                WifiAwareDataPathStateManager.ADDRESS_VALIDATION_TIMEOUT_MS
                        / WifiAwareDataPathStateManager.ADDRESS_VALIDATION_RETRY_INTERVAL_MS + 10);
    }

    /**
     * Validate the fail flow of a mis-configured request: Publisher as Initiator
     */
    @Test
    public void testDataPathInitiatorOnPublisherError() throws Exception {
        testDataPathInitiatorResponderMismatchUtility(true);
    }

    /**
     * Validate the fail flow of an Initiator (subscriber) with its UID unset
     */
    @Test
    public void testDataPathInitiatorUidUnsetError() throws Exception {
        testDataPathInitiatorResponderInvalidUidUtility(false, false);
    }

    /**
     * Validate the fail flow of an Initiator (subscriber) with its UID set as a malicious
     * attacker (i.e. mismatched to its requested client's UID).
     */
    @Test
    public void testDataPathInitiatorUidSetIncorrectlyError() throws Exception {
        testDataPathInitiatorResponderInvalidUidUtility(false, true);
    }

    /*
     * Responder tests
     */

    /**
     * Validate the success flow of the Responder: using session network specifier with a
     * PMK.
     */
    @Test
    public void testDataPathResonderMacPmkSuccess() throws Exception {
        testDataPathResponderUtility(false, true, true, false, true);
    }

    /**
     * Validate the success flow of the Responder: using session network specifier with a
     * Passphrase.
     */
    @Test
    public void testDataPathResonderMacPassphraseSuccess() throws Exception {
        testDataPathResponderUtility(false, true, false, false, true);
    }

    /**
     * Validate the success flow of the Responder: using session network specifier with a
     * Passphrase and no peer ID (i.e. 0).
     */
    @Test
    public void testDataPathResonderMacPassphraseNoPeerIdSuccess() throws Exception {
        testDataPathResponderUtility(false, false, false, true, true);
    }

    /**
     * Validate the success flow of the Responder: using session network specifier with a null
     * PMK/Passphrase and no peer ID (i.e. 0).
     */
    @Test
    public void testDataPathResonderMacOpenNoPeerIdNoPmkPassphraseSuccess() throws Exception {
        testDataPathResponderUtility(false, false, false, false, true);
    }

    /**
     * Validate the failure flow of the Responder: using session network specifier with a
     * Passphrase and no peer ID (i.e. 0) on a NON-LEGACY device.
     */
    @Test
    public void testDataPathResonderMacPassphraseNoPeerIdSuccessNonLegacy() throws Exception {
        when(mWifiPermissionsUtil.isTargetSdkLessThan(anyString(), anyInt())).thenReturn(false);
        testDataPathResponderUtility(false, false, false, true, true);
    }

    /**
     * Validate the failure flow of the Responder: using session network specifier with a null
     * PMK/Passphrase and no peer ID (i.e. 0) on a NON-LEGACY device.
     */
    @Test
    public void testDataPathResonderMacOpenNoPeerIdNoPmkPassphraseSuccessNonLegacy()
            throws Exception {
        when(mWifiPermissionsUtil.isTargetSdkLessThan(anyString(), anyInt())).thenReturn(false);
        testDataPathResponderUtility(false, false, false, false, true);
    }

    /**
     * Validate the success flow of the Responder: using a direct network specifier with a non-null
     * peer mac and non-null PMK.
     */
    @Test
    public void testDataPathResonderDirectMacPmkSuccess() throws Exception {
        testDataPathResponderUtility(true, true, true, false, true);
    }

    /**
     * Validate the success flow of the Responder: using a direct network specifier with a non-null
     * peer mac and null PMK/Passphrase.
     */
    @Test
    public void testDataPathResonderDirectMacNoPmkPassphraseSuccess() throws Exception {
        testDataPathResponderUtility(true, true, false, false, true);
    }

    /**
     * Validate the success flow of the Responder: using a direct network specifier with a null peer
     * mac and non-null Passphrase.
     */
    @Test
    public void testDataPathResonderDirectNoMacPassphraseSuccess() throws Exception {
        testDataPathResponderUtility(true, false, false, true, true);
    }

    /**
     * Validate the success flow of the Responder: using a direct network specifier with a null peer
     * mac and null Pmk/Passphrase.
     */
    @Test
    public void testDataPathResonderDirectNoMacNoPmkPassphraseSuccess() throws Exception {
        testDataPathResponderUtility(true, false, false, false, true);
    }

    /**
     * Validate the failure flow of the Responder: using a direct network specifier with a null peer
     * mac and non-null Passphrase on a NON-LEGACY device.
     */
    @Test
    public void testDataPathResonderDirectNoMacPassphraseSuccessNonLegacy() throws Exception {
        when(mWifiPermissionsUtil.isTargetSdkLessThan(anyString(), anyInt())).thenReturn(false);
        testDataPathResponderUtility(true, false, false, true, true);
    }

    /**
     * Validate the failure flow of the Responder: using a direct network specifier with a null peer
     * mac and null Pmk/Passphrase on a NON-LEGACY device.
     */
    @Test
    public void testDataPathResonderDirectNoMacNoPmkPassphraseSuccessNonLegacy() throws Exception {
        when(mWifiPermissionsUtil.isTargetSdkLessThan(anyString(), anyInt())).thenReturn(false);
        testDataPathResponderUtility(true, false, false, false, true);
    }

    /**
     * Validate the fail flow of the Responder: use a session network specifier with a non-null
     * PMK, but don't get a confirmation.
     */
    @Test
    public void testDataPathResponderNoConfirmationTimeoutFail() throws Exception {
        testDataPathResponderUtility(false, true, true, false, false);
    }

    /**
     * Validate the fail flow of a mis-configured request: Subscriber as Responder
     */
    @Test
    public void testDataPathResponderOnSubscriberError() throws Exception {
        testDataPathInitiatorResponderMismatchUtility(false);
    }

    /**
     * Validate the fail flow of an Initiator (subscriber) with its UID unset
     */
    @Test
    public void testDataPathResponderUidUnsetError() throws Exception {
        testDataPathInitiatorResponderInvalidUidUtility(true, false);
    }

    /**
     * Validate the fail flow of an Initiator (subscriber) with its UID set as a malicious
     * attacker (i.e. mismatched to its requested client's UID).
     */
    @Test
    public void testDataPathResponderUidSetIncorrectlyError() throws Exception {
        testDataPathInitiatorResponderInvalidUidUtility(true, true);
    }

    /**
     * Validate the TLV generation based on a test vector manually generated from spec.
     */
    @Test
    public void testTlvGenerationTestVectorPortTransportProtocol() {
        int port = 7000;
        int transportProtocol = 6;

        byte[] tlvData = WifiAwareDataPathStateManager.NetworkInformationData.buildTlv(port,
                transportProtocol);
        byte[] testVector =
                new byte[]{0x01, 0x0d, 0x00, 0x50, 0x6f, (byte) 0x9a, 0x02, 0x00, 0x02, 0x00, 0x58,
                        0x1b, 0x01, 0x01, 0x00, 0x06};

        assertArrayEquals(testVector, tlvData);
    }

    /**
     * Validate the TLV parsing based on a test vector of the port + transport protocol manually
     * generated from spec.
     */
    @Test
    public void testTlvParsingTestVectorPortTransportProtocol() {
        int port = 7000;
        int transportProtocol = 6;

        byte[] testVector =
                new byte[]{0x01, 0x0d, 0x00, 0x50, 0x6f, (byte) 0x9a, 0x02, 0x00, 0x02, 0x00, 0x58,
                        0x1b, 0x01, 0x01, 0x00, 0x06};

        WifiAwareDataPathStateManager.NetworkInformationData.ParsedResults parsed =
                WifiAwareDataPathStateManager.NetworkInformationData.parseTlv(testVector);
        assertEquals(port, (int) parsed.port);
        assertEquals(transportProtocol, (int) parsed.transportProtocol);
    }

    /*
     * Utilities
     */

    private void testDataPathInitiatorResponderMismatchUtility(boolean doPublish) throws Exception {
        final int clientId = 123;
        final byte pubSubId = 55;
        final int ndpId = 2;
        final byte[] pmk = "01234567890123456789012345678901".getBytes();
        final int requestorId = 1341234;
        final byte[] peerDiscoveryMac = HexEncoding.decode("000102030405".toCharArray(), false);

        InOrder inOrder = inOrder(mMockNative, mMockCm, mMockCallback, mMockSessionCallback);
        InOrder inOrderM = inOrder(mAwareMetricsMock);

        // (0) initialize
        DataPathEndPointInfo res = initDataPathEndPoint(true, clientId, pubSubId, requestorId,
                peerDiscoveryMac, inOrder, inOrderM, doPublish);

        // (1) request network
        NetworkRequest nr = getSessionNetworkRequest(clientId, res.mSessionId, res.mPeerHandle, pmk,
                null, doPublish, 0);

        // corrupt the network specifier: reverse the role (so it's mis-matched)
        WifiAwareNetworkSpecifier ns =
                (WifiAwareNetworkSpecifier) nr.networkCapabilities.getNetworkSpecifier();
        ns = new WifiAwareNetworkSpecifier(
                ns.type,
                1 - ns.role, // corruption hack
                ns.clientId,
                ns.sessionId,
                ns.peerId,
                ns.peerMac,
                ns.pmk,
                ns.passphrase,
                0,
                0,
                ns.requestorUid);
        nr.networkCapabilities.setNetworkSpecifier(ns);

        Message reqNetworkMsg = Message.obtain();
        reqNetworkMsg.what = NetworkFactory.CMD_REQUEST_NETWORK;
        reqNetworkMsg.obj = nr;
        reqNetworkMsg.arg1 = 0;
        res.mMessenger.send(reqNetworkMsg);
        mMockLooper.dispatchAll();

        // consequences of failure:
        //   Responder (publisher): responds with a rejection to any data-path requests
        //   Initiator (subscribe): doesn't initiate (i.e. no HAL requests)
        verifyUnfullfillableDispatched(res.mReverseMessenger);
        if (doPublish) {
            // (2) get request & respond
            mDut.onDataPathRequestNotification(pubSubId, peerDiscoveryMac, ndpId, null);
            mMockLooper.dispatchAll();
            inOrder.verify(mMockNative).respondToDataPathRequest(anyShort(), eq(false),
                    eq(ndpId), eq(""), eq(null), eq(null), eq(null), anyBoolean(), any());
        }

        verifyNoMoreInteractions(mMockNative, mMockCm, mAwareMetricsMock, mMockNwMgt);
    }

    private void testDataPathInitiatorResponderInvalidUidUtility(boolean doPublish,
            boolean isUidSet) throws Exception {
        final int clientId = 123;
        final byte pubSubId = 56;
        final int ndpId = 2;
        final byte[] pmk = "01234567890123456789012345678901".getBytes();
        final int requestorId = 1341234;
        final byte[] peerDiscoveryMac = HexEncoding.decode("000102030405".toCharArray(), false);

        InOrder inOrder = inOrder(mMockNative, mMockCm, mMockCallback, mMockSessionCallback);
        InOrder inOrderM = inOrder(mAwareMetricsMock);

        // (0) initialize
        DataPathEndPointInfo res = initDataPathEndPoint(true, clientId, pubSubId, requestorId,
                peerDiscoveryMac, inOrder, inOrderM, doPublish);

        // (1) create network request
        NetworkRequest nr = getSessionNetworkRequest(clientId, res.mSessionId, res.mPeerHandle, pmk,
                null, doPublish, 0);

        // (2) corrupt request's UID
        WifiAwareNetworkSpecifier ns =
                (WifiAwareNetworkSpecifier) nr.networkCapabilities.getNetworkSpecifier();
        ns = new WifiAwareNetworkSpecifier(
                ns.type,
                ns.role,
                ns.clientId,
                ns.sessionId,
                ns.peerId,
                ns.peerMac,
                ns.pmk,
                ns.passphrase,
                0,
                0,
                ns.requestorUid + 1); // corruption hack
        nr.networkCapabilities.setNetworkSpecifier(ns);

        // (3) request network
        Message reqNetworkMsg = Message.obtain();
        reqNetworkMsg.what = NetworkFactory.CMD_REQUEST_NETWORK;
        reqNetworkMsg.obj = nr;
        reqNetworkMsg.arg1 = 0;
        res.mMessenger.send(reqNetworkMsg);
        mMockLooper.dispatchAll();

        // consequences of failure:
        //   Responder (publisher): responds with a rejection to any data-path requests
        //   Initiator (subscribe): doesn't initiate (i.e. no HAL requests)
        verifyUnfullfillableDispatched(res.mReverseMessenger);
        if (doPublish) {
            // (2) get request & respond
            mDut.onDataPathRequestNotification(pubSubId, peerDiscoveryMac, ndpId, null);
            mMockLooper.dispatchAll();
            inOrder.verify(mMockNative).respondToDataPathRequest(anyShort(), eq(false),
                    eq(ndpId), eq(""), eq(null), eq(null), eq(null), anyBoolean(), any());
        }

        verifyNoMoreInteractions(mMockNative, mMockCm, mAwareMetricsMock, mMockNwMgt);
    }

    private void testDataPathInitiatorUtility(boolean useDirect, boolean provideMac,
            boolean providePmk, boolean providePassphrase, boolean getConfirmation,
            boolean immediateHalFailure) throws Exception {
        final byte[] peerDataPathMac = HexEncoding.decode("0A0B0C0D0E0F".toCharArray(), false);
        String linkLocalIpv6Address = MacAddress.fromBytes(
                peerDataPathMac).getLinkLocalIpv6FromEui48Mac().getHostAddress();

        testDataPathInitiatorUtilityMore(useDirect, provideMac, providePmk, providePassphrase,
                getConfirmation, immediateHalFailure, peerDataPathMac, null, 0, -1,
                linkLocalIpv6Address, 0);
    }

    private void testDataPathInitiatorUtilityMore(boolean useDirect, boolean provideMac,
            boolean providePmk, boolean providePassphrase, boolean getConfirmation,
            boolean immediateHalFailure, byte[] peerDataPathMac, byte[] peerToken, int port,
            int transportProtocol, String ipv6Address, int numAddrValidationRetries)
            throws Exception {
        final int clientId = 123;
        final byte pubSubId = 58;
        final int requestorId = 1341234;
        final int ndpId = 2;
        final byte[] pmk = "01234567890123456789012345678901".getBytes();
        final String passphrase = "some passphrase";
        final byte[] peerDiscoveryMac = HexEncoding.decode("000102030405".toCharArray(), false);

        ArgumentCaptor<Messenger> messengerCaptor = ArgumentCaptor.forClass(Messenger.class);
        ArgumentCaptor<Short> transactionId = ArgumentCaptor.forClass(Short.class);
        ArgumentCaptor<NetworkCapabilities> netCapCaptor = ArgumentCaptor.forClass(
                NetworkCapabilities.class);
        InOrder inOrder = inOrder(mMockNative, mMockCm, mMockCallback, mMockSessionCallback,
                mMockNwMgt, mMockNetworkInterface);
        InOrder inOrderM = inOrder(mAwareMetricsMock);

        if (!providePmk) {
            when(mPermissionsWrapperMock.getUidPermission(
                    eq(Manifest.permission.CONNECTIVITY_INTERNAL), anyInt())).thenReturn(
                    PackageManager.PERMISSION_DENIED);
        }

        if (immediateHalFailure) {
            when(mMockNative.initiateDataPath(anyShort(), anyInt(), anyInt(), anyInt(), any(),
                    any(), any(), any(), anyBoolean(), any(), any())).thenReturn(false);

        }

        // (0) initialize
        DataPathEndPointInfo res = initDataPathEndPoint(true, clientId, pubSubId, requestorId,
                peerDiscoveryMac, inOrder, inOrderM, false);

        // (1) request network
        NetworkRequest nr;
        if (useDirect) {
            nr = getDirectNetworkRequest(clientId,
                    WifiAwareManager.WIFI_AWARE_DATA_PATH_ROLE_INITIATOR,
                    provideMac ? peerDiscoveryMac : null, providePmk ? pmk : null,
                    providePassphrase ? passphrase : null, 0);
        } else {
            nr = getSessionNetworkRequest(clientId, res.mSessionId,
                    provideMac ? res.mPeerHandle : null, providePmk ? pmk : null,
                    providePassphrase ? passphrase : null, false, 0);
        }

        Message reqNetworkMsg = Message.obtain();
        reqNetworkMsg.what = NetworkFactory.CMD_REQUEST_NETWORK;
        reqNetworkMsg.obj = nr;
        reqNetworkMsg.arg1 = 0;
        res.mMessenger.send(reqNetworkMsg);
        mMockLooper.dispatchAll();
        inOrder.verify(mMockNative).initiateDataPath(transactionId.capture(),
                eq(useDirect ? 0 : requestorId),
                eq(CHANNEL_NOT_REQUESTED), anyInt(), eq(peerDiscoveryMac),
                eq(sAwareInterfacePrefix + "0"), eq(providePmk ? pmk : null),
                eq(providePassphrase ? passphrase : null), eq(useDirect), any(), any());
        if (immediateHalFailure) {
            // short-circuit the rest of this test
            inOrderM.verify(mAwareMetricsMock).recordNdpStatus(eq(NanStatusType.INTERNAL_FAILURE),
                    eq(useDirect), anyLong());
            verifyUnfullfillableDispatched(res.mReverseMessenger);
            verifyNoMoreInteractions(mMockNative, mMockCm, mAwareMetricsMock);
            return;
        }

        mDut.onInitiateDataPathResponseSuccess(transactionId.getValue(), ndpId);
        mMockLooper.dispatchAll();

        // (2) get confirmation OR timeout
        if (getConfirmation) {
            if (numAddrValidationRetries > 0) {
                when(mMockNetworkInterface.isAddressUsable(any())).thenReturn(false);
            }
            when(mClock.getElapsedSinceBootMillis()).thenReturn(0L);

            mDut.onDataPathConfirmNotification(ndpId, peerDataPathMac, true, 0, peerToken, null);
            mMockLooper.dispatchAll();
            inOrder.verify(mMockNwMgt).setInterfaceUp(anyString());
            inOrder.verify(mMockNwMgt).enableIpv6(anyString());
            inOrder.verify(mMockNetworkInterface).configureAgentProperties(any(), any(), anyInt(),
                    any(), any(), any());
            inOrder.verify(mMockCm).registerNetworkAgent(messengerCaptor.capture(), any(), any(),
                    netCapCaptor.capture(), anyInt(), any(), anyInt());

            inOrder.verify(mMockNetworkInterface).isAddressUsable(any());
            boolean timedout = false;
            for (int i = 0; i < numAddrValidationRetries; ++i) {
                if (i == numAddrValidationRetries - 1) {
                    when(mMockNetworkInterface.isAddressUsable(any())).thenReturn(true);
                }

                long currentTime = (i + 1L)
                        * WifiAwareDataPathStateManager.ADDRESS_VALIDATION_RETRY_INTERVAL_MS;
                when(mClock.getElapsedSinceBootMillis()).thenReturn(currentTime);
                mMockLooper.moveTimeForward(
                        WifiAwareDataPathStateManager.ADDRESS_VALIDATION_RETRY_INTERVAL_MS + 1);
                mMockLooper.dispatchAll();
                inOrder.verify(mMockNetworkInterface).isAddressUsable(any());

                if (currentTime > WifiAwareDataPathStateManager.ADDRESS_VALIDATION_TIMEOUT_MS) {
                    timedout = true;
                    break;
                }
            }

            if (timedout) {
                verifyUnfullfillableDispatched(res.mReverseMessenger);
                inOrder.verify(mMockNative).endDataPath(transactionId.capture(), eq(ndpId));
                mDut.onEndDataPathResponse(transactionId.getValue(), true, 0);
            } else {
                inOrder.verify(mMockNetworkInterface).sendAgentNetworkInfo(any(), any());
                inOrderM.verify(mAwareMetricsMock).recordNdpStatus(eq(NanStatusType.SUCCESS),
                        eq(useDirect), anyLong());
                inOrderM.verify(mAwareMetricsMock).recordNdpCreation(anyInt(), any());
                WifiAwareNetworkInfo netInfo =
                        (WifiAwareNetworkInfo) netCapCaptor.getValue().getTransportInfo();
                assertEquals(ipv6Address, netInfo.getPeerIpv6Addr().getHostAddress());
                assertEquals(port, netInfo.getPort());
                assertEquals(transportProtocol, netInfo.getTransportProtocol());
            }
        } else {
            assertTrue(mAlarmManager.dispatch(
                    WifiAwareStateManager.HAL_DATA_PATH_CONFIRM_TIMEOUT_TAG));
            mMockLooper.dispatchAll();
            verifyUnfullfillableDispatched(res.mReverseMessenger);
            inOrder.verify(mMockNative).endDataPath(transactionId.capture(), eq(ndpId));
            mDut.onEndDataPathResponse(transactionId.getValue(), true, 0);
            mMockLooper.dispatchAll();
            inOrderM.verify(mAwareMetricsMock).recordNdpStatus(eq(NanStatusType.INTERNAL_FAILURE),
                    eq(useDirect), anyLong());
        }

        // (3) end data-path (unless didn't get confirmation)
        if (getConfirmation) {
            Message endNetworkReqMsg = Message.obtain();
            endNetworkReqMsg.what = NetworkFactory.CMD_CANCEL_REQUEST;
            endNetworkReqMsg.obj = nr;
            res.mMessenger.send(endNetworkReqMsg);

            Message endNetworkUsageMsg = Message.obtain();
            endNetworkUsageMsg.what = AsyncChannel.CMD_CHANNEL_DISCONNECTED;
            messengerCaptor.getValue().send(endNetworkUsageMsg);
            mDut.onEndDataPathResponse(transactionId.getValue(), true, 0);
            mDut.onDataPathEndNotification(ndpId);
            mMockLooper.dispatchAll();

            inOrder.verify(mMockNwMgt).setInterfaceDown(anyString());
            inOrder.verify(mMockNative).endDataPath(transactionId.capture(), eq(ndpId));
            inOrderM.verify(mAwareMetricsMock).recordNdpSessionDuration(anyLong());
        }

        verifyNoMoreInteractions(mMockNative, mMockCm, mAwareMetricsMock, mMockNwMgt,
                mMockNetworkInterface);
    }

    private void testDataPathResponderUtility(boolean useDirect, boolean provideMac,
            boolean providePmk, boolean providePassphrase, boolean getConfirmation)
            throws Exception {
        final int clientId = 123;
        final byte pubSubId = 60;
        final int requestorId = 1341234;
        final int ndpId = 2;
        final byte[] pmk = "01234567890123456789012345678901".getBytes();
        final String passphrase = "some passphrase";
        final byte[] peerDiscoveryMac = HexEncoding.decode("000102030405".toCharArray(), false);
        final byte[] peerDataPathMac = HexEncoding.decode("0A0B0C0D0E0F".toCharArray(), false);

        ArgumentCaptor<Messenger> messengerCaptor = ArgumentCaptor.forClass(Messenger.class);
        ArgumentCaptor<Short> transactionId = ArgumentCaptor.forClass(Short.class);
        ArgumentCaptor<NetworkCapabilities> netCapCaptor = ArgumentCaptor.forClass(
                NetworkCapabilities.class);
        InOrder inOrder = inOrder(mMockNative, mMockCm, mMockCallback, mMockSessionCallback,
                mMockNwMgt);
        InOrder inOrderM = inOrder(mAwareMetricsMock);

        boolean isLegacy = mWifiPermissionsUtil.isTargetSdkLessThan("anything",
                Build.VERSION_CODES.P);

        if (providePmk) {
            when(mPermissionsWrapperMock.getUidPermission(
                    eq(Manifest.permission.CONNECTIVITY_INTERNAL), anyInt())).thenReturn(
                    PackageManager.PERMISSION_GRANTED);
        }

        // (0) initialize
        DataPathEndPointInfo res = initDataPathEndPoint(true, clientId, pubSubId, requestorId,
                peerDiscoveryMac, inOrder, inOrderM, true);

        // (1) request network
        NetworkRequest nr;
        if (useDirect) {
            nr = getDirectNetworkRequest(clientId,
                    WifiAwareManager.WIFI_AWARE_DATA_PATH_ROLE_RESPONDER,
                    provideMac ? peerDiscoveryMac : null, providePmk ? pmk : null,
                    providePassphrase ? passphrase : null, 0);
        } else {
            nr = getSessionNetworkRequest(clientId, res.mSessionId,
                    provideMac ? res.mPeerHandle : null, providePmk ? pmk : null,
                    providePassphrase ? passphrase : null, true, 0);
        }

        Message reqNetworkMsg = Message.obtain();
        reqNetworkMsg.what = NetworkFactory.CMD_REQUEST_NETWORK;
        reqNetworkMsg.obj = nr;
        reqNetworkMsg.arg1 = 0;
        res.mMessenger.send(reqNetworkMsg);
        mMockLooper.dispatchAll();

        // (2) get request & respond (if legacy)
        mDut.onDataPathRequestNotification(pubSubId, peerDiscoveryMac, ndpId, null);
        mMockLooper.dispatchAll();
        if (isLegacy) {
            inOrder.verify(mMockNative).respondToDataPathRequest(transactionId.capture(), eq(true),
                    eq(ndpId), eq(sAwareInterfacePrefix + "0"), eq(providePmk ? pmk : null),
                    eq(providePassphrase ? passphrase : null), eq(null), eq(useDirect), any());
            mDut.onRespondToDataPathSetupRequestResponse(transactionId.getValue(), true, 0);
            mMockLooper.dispatchAll();

            // (3) get confirmation OR timeout
            if (getConfirmation) {
                mDut.onDataPathConfirmNotification(ndpId, peerDataPathMac, true, 0, null, null);
                mMockLooper.dispatchAll();
                inOrder.verify(mMockNwMgt).setInterfaceUp(anyString());
                inOrder.verify(mMockNwMgt).enableIpv6(anyString());
                inOrder.verify(mMockCm).registerNetworkAgent(messengerCaptor.capture(), any(),
                        any(), netCapCaptor.capture(), anyInt(), any(), anyInt());
                inOrderM.verify(mAwareMetricsMock).recordNdpStatus(eq(NanStatusType.SUCCESS),
                        eq(useDirect), anyLong());
                inOrderM.verify(mAwareMetricsMock).recordNdpCreation(anyInt(), any());
                WifiAwareNetworkInfo netInfo =
                        (WifiAwareNetworkInfo) netCapCaptor.getValue().getTransportInfo();
                assertArrayEquals(MacAddress.fromBytes(
                        peerDataPathMac).getLinkLocalIpv6FromEui48Mac().getAddress(),
                        netInfo.getPeerIpv6Addr().getAddress());
                assertEquals(0, netInfo.getPort());
                assertEquals(-1, netInfo.getTransportProtocol());
            } else {
                assertTrue(mAlarmManager.dispatch(
                        WifiAwareStateManager.HAL_DATA_PATH_CONFIRM_TIMEOUT_TAG));
                mMockLooper.dispatchAll();
                verifyUnfullfillableDispatched(res.mReverseMessenger);
                inOrder.verify(mMockNative).endDataPath(transactionId.capture(), eq(ndpId));
                mDut.onEndDataPathResponse(transactionId.getValue(), true, 0);
                mMockLooper.dispatchAll();
                inOrderM.verify(mAwareMetricsMock).recordNdpStatus(
                        eq(NanStatusType.INTERNAL_FAILURE), eq(useDirect), anyLong());
            }

            // (4) end data-path (unless didn't get confirmation)
            if (getConfirmation) {
                Message endNetworkMsg = Message.obtain();
                endNetworkMsg.what = NetworkFactory.CMD_CANCEL_REQUEST;
                endNetworkMsg.obj = nr;
                res.mMessenger.send(endNetworkMsg);

                Message endNetworkUsageMsg = Message.obtain();
                endNetworkUsageMsg.what = AsyncChannel.CMD_CHANNEL_DISCONNECTED;
                messengerCaptor.getValue().send(endNetworkUsageMsg);

                mDut.onEndDataPathResponse(transactionId.getValue(), true, 0);
                mDut.onDataPathEndNotification(ndpId);
                mMockLooper.dispatchAll();

                inOrder.verify(mMockNwMgt).setInterfaceDown(anyString());
                inOrder.verify(mMockNative).endDataPath(transactionId.capture(), eq(ndpId));
                inOrderM.verify(mAwareMetricsMock).recordNdpSessionDuration(anyLong());
            }
        } else {
            verifyUnfullfillableDispatched(res.mReverseMessenger);
            inOrder.verify(mMockNative).respondToDataPathRequest(transactionId.capture(), eq(false),
                    eq(ndpId), eq(""), eq(null), eq(null), eq(null), eq(false), any());
            mDut.onRespondToDataPathSetupRequestResponse(transactionId.getValue(), true, 0);
            mMockLooper.dispatchAll();
        }

        verifyNoMoreInteractions(mMockNative, mMockCm, mAwareMetricsMock, mMockNwMgt);
    }

    private NetworkRequest getSessionNetworkRequest(int clientId, int sessionId,
            PeerHandle peerHandle, byte[] pmk, String passphrase, boolean doPublish, int requestId)
            throws Exception {
        return getSessionNetworkRequestMore(clientId, sessionId, peerHandle, pmk, passphrase,
                doPublish, requestId, 0, -1);
    }

    private NetworkRequest getSessionNetworkRequestMore(int clientId, int sessionId,
            PeerHandle peerHandle, byte[] pmk, String passphrase, boolean doPublish, int requestId,
            int port, int transportProtocol)
            throws Exception {
        final IWifiAwareManager mockAwareService = mock(IWifiAwareManager.class);
        final WifiAwareManager mgr = new WifiAwareManager(mMockContext, mockAwareService);
        final ConfigRequest configRequest = new ConfigRequest.Builder().build();
        final PublishConfig publishConfig = new PublishConfig.Builder().build();
        final SubscribeConfig subscribeConfig = new SubscribeConfig.Builder().build();

        ArgumentCaptor<WifiAwareSession> sessionCaptor = ArgumentCaptor.forClass(
                WifiAwareSession.class);
        ArgumentCaptor<IWifiAwareEventCallback> clientProxyCallback = ArgumentCaptor
                .forClass(IWifiAwareEventCallback.class);
        ArgumentCaptor<IWifiAwareDiscoverySessionCallback> sessionProxyCallback = ArgumentCaptor
                .forClass(IWifiAwareDiscoverySessionCallback.class);
        ArgumentCaptor<DiscoverySession> discoverySession = ArgumentCaptor
                .forClass(DiscoverySession.class);

        AttachCallback mockCallback = mock(AttachCallback.class);
        DiscoverySessionCallback mockSessionCallback = mock(
                DiscoverySessionCallback.class);

        InOrder inOrderS = inOrder(mockAwareService, mockCallback, mockSessionCallback);

        mgr.attach(mMockLooperHandler, configRequest, mockCallback, null);
        inOrderS.verify(mockAwareService).connect(any(), any(),
                clientProxyCallback.capture(), eq(configRequest), eq(false));
        IWifiAwareEventCallback iwaec = clientProxyCallback.getValue();
        iwaec.onConnectSuccess(clientId);
        mMockLooper.dispatchAll();
        inOrderS.verify(mockCallback).onAttached(sessionCaptor.capture());
        if (doPublish) {
            sessionCaptor.getValue().publish(publishConfig, mockSessionCallback,
                    mMockLooperHandler);
            inOrderS.verify(mockAwareService).publish(any(), eq(clientId), eq(publishConfig),
                    sessionProxyCallback.capture());
        } else {
            sessionCaptor.getValue().subscribe(subscribeConfig, mockSessionCallback,
                    mMockLooperHandler);
            inOrderS.verify(mockAwareService).subscribe(any(), eq(clientId), eq(subscribeConfig),
                    sessionProxyCallback.capture());
        }
        sessionProxyCallback.getValue().onSessionStarted(sessionId);
        mMockLooper.dispatchAll();
        if (doPublish) {
            inOrderS.verify(mockSessionCallback).onPublishStarted(
                    (PublishDiscoverySession) discoverySession.capture());
        } else {
            inOrderS.verify(mockSessionCallback).onSubscribeStarted(
                    (SubscribeDiscoverySession) discoverySession.capture());
        }

        NetworkSpecifier ns;
        if (pmk == null && passphrase == null) {
            ns = createNetworkSpecifier(clientId,
                    doPublish ? WifiAwareManager.WIFI_AWARE_DATA_PATH_ROLE_RESPONDER
                            : WifiAwareManager.WIFI_AWARE_DATA_PATH_ROLE_INITIATOR, sessionId,
                    peerHandle, null, null, port, transportProtocol);
        } else if (passphrase == null) {
            ns = createNetworkSpecifier(clientId,
                    doPublish ? WifiAwareManager.WIFI_AWARE_DATA_PATH_ROLE_RESPONDER
                            : WifiAwareManager.WIFI_AWARE_DATA_PATH_ROLE_INITIATOR, sessionId,
                    peerHandle, pmk, null, port, transportProtocol);
        } else {
            ns = createNetworkSpecifier(clientId,
                    doPublish ? WifiAwareManager.WIFI_AWARE_DATA_PATH_ROLE_RESPONDER
                            : WifiAwareManager.WIFI_AWARE_DATA_PATH_ROLE_INITIATOR, sessionId,
                    peerHandle, null, passphrase, port, transportProtocol);
        }

        NetworkCapabilities nc = new NetworkCapabilities();
        nc.clearAll();
        nc.addTransportType(NetworkCapabilities.TRANSPORT_WIFI_AWARE);
        nc.addCapability(NetworkCapabilities.NET_CAPABILITY_NOT_VPN).addCapability(
                NetworkCapabilities.NET_CAPABILITY_NOT_METERED);
        nc.setNetworkSpecifier(ns);
        nc.setLinkUpstreamBandwidthKbps(1);
        nc.setLinkDownstreamBandwidthKbps(1);
        nc.setSignalStrength(1);

        return new NetworkRequest(nc, 0, requestId, NetworkRequest.Type.REQUEST);
    }

    private NetworkRequest getDirectNetworkRequest(int clientId, int role, byte[] peer,
            byte[] pmk, String passphrase, int requestId) throws Exception {
        return getDirectNetworkRequestMore(clientId, role, peer, pmk, passphrase, requestId, 0, -1);
    }

    private NetworkRequest getDirectNetworkRequestMore(int clientId, int role, byte[] peer,
            byte[] pmk, String passphrase, int requestId, int port, int transportProtocol)
            throws Exception {
        final IWifiAwareManager mockAwareService = mock(IWifiAwareManager.class);
        final ConfigRequest configRequest = new ConfigRequest.Builder().build();
        final WifiAwareManager mgr = new WifiAwareManager(mMockContext, mockAwareService);

        ArgumentCaptor<WifiAwareSession> sessionCaptor = ArgumentCaptor.forClass(
                WifiAwareSession.class);
        ArgumentCaptor<IWifiAwareEventCallback> clientProxyCallback = ArgumentCaptor
                .forClass(IWifiAwareEventCallback.class);

        AttachCallback mockCallback = mock(AttachCallback.class);

        mgr.attach(mMockLooperHandler, configRequest, mockCallback, null);
        verify(mockAwareService).connect(any(), any(),
                clientProxyCallback.capture(), eq(configRequest), eq(false));
        clientProxyCallback.getValue().onConnectSuccess(clientId);
        mMockLooper.dispatchAll();
        verify(mockCallback).onAttached(sessionCaptor.capture());

        NetworkSpecifier ns;
        if (pmk == null && passphrase == null) {
            ns = createNetworkSpecifier(clientId, role, peer, null, null, port, transportProtocol);
        } else if (passphrase == null) {
            ns = createNetworkSpecifier(clientId, role, peer, pmk, null, port, transportProtocol);
        } else {
            ns = createNetworkSpecifier(clientId, role, peer, null, passphrase, port,
                    transportProtocol);
        }
        NetworkCapabilities nc = new NetworkCapabilities();
        nc.clearAll();
        nc.addTransportType(NetworkCapabilities.TRANSPORT_WIFI_AWARE);
        nc.addCapability(NetworkCapabilities.NET_CAPABILITY_NOT_VPN)
            .addCapability(NetworkCapabilities.NET_CAPABILITY_NOT_METERED)
            .addCapability(NetworkCapabilities.NET_CAPABILITY_NOT_ROAMING)
            .addCapability(NetworkCapabilities.NET_CAPABILITY_NOT_CONGESTED);
        nc.setNetworkSpecifier(ns);
        nc.setLinkUpstreamBandwidthKbps(1);
        nc.setLinkDownstreamBandwidthKbps(1);
        nc.setSignalStrength(1);

        return new NetworkRequest(nc, 0, requestId, NetworkRequest.Type.REQUEST);
    }

    private DataPathEndPointInfo initDataPathEndPoint(boolean isFirstIteration, int clientId,
            byte pubSubId, int requestorId, byte[] peerDiscoveryMac, InOrder inOrder,
            InOrder inOrderM, boolean doPublish)
            throws Exception {
        final String someMsg = "some arbitrary message from peer";
        final PublishConfig publishConfig = new PublishConfig.Builder().build();
        final SubscribeConfig subscribeConfig = new SubscribeConfig.Builder().build();

        ArgumentCaptor<Short> transactionId = ArgumentCaptor.forClass(Short.class);
        ArgumentCaptor<Integer> sessionId = ArgumentCaptor.forClass(Integer.class);
        ArgumentCaptor<Integer> peerIdCaptor = ArgumentCaptor.forClass(Integer.class);

        Pair<Messenger, Messenger> res = initOobDataPathEndPoint(isFirstIteration, 1, clientId,
                inOrder, inOrderM);

        if (doPublish) {
            mDut.publish(clientId, publishConfig, mMockSessionCallback);
        } else {
            mDut.subscribe(clientId, subscribeConfig, mMockSessionCallback);
        }
        mMockLooper.dispatchAll();
        if (doPublish) {
            inOrder.verify(mMockNative).publish(transactionId.capture(), eq((byte) 0),
                    eq(publishConfig));
        } else {
            inOrder.verify(mMockNative).subscribe(transactionId.capture(), eq((byte) 0),
                    eq(subscribeConfig));
        }
        mDut.onSessionConfigSuccessResponse(transactionId.getValue(), doPublish, pubSubId);
        mMockLooper.dispatchAll();
        inOrder.verify(mMockSessionCallback).onSessionStarted(sessionId.capture());
        inOrderM.verify(mAwareMetricsMock).recordDiscoverySession(eq(Process.myUid()), any());
        inOrderM.verify(mAwareMetricsMock).recordDiscoveryStatus(Process.myUid(),
                NanStatusType.SUCCESS, doPublish);

        mDut.onMessageReceivedNotification(pubSubId, requestorId, peerDiscoveryMac,
                someMsg.getBytes());
        mMockLooper.dispatchAll();
        inOrder.verify(mMockSessionCallback).onMessageReceived(peerIdCaptor.capture(),
                eq(someMsg.getBytes()));

        return new DataPathEndPointInfo(sessionId.getValue(), peerIdCaptor.getValue(),
                isFirstIteration ? res.first : null, isFirstIteration ? res.second : null);
    }

    private Pair<Messenger, Messenger> initOobDataPathEndPoint(boolean startUpSequence,
            int maxNdiInterfaces, int clientId, InOrder inOrder, InOrder inOrderM)
            throws Exception {
        final int pid = 2000;
        final String callingPackage = "com.android.somePackage";
        final ConfigRequest configRequest = new ConfigRequest.Builder().build();

        ArgumentCaptor<Short> transactionId = ArgumentCaptor.forClass(Short.class);
        ArgumentCaptor<Messenger> messengerCaptor = ArgumentCaptor.forClass(Messenger.class);
        ArgumentCaptor<String> strCaptor = ArgumentCaptor.forClass(String.class);

        Capabilities capabilities = new Capabilities();
        capabilities.maxNdiInterfaces = maxNdiInterfaces;

        if (startUpSequence) {
            // (0) start/registrations
            inOrder.verify(mMockCm).registerNetworkFactory(messengerCaptor.capture(),
                    strCaptor.capture());
            collector.checkThat("factory name", "WIFI_AWARE_FACTORY",
                    equalTo(strCaptor.getValue()));

            // (1) get capabilities
            mDut.queryCapabilities();
            mMockLooper.dispatchAll();
            inOrder.verify(mMockNative).getCapabilities(transactionId.capture());
            mDut.onCapabilitiesUpdateResponse(transactionId.getValue(), capabilities);
            mMockLooper.dispatchAll();

            // (2) enable usage
            mDut.enableUsage();
            mMockLooper.dispatchAll();
            inOrderM.verify(mAwareMetricsMock).recordEnableUsage();
        }

        // (3) create client
        mDut.connect(clientId, Process.myUid(), pid, callingPackage, mMockCallback,
                configRequest,
                false);
        mMockLooper.dispatchAll();

        if (startUpSequence) {
            inOrder.verify(mMockNative).enableAndConfigure(transactionId.capture(),
                    eq(configRequest), eq(false), eq(true), eq(true), eq(false));
            mDut.onConfigSuccessResponse(transactionId.getValue());
            mMockLooper.dispatchAll();
        }

        inOrder.verify(mMockCallback).onConnectSuccess(clientId);
        inOrderM.verify(mAwareMetricsMock).recordAttachSession(eq(Process.myUid()), eq(false),
                any());

        if (startUpSequence) {
            for (int i = 0; i < maxNdiInterfaces; ++i) {
                inOrder.verify(mMockNative).createAwareNetworkInterface(transactionId.capture(),
                        strCaptor.capture());
                collector.checkThat("interface created -- " + i, sAwareInterfacePrefix + i,
                        equalTo(strCaptor.getValue()));
                mDut.onCreateDataPathInterfaceResponse(transactionId.getValue(), true, 0);
                mMockLooper.dispatchAll();
            }
            Messenger messenger = messengerCaptor.getValue();

            Messenger reverseMessenger = null;
            if (messenger != null) {
                reverseMessenger = mock(Messenger.class);

                Message fullConnectionMessage = Message.obtain();
                fullConnectionMessage.what = AsyncChannel.CMD_CHANNEL_FULL_CONNECTION;
                fullConnectionMessage.replyTo = reverseMessenger;
                messenger.send(fullConnectionMessage);
                mMockLooper.dispatchAll();
            }

            return Pair.create(messenger, reverseMessenger);
        }

        return null;
    }

    /**
     * Copy of DiscoverySession.createNetworkSpecifier - but without any checks! Allows creating
     * network requests which may not be valid (e.g. for the API level).
     */
    public NetworkSpecifier createNetworkSpecifier(int clientId, int role, int sessionId,
            PeerHandle peerHandle, byte[] pmk, String passphrase, int port, int transportProtocol) {
        return new WifiAwareNetworkSpecifier(
                (peerHandle == null) ? WifiAwareNetworkSpecifier.NETWORK_SPECIFIER_TYPE_IB_ANY_PEER
                        : WifiAwareNetworkSpecifier.NETWORK_SPECIFIER_TYPE_IB,
                role,
                clientId,
                sessionId,
                peerHandle != null ? peerHandle.peerId : 0, // 0 is an invalid peer ID
                null, // peerMac (not used in this method)
                pmk,
                passphrase,
                port,
                transportProtocol,
                Process.myUid());
    }

    /**
     * Copy of WifiAwareSession.createNetworkSpecifier - but without any checks! Allows creating
     * network requests which may not be valid (e.g. for the API level).
     */
    private NetworkSpecifier createNetworkSpecifier(int clientId, int role, byte[] peer, byte[] pmk,
            String passphrase, int port, int transportProtocol) {
        return new WifiAwareNetworkSpecifier(
                (peer == null) ? WifiAwareNetworkSpecifier.NETWORK_SPECIFIER_TYPE_OOB_ANY_PEER
                        : WifiAwareNetworkSpecifier.NETWORK_SPECIFIER_TYPE_OOB,
                role,
                clientId,
                0, // 0 is an invalid session ID
                0, // 0 is an invalid peer ID
                peer,
                pmk,
                passphrase,
                port,
                transportProtocol,
                Process.myUid());
    }

    private static class DataPathEndPointInfo {
        int mSessionId;
        PeerHandle mPeerHandle;
        Messenger mMessenger;
        Messenger mReverseMessenger;

        DataPathEndPointInfo(int sessionId, int peerId, Messenger messenger,
                Messenger reverseMessenger) {
            mSessionId = sessionId;
            mPeerHandle = new PeerHandle(peerId);
            mMessenger = messenger;
            mReverseMessenger = reverseMessenger;
        }
    }

    /**
     * Verify that an EVENT_UNFULFILLABLE_REQUEST was dispatched on the (mock) messenger.
     */
    private void verifyUnfullfillableDispatched(Messenger messenger) throws Exception {
        ArgumentCaptor<Message> messageCaptor = ArgumentCaptor.forClass(Message.class);

        verify(messenger, atLeastOnce()).send(messageCaptor.capture());
        assertEquals(NetworkFactory.EVENT_UNFULFILLABLE_REQUEST, messageCaptor.getValue().what);
    }

    // copy of the method in WifiAwareDataPathStateManager - but without error checking (so we can
    // construct invalid TLVs for testing).
    private static byte[] buildTlv(int port, int transportProtocol, boolean includeGarbageTlv) {
        if (port == 0 && transportProtocol == -1) {
            return null;
        }

        TlvBufferUtils.TlvConstructor tlvc = new TlvBufferUtils.TlvConstructor(1, 2);
        tlvc.setByteOrder(ByteOrder.LITTLE_ENDIAN);
        tlvc.allocate(30); // safe size for now

        tlvc.putRawByteArray(WifiAwareDataPathStateManager.NetworkInformationData.WFA_OUI);
        tlvc.putRawByte((byte) WifiAwareDataPathStateManager.NetworkInformationData
                .GENERIC_SERVICE_PROTOCOL_TYPE);

        if (port != 0) {
            tlvc.putShort(WifiAwareDataPathStateManager.NetworkInformationData.SUB_TYPE_PORT,
                    (short) port);
        }
        if (transportProtocol != -1) {
            tlvc.putByte(WifiAwareDataPathStateManager.NetworkInformationData
                    .SUB_TYPE_TRANSPORT_PROTOCOL, (byte) transportProtocol);
        }
        if (includeGarbageTlv) {
            tlvc.putShort(55, (short) -1298);
        }

        byte[] subTypes = tlvc.getArray();

        tlvc.allocate(30);
        tlvc.putByteArray(WifiAwareDataPathStateManager.NetworkInformationData.SERVICE_INFO_TYPE,
                subTypes);
        if (includeGarbageTlv) {
            tlvc.putInt(78, 44);
        }

        return tlvc.getArray();
    }
}<|MERGE_RESOLUTION|>--- conflicted
+++ resolved
@@ -163,10 +163,7 @@
         // allows older (more extrensive) tests to run.
         when(mWifiPermissionsUtil.isTargetSdkLessThan(anyString(), anyInt())).thenReturn(true);
         when(mWifiPermissionsUtil.isLocationModeEnabled()).thenReturn(true);
-<<<<<<< HEAD
-=======
         when(mMockNativeManager.isAwareNativeAvailable()).thenReturn(true);
->>>>>>> af10c29a
 
         mDut = new WifiAwareStateManager();
         mDut.setNative(mMockNativeManager, mMockNative);

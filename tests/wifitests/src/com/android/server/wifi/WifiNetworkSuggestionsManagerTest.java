/*
 * Copyright (C) 2018 The Android Open Source Project
 *
 * Licensed under the Apache License, Version 2.0 (the "License");
 * you may not use this file except in compliance with the License.
 * You may obtain a copy of the License at
 *
 *      http://www.apache.org/licenses/LICENSE-2.0
 *
 * Unless required by applicable law or agreed to in writing, software
 * distributed under the License is distributed on an "AS IS" BASIS,
 * WITHOUT WARRANTIES OR CONDITIONS OF ANY KIND, either express or implied.
 * See the License for the specific language governing permissions and
 * limitations under the License.
 */

package com.android.server.wifi;

import static android.app.AppOpsManager.MODE_ALLOWED;
import static android.app.AppOpsManager.MODE_IGNORED;
import static android.app.AppOpsManager.OPSTR_CHANGE_WIFI_STATE;
import static android.app.AppOpsManager.OP_CHANGE_WIFI_STATE;
import static android.app.Notification.EXTRA_BIG_TEXT;

import static com.android.server.wifi.WifiNetworkSuggestionsManager.NOTIFICATION_USER_ALLOWED_APP_INTENT_ACTION;
import static com.android.server.wifi.WifiNetworkSuggestionsManager.NOTIFICATION_USER_DISALLOWED_APP_INTENT_ACTION;
import static com.android.server.wifi.WifiNetworkSuggestionsManager.NOTIFICATION_USER_DISMISSED_INTENT_ACTION;

import static org.junit.Assert.assertEquals;
import static org.junit.Assert.assertFalse;
import static org.junit.Assert.assertNotNull;
import static org.junit.Assert.assertNull;
import static org.junit.Assert.assertTrue;
import static org.junit.Assert.fail;
import static org.mockito.Mockito.*;

import android.app.AppOpsManager;
import android.app.Notification;
import android.app.NotificationManager;
import android.app.PendingIntent;
import android.content.BroadcastReceiver;
import android.content.Context;
import android.content.Intent;
import android.content.pm.ApplicationInfo;
import android.content.pm.PackageManager;
import android.content.res.Resources;
import android.net.MacAddress;
import android.net.wifi.WifiConfiguration;
import android.net.wifi.WifiManager;
import android.net.wifi.WifiNetworkSuggestion;
import android.net.wifi.WifiScanner;
import android.os.Handler;
import android.os.UserHandle;
import android.os.test.TestLooper;
import android.test.suitebuilder.annotation.SmallTest;

import com.android.internal.R;
import com.android.internal.messages.nano.SystemMessageProto.SystemMessage;
import com.android.server.wifi.WifiNetworkSuggestionsManager.ExtendedWifiNetworkSuggestion;
import com.android.server.wifi.WifiNetworkSuggestionsManager.PerAppInfo;
import com.android.server.wifi.util.WifiPermissionsUtil;

import org.junit.Before;
import org.junit.Test;
import org.mockito.ArgumentCaptor;
import org.mockito.InOrder;
import org.mockito.Mock;
import org.mockito.MockitoAnnotations;

import java.util.ArrayList;
import java.util.Arrays;
import java.util.Collections;
import java.util.HashMap;
import java.util.HashSet;
import java.util.List;
import java.util.Map;
import java.util.Set;
import java.util.stream.Collectors;

/**
 * Unit tests for {@link com.android.server.wifi.WifiNetworkSuggestionsManager}.
 */
@SmallTest
public class WifiNetworkSuggestionsManagerTest {
    private static final String TEST_PACKAGE_1 = "com.test12345";
    private static final String TEST_PACKAGE_2 = "com.test54321";
    private static final String TEST_APP_NAME_1 = "test12345";
    private static final String TEST_APP_NAME_2 = "test54321";
    private static final String TEST_BSSID = "00:11:22:33:44:55";
    private static final int TEST_UID_1 = 5667;
    private static final int TEST_UID_2 = 4537;

    private @Mock Context mContext;
    private @Mock Resources mResources;
    private @Mock AppOpsManager mAppOpsManager;
    private @Mock NotificationManager mNotificationManger;
    private @Mock PackageManager mPackageManager;
    private @Mock WifiPermissionsUtil mWifiPermissionsUtil;
    private @Mock WifiInjector mWifiInjector;
    private @Mock FrameworkFacade mFrameworkFacade;
    private @Mock WifiConfigStore mWifiConfigStore;
    private @Mock WifiConfigManager mWifiConfigManager;
    private @Mock NetworkSuggestionStoreData mNetworkSuggestionStoreData;
    private @Mock ClientModeImpl mClientModeImpl;
    private @Mock WifiMetrics mWifiMetrics;
    private @Mock WifiKeyStore mWifiKeyStore;
    private TestLooper mLooper;
    private ArgumentCaptor<AppOpsManager.OnOpChangedListener> mAppOpChangedListenerCaptor =
            ArgumentCaptor.forClass(AppOpsManager.OnOpChangedListener.class);
    private ArgumentCaptor<BroadcastReceiver> mBroadcastReceiverCaptor =
            ArgumentCaptor.forClass(BroadcastReceiver.class);

    private InOrder mInorder;

    private WifiNetworkSuggestionsManager mWifiNetworkSuggestionsManager;
    private NetworkSuggestionStoreData.DataSource mDataSource;

    /**
     * Setup the mocks.
     */
    @Before
    public void setUp() throws Exception {
        MockitoAnnotations.initMocks(this);
        mLooper = new TestLooper();

        mInorder = inOrder(mContext, mWifiPermissionsUtil);

        when(mWifiInjector.makeNetworkSuggestionStoreData(any()))
                .thenReturn(mNetworkSuggestionStoreData);
        when(mWifiInjector.getFrameworkFacade()).thenReturn(mFrameworkFacade);
        when(mWifiInjector.getClientModeImpl()).thenReturn(mClientModeImpl);
        when(mFrameworkFacade.getBroadcast(any(), anyInt(), any(), anyInt()))
                .thenReturn(mock(PendingIntent.class));
        when(mContext.getResources()).thenReturn(mResources);
        when(mContext.getSystemService(Context.APP_OPS_SERVICE)).thenReturn(mAppOpsManager);
        when(mContext.getSystemService(Context.NOTIFICATION_SERVICE))
                .thenReturn(mNotificationManger);
        when(mContext.getPackageManager()).thenReturn(mPackageManager);

        // setup resource strings for notification.
        when(mResources.getString(eq(R.string.wifi_suggestion_title), anyString()))
                .thenAnswer(s -> "blah" + s.getArguments()[1]);
        when(mResources.getString(eq(R.string.wifi_suggestion_content), anyString()))
                .thenAnswer(s -> "blah" + s.getArguments()[1]);
        when(mResources.getText(eq(R.string.wifi_suggestion_action_allow_app)))
                .thenReturn("blah");
        when(mResources.getText(eq(R.string.wifi_suggestion_action_disallow_app)))
                .thenReturn("blah");

        // Our app Info. Needed for notification builder.
        ApplicationInfo ourAppInfo = new ApplicationInfo();
        when(mContext.getApplicationInfo()).thenReturn(ourAppInfo);
        // test app info
        ApplicationInfo appInfO1 = new ApplicationInfo();
        when(mPackageManager.getApplicationInfoAsUser(eq(TEST_PACKAGE_1), eq(0), anyInt()))
            .thenReturn(appInfO1);
        when(mPackageManager.getApplicationLabel(appInfO1)).thenReturn(TEST_APP_NAME_1);
        ApplicationInfo appInfO2 = new ApplicationInfo();
        when(mPackageManager.getApplicationInfoAsUser(eq(TEST_PACKAGE_2), eq(0), anyInt()))
            .thenReturn(appInfO2);
        when(mPackageManager.getApplicationLabel(appInfO2)).thenReturn(TEST_APP_NAME_2);

        mWifiNetworkSuggestionsManager =
                new WifiNetworkSuggestionsManager(mContext, new Handler(mLooper.getLooper()),
                        mWifiInjector, mWifiPermissionsUtil, mWifiConfigManager, mWifiConfigStore,
                        mWifiMetrics, mWifiKeyStore);
        verify(mContext).getResources();
        verify(mContext).getSystemService(Context.APP_OPS_SERVICE);
        verify(mContext).getSystemService(Context.NOTIFICATION_SERVICE);
        verify(mContext).getPackageManager();
        verify(mContext).registerReceiver(mBroadcastReceiverCaptor.capture(), any());

        ArgumentCaptor<NetworkSuggestionStoreData.DataSource> dataSourceArgumentCaptor =
                ArgumentCaptor.forClass(NetworkSuggestionStoreData.DataSource.class);

        verify(mWifiInjector).makeNetworkSuggestionStoreData(dataSourceArgumentCaptor.capture());
        mDataSource = dataSourceArgumentCaptor.getValue();
        assertNotNull(mDataSource);

        mWifiNetworkSuggestionsManager.enableVerboseLogging(1);
    }

    /**
     * Verify successful addition of network suggestions.
     */
    @Test
    public void testAddNetworkSuggestionsSuccess() {
        WifiNetworkSuggestion networkSuggestion1 = new WifiNetworkSuggestion(
                WifiConfigurationTestUtil.createOpenNetwork(), false, false, TEST_UID_1,
                TEST_PACKAGE_1);
        WifiNetworkSuggestion networkSuggestion2 = new WifiNetworkSuggestion(
                WifiConfigurationTestUtil.createOpenNetwork(), false, false, TEST_UID_2,
                TEST_PACKAGE_2);

        List<WifiNetworkSuggestion> networkSuggestionList1 =
                new ArrayList<WifiNetworkSuggestion>() {{
                add(networkSuggestion1);
            }};
        List<WifiNetworkSuggestion> networkSuggestionList2 =
                new ArrayList<WifiNetworkSuggestion>() {{
                add(networkSuggestion2);
            }};

        assertEquals(WifiManager.STATUS_NETWORK_SUGGESTIONS_SUCCESS,
                mWifiNetworkSuggestionsManager.add(networkSuggestionList1, TEST_UID_1,
                        TEST_PACKAGE_1));
        assertEquals(WifiManager.STATUS_NETWORK_SUGGESTIONS_SUCCESS,
                mWifiNetworkSuggestionsManager.add(networkSuggestionList2, TEST_UID_2,
                        TEST_PACKAGE_2));

        Set<WifiNetworkSuggestion> allNetworkSuggestions =
                mWifiNetworkSuggestionsManager.getAllNetworkSuggestions();
        Set<WifiNetworkSuggestion> expectedAllNetworkSuggestions =
                new HashSet<WifiNetworkSuggestion>() {{
                    add(networkSuggestion1);
                    add(networkSuggestion2);
            }};
        assertEquals(expectedAllNetworkSuggestions, allNetworkSuggestions);

        verify(mWifiMetrics, times(2)).incrementNetworkSuggestionApiNumModification();
        ArgumentCaptor<List<Integer>> maxSizesCaptor = ArgumentCaptor.forClass(List.class);
        verify(mWifiMetrics, times(2)).noteNetworkSuggestionApiListSizeHistogram(
                maxSizesCaptor.capture());
        assertNotNull(maxSizesCaptor.getValue());
        assertEquals(maxSizesCaptor.getValue(), new ArrayList<Integer>() {{ add(1); add(1); }});
    }

    /**
     * Verify successful removal of network suggestions.
     */
    @Test
    public void testRemoveNetworkSuggestionsSuccess() {
        WifiNetworkSuggestion networkSuggestion1 = new WifiNetworkSuggestion(
                WifiConfigurationTestUtil.createOpenNetwork(), false, false, TEST_UID_1,
                TEST_PACKAGE_1);
        WifiNetworkSuggestion networkSuggestion2 = new WifiNetworkSuggestion(
                WifiConfigurationTestUtil.createOpenNetwork(), false, false, TEST_UID_2,
                TEST_PACKAGE_2);

        List<WifiNetworkSuggestion> networkSuggestionList1 =
                new ArrayList<WifiNetworkSuggestion>() {{
                add(networkSuggestion1);
            }};
        List<WifiNetworkSuggestion> networkSuggestionList2 =
                new ArrayList<WifiNetworkSuggestion>() {{
                add(networkSuggestion2);
            }};

        assertEquals(WifiManager.STATUS_NETWORK_SUGGESTIONS_SUCCESS,
                mWifiNetworkSuggestionsManager.add(networkSuggestionList1, TEST_UID_1,
                        TEST_PACKAGE_1));
        assertEquals(WifiManager.STATUS_NETWORK_SUGGESTIONS_SUCCESS,
                mWifiNetworkSuggestionsManager.add(networkSuggestionList2, TEST_UID_1,
                        TEST_PACKAGE_2));

        // Now remove all of them.
        assertEquals(WifiManager.STATUS_NETWORK_SUGGESTIONS_SUCCESS,
                mWifiNetworkSuggestionsManager.remove(networkSuggestionList1,
                        TEST_UID_1, TEST_PACKAGE_1));
        assertEquals(WifiManager.STATUS_NETWORK_SUGGESTIONS_SUCCESS,
                mWifiNetworkSuggestionsManager.remove(networkSuggestionList2,
                        TEST_UID_1, TEST_PACKAGE_2));

        assertTrue(mWifiNetworkSuggestionsManager.getAllNetworkSuggestions().isEmpty());

        verify(mWifiMetrics, times(4)).incrementNetworkSuggestionApiNumModification();
        ArgumentCaptor<List<Integer>> maxSizesCaptor = ArgumentCaptor.forClass(List.class);
        verify(mWifiMetrics, times(4)).noteNetworkSuggestionApiListSizeHistogram(
                maxSizesCaptor.capture());
        assertNotNull(maxSizesCaptor.getValue());
        assertEquals(maxSizesCaptor.getValue(), new ArrayList<Integer>() {{ add(1); add(1); }});
    }

    /**
     * Verify successful removal of all network suggestions.
     */
    @Test
    public void testRemoveAllNetworkSuggestionsSuccess() {
        WifiNetworkSuggestion networkSuggestion1 = new WifiNetworkSuggestion(
                WifiConfigurationTestUtil.createOpenNetwork(), false, false, TEST_UID_1,
                TEST_PACKAGE_1);
        WifiNetworkSuggestion networkSuggestion2 = new WifiNetworkSuggestion(
                WifiConfigurationTestUtil.createOpenNetwork(), false, false, TEST_UID_2,
                TEST_PACKAGE_2);

        List<WifiNetworkSuggestion> networkSuggestionList1 =
                new ArrayList<WifiNetworkSuggestion>() {{
                    add(networkSuggestion1);
                }};
        List<WifiNetworkSuggestion> networkSuggestionList2 =
                new ArrayList<WifiNetworkSuggestion>() {{
                    add(networkSuggestion2);
                }};

        assertEquals(WifiManager.STATUS_NETWORK_SUGGESTIONS_SUCCESS,
                mWifiNetworkSuggestionsManager.add(networkSuggestionList1, TEST_UID_1,
                        TEST_PACKAGE_1));
        assertEquals(WifiManager.STATUS_NETWORK_SUGGESTIONS_SUCCESS,
                mWifiNetworkSuggestionsManager.add(networkSuggestionList2, TEST_UID_2,
                        TEST_PACKAGE_2));

        // Now remove all of them by sending an empty list.
        assertEquals(WifiManager.STATUS_NETWORK_SUGGESTIONS_SUCCESS,
                mWifiNetworkSuggestionsManager.remove(new ArrayList<>(), TEST_UID_1,
                        TEST_PACKAGE_1));
        assertEquals(WifiManager.STATUS_NETWORK_SUGGESTIONS_SUCCESS,
                mWifiNetworkSuggestionsManager.remove(new ArrayList<>(), TEST_UID_2,
                        TEST_PACKAGE_2));

        assertTrue(mWifiNetworkSuggestionsManager.getAllNetworkSuggestions().isEmpty());
    }

    @Test
    public void testAddRemoveEnterpriseNetworkSuggestion() {
        WifiNetworkSuggestion networkSuggestion1 = new WifiNetworkSuggestion(
                WifiConfigurationTestUtil.createEapNetwork(), false, false, TEST_UID_1,
                TEST_PACKAGE_1);
        WifiNetworkSuggestion networkSuggestion2 = new WifiNetworkSuggestion(
                WifiConfigurationTestUtil.createEapNetwork(), false, false, TEST_UID_2,
                TEST_PACKAGE_2);

        List<WifiNetworkSuggestion> networkSuggestionList =
                new ArrayList<WifiNetworkSuggestion>() {{
                    add(networkSuggestion1);
                    add(networkSuggestion2);
                }};
        when(mWifiKeyStore.updateNetworkKeys(eq(networkSuggestion1.wifiConfiguration), any()))
                .thenReturn(true);
        when(mWifiKeyStore.updateNetworkKeys(eq(networkSuggestion2.wifiConfiguration), any()))
                .thenReturn(false);
        assertEquals(WifiManager.STATUS_NETWORK_SUGGESTIONS_SUCCESS,
                mWifiNetworkSuggestionsManager.add(networkSuggestionList, TEST_UID_1,
                        TEST_PACKAGE_1));

        Set<WifiNetworkSuggestion> allNetworkSuggestions =
                mWifiNetworkSuggestionsManager.getAllNetworkSuggestions();
        assertEquals(1, allNetworkSuggestions.size());
        WifiNetworkSuggestion removingSuggestion = new WifiNetworkSuggestion(
                WifiConfigurationTestUtil.createEapNetwork(), false, false, TEST_UID_1,
                TEST_PACKAGE_1);
        removingSuggestion.wifiConfiguration.SSID = networkSuggestion1.wifiConfiguration.SSID;
        assertEquals(WifiManager.STATUS_NETWORK_SUGGESTIONS_SUCCESS,
<<<<<<< HEAD
                mWifiNetworkSuggestionsManager.remove(new ArrayList<>(),
                        TEST_UID_1, TEST_PACKAGE_1));
=======
                mWifiNetworkSuggestionsManager.remove(Arrays.asList(removingSuggestion),
                        TEST_PACKAGE_1));
>>>>>>> e62cc46c
        verify(mWifiKeyStore).removeKeys(any());
    }
    /**
     * Verify successful replace (add,remove, add) of network suggestions.
     */
    @Test
    public void testReplaceNetworkSuggestionsSuccess() {
        WifiNetworkSuggestion networkSuggestion = new WifiNetworkSuggestion(
                WifiConfigurationTestUtil.createOpenNetwork(), false, false, TEST_UID_1,
                TEST_PACKAGE_1);

        List<WifiNetworkSuggestion> networkSuggestionList1 =
                new ArrayList<WifiNetworkSuggestion>() {{
                add(networkSuggestion);
            }};

        assertEquals(WifiManager.STATUS_NETWORK_SUGGESTIONS_SUCCESS,
                mWifiNetworkSuggestionsManager.add(networkSuggestionList1, TEST_UID_1,
                        TEST_PACKAGE_1));
        assertEquals(WifiManager.STATUS_NETWORK_SUGGESTIONS_SUCCESS,
                mWifiNetworkSuggestionsManager.remove(networkSuggestionList1, TEST_UID_1,
                        TEST_PACKAGE_1));
        assertEquals(WifiManager.STATUS_NETWORK_SUGGESTIONS_SUCCESS,
                mWifiNetworkSuggestionsManager.add(networkSuggestionList1, TEST_UID_1,
                        TEST_PACKAGE_1));

        Set<WifiNetworkSuggestion> allNetworkSuggestions =
                mWifiNetworkSuggestionsManager.getAllNetworkSuggestions();
        Set<WifiNetworkSuggestion> expectedAllNetworkSuggestions =
                new HashSet<WifiNetworkSuggestion>() {{
                add(networkSuggestion);
            }};
        assertEquals(expectedAllNetworkSuggestions, allNetworkSuggestions);
    }

    /**
     * Verify that an attempt to modify networks that are already active is rejected.
     */
    @Test
    public void testAddNetworkSuggestionsFailureOnInPlaceModification() {
        WifiNetworkSuggestion networkSuggestion = new WifiNetworkSuggestion(
                WifiConfigurationTestUtil.createOpenNetwork(), false, false, TEST_UID_1,
                TEST_PACKAGE_1);
        List<WifiNetworkSuggestion> networkSuggestionList1 =
                new ArrayList<WifiNetworkSuggestion>() {{
                add(networkSuggestion);
            }};

        assertEquals(WifiManager.STATUS_NETWORK_SUGGESTIONS_SUCCESS,
                mWifiNetworkSuggestionsManager.add(networkSuggestionList1, TEST_UID_1,
                        TEST_PACKAGE_1));

        // Modify the original suggestion.
        networkSuggestion.wifiConfiguration.meteredOverride =
                WifiConfiguration.METERED_OVERRIDE_METERED;

        // Replace attempt should fail.
        assertEquals(WifiManager.STATUS_NETWORK_SUGGESTIONS_ERROR_ADD_DUPLICATE,
                mWifiNetworkSuggestionsManager.add(networkSuggestionList1, TEST_UID_1,
                        TEST_PACKAGE_1));
    }

    /**
     * Verify that an attempt to add networks beyond the max per app is rejected.
     */
    @Test
    public void testAddNetworkSuggestionsFailureOnExceedsMaxPerApp() {
        // Add the max per app first.
        List<WifiNetworkSuggestion> networkSuggestionList = new ArrayList<>();
        for (int i = 0; i < WifiManager.NETWORK_SUGGESTIONS_MAX_PER_APP; i++) {
            networkSuggestionList.add(new WifiNetworkSuggestion(
                    WifiConfigurationTestUtil.createOpenNetwork(), false, false, TEST_UID_1,
                    TEST_PACKAGE_1));
        }
        // The first add should succeed.
        assertEquals(WifiManager.STATUS_NETWORK_SUGGESTIONS_SUCCESS,
                mWifiNetworkSuggestionsManager.add(networkSuggestionList, TEST_UID_1,
                        TEST_PACKAGE_1));
        List<WifiNetworkSuggestion> originalNetworkSuggestionsList = networkSuggestionList;

        // Now add 3 more.
        networkSuggestionList = new ArrayList<>();
        for (int i = 0; i < 3; i++) {
            networkSuggestionList.add(new WifiNetworkSuggestion(
                    WifiConfigurationTestUtil.createOpenNetwork(), false, false, TEST_UID_1,
                    TEST_PACKAGE_1));
        }
        // The second add should fail.
        assertEquals(WifiManager.STATUS_NETWORK_SUGGESTIONS_ERROR_ADD_EXCEEDS_MAX_PER_APP,
                mWifiNetworkSuggestionsManager.add(networkSuggestionList, TEST_UID_1,
                        TEST_PACKAGE_1));

        // Now remove 3 of the initially added ones.
        networkSuggestionList = new ArrayList<>();
        for (int i = 0; i < 3; i++) {
            networkSuggestionList.add(originalNetworkSuggestionsList.get(i));
        }
        // The remove should succeed.
        assertEquals(WifiManager.STATUS_NETWORK_SUGGESTIONS_SUCCESS,
                mWifiNetworkSuggestionsManager.remove(networkSuggestionList, TEST_UID_1,
                        TEST_PACKAGE_1));

        // Now add 2 more.
        networkSuggestionList = new ArrayList<>();
        for (int i = 0; i < 2; i++) {
            networkSuggestionList.add(new WifiNetworkSuggestion(
                    WifiConfigurationTestUtil.createOpenNetwork(), false, false, TEST_UID_1,
                    TEST_PACKAGE_1));
        }
        // This add should now succeed.
        assertEquals(WifiManager.STATUS_NETWORK_SUGGESTIONS_SUCCESS,
                mWifiNetworkSuggestionsManager.add(networkSuggestionList, TEST_UID_1,
                        TEST_PACKAGE_1));
    }

    /**
     * Verify that an attempt to remove an invalid set of network suggestions is rejected.
     */
    @Test
    public void testRemoveNetworkSuggestionsFailureOnInvalid() {
        WifiNetworkSuggestion networkSuggestion1 = new WifiNetworkSuggestion(
                WifiConfigurationTestUtil.createOpenNetwork(), false, false, TEST_UID_1,
                TEST_PACKAGE_1);
        WifiNetworkSuggestion networkSuggestion2 = new WifiNetworkSuggestion(
                WifiConfigurationTestUtil.createOpenNetwork(), false, false, TEST_UID_1,
                TEST_PACKAGE_1);

        List<WifiNetworkSuggestion> networkSuggestionList1 =
                new ArrayList<WifiNetworkSuggestion>() {{
                add(networkSuggestion1);
            }};
        List<WifiNetworkSuggestion> networkSuggestionList2 =
                new ArrayList<WifiNetworkSuggestion>() {{
                add(networkSuggestion2);
            }};
        assertEquals(WifiManager.STATUS_NETWORK_SUGGESTIONS_SUCCESS,
                mWifiNetworkSuggestionsManager.add(networkSuggestionList1, TEST_UID_1,
                        TEST_PACKAGE_1));
        // Remove should fail because the network list is different.
        assertEquals(WifiManager.STATUS_NETWORK_SUGGESTIONS_ERROR_REMOVE_INVALID,
                mWifiNetworkSuggestionsManager.remove(networkSuggestionList2, TEST_UID_1,
                        TEST_PACKAGE_1));
    }

    /**
     * Verify a successful lookup of a single network suggestion matching the provided scan detail.
     */
    @Test
    public void
            testGetNetworkSuggestionsForScanDetailSuccessWithOneMatchForCarrierProvisioningApp() {
        WifiNetworkSuggestion networkSuggestion = new WifiNetworkSuggestion(
                WifiConfigurationTestUtil.createOpenNetwork(), false, false, TEST_UID_1,
                TEST_PACKAGE_1);
        List<WifiNetworkSuggestion> networkSuggestionList1 =
                new ArrayList<WifiNetworkSuggestion>() {{
                    add(networkSuggestion);
                }};
        // This app should be pre-approved. No need to explicitly call
        // |setHasUserApprovedForApp(true, TEST_PACKAGE_1)|
        when(mWifiPermissionsUtil.checkNetworkCarrierProvisioningPermission(TEST_UID_1))
                .thenReturn(true);
        assertEquals(WifiManager.STATUS_NETWORK_SUGGESTIONS_SUCCESS,
                mWifiNetworkSuggestionsManager.add(networkSuggestionList1, TEST_UID_1,
                        TEST_PACKAGE_1));

        ScanDetail scanDetail = createScanDetailForNetwork(networkSuggestion.wifiConfiguration);

        Set<WifiNetworkSuggestion> matchingNetworkSuggestions =
                mWifiNetworkSuggestionsManager.getNetworkSuggestionsForScanDetail(scanDetail);
        Set<WifiNetworkSuggestion> expectedMatchingNetworkSuggestions =
                new HashSet<WifiNetworkSuggestion>() {{
                    add(networkSuggestion);
                }};
        assertEquals(expectedMatchingNetworkSuggestions, matchingNetworkSuggestions);
    }

    /**
     * Verify a successful lookup of a single network suggestion matching the provided scan detail.
     */
    @Test
    public void testGetNetworkSuggestionsForScanDetailSuccessWithOneMatch() {
        WifiNetworkSuggestion networkSuggestion = new WifiNetworkSuggestion(
                WifiConfigurationTestUtil.createOpenNetwork(), false, false, TEST_UID_1,
                TEST_PACKAGE_1);
        List<WifiNetworkSuggestion> networkSuggestionList1 =
                new ArrayList<WifiNetworkSuggestion>() {{
                    add(networkSuggestion);
                }};
        assertEquals(WifiManager.STATUS_NETWORK_SUGGESTIONS_SUCCESS,
                mWifiNetworkSuggestionsManager.add(networkSuggestionList1, TEST_UID_1,
                        TEST_PACKAGE_1));
        mWifiNetworkSuggestionsManager.setHasUserApprovedForApp(true, TEST_PACKAGE_1);

        ScanDetail scanDetail = createScanDetailForNetwork(networkSuggestion.wifiConfiguration);

        Set<WifiNetworkSuggestion> matchingNetworkSuggestions =
                mWifiNetworkSuggestionsManager.getNetworkSuggestionsForScanDetail(scanDetail);
        Set<WifiNetworkSuggestion> expectedMatchingNetworkSuggestions =
                new HashSet<WifiNetworkSuggestion>() {{
                    add(networkSuggestion);
                }};
        assertEquals(expectedMatchingNetworkSuggestions, matchingNetworkSuggestions);
    }

    /**
     * Verify a successful lookup of multiple network suggestions matching the provided scan detail.
     */
    @Test
    public void testGetNetworkSuggestionsForScanDetailSuccessWithMultipleMatch() {
        WifiConfiguration wifiConfiguration = WifiConfigurationTestUtil.createOpenNetwork();
        WifiNetworkSuggestion networkSuggestion1 = new WifiNetworkSuggestion(
                wifiConfiguration, false, false, TEST_UID_1,
                TEST_PACKAGE_1);
        // Reuse the same network credentials to ensure they both match.
        WifiNetworkSuggestion networkSuggestion2 = new WifiNetworkSuggestion(
                wifiConfiguration, false, false, TEST_UID_2,
                TEST_PACKAGE_2);

        List<WifiNetworkSuggestion> networkSuggestionList1 =
                new ArrayList<WifiNetworkSuggestion>() {{
                add(networkSuggestion1);
            }};
        List<WifiNetworkSuggestion> networkSuggestionList2 =
                new ArrayList<WifiNetworkSuggestion>() {{
                add(networkSuggestion2);
            }};

        assertEquals(WifiManager.STATUS_NETWORK_SUGGESTIONS_SUCCESS,
                mWifiNetworkSuggestionsManager.add(networkSuggestionList1, TEST_UID_1,
                        TEST_PACKAGE_1));
        assertEquals(WifiManager.STATUS_NETWORK_SUGGESTIONS_SUCCESS,
                mWifiNetworkSuggestionsManager.add(networkSuggestionList2, TEST_UID_2,
                        TEST_PACKAGE_2));
        mWifiNetworkSuggestionsManager.setHasUserApprovedForApp(true, TEST_PACKAGE_1);
        mWifiNetworkSuggestionsManager.setHasUserApprovedForApp(true, TEST_PACKAGE_2);

        ScanDetail scanDetail = createScanDetailForNetwork(networkSuggestion1.wifiConfiguration);

        Set<WifiNetworkSuggestion> matchingNetworkSuggestions =
                mWifiNetworkSuggestionsManager.getNetworkSuggestionsForScanDetail(scanDetail);
        Set<WifiNetworkSuggestion> expectedMatchingNetworkSuggestions =
                new HashSet<WifiNetworkSuggestion>() {{
                add(networkSuggestion1);
                add(networkSuggestion2);
            }};
        assertEquals(expectedMatchingNetworkSuggestions, matchingNetworkSuggestions);
    }

    /**
     * Verify a successful lookup of a single network suggestion matching the provided scan detail.
     */
    @Test
    public void testGetNetworkSuggestionsForScanDetailSuccessWithBssidOneMatch() {
        WifiConfiguration wifiConfiguration = WifiConfigurationTestUtil.createOpenNetwork();
        ScanDetail scanDetail = createScanDetailForNetwork(wifiConfiguration);
        wifiConfiguration.BSSID = scanDetail.getBSSIDString();

        WifiNetworkSuggestion networkSuggestion = new WifiNetworkSuggestion(
                wifiConfiguration, false, false, TEST_UID_1,
                TEST_PACKAGE_1);
        List<WifiNetworkSuggestion> networkSuggestionList1 =
                new ArrayList<WifiNetworkSuggestion>() {{
                    add(networkSuggestion);
                }};
        assertEquals(WifiManager.STATUS_NETWORK_SUGGESTIONS_SUCCESS,
                mWifiNetworkSuggestionsManager.add(networkSuggestionList1, TEST_UID_1,
                        TEST_PACKAGE_1));
        mWifiNetworkSuggestionsManager.setHasUserApprovedForApp(true, TEST_PACKAGE_1);

        Set<WifiNetworkSuggestion> matchingNetworkSuggestions =
                mWifiNetworkSuggestionsManager.getNetworkSuggestionsForScanDetail(scanDetail);
        Set<WifiNetworkSuggestion> expectedMatchingNetworkSuggestions =
                new HashSet<WifiNetworkSuggestion>() {{
                    add(networkSuggestion);
                }};
        assertEquals(expectedMatchingNetworkSuggestions, matchingNetworkSuggestions);
    }

    /**
     * Verify a successful lookup of multiple network suggestions matching the provided scan detail.
     */
    @Test
    public void testGetNetworkSuggestionsForScanDetailSuccessWithBssidMultipleMatch() {
        WifiConfiguration wifiConfiguration = WifiConfigurationTestUtil.createOpenNetwork();
        ScanDetail scanDetail = createScanDetailForNetwork(wifiConfiguration);
        wifiConfiguration.BSSID = scanDetail.getBSSIDString();

        WifiNetworkSuggestion networkSuggestion1 = new WifiNetworkSuggestion(
                wifiConfiguration, false, false, TEST_UID_1,
                TEST_PACKAGE_1);
        // Reuse the same network credentials to ensure they both match.
        WifiNetworkSuggestion networkSuggestion2 = new WifiNetworkSuggestion(
                wifiConfiguration, false, false, TEST_UID_2,
                TEST_PACKAGE_2);

        List<WifiNetworkSuggestion> networkSuggestionList1 =
                new ArrayList<WifiNetworkSuggestion>() {{
                    add(networkSuggestion1);
                }};
        List<WifiNetworkSuggestion> networkSuggestionList2 =
                new ArrayList<WifiNetworkSuggestion>() {{
                    add(networkSuggestion2);
                }};

        assertEquals(WifiManager.STATUS_NETWORK_SUGGESTIONS_SUCCESS,
                mWifiNetworkSuggestionsManager.add(networkSuggestionList1, TEST_UID_1,
                        TEST_PACKAGE_1));
        assertEquals(WifiManager.STATUS_NETWORK_SUGGESTIONS_SUCCESS,
                mWifiNetworkSuggestionsManager.add(networkSuggestionList2, TEST_UID_2,
                        TEST_PACKAGE_2));
        mWifiNetworkSuggestionsManager.setHasUserApprovedForApp(true, TEST_PACKAGE_1);
        mWifiNetworkSuggestionsManager.setHasUserApprovedForApp(true, TEST_PACKAGE_2);


        Set<WifiNetworkSuggestion> matchingNetworkSuggestions =
                mWifiNetworkSuggestionsManager.getNetworkSuggestionsForScanDetail(scanDetail);
        Set<WifiNetworkSuggestion> expectedMatchingNetworkSuggestions =
                new HashSet<WifiNetworkSuggestion>() {{
                    add(networkSuggestion1);
                    add(networkSuggestion2);
                }};
        assertEquals(expectedMatchingNetworkSuggestions, matchingNetworkSuggestions);
    }

    /**
     * Verify a successful lookup of multiple network suggestions matching the provided scan detail.
     */
    @Test
    public void
            testGetNetworkSuggestionsForScanDetailSuccessWithBssidMultipleMatchFromSamePackage() {
        WifiConfiguration wifiConfiguration = WifiConfigurationTestUtil.createOpenNetwork();
        ScanDetail scanDetail = createScanDetailForNetwork(wifiConfiguration);
        wifiConfiguration.BSSID = scanDetail.getBSSIDString();

        WifiNetworkSuggestion networkSuggestion1 = new WifiNetworkSuggestion(
                wifiConfiguration, false, false, TEST_UID_1,
                TEST_PACKAGE_1);
        // Reuse the same network credentials to ensure they both match.
        WifiNetworkSuggestion networkSuggestion2 = new WifiNetworkSuggestion(
                wifiConfiguration, false, false, TEST_UID_1,
                TEST_PACKAGE_1);

        List<WifiNetworkSuggestion> networkSuggestionList =
                new ArrayList<WifiNetworkSuggestion>() {{
                    add(networkSuggestion1);
                    add(networkSuggestion2);
                }};

        assertEquals(WifiManager.STATUS_NETWORK_SUGGESTIONS_SUCCESS,
                mWifiNetworkSuggestionsManager.add(networkSuggestionList, TEST_UID_1,
                        TEST_PACKAGE_1));
        mWifiNetworkSuggestionsManager.setHasUserApprovedForApp(true, TEST_PACKAGE_1);

        Set<WifiNetworkSuggestion> matchingNetworkSuggestions =
                mWifiNetworkSuggestionsManager.getNetworkSuggestionsForScanDetail(scanDetail);
        Set<WifiNetworkSuggestion> expectedMatchingNetworkSuggestions =
                new HashSet<WifiNetworkSuggestion>() {{
                    add(networkSuggestion1);
                    add(networkSuggestion2);
                }};
        assertEquals(expectedMatchingNetworkSuggestions, matchingNetworkSuggestions);
    }

    /**
     * Verify a successful lookup of multiple network suggestions matching the provided scan detail.
     */
    @Test
    public void
            testGetNetworkSuggestionsForScanDetailSuccessWithBssidAndWithoutBssidMultipleMatch() {
        WifiConfiguration wifiConfiguration1 = WifiConfigurationTestUtil.createOpenNetwork();
        ScanDetail scanDetail = createScanDetailForNetwork(wifiConfiguration1);
        WifiConfiguration wifiConfiguration2 = new WifiConfiguration(wifiConfiguration1);
        wifiConfiguration2.BSSID = scanDetail.getBSSIDString();

        WifiNetworkSuggestion networkSuggestion1 = new WifiNetworkSuggestion(
                wifiConfiguration1, false, false, TEST_UID_1,
                TEST_PACKAGE_1);
        // Reuse the same network credentials to ensure they both match.
        WifiNetworkSuggestion networkSuggestion2 = new WifiNetworkSuggestion(
                wifiConfiguration2, false, false, TEST_UID_2,
                TEST_PACKAGE_2);

        List<WifiNetworkSuggestion> networkSuggestionList1 =
                new ArrayList<WifiNetworkSuggestion>() {{
                    add(networkSuggestion1);
                }};
        List<WifiNetworkSuggestion> networkSuggestionList2 =
                new ArrayList<WifiNetworkSuggestion>() {{
                    add(networkSuggestion2);
                }};

        assertEquals(WifiManager.STATUS_NETWORK_SUGGESTIONS_SUCCESS,
                mWifiNetworkSuggestionsManager.add(networkSuggestionList1, TEST_UID_1,
                        TEST_PACKAGE_1));
        assertEquals(WifiManager.STATUS_NETWORK_SUGGESTIONS_SUCCESS,
                mWifiNetworkSuggestionsManager.add(networkSuggestionList2, TEST_UID_2,
                        TEST_PACKAGE_2));
        mWifiNetworkSuggestionsManager.setHasUserApprovedForApp(true, TEST_PACKAGE_1);
        mWifiNetworkSuggestionsManager.setHasUserApprovedForApp(true, TEST_PACKAGE_2);


        Set<WifiNetworkSuggestion> matchingNetworkSuggestions =
                mWifiNetworkSuggestionsManager.getNetworkSuggestionsForScanDetail(scanDetail);
        Set<WifiNetworkSuggestion> expectedMatchingNetworkSuggestions =
                new HashSet<WifiNetworkSuggestion>() {{
                    add(networkSuggestion1);
                    add(networkSuggestion2);
                }};
        assertEquals(expectedMatchingNetworkSuggestions, matchingNetworkSuggestions);

        // Now change the bssid of the scan result to a different value, now only the general
        // (without bssid) suggestion.
        scanDetail.getScanResult().BSSID = MacAddress.createRandomUnicastAddress().toString();
        matchingNetworkSuggestions =
                mWifiNetworkSuggestionsManager.getNetworkSuggestionsForScanDetail(scanDetail);
        expectedMatchingNetworkSuggestions =
                new HashSet<WifiNetworkSuggestion>() {{
                    add(networkSuggestion1);
                }};
        assertEquals(expectedMatchingNetworkSuggestions, matchingNetworkSuggestions);
    }

    /**
     * Verify failure to lookup any network suggestion matching the provided scan detail when the
     * app providing the suggestion has not been approved.
     */
    @Test
    public void testGetNetworkSuggestionsForScanDetailFailureOnAppNotApproved() {
        WifiNetworkSuggestion networkSuggestion = new WifiNetworkSuggestion(
                WifiConfigurationTestUtil.createOpenNetwork(), false, false, TEST_UID_1,
                TEST_PACKAGE_1);
        List<WifiNetworkSuggestion> networkSuggestionList1 =
                new ArrayList<WifiNetworkSuggestion>() {{
                    add(networkSuggestion);
                }};
        assertEquals(WifiManager.STATUS_NETWORK_SUGGESTIONS_SUCCESS,
                mWifiNetworkSuggestionsManager.add(networkSuggestionList1, TEST_UID_1,
                        TEST_PACKAGE_1));
        assertFalse(mWifiNetworkSuggestionsManager.hasUserApprovedForApp(TEST_PACKAGE_1));

        ScanDetail scanDetail = createScanDetailForNetwork(networkSuggestion.wifiConfiguration);

        assertNull(mWifiNetworkSuggestionsManager.getNetworkSuggestionsForScanDetail(scanDetail));
    }

    /**
     * Verify failure to lookup any network suggestion matching the provided scan detail.
     */
    @Test
    public void testGetNetworkSuggestionsForScanDetailFailureOnSuggestionRemoval() {
        WifiConfiguration wifiConfiguration = WifiConfigurationTestUtil.createOpenNetwork();
        WifiNetworkSuggestion networkSuggestion = new WifiNetworkSuggestion(
                wifiConfiguration, false, false, TEST_UID_1,
                        TEST_PACKAGE_1);
        ScanDetail scanDetail = createScanDetailForNetwork(wifiConfiguration);
        List<WifiNetworkSuggestion> networkSuggestionList1 =
                new ArrayList<WifiNetworkSuggestion>() {{
                add(networkSuggestion);
            }};

        // add the suggestion & ensure lookup works.
        assertEquals(WifiManager.STATUS_NETWORK_SUGGESTIONS_SUCCESS,
                mWifiNetworkSuggestionsManager.add(networkSuggestionList1, TEST_UID_1,
                        TEST_PACKAGE_1));
        mWifiNetworkSuggestionsManager.setHasUserApprovedForApp(true, TEST_PACKAGE_1);
        assertNotNull(mWifiNetworkSuggestionsManager.getNetworkSuggestionsForScanDetail(
                scanDetail));

        // remove the suggestion & ensure lookup fails.
        assertEquals(WifiManager.STATUS_NETWORK_SUGGESTIONS_SUCCESS,
                mWifiNetworkSuggestionsManager.remove(Collections.EMPTY_LIST, TEST_UID_1,
                        TEST_PACKAGE_1));
        assertNull(mWifiNetworkSuggestionsManager.getNetworkSuggestionsForScanDetail(scanDetail));
    }

    /**
     * Verify failure to lookup any network suggestion matching the provided scan detail.
     */
    @Test
    public void testGetNetworkSuggestionsForScanDetailFailureOnWrongNetwork() {
        WifiNetworkSuggestion networkSuggestion = new WifiNetworkSuggestion(
                WifiConfigurationTestUtil.createOpenNetwork(), false, false, TEST_UID_1,
                TEST_PACKAGE_1);
        List<WifiNetworkSuggestion> networkSuggestionList1 =
                new ArrayList<WifiNetworkSuggestion>() {{
                    add(networkSuggestion);
                }};
        assertEquals(WifiManager.STATUS_NETWORK_SUGGESTIONS_SUCCESS,
                mWifiNetworkSuggestionsManager.add(networkSuggestionList1, TEST_UID_1,
                        TEST_PACKAGE_1));
        mWifiNetworkSuggestionsManager.setHasUserApprovedForApp(true, TEST_PACKAGE_1);

        // Create a scan result corresponding to a different network.
        ScanDetail scanDetail = createScanDetailForNetwork(
                WifiConfigurationTestUtil.createPskNetwork());

        assertNull(mWifiNetworkSuggestionsManager.getNetworkSuggestionsForScanDetail(scanDetail));
    }

    /**
     * Verify a successful lookup of a single network suggestion matching the connected network.
     * a) The corresponding network suggestion has the
     * {@link WifiNetworkSuggestion#isAppInteractionRequired} flag set.
     * b) The app holds location permission.
     * This should trigger a broadcast to the app.
     */
    @Test
    public void testOnNetworkConnectionSuccessWithOneMatch() {
        WifiNetworkSuggestion networkSuggestion = new WifiNetworkSuggestion(
                WifiConfigurationTestUtil.createOpenNetwork(), true, false, TEST_UID_1,
                TEST_PACKAGE_1);
        List<WifiNetworkSuggestion> networkSuggestionList =
                new ArrayList<WifiNetworkSuggestion>() {{
                    add(networkSuggestion);
                }};
        assertEquals(WifiManager.STATUS_NETWORK_SUGGESTIONS_SUCCESS,
                mWifiNetworkSuggestionsManager.add(networkSuggestionList, TEST_UID_1,
                        TEST_PACKAGE_1));
        mWifiNetworkSuggestionsManager.setHasUserApprovedForApp(true, TEST_PACKAGE_1);

        // Simulate connecting to the network.
        mWifiNetworkSuggestionsManager.handleConnectionAttemptEnded(
                WifiMetrics.ConnectionEvent.FAILURE_NONE, networkSuggestion.wifiConfiguration,
                TEST_BSSID);

        verify(mWifiMetrics).incrementNetworkSuggestionApiNumConnectSuccess();

        // Verify that the correct broadcast was sent out.
        mInorder.verify(mWifiPermissionsUtil)
                .enforceCanAccessScanResults(TEST_PACKAGE_1, TEST_UID_1);
        validatePostConnectionBroadcastSent(TEST_PACKAGE_1, networkSuggestion);

        // Verify no more broadcast were sent out.
        mInorder.verifyNoMoreInteractions();
    }

    /**
     * Verify a successful lookup of a single network suggestion matching the current network
     * connection failure.
     */
    @Test
    public void testOnNetworkConnectionFailureWithOneMatch() {
        WifiNetworkSuggestion networkSuggestion = new WifiNetworkSuggestion(
                WifiConfigurationTestUtil.createOpenNetwork(), true, false, TEST_UID_1,
                TEST_PACKAGE_1);
        List<WifiNetworkSuggestion> networkSuggestionList =
                new ArrayList<WifiNetworkSuggestion>() {{
                    add(networkSuggestion);
                }};
        assertEquals(WifiManager.STATUS_NETWORK_SUGGESTIONS_SUCCESS,
                mWifiNetworkSuggestionsManager.add(networkSuggestionList, TEST_UID_1,
                        TEST_PACKAGE_1));
        mWifiNetworkSuggestionsManager.setHasUserApprovedForApp(true, TEST_PACKAGE_1);

        // Simulate connecting to the network.
        mWifiNetworkSuggestionsManager.handleConnectionAttemptEnded(
                WifiMetrics.ConnectionEvent.FAILURE_DHCP, networkSuggestion.wifiConfiguration,
                TEST_BSSID);

        verify(mWifiMetrics).incrementNetworkSuggestionApiNumConnectFailure();

        // Verify no more broadcast were sent out.
        mInorder.verify(mWifiPermissionsUtil, never()).enforceCanAccessScanResults(
                anyString(), anyInt());
        mInorder.verify(mContext,  never()).sendBroadcastAsUser(
                any(), any());

    }

    /**
     * Verify a successful lookup of multiple network suggestion matching the connected network.
     * a) The corresponding network suggestion has the
     * {@link WifiNetworkSuggestion#isAppInteractionRequired} flag set.
     * b) The app holds location permission.
     * This should trigger a broadcast to all the apps.
     */
    @Test
    public void testOnNetworkConnectionSuccessWithMultipleMatch() {
        WifiConfiguration wifiConfiguration = WifiConfigurationTestUtil.createOpenNetwork();
        WifiNetworkSuggestion networkSuggestion1 = new WifiNetworkSuggestion(
                wifiConfiguration, true, false, TEST_UID_1,
                        TEST_PACKAGE_1);
        List<WifiNetworkSuggestion> networkSuggestionList1 =
                new ArrayList<WifiNetworkSuggestion>() {{
                    add(networkSuggestion1);
                }};
        WifiNetworkSuggestion networkSuggestion2 = new WifiNetworkSuggestion(
                wifiConfiguration, true, false, TEST_UID_2,
                        TEST_PACKAGE_2);
        List<WifiNetworkSuggestion> networkSuggestionList2 =
                new ArrayList<WifiNetworkSuggestion>() {{
                    add(networkSuggestion2);
                }};

        assertEquals(WifiManager.STATUS_NETWORK_SUGGESTIONS_SUCCESS,
                mWifiNetworkSuggestionsManager.add(networkSuggestionList1, TEST_UID_1,
                        TEST_PACKAGE_1));
        assertEquals(WifiManager.STATUS_NETWORK_SUGGESTIONS_SUCCESS,
                mWifiNetworkSuggestionsManager.add(networkSuggestionList2, TEST_UID_2,
                        TEST_PACKAGE_2));
        mWifiNetworkSuggestionsManager.setHasUserApprovedForApp(true, TEST_PACKAGE_1);
        mWifiNetworkSuggestionsManager.setHasUserApprovedForApp(true, TEST_PACKAGE_2);

        // Simulate connecting to the network.
        mWifiNetworkSuggestionsManager.handleConnectionAttemptEnded(
                WifiMetrics.ConnectionEvent.FAILURE_NONE, wifiConfiguration, TEST_BSSID);

        verify(mWifiMetrics).incrementNetworkSuggestionApiNumConnectSuccess();

        // Verify that the correct broadcasts were sent out.
        for (int i = 0; i < 2; i++) {
            ArgumentCaptor<String> packageNameCaptor = ArgumentCaptor.forClass(String.class);
            ArgumentCaptor<Integer> uidCaptor = ArgumentCaptor.forClass(Integer.class);
            mInorder.verify(mWifiPermissionsUtil)
                    .enforceCanAccessScanResults(packageNameCaptor.capture(), uidCaptor.capture());
            if (packageNameCaptor.getValue().equals(TEST_PACKAGE_1)) {
                assertEquals(Integer.valueOf(TEST_UID_1), uidCaptor.getValue());
                validatePostConnectionBroadcastSent(TEST_PACKAGE_1, networkSuggestion1);
            } else if (packageNameCaptor.getValue().equals(TEST_PACKAGE_2)) {
                assertEquals(Integer.valueOf(TEST_UID_2), uidCaptor.getValue());
                validatePostConnectionBroadcastSent(TEST_PACKAGE_2, networkSuggestion2);
            } else {
                fail();
            }
        }

        // Verify no more broadcast were sent out.
        mInorder.verifyNoMoreInteractions();
    }

    /**
     * Verify a successful lookup of multiple network suggestion matching the connected network.
     * a) The corresponding network suggestion has the
     * {@link WifiNetworkSuggestion#isAppInteractionRequired} flag set.
     * b) The app holds location permission.
     * This should trigger a broadcast to all the apps.
     */
    @Test
    public void testOnNetworkConnectionSuccessWithBssidMultipleMatch() {
        WifiConfiguration wifiConfiguration = WifiConfigurationTestUtil.createOpenNetwork();
        wifiConfiguration.BSSID = TEST_BSSID;
        WifiNetworkSuggestion networkSuggestion1 = new WifiNetworkSuggestion(
                wifiConfiguration, true, false, TEST_UID_1,
                        TEST_PACKAGE_1);
        List<WifiNetworkSuggestion> networkSuggestionList1 =
                new ArrayList<WifiNetworkSuggestion>() {{
                    add(networkSuggestion1);
                }};
        WifiNetworkSuggestion networkSuggestion2 = new WifiNetworkSuggestion(
                wifiConfiguration, true, false, TEST_UID_2,
                        TEST_PACKAGE_2);
        List<WifiNetworkSuggestion> networkSuggestionList2 =
                new ArrayList<WifiNetworkSuggestion>() {{
                    add(networkSuggestion2);
                }};

        assertEquals(WifiManager.STATUS_NETWORK_SUGGESTIONS_SUCCESS,
                mWifiNetworkSuggestionsManager.add(networkSuggestionList1, TEST_UID_1,
                        TEST_PACKAGE_1));
        assertEquals(WifiManager.STATUS_NETWORK_SUGGESTIONS_SUCCESS,
                mWifiNetworkSuggestionsManager.add(networkSuggestionList2, TEST_UID_2,
                        TEST_PACKAGE_2));
        mWifiNetworkSuggestionsManager.setHasUserApprovedForApp(true, TEST_PACKAGE_1);
        mWifiNetworkSuggestionsManager.setHasUserApprovedForApp(true, TEST_PACKAGE_2);

        // Simulate connecting to the network.
        mWifiNetworkSuggestionsManager.handleConnectionAttemptEnded(
                WifiMetrics.ConnectionEvent.FAILURE_NONE, wifiConfiguration, TEST_BSSID);

        verify(mWifiMetrics).incrementNetworkSuggestionApiNumConnectSuccess();

        // Verify that the correct broadcasts were sent out.
        for (int i = 0; i < 2; i++) {
            ArgumentCaptor<String> packageNameCaptor = ArgumentCaptor.forClass(String.class);
            ArgumentCaptor<Integer> uidCaptor = ArgumentCaptor.forClass(Integer.class);
            mInorder.verify(mWifiPermissionsUtil)
                    .enforceCanAccessScanResults(packageNameCaptor.capture(), uidCaptor.capture());
            if (packageNameCaptor.getValue().equals(TEST_PACKAGE_1)) {
                assertEquals(Integer.valueOf(TEST_UID_1), uidCaptor.getValue());
                validatePostConnectionBroadcastSent(TEST_PACKAGE_1, networkSuggestion1);
            } else if (packageNameCaptor.getValue().equals(TEST_PACKAGE_2)) {
                assertEquals(Integer.valueOf(TEST_UID_2), uidCaptor.getValue());
                validatePostConnectionBroadcastSent(TEST_PACKAGE_2, networkSuggestion2);
            } else {
                fail();
            }
        }

        // Verify no more broadcast were sent out.
        mInorder.verifyNoMoreInteractions();
    }

    /**
     * Verify a successful lookup of multiple network suggestion matching the connected network.
     * a) The corresponding network suggestion has the
     * {@link WifiNetworkSuggestion#isAppInteractionRequired} flag set.
     * b) The app holds location permission.
     * This should trigger a broadcast to all the apps.
     */
    @Test
    public void testOnNetworkConnectionSuccessWithBssidAndWithoutBssidMultipleMatch() {
        WifiConfiguration wifiConfiguration1 = WifiConfigurationTestUtil.createOpenNetwork();
        WifiConfiguration wifiConfiguration2 = new WifiConfiguration(wifiConfiguration1);
        wifiConfiguration2.BSSID = TEST_BSSID;
        WifiNetworkSuggestion networkSuggestion1 = new WifiNetworkSuggestion(
                wifiConfiguration1, true, false, TEST_UID_1,
                        TEST_PACKAGE_1);
        List<WifiNetworkSuggestion> networkSuggestionList1 =
                new ArrayList<WifiNetworkSuggestion>() {{
                    add(networkSuggestion1);
                }};
        WifiNetworkSuggestion networkSuggestion2 = new WifiNetworkSuggestion(
                wifiConfiguration2, true, false, TEST_UID_2,
                        TEST_PACKAGE_2);
        List<WifiNetworkSuggestion> networkSuggestionList2 =
                new ArrayList<WifiNetworkSuggestion>() {{
                    add(networkSuggestion2);
                }};

        assertEquals(WifiManager.STATUS_NETWORK_SUGGESTIONS_SUCCESS,
                mWifiNetworkSuggestionsManager.add(networkSuggestionList1, TEST_UID_1,
                        TEST_PACKAGE_1));
        assertEquals(WifiManager.STATUS_NETWORK_SUGGESTIONS_SUCCESS,
                mWifiNetworkSuggestionsManager.add(networkSuggestionList2, TEST_UID_2,
                        TEST_PACKAGE_2));
        mWifiNetworkSuggestionsManager.setHasUserApprovedForApp(true, TEST_PACKAGE_1);
        mWifiNetworkSuggestionsManager.setHasUserApprovedForApp(true, TEST_PACKAGE_2);

        // Simulate connecting to the network.
        mWifiNetworkSuggestionsManager.handleConnectionAttemptEnded(
                WifiMetrics.ConnectionEvent.FAILURE_NONE, wifiConfiguration1, TEST_BSSID);

        verify(mWifiMetrics).incrementNetworkSuggestionApiNumConnectSuccess();

        // Verify that the correct broadcasts were sent out.
        for (int i = 0; i < 2; i++) {
            ArgumentCaptor<String> packageNameCaptor = ArgumentCaptor.forClass(String.class);
            ArgumentCaptor<Integer> uidCaptor = ArgumentCaptor.forClass(Integer.class);
            mInorder.verify(mWifiPermissionsUtil)
                    .enforceCanAccessScanResults(packageNameCaptor.capture(), uidCaptor.capture());
            if (packageNameCaptor.getValue().equals(TEST_PACKAGE_1)) {
                assertEquals(Integer.valueOf(TEST_UID_1), uidCaptor.getValue());
                validatePostConnectionBroadcastSent(TEST_PACKAGE_1, networkSuggestion1);
            } else if (packageNameCaptor.getValue().equals(TEST_PACKAGE_2)) {
                assertEquals(Integer.valueOf(TEST_UID_2), uidCaptor.getValue());
                validatePostConnectionBroadcastSent(TEST_PACKAGE_2, networkSuggestion2);
            } else {
                fail();
            }
        }

        // Verify no more broadcast were sent out.
        mInorder.verifyNoMoreInteractions();
    }

    /**
     * Verify a successful lookup of a single network suggestion matching the connected network.
     * a) The corresponding network suggestion has the
     * {@link WifiNetworkSuggestion#isAppInteractionRequired} flag set.
     * b) The app holds location permission.
     * c) App has not been approved by the user.
     * This should trigger a broadcast to the app.
     */
    @Test
    public void testOnNetworkConnectionWhenAppNotApproved() {
        WifiNetworkSuggestion networkSuggestion = new WifiNetworkSuggestion(
                WifiConfigurationTestUtil.createOpenNetwork(), true, false, TEST_UID_1,
                TEST_PACKAGE_1);
        List<WifiNetworkSuggestion> networkSuggestionList =
                new ArrayList<WifiNetworkSuggestion>() {{
                    add(networkSuggestion);
                }};
        assertEquals(WifiManager.STATUS_NETWORK_SUGGESTIONS_SUCCESS,
                mWifiNetworkSuggestionsManager.add(networkSuggestionList, TEST_UID_1,
                        TEST_PACKAGE_1));
        verify(mWifiPermissionsUtil).checkNetworkCarrierProvisioningPermission(TEST_UID_1);
        assertFalse(mWifiNetworkSuggestionsManager.hasUserApprovedForApp(TEST_PACKAGE_1));

        // Simulate connecting to the network.
        mWifiNetworkSuggestionsManager.handleConnectionAttemptEnded(
                WifiMetrics.ConnectionEvent.FAILURE_NONE, networkSuggestion.wifiConfiguration,
                TEST_BSSID);

        // Verify no broadcast was sent out.
        mInorder.verify(mWifiPermissionsUtil, never()).enforceCanAccessScanResults(
                anyString(), anyInt());
        mInorder.verify(mContext,  never()).sendBroadcastAsUser(
                any(), any());
    }

    /**
     * Verify a successful lookup of a single network suggestion matching the connected network.
     * a) The corresponding network suggestion does not have the
     * {@link WifiNetworkSuggestion#isAppInteractionRequired} flag set.
     * b) The app holds location permission.
     * This should not trigger a broadcast to the app.
     */
    @Test
    public void testOnNetworkConnectionWhenIsAppInteractionRequiredNotSet() {
        WifiNetworkSuggestion networkSuggestion = new WifiNetworkSuggestion(
                WifiConfigurationTestUtil.createOpenNetwork(), false, false, TEST_UID_1,
                TEST_PACKAGE_1);
        List<WifiNetworkSuggestion> networkSuggestionList =
                new ArrayList<WifiNetworkSuggestion>() {{
                    add(networkSuggestion);
                }};
        assertEquals(WifiManager.STATUS_NETWORK_SUGGESTIONS_SUCCESS,
                mWifiNetworkSuggestionsManager.add(networkSuggestionList, TEST_UID_1,
                        TEST_PACKAGE_1));
        verify(mWifiPermissionsUtil).checkNetworkCarrierProvisioningPermission(TEST_UID_1);
        mWifiNetworkSuggestionsManager.setHasUserApprovedForApp(true, TEST_PACKAGE_1);

        // Simulate connecting to the network.
        mWifiNetworkSuggestionsManager.handleConnectionAttemptEnded(
                WifiMetrics.ConnectionEvent.FAILURE_NONE, networkSuggestion.wifiConfiguration,
                TEST_BSSID);

        // Verify no broadcast was sent out.
        mInorder.verify(mWifiPermissionsUtil, never()).enforceCanAccessScanResults(
                anyString(), anyInt());
        mInorder.verify(mContext,  never()).sendBroadcastAsUser(
                any(), any());
    }

    /**
     * Verify a successful lookup of a single network suggestion matching the connected network.
     * a) The corresponding network suggestion has the
     * {@link WifiNetworkSuggestion#isAppInteractionRequired} flag set.
     * b) The app does not hold location permission.
     * This should not trigger a broadcast to the app.
     */
    @Test
    public void testOnNetworkConnectionWhenAppDoesNotHoldLocationPermission() {
        WifiNetworkSuggestion networkSuggestion = new WifiNetworkSuggestion(
                WifiConfigurationTestUtil.createOpenNetwork(), true, false, TEST_UID_1,
                TEST_PACKAGE_1);
        List<WifiNetworkSuggestion> networkSuggestionList =
                new ArrayList<WifiNetworkSuggestion>() {{
                    add(networkSuggestion);
                }};
        assertEquals(WifiManager.STATUS_NETWORK_SUGGESTIONS_SUCCESS,
                mWifiNetworkSuggestionsManager.add(networkSuggestionList, TEST_UID_1,
                        TEST_PACKAGE_1));
        verify(mWifiPermissionsUtil).checkNetworkCarrierProvisioningPermission(TEST_UID_1);
        mWifiNetworkSuggestionsManager.setHasUserApprovedForApp(true, TEST_PACKAGE_1);

        doThrow(new SecurityException())
                .when(mWifiPermissionsUtil).enforceCanAccessScanResults(TEST_PACKAGE_1, TEST_UID_1);

        // Simulate connecting to the network.
        mWifiNetworkSuggestionsManager.handleConnectionAttemptEnded(
                WifiMetrics.ConnectionEvent.FAILURE_NONE, networkSuggestion.wifiConfiguration,
                TEST_BSSID);

        mInorder.verify(mWifiPermissionsUtil)
                .enforceCanAccessScanResults(TEST_PACKAGE_1, TEST_UID_1);

        // Verify no broadcast was sent out.
        mInorder.verifyNoMoreInteractions();
    }

    /**
     * Verify triggering of config store write after successful addition of network suggestions.
     */
    @Test
    public void testAddNetworkSuggestionsConfigStoreWrite() {
        WifiNetworkSuggestion networkSuggestion = new WifiNetworkSuggestion(
                WifiConfigurationTestUtil.createOpenNetwork(), false, false, TEST_UID_1,
                TEST_PACKAGE_1);

        List<WifiNetworkSuggestion> networkSuggestionList =
                new ArrayList<WifiNetworkSuggestion>() {{
                    add(networkSuggestion);
                }};
        assertEquals(WifiManager.STATUS_NETWORK_SUGGESTIONS_SUCCESS,
                mWifiNetworkSuggestionsManager.add(networkSuggestionList, TEST_UID_1,
                        TEST_PACKAGE_1));

        // Verify config store interactions.
        verify(mWifiConfigManager).saveToStore(true);
        assertTrue(mDataSource.hasNewDataToSerialize());

        Map<String, PerAppInfo> networkSuggestionsMapToWrite = mDataSource.toSerialize();
        assertEquals(1, networkSuggestionsMapToWrite.size());
        assertTrue(networkSuggestionsMapToWrite.keySet().contains(TEST_PACKAGE_1));
        assertFalse(networkSuggestionsMapToWrite.get(TEST_PACKAGE_1).hasUserApproved);
        Set<ExtendedWifiNetworkSuggestion> extNetworkSuggestionsToWrite =
                networkSuggestionsMapToWrite.get(TEST_PACKAGE_1).extNetworkSuggestions;
        Set<WifiNetworkSuggestion> expectedAllNetworkSuggestions =
                new HashSet<WifiNetworkSuggestion>() {{
                    add(networkSuggestion);
                }};
        assertEquals(expectedAllNetworkSuggestions,
                extNetworkSuggestionsToWrite
                        .stream()
                        .collect(Collectors.mapping(
                                n -> n.wns,
                                Collectors.toSet())));

        // Ensure that the new data flag has been reset after read.
        assertFalse(mDataSource.hasNewDataToSerialize());
    }

    /**
     * Verify triggering of config store write after successful removal of network suggestions.
     */
    @Test
    public void testRemoveNetworkSuggestionsConfigStoreWrite() {
        WifiNetworkSuggestion networkSuggestion = new WifiNetworkSuggestion(
                WifiConfigurationTestUtil.createOpenNetwork(), false, false, TEST_UID_1,
                TEST_PACKAGE_1);

        List<WifiNetworkSuggestion> networkSuggestionList =
                new ArrayList<WifiNetworkSuggestion>() {{
                    add(networkSuggestion);
                }};
        assertEquals(WifiManager.STATUS_NETWORK_SUGGESTIONS_SUCCESS,
                mWifiNetworkSuggestionsManager.add(networkSuggestionList, TEST_UID_1,
                        TEST_PACKAGE_1));
        assertEquals(WifiManager.STATUS_NETWORK_SUGGESTIONS_SUCCESS,
                mWifiNetworkSuggestionsManager.remove(networkSuggestionList, TEST_UID_1,
                        TEST_PACKAGE_1));

        // Verify config store interactions.
        verify(mWifiConfigManager, times(2)).saveToStore(true);
        assertTrue(mDataSource.hasNewDataToSerialize());

        // Expect a single app entry with no active suggestions.
        Map<String, PerAppInfo> networkSuggestionsMapToWrite = mDataSource.toSerialize();
        assertEquals(1, networkSuggestionsMapToWrite.size());
        assertTrue(networkSuggestionsMapToWrite.keySet().contains(TEST_PACKAGE_1));
        assertFalse(networkSuggestionsMapToWrite.get(TEST_PACKAGE_1).hasUserApproved);
        assertTrue(
                networkSuggestionsMapToWrite.get(TEST_PACKAGE_1).extNetworkSuggestions.isEmpty());

        // Ensure that the new data flag has been reset after read.
        assertFalse(mDataSource.hasNewDataToSerialize());
    }

    /**
     * Verify handling of initial config store read.
     */
    @Test
    public void testNetworkSuggestionsConfigStoreLoad() {
        PerAppInfo appInfo = new PerAppInfo(TEST_PACKAGE_1);
        appInfo.hasUserApproved = true;
        WifiNetworkSuggestion networkSuggestion = new WifiNetworkSuggestion(
                WifiConfigurationTestUtil.createOpenNetwork(), false, false, TEST_UID_1,
                TEST_PACKAGE_1);
        appInfo.extNetworkSuggestions.add(
                ExtendedWifiNetworkSuggestion.fromWns(networkSuggestion, appInfo));
        mDataSource.fromDeserialized(new HashMap<String, PerAppInfo>() {{
                        put(TEST_PACKAGE_1, appInfo);
                }});

        Set<WifiNetworkSuggestion> allNetworkSuggestions =
                mWifiNetworkSuggestionsManager.getAllNetworkSuggestions();
        Set<WifiNetworkSuggestion> expectedAllNetworkSuggestions =
                new HashSet<WifiNetworkSuggestion>() {{
                    add(networkSuggestion);
                }};
        assertEquals(expectedAllNetworkSuggestions, allNetworkSuggestions);

        // Ensure we can lookup the network.
        ScanDetail scanDetail = createScanDetailForNetwork(networkSuggestion.wifiConfiguration);
        Set<WifiNetworkSuggestion> matchingNetworkSuggestions =
                mWifiNetworkSuggestionsManager.getNetworkSuggestionsForScanDetail(scanDetail);
        Set<WifiNetworkSuggestion> expectedMatchingNetworkSuggestions =
                new HashSet<WifiNetworkSuggestion>() {{
                    add(networkSuggestion);
                }};
        assertEquals(expectedMatchingNetworkSuggestions, matchingNetworkSuggestions);
    }

    /**
     * Verify handling of config store read after user switch.
     */
    @Test
    public void testNetworkSuggestionsConfigStoreLoadAfterUserSwitch() {
        // Read the store initially.
        PerAppInfo appInfo1 = new PerAppInfo(TEST_PACKAGE_1);
        appInfo1.hasUserApproved = true;
        WifiNetworkSuggestion networkSuggestion1 = new WifiNetworkSuggestion(
                WifiConfigurationTestUtil.createOpenNetwork(), false, false, TEST_UID_1,
                TEST_PACKAGE_1);
        appInfo1.extNetworkSuggestions.add(
                ExtendedWifiNetworkSuggestion.fromWns(networkSuggestion1, appInfo1));
        mDataSource.fromDeserialized(new HashMap<String, PerAppInfo>() {{
                    put(TEST_PACKAGE_1, appInfo1);
                }});


        // Now simulate user switch.
        mDataSource.reset();
        PerAppInfo appInfo2 = new PerAppInfo(TEST_PACKAGE_2);
        appInfo2.hasUserApproved = true;
        WifiNetworkSuggestion networkSuggestion2 = new WifiNetworkSuggestion(
                WifiConfigurationTestUtil.createOpenNetwork(), false, false, TEST_UID_1,
                TEST_PACKAGE_1);
        appInfo2.extNetworkSuggestions.add(
                ExtendedWifiNetworkSuggestion.fromWns(networkSuggestion2, appInfo2));
        mDataSource.fromDeserialized(new HashMap<String, PerAppInfo>() {{
                    put(TEST_PACKAGE_2, appInfo2);
                }});

        Set<WifiNetworkSuggestion> allNetworkSuggestions =
                mWifiNetworkSuggestionsManager.getAllNetworkSuggestions();
        Set<WifiNetworkSuggestion> expectedAllNetworkSuggestions =
                new HashSet<WifiNetworkSuggestion>() {{
                    add(networkSuggestion2);
                }};
        assertEquals(expectedAllNetworkSuggestions, allNetworkSuggestions);

        // Ensure we can lookup the new network.
        ScanDetail scanDetail2 = createScanDetailForNetwork(networkSuggestion2.wifiConfiguration);
        Set<WifiNetworkSuggestion> matchingNetworkSuggestions =
                mWifiNetworkSuggestionsManager.getNetworkSuggestionsForScanDetail(scanDetail2);
        Set<WifiNetworkSuggestion> expectedMatchingNetworkSuggestions =
                new HashSet<WifiNetworkSuggestion>() {{
                    add(networkSuggestion2);
                }};
        assertEquals(expectedMatchingNetworkSuggestions, matchingNetworkSuggestions);

        // Ensure that the previous network can no longer be looked up.
        ScanDetail scanDetail1 = createScanDetailForNetwork(networkSuggestion1.wifiConfiguration);
        assertNull(mWifiNetworkSuggestionsManager.getNetworkSuggestionsForScanDetail(scanDetail1));
    }

    /**
     * Verify that we don't disconnect from the network if the only network suggestion matching the
     * connected network is removed when App doesn't have NetworkCarrierProvisioningPermission.
     */
    @Test
    public void
            testRemoveNetworkSuggestionsMatchingConnectionSuccessWithOneMatchNoCarrierProvision() {
        WifiNetworkSuggestion networkSuggestion = new WifiNetworkSuggestion(
                WifiConfigurationTestUtil.createOpenNetwork(), false, false, TEST_UID_1,
                TEST_PACKAGE_1);
        List<WifiNetworkSuggestion> networkSuggestionList =
                new ArrayList<WifiNetworkSuggestion>() {{
                    add(networkSuggestion);
                }};
        when(mWifiPermissionsUtil.checkNetworkCarrierProvisioningPermission(TEST_UID_1))
                .thenReturn(false);
        assertEquals(WifiManager.STATUS_NETWORK_SUGGESTIONS_SUCCESS,
                mWifiNetworkSuggestionsManager.add(networkSuggestionList, TEST_UID_1,
                        TEST_PACKAGE_1));
        mWifiNetworkSuggestionsManager.setHasUserApprovedForApp(true, TEST_PACKAGE_1);

        // Simulate connecting to the network.
        mWifiNetworkSuggestionsManager.handleConnectionAttemptEnded(
                WifiMetrics.ConnectionEvent.FAILURE_NONE, networkSuggestion.wifiConfiguration,
                TEST_BSSID);

        // Now remove the network suggestion and ensure we did not trigger a disconnect.
        assertEquals(WifiManager.STATUS_NETWORK_SUGGESTIONS_SUCCESS,
                mWifiNetworkSuggestionsManager.remove(networkSuggestionList, TEST_UID_1,
                        TEST_PACKAGE_1));
        verify(mClientModeImpl, never()).disconnectCommand();
    }

    /**
     * Verify that we will disconnect from the network if the only network suggestion matching the
     * connected network is removed when App has NetworkCarrierProvisioningPermission.
     */
    @Test
    public void
            testRemoveNetworkSuggestionsMatchingConnectionSuccessWithOneMatchCarrierProvision() {
        WifiNetworkSuggestion networkSuggestion = new WifiNetworkSuggestion(
                WifiConfigurationTestUtil.createOpenNetwork(), false, false, TEST_UID_1,
                TEST_PACKAGE_1);
        List<WifiNetworkSuggestion> networkSuggestionList =
                new ArrayList<WifiNetworkSuggestion>() {{
                    add(networkSuggestion);
                }};
        when(mWifiPermissionsUtil.checkNetworkCarrierProvisioningPermission(TEST_UID_1))
                .thenReturn(true);
        assertEquals(WifiManager.STATUS_NETWORK_SUGGESTIONS_SUCCESS,
                mWifiNetworkSuggestionsManager.add(networkSuggestionList, TEST_UID_1,
                        TEST_PACKAGE_1));
        mWifiNetworkSuggestionsManager.setHasUserApprovedForApp(true, TEST_PACKAGE_1);

        // Simulate connecting to the network.
        mWifiNetworkSuggestionsManager.handleConnectionAttemptEnded(
                WifiMetrics.ConnectionEvent.FAILURE_NONE, networkSuggestion.wifiConfiguration,
                TEST_BSSID);

        // Now remove the network suggestion and ensure we did trigger a disconnect.
        assertEquals(WifiManager.STATUS_NETWORK_SUGGESTIONS_SUCCESS,
                mWifiNetworkSuggestionsManager.remove(networkSuggestionList, TEST_UID_1,
                        TEST_PACKAGE_1));
        verify(mClientModeImpl).disconnectCommand();
    }

    /**
     * Verify that we will disconnect from network when App has NetworkCarrierProvisioningPermission
     * and removed all its suggestions by remove empty list.
     */
    @Test
    public void
            testRemoveAllNetworkSuggestionsMatchingConnectionSuccessWithOneMatchCarrierProvision() {
        WifiNetworkSuggestion networkSuggestion = new WifiNetworkSuggestion(
                WifiConfigurationTestUtil.createOpenNetwork(), false, false, TEST_UID_1,
                TEST_PACKAGE_1);
        List<WifiNetworkSuggestion> networkSuggestionList =
                new ArrayList<WifiNetworkSuggestion>() {{
                    add(networkSuggestion);
                }};
        when(mWifiPermissionsUtil.checkNetworkCarrierProvisioningPermission(TEST_UID_1))
                .thenReturn(true);
        assertEquals(WifiManager.STATUS_NETWORK_SUGGESTIONS_SUCCESS,
                mWifiNetworkSuggestionsManager.add(networkSuggestionList, TEST_UID_1,
                        TEST_PACKAGE_1));
        mWifiNetworkSuggestionsManager.setHasUserApprovedForApp(true, TEST_PACKAGE_1);

        // Simulate connecting to the network.
        mWifiNetworkSuggestionsManager.handleConnectionAttemptEnded(
                WifiMetrics.ConnectionEvent.FAILURE_NONE, networkSuggestion.wifiConfiguration,
                TEST_BSSID);

        // Now remove all network suggestion and ensure we did trigger a disconnect.
        assertEquals(WifiManager.STATUS_NETWORK_SUGGESTIONS_SUCCESS,
                mWifiNetworkSuggestionsManager.remove(new ArrayList<>(), TEST_UID_1,
                        TEST_PACKAGE_1));
        verify(mClientModeImpl).disconnectCommand();
    }


    /**
     * Verify that we do not disconnect from the network if there are network suggestion from
     * multiple apps matching the connected network when one of the apps is removed.
     */
    @Test
    public void testRemoveAppMatchingConnectionSuccessWithMultipleMatch() {
        WifiConfiguration wifiConfiguration = WifiConfigurationTestUtil.createOpenNetwork();
        WifiNetworkSuggestion networkSuggestion1 = new WifiNetworkSuggestion(
                wifiConfiguration, true, false, TEST_UID_1,
                        TEST_PACKAGE_1);
        List<WifiNetworkSuggestion> networkSuggestionList1 =
                new ArrayList<WifiNetworkSuggestion>() {{
                    add(networkSuggestion1);
                }};
        WifiNetworkSuggestion networkSuggestion2 = new WifiNetworkSuggestion(
                wifiConfiguration, true, false, TEST_UID_2,
                        TEST_PACKAGE_2);
        List<WifiNetworkSuggestion> networkSuggestionList2 =
                new ArrayList<WifiNetworkSuggestion>() {{
                    add(networkSuggestion2);
                }};

        assertEquals(WifiManager.STATUS_NETWORK_SUGGESTIONS_SUCCESS,
                mWifiNetworkSuggestionsManager.add(networkSuggestionList1, TEST_UID_1,
                        TEST_PACKAGE_1));
        assertEquals(WifiManager.STATUS_NETWORK_SUGGESTIONS_SUCCESS,
                mWifiNetworkSuggestionsManager.add(networkSuggestionList2, TEST_UID_2,
                        TEST_PACKAGE_2));
        mWifiNetworkSuggestionsManager.setHasUserApprovedForApp(true, TEST_PACKAGE_1);
        mWifiNetworkSuggestionsManager.setHasUserApprovedForApp(true, TEST_PACKAGE_2);

        // Simulate connecting to the network.
        mWifiNetworkSuggestionsManager.handleConnectionAttemptEnded(
                WifiMetrics.ConnectionEvent.FAILURE_NONE, wifiConfiguration, TEST_BSSID);

        // Now remove one of the apps and ensure we did not trigger a disconnect.
        mWifiNetworkSuggestionsManager.removeApp(TEST_PACKAGE_1);
        verify(mClientModeImpl, never()).disconnectCommand();

        // Now remove the other app and ensure we trigger a disconnect.
        mWifiNetworkSuggestionsManager.removeApp(TEST_PACKAGE_2);
        verify(mClientModeImpl).disconnectCommand();
    }

    /**
     * Verify that we do not disconnect from the network if there are no network suggestion matching
     * the connected network when one of the app is removed.
     */
    @Test
    public void testRemoveAppNotMatchingConnectionSuccess() {
        WifiNetworkSuggestion networkSuggestion = new WifiNetworkSuggestion(
                WifiConfigurationTestUtil.createOpenNetwork(), false, false, TEST_UID_1,
                TEST_PACKAGE_1);
        List<WifiNetworkSuggestion> networkSuggestionList =
                new ArrayList<WifiNetworkSuggestion>() {{
                    add(networkSuggestion);
                }};
        assertEquals(WifiManager.STATUS_NETWORK_SUGGESTIONS_SUCCESS,
                mWifiNetworkSuggestionsManager.add(networkSuggestionList, TEST_UID_1,
                        TEST_PACKAGE_1));
        mWifiNetworkSuggestionsManager.setHasUserApprovedForApp(true, TEST_PACKAGE_1);

        // Simulate connecting to some other network.
        mWifiNetworkSuggestionsManager.handleConnectionAttemptEnded(
                WifiMetrics.ConnectionEvent.FAILURE_NONE,
                WifiConfigurationTestUtil.createEapNetwork(), TEST_BSSID);

        // Now remove the app and ensure we did not trigger a disconnect.
        mWifiNetworkSuggestionsManager.removeApp(TEST_PACKAGE_1);
        verify(mClientModeImpl, never()).disconnectCommand();
    }

    /**
     * Verify that we do not disconnect from the network if there are no network suggestion matching
     * the connected network when one of them is removed.
     */
    @Test
    public void testRemoveNetworkSuggestionsNotMatchingConnectionSuccessAfterConnectionFailure() {
        WifiNetworkSuggestion networkSuggestion = new WifiNetworkSuggestion(
                WifiConfigurationTestUtil.createOpenNetwork(), false, false, TEST_UID_1,
                TEST_PACKAGE_1);
        List<WifiNetworkSuggestion> networkSuggestionList =
                new ArrayList<WifiNetworkSuggestion>() {{
                    add(networkSuggestion);
                }};
        assertEquals(WifiManager.STATUS_NETWORK_SUGGESTIONS_SUCCESS,
                mWifiNetworkSuggestionsManager.add(networkSuggestionList, TEST_UID_1,
                        TEST_PACKAGE_1));
        mWifiNetworkSuggestionsManager.setHasUserApprovedForApp(true, TEST_PACKAGE_1);

        // Simulate failing connection to the network.
        mWifiNetworkSuggestionsManager.handleConnectionAttemptEnded(
                WifiMetrics.ConnectionEvent.FAILURE_DHCP, networkSuggestion.wifiConfiguration,
                TEST_BSSID);

        // Simulate connecting to some other network.
        mWifiNetworkSuggestionsManager.handleConnectionAttemptEnded(
                WifiMetrics.ConnectionEvent.FAILURE_NONE,
                WifiConfigurationTestUtil.createEapNetwork(), TEST_BSSID);

        // Now remove the app and ensure we did not trigger a disconnect.
        mWifiNetworkSuggestionsManager.removeApp(TEST_PACKAGE_1);
        verify(mClientModeImpl, never()).disconnectCommand();
    }

    /**
     * Verify that we start tracking app-ops on first network suggestion add & stop tracking on the
     * last network suggestion remove.
     */
    @Test
    public void testAddRemoveNetworkSuggestionsStartStopAppOpsWatch() {
        WifiNetworkSuggestion networkSuggestion1 = new WifiNetworkSuggestion(
                WifiConfigurationTestUtil.createOpenNetwork(), false, false, TEST_UID_1,
                TEST_PACKAGE_1);
        WifiNetworkSuggestion networkSuggestion2 = new WifiNetworkSuggestion(
                WifiConfigurationTestUtil.createOpenNetwork(), false, false, TEST_UID_2,
                TEST_PACKAGE_2);

        List<WifiNetworkSuggestion> networkSuggestionList1 =
                new ArrayList<WifiNetworkSuggestion>() {{
                    add(networkSuggestion1);
                }};
        List<WifiNetworkSuggestion> networkSuggestionList2 =
                new ArrayList<WifiNetworkSuggestion>() {{
                    add(networkSuggestion2);
                }};

        mInorder = inOrder(mAppOpsManager);

        // Watch app-ops changes on first add.
        assertEquals(WifiManager.STATUS_NETWORK_SUGGESTIONS_SUCCESS,
                mWifiNetworkSuggestionsManager.add(networkSuggestionList1, TEST_UID_1,
                        TEST_PACKAGE_1));
        mInorder.verify(mAppOpsManager).startWatchingMode(eq(OPSTR_CHANGE_WIFI_STATE),
                eq(TEST_PACKAGE_1), mAppOpChangedListenerCaptor.capture());

        // Nothing happens on second add.
        assertEquals(WifiManager.STATUS_NETWORK_SUGGESTIONS_SUCCESS,
                mWifiNetworkSuggestionsManager.add(networkSuggestionList2, TEST_UID_1,
                        TEST_PACKAGE_1));

        // Now remove first add, nothing happens.
        assertEquals(WifiManager.STATUS_NETWORK_SUGGESTIONS_SUCCESS,
                mWifiNetworkSuggestionsManager.remove(networkSuggestionList1, TEST_UID_1,
                        TEST_PACKAGE_1));
        // Stop watching app-ops changes on last remove.
        assertEquals(WifiManager.STATUS_NETWORK_SUGGESTIONS_SUCCESS,
                mWifiNetworkSuggestionsManager.remove(networkSuggestionList2, TEST_UID_1,
                        TEST_PACKAGE_1));
        assertTrue(mWifiNetworkSuggestionsManager.getAllNetworkSuggestions().isEmpty());
        mInorder.verify(mAppOpsManager).stopWatchingMode(mAppOpChangedListenerCaptor.getValue());

        mInorder.verifyNoMoreInteractions();
    }

    /**
     * Verify app-ops disable/enable after suggestions add.
     */
    @Test
    public void testAppOpsChangeAfterSuggestionsAdd() {
        WifiNetworkSuggestion networkSuggestion1 = new WifiNetworkSuggestion(
                WifiConfigurationTestUtil.createOpenNetwork(), false, false, TEST_UID_1,
                TEST_PACKAGE_1);
        List<WifiNetworkSuggestion> networkSuggestionList =
                new ArrayList<WifiNetworkSuggestion>() {{
                    add(networkSuggestion1);
                }};

        assertEquals(WifiManager.STATUS_NETWORK_SUGGESTIONS_SUCCESS,
                mWifiNetworkSuggestionsManager.add(networkSuggestionList, TEST_UID_1,
                        TEST_PACKAGE_1));

        Set<WifiNetworkSuggestion> allNetworkSuggestions =
                mWifiNetworkSuggestionsManager.getAllNetworkSuggestions();
        Set<WifiNetworkSuggestion> expectedAllNetworkSuggestions =
                new HashSet<WifiNetworkSuggestion>() {{
                    add(networkSuggestion1);
                }};
        assertEquals(expectedAllNetworkSuggestions, allNetworkSuggestions);

        verify(mAppOpsManager).startWatchingMode(eq(OPSTR_CHANGE_WIFI_STATE), eq(TEST_PACKAGE_1),
                mAppOpChangedListenerCaptor.capture());
        AppOpsManager.OnOpChangedListener listener = mAppOpChangedListenerCaptor.getValue();
        assertNotNull(listener);

        // allow change wifi state.
        when(mAppOpsManager.unsafeCheckOpNoThrow(
                OPSTR_CHANGE_WIFI_STATE, TEST_UID_1,
                        TEST_PACKAGE_1))
                .thenReturn(MODE_ALLOWED);
        listener.onOpChanged(OPSTR_CHANGE_WIFI_STATE, TEST_PACKAGE_1);
        mLooper.dispatchAll();
        allNetworkSuggestions = mWifiNetworkSuggestionsManager.getAllNetworkSuggestions();
        assertEquals(expectedAllNetworkSuggestions, allNetworkSuggestions);

        // disallow change wifi state & ensure we remove the app from database.
        when(mAppOpsManager.unsafeCheckOpNoThrow(
                OPSTR_CHANGE_WIFI_STATE, TEST_UID_1,
                        TEST_PACKAGE_1))
                .thenReturn(MODE_IGNORED);
        listener.onOpChanged(OPSTR_CHANGE_WIFI_STATE, TEST_PACKAGE_1);
        mLooper.dispatchAll();
        verify(mAppOpsManager).stopWatchingMode(mAppOpChangedListenerCaptor.getValue());
        assertTrue(mWifiNetworkSuggestionsManager.getAllNetworkSuggestions().isEmpty());
    }

    /**
     * Verify app-ops disable/enable after config store load.
     */
    @Test
    public void testAppOpsChangeAfterConfigStoreLoad() {
        PerAppInfo appInfo = new PerAppInfo(TEST_PACKAGE_1);
        WifiNetworkSuggestion networkSuggestion = new WifiNetworkSuggestion(
                WifiConfigurationTestUtil.createOpenNetwork(), false, false, TEST_UID_1,
                TEST_PACKAGE_1);
        appInfo.extNetworkSuggestions.add(
                ExtendedWifiNetworkSuggestion.fromWns(networkSuggestion, appInfo));
        mDataSource.fromDeserialized(new HashMap<String, PerAppInfo>() {{
                    put(TEST_PACKAGE_1, appInfo);
                }});

        Set<WifiNetworkSuggestion> allNetworkSuggestions =
                mWifiNetworkSuggestionsManager.getAllNetworkSuggestions();
        Set<WifiNetworkSuggestion> expectedAllNetworkSuggestions =
                new HashSet<WifiNetworkSuggestion>() {{
                    add(networkSuggestion);
                }};
        assertEquals(expectedAllNetworkSuggestions, allNetworkSuggestions);

        verify(mAppOpsManager).startWatchingMode(eq(OPSTR_CHANGE_WIFI_STATE), eq(TEST_PACKAGE_1),
                mAppOpChangedListenerCaptor.capture());
        AppOpsManager.OnOpChangedListener listener = mAppOpChangedListenerCaptor.getValue();
        assertNotNull(listener);

        // allow change wifi state.
        when(mAppOpsManager.unsafeCheckOpNoThrow(
                OPSTR_CHANGE_WIFI_STATE, TEST_UID_1,
                        TEST_PACKAGE_1))
                .thenReturn(MODE_ALLOWED);
        listener.onOpChanged(OPSTR_CHANGE_WIFI_STATE, TEST_PACKAGE_1);
        mLooper.dispatchAll();
        allNetworkSuggestions = mWifiNetworkSuggestionsManager.getAllNetworkSuggestions();
        assertEquals(expectedAllNetworkSuggestions, allNetworkSuggestions);

        // disallow change wifi state & ensure we remove all the suggestions for that app.
        when(mAppOpsManager.unsafeCheckOpNoThrow(
                OPSTR_CHANGE_WIFI_STATE, TEST_UID_1,
                        TEST_PACKAGE_1))
                .thenReturn(MODE_IGNORED);
        listener.onOpChanged(OPSTR_CHANGE_WIFI_STATE, TEST_PACKAGE_1);
        mLooper.dispatchAll();
        assertTrue(mWifiNetworkSuggestionsManager.getAllNetworkSuggestions().isEmpty());
    }

    /**
     * Verify app-ops disable with wrong uid to package mapping.
     */
    @Test
    public void testAppOpsChangeWrongUid() {
        WifiNetworkSuggestion networkSuggestion1 = new WifiNetworkSuggestion(
                WifiConfigurationTestUtil.createOpenNetwork(), false, false, TEST_UID_1,
                TEST_PACKAGE_1);
        List<WifiNetworkSuggestion> networkSuggestionList =
                new ArrayList<WifiNetworkSuggestion>() {{
                    add(networkSuggestion1);
                }};

        assertEquals(WifiManager.STATUS_NETWORK_SUGGESTIONS_SUCCESS,
                mWifiNetworkSuggestionsManager.add(networkSuggestionList, TEST_UID_1,
                        TEST_PACKAGE_1));

        Set<WifiNetworkSuggestion> allNetworkSuggestions =
                mWifiNetworkSuggestionsManager.getAllNetworkSuggestions();
        Set<WifiNetworkSuggestion> expectedAllNetworkSuggestions =
                new HashSet<WifiNetworkSuggestion>() {{
                    add(networkSuggestion1);
                }};
        assertEquals(expectedAllNetworkSuggestions, allNetworkSuggestions);

        verify(mAppOpsManager).startWatchingMode(eq(OPSTR_CHANGE_WIFI_STATE), eq(TEST_PACKAGE_1),
                mAppOpChangedListenerCaptor.capture());
        AppOpsManager.OnOpChangedListener listener = mAppOpChangedListenerCaptor.getValue();
        assertNotNull(listener);

        // disallow change wifi state & ensure we don't remove all the suggestions for that app.
        doThrow(new SecurityException()).when(mAppOpsManager).checkPackage(
                eq(TEST_UID_1), eq(TEST_PACKAGE_1));
        when(mAppOpsManager.unsafeCheckOpNoThrow(
                OPSTR_CHANGE_WIFI_STATE, TEST_UID_1,
                        TEST_PACKAGE_1))
                .thenReturn(MODE_IGNORED);
        listener.onOpChanged(OPSTR_CHANGE_WIFI_STATE, TEST_PACKAGE_1);
        mLooper.dispatchAll();
        allNetworkSuggestions = mWifiNetworkSuggestionsManager.getAllNetworkSuggestions();
        assertEquals(expectedAllNetworkSuggestions, allNetworkSuggestions);
    }

    /**
     * Verify that we stop tracking the package on its removal.
     */
    @Test
    public void testRemoveApp() {
        WifiNetworkSuggestion networkSuggestion1 = new WifiNetworkSuggestion(
                WifiConfigurationTestUtil.createOpenNetwork(), false, false, TEST_UID_1,
                TEST_PACKAGE_1);
        WifiNetworkSuggestion networkSuggestion2 = new WifiNetworkSuggestion(
                WifiConfigurationTestUtil.createOpenNetwork(), false, false, TEST_UID_2,
                TEST_PACKAGE_2);

        List<WifiNetworkSuggestion> networkSuggestionList1 =
                new ArrayList<WifiNetworkSuggestion>() {{
                    add(networkSuggestion1);
                }};
        List<WifiNetworkSuggestion> networkSuggestionList2 =
                new ArrayList<WifiNetworkSuggestion>() {{
                    add(networkSuggestion2);
                }};

        assertEquals(WifiManager.STATUS_NETWORK_SUGGESTIONS_SUCCESS,
                mWifiNetworkSuggestionsManager.add(networkSuggestionList1, TEST_UID_1,
                        TEST_PACKAGE_1));
        assertEquals(WifiManager.STATUS_NETWORK_SUGGESTIONS_SUCCESS,
                mWifiNetworkSuggestionsManager.add(networkSuggestionList2, TEST_UID_2,
                        TEST_PACKAGE_2));

        // Remove all suggestions from TEST_PACKAGE_1 & TEST_PACKAGE_2, we should continue to track.
        assertEquals(WifiManager.STATUS_NETWORK_SUGGESTIONS_SUCCESS,
                mWifiNetworkSuggestionsManager.remove(networkSuggestionList1, TEST_UID_1,
                        TEST_PACKAGE_1));
        assertEquals(WifiManager.STATUS_NETWORK_SUGGESTIONS_SUCCESS,
                mWifiNetworkSuggestionsManager.remove(networkSuggestionList2, TEST_UID_2,
                        TEST_PACKAGE_2));

        assertTrue(mDataSource.hasNewDataToSerialize());
        Map<String, PerAppInfo> networkSuggestionsMapToWrite = mDataSource.toSerialize();
        assertEquals(2, networkSuggestionsMapToWrite.size());
        assertTrue(networkSuggestionsMapToWrite.keySet().contains(TEST_PACKAGE_1));
        assertTrue(networkSuggestionsMapToWrite.keySet().contains(TEST_PACKAGE_2));
        assertTrue(
                networkSuggestionsMapToWrite.get(TEST_PACKAGE_1).extNetworkSuggestions.isEmpty());
        assertTrue(
                networkSuggestionsMapToWrite.get(TEST_PACKAGE_2).extNetworkSuggestions.isEmpty());

        // Now remove TEST_PACKAGE_1, continue to track TEST_PACKAGE_2.
        mWifiNetworkSuggestionsManager.removeApp(TEST_PACKAGE_1);
        assertTrue(mDataSource.hasNewDataToSerialize());
        networkSuggestionsMapToWrite = mDataSource.toSerialize();
        assertEquals(1, networkSuggestionsMapToWrite.size());
        assertTrue(networkSuggestionsMapToWrite.keySet().contains(TEST_PACKAGE_2));
        assertTrue(
                networkSuggestionsMapToWrite.get(TEST_PACKAGE_2).extNetworkSuggestions.isEmpty());

        // Now remove TEST_PACKAGE_2.
        mWifiNetworkSuggestionsManager.removeApp(TEST_PACKAGE_2);
        assertTrue(mDataSource.hasNewDataToSerialize());
        networkSuggestionsMapToWrite = mDataSource.toSerialize();
        assertTrue(networkSuggestionsMapToWrite.isEmpty());

        // Verify that we stopped watching these apps for app-ops changes.
        verify(mAppOpsManager, times(2)).stopWatchingMode(any());
    }


    /**
     * Verify that we stop tracking all packages & it's suggestions on network settings reset.
     */
    @Test
    public void testClear() {
        WifiNetworkSuggestion networkSuggestion1 = new WifiNetworkSuggestion(
                WifiConfigurationTestUtil.createOpenNetwork(), false, false, TEST_UID_1,
                TEST_PACKAGE_1);
        WifiNetworkSuggestion networkSuggestion2 = new WifiNetworkSuggestion(
                WifiConfigurationTestUtil.createOpenNetwork(), false, false, TEST_UID_2,
                TEST_PACKAGE_2);

        List<WifiNetworkSuggestion> networkSuggestionList1 =
                new ArrayList<WifiNetworkSuggestion>() {{
                    add(networkSuggestion1);
                }};
        List<WifiNetworkSuggestion> networkSuggestionList2 =
                new ArrayList<WifiNetworkSuggestion>() {{
                    add(networkSuggestion2);
                }};

        assertEquals(WifiManager.STATUS_NETWORK_SUGGESTIONS_SUCCESS,
                mWifiNetworkSuggestionsManager.add(networkSuggestionList1, TEST_UID_1,
                        TEST_PACKAGE_1));
        assertEquals(WifiManager.STATUS_NETWORK_SUGGESTIONS_SUCCESS,
                mWifiNetworkSuggestionsManager.add(networkSuggestionList2, TEST_UID_2,
                        TEST_PACKAGE_2));

        // Remove all suggestions from TEST_PACKAGE_1 & TEST_PACKAGE_2, we should continue to track.
        assertEquals(WifiManager.STATUS_NETWORK_SUGGESTIONS_SUCCESS,
                mWifiNetworkSuggestionsManager.remove(networkSuggestionList1, TEST_UID_1,
                        TEST_PACKAGE_1));
        assertEquals(WifiManager.STATUS_NETWORK_SUGGESTIONS_SUCCESS,
                mWifiNetworkSuggestionsManager.remove(networkSuggestionList2, TEST_UID_2,
                        TEST_PACKAGE_2));

        assertTrue(mDataSource.hasNewDataToSerialize());
        Map<String, PerAppInfo> networkSuggestionsMapToWrite = mDataSource.toSerialize();
        assertEquals(2, networkSuggestionsMapToWrite.size());
        assertTrue(networkSuggestionsMapToWrite.keySet().contains(TEST_PACKAGE_1));
        assertTrue(networkSuggestionsMapToWrite.keySet().contains(TEST_PACKAGE_2));
        assertTrue(
                networkSuggestionsMapToWrite.get(TEST_PACKAGE_1).extNetworkSuggestions.isEmpty());
        assertTrue(
                networkSuggestionsMapToWrite.get(TEST_PACKAGE_2).extNetworkSuggestions.isEmpty());

        // Now clear everything.
        mWifiNetworkSuggestionsManager.clear();
        assertTrue(mDataSource.hasNewDataToSerialize());
        networkSuggestionsMapToWrite = mDataSource.toSerialize();
        assertTrue(networkSuggestionsMapToWrite.isEmpty());

        // Verify that we stopped watching these apps for app-ops changes.
        verify(mAppOpsManager, times(2)).stopWatchingMode(any());
    }

    /**
     * Verify user dismissal notification when first time add suggestions and dismissal the user
     * approval notification when framework gets scan results.
     */
    @Test
    public void testUserApprovalNotificationDismissalWhenGetScanResult() {
        WifiNetworkSuggestion networkSuggestion = new WifiNetworkSuggestion(
                WifiConfigurationTestUtil.createOpenNetwork(), true, false, TEST_UID_1,
                TEST_PACKAGE_1);
        List<WifiNetworkSuggestion> networkSuggestionList =
                new ArrayList<WifiNetworkSuggestion>() {{
                    add(networkSuggestion);
                }};
        assertEquals(WifiManager.STATUS_NETWORK_SUGGESTIONS_SUCCESS,
                mWifiNetworkSuggestionsManager.add(networkSuggestionList, TEST_UID_1,
                        TEST_PACKAGE_1));
        validateUserApprovalNotification(TEST_APP_NAME_1);
        // Simulate user dismissal notification.
        sendBroadcastForUserAction(
                NOTIFICATION_USER_DISMISSED_INTENT_ACTION, TEST_PACKAGE_1, TEST_UID_1);
        reset(mNotificationManger);

        // Simulate finding the network in scan results.
        mWifiNetworkSuggestionsManager.getNetworkSuggestionsForScanDetail(
                createScanDetailForNetwork(networkSuggestion.wifiConfiguration));

        validateUserApprovalNotification(TEST_APP_NAME_1);

        // Simulate user dismissal notification.
        sendBroadcastForUserAction(
                NOTIFICATION_USER_DISMISSED_INTENT_ACTION, TEST_PACKAGE_1, TEST_UID_1);

        reset(mNotificationManger);
        // We should resend the notification next time the network is found in scan results.
        mWifiNetworkSuggestionsManager.getNetworkSuggestionsForScanDetail(
                createScanDetailForNetwork(networkSuggestion.wifiConfiguration));

        validateUserApprovalNotification(TEST_APP_NAME_1);
        verifyNoMoreInteractions(mNotificationManger);
    }

    /**
     * Verify user dismissal notification when first time add suggestions and click on allow on
     * the user approval notification when framework gets scan results.
     */
    @Test
    public void testUserApprovalNotificationClickOnAllowWhenGetScanResult() {
        WifiNetworkSuggestion networkSuggestion = new WifiNetworkSuggestion(
                WifiConfigurationTestUtil.createOpenNetwork(), true, false, TEST_UID_1,
                TEST_PACKAGE_1);
        List<WifiNetworkSuggestion> networkSuggestionList =
                new ArrayList<WifiNetworkSuggestion>() {{
                    add(networkSuggestion);
                }};
        assertEquals(WifiManager.STATUS_NETWORK_SUGGESTIONS_SUCCESS,
                mWifiNetworkSuggestionsManager.add(networkSuggestionList, TEST_UID_1,
                        TEST_PACKAGE_1));
        validateUserApprovalNotification(TEST_APP_NAME_1);

        // Simulate user dismissal notification.
        sendBroadcastForUserAction(
                NOTIFICATION_USER_DISMISSED_INTENT_ACTION, TEST_PACKAGE_1, TEST_UID_1);
        reset(mNotificationManger);

        // Simulate finding the network in scan results.
        mWifiNetworkSuggestionsManager.getNetworkSuggestionsForScanDetail(
                createScanDetailForNetwork(networkSuggestion.wifiConfiguration));

        validateUserApprovalNotification(TEST_APP_NAME_1);

        // Simulate user clicking on allow in the notification.
        sendBroadcastForUserAction(
                NOTIFICATION_USER_ALLOWED_APP_INTENT_ACTION, TEST_PACKAGE_1, TEST_UID_1);
        // Cancel the notification.
        verify(mNotificationManger).cancel(SystemMessage.NOTE_NETWORK_SUGGESTION_AVAILABLE);

        // Verify config store interactions.
        verify(mWifiConfigManager, times(2)).saveToStore(true);
        assertTrue(mDataSource.hasNewDataToSerialize());

        reset(mNotificationManger);
        // We should not resend the notification next time the network is found in scan results.
        mWifiNetworkSuggestionsManager.getNetworkSuggestionsForScanDetail(
                createScanDetailForNetwork(networkSuggestion.wifiConfiguration));
        verifyNoMoreInteractions(mNotificationManger);
    }

    /**
     * Verify user dismissal notification when first time add suggestions and click on disallow on
     * the user approval notification when framework gets scan results.
     */
    @Test
    public void testUserApprovalNotificationClickOnDisallowWhenGetScanResult() {
        WifiNetworkSuggestion networkSuggestion = new WifiNetworkSuggestion(
                WifiConfigurationTestUtil.createOpenNetwork(), true, false, TEST_UID_1,
                TEST_PACKAGE_1);
        List<WifiNetworkSuggestion> networkSuggestionList =
                new ArrayList<WifiNetworkSuggestion>() {{
                    add(networkSuggestion);
                }};
        assertEquals(WifiManager.STATUS_NETWORK_SUGGESTIONS_SUCCESS,
                mWifiNetworkSuggestionsManager.add(networkSuggestionList, TEST_UID_1,
                        TEST_PACKAGE_1));
        verify(mAppOpsManager).startWatchingMode(eq(OPSTR_CHANGE_WIFI_STATE),
                eq(TEST_PACKAGE_1), mAppOpChangedListenerCaptor.capture());
        validateUserApprovalNotification(TEST_APP_NAME_1);

        // Simulate user dismissal notification.
        sendBroadcastForUserAction(
                NOTIFICATION_USER_DISMISSED_INTENT_ACTION, TEST_PACKAGE_1, TEST_UID_1);
        reset(mNotificationManger);

        // Simulate finding the network in scan results.
        mWifiNetworkSuggestionsManager.getNetworkSuggestionsForScanDetail(
                createScanDetailForNetwork(networkSuggestion.wifiConfiguration));

        validateUserApprovalNotification(TEST_APP_NAME_1);

        // Simulate user clicking on disallow in the notification.
        sendBroadcastForUserAction(
                NOTIFICATION_USER_DISALLOWED_APP_INTENT_ACTION, TEST_PACKAGE_1, TEST_UID_1);
        // Ensure we turn off CHANGE_WIFI_STATE app-ops.
        verify(mAppOpsManager).setMode(
                OP_CHANGE_WIFI_STATE, TEST_UID_1,
                        TEST_PACKAGE_1, MODE_IGNORED);
        // Cancel the notification.
        verify(mNotificationManger).cancel(SystemMessage.NOTE_NETWORK_SUGGESTION_AVAILABLE);

        // Verify config store interactions.
        verify(mWifiConfigManager, times(2)).saveToStore(true);
        assertTrue(mDataSource.hasNewDataToSerialize());

        reset(mNotificationManger);

        // Now trigger the app-ops callback to ensure we remove all of their suggestions.
        AppOpsManager.OnOpChangedListener listener = mAppOpChangedListenerCaptor.getValue();
        assertNotNull(listener);
        when(mAppOpsManager.unsafeCheckOpNoThrow(
                OPSTR_CHANGE_WIFI_STATE, TEST_UID_1,
                        TEST_PACKAGE_1))
                .thenReturn(MODE_IGNORED);
        listener.onOpChanged(OPSTR_CHANGE_WIFI_STATE, TEST_PACKAGE_1);
        mLooper.dispatchAll();
        assertTrue(mWifiNetworkSuggestionsManager.getAllNetworkSuggestions().isEmpty());

        // Assuming the user re-enabled the app again & added the same suggestions back.
        assertEquals(WifiManager.STATUS_NETWORK_SUGGESTIONS_SUCCESS,
                mWifiNetworkSuggestionsManager.add(networkSuggestionList, TEST_UID_1,
                        TEST_PACKAGE_1));

        // We should resend the notification when the network is again found in scan results.
        mWifiNetworkSuggestionsManager.getNetworkSuggestionsForScanDetail(
                createScanDetailForNetwork(networkSuggestion.wifiConfiguration));

        validateUserApprovalNotification(TEST_APP_NAME_1);
        verifyNoMoreInteractions(mNotificationManger);
    }

    /**
     * Verify that we don't send a new notification when a pending notification is active.
     */
    @Test
    public void testUserApprovalNotificationWhilePreviousNotificationActive() {
        WifiNetworkSuggestion networkSuggestion = new WifiNetworkSuggestion(
                WifiConfigurationTestUtil.createOpenNetwork(), true, false, TEST_UID_1,
                TEST_PACKAGE_1);
        List<WifiNetworkSuggestion> networkSuggestionList =
                new ArrayList<WifiNetworkSuggestion>() {{
                    add(networkSuggestion);
                }};
        assertEquals(WifiManager.STATUS_NETWORK_SUGGESTIONS_SUCCESS,
                mWifiNetworkSuggestionsManager.add(networkSuggestionList, TEST_UID_1,
                        TEST_PACKAGE_1));

        // Simulate finding the network in scan results.
        mWifiNetworkSuggestionsManager.getNetworkSuggestionsForScanDetail(
                createScanDetailForNetwork(networkSuggestion.wifiConfiguration));

        validateUserApprovalNotification(TEST_APP_NAME_1);

        reset(mNotificationManger);
        // We should not resend the notification next time the network is found in scan results.
        mWifiNetworkSuggestionsManager.getNetworkSuggestionsForScanDetail(
                createScanDetailForNetwork(networkSuggestion.wifiConfiguration));

        verifyNoMoreInteractions(mNotificationManger);
    }

    /**
     * Verify get hidden networks from All user approve network suggestions
     */
    @Test
    public void testGetHiddenNetworks() {

        WifiNetworkSuggestion networkSuggestion = new WifiNetworkSuggestion(
                WifiConfigurationTestUtil.createOpenNetwork(), true, false, TEST_UID_1,
                TEST_PACKAGE_1);
        WifiNetworkSuggestion hiddenNetworkSuggestion1 = new WifiNetworkSuggestion(
                WifiConfigurationTestUtil.createPskHiddenNetwork(), true, false, TEST_UID_1,
                TEST_PACKAGE_1);
        WifiNetworkSuggestion hiddenNetworkSuggestion2 = new WifiNetworkSuggestion(
                WifiConfigurationTestUtil.createPskHiddenNetwork(), true, false, TEST_UID_2,
                TEST_PACKAGE_2);
        List<WifiNetworkSuggestion> networkSuggestionList1 =
                new ArrayList<WifiNetworkSuggestion>() {{
                    add(networkSuggestion);
                    add(hiddenNetworkSuggestion1);
                }};
        List<WifiNetworkSuggestion> networkSuggestionList2 =
                new ArrayList<WifiNetworkSuggestion>() {{
                    add(hiddenNetworkSuggestion2);
                }};
        assertEquals(WifiManager.STATUS_NETWORK_SUGGESTIONS_SUCCESS,
                mWifiNetworkSuggestionsManager.add(networkSuggestionList1, TEST_UID_1,
                        TEST_PACKAGE_1));
        assertEquals(WifiManager.STATUS_NETWORK_SUGGESTIONS_SUCCESS,
                mWifiNetworkSuggestionsManager.add(networkSuggestionList2, TEST_UID_2,
                        TEST_PACKAGE_2));
        mWifiNetworkSuggestionsManager.setHasUserApprovedForApp(true, TEST_PACKAGE_1);
        mWifiNetworkSuggestionsManager.setHasUserApprovedForApp(false, TEST_PACKAGE_2);
        List<WifiScanner.ScanSettings.HiddenNetwork> hiddenNetworks =
                mWifiNetworkSuggestionsManager.retrieveHiddenNetworkList();
        assertEquals(1, hiddenNetworks.size());
        assertEquals(hiddenNetworkSuggestion1.wifiConfiguration.SSID, hiddenNetworks.get(0).ssid);
    }

    /**
     * Verify handling of user clicking allow on the user approval notification when first time
     * add suggestions.
     */
    @Test
    public void testUserApprovalNotificationClickOnAllowDuringAddingSuggestions() {
        WifiNetworkSuggestion networkSuggestion = new WifiNetworkSuggestion(
                WifiConfigurationTestUtil.createOpenNetwork(), true, false, TEST_UID_1,
                TEST_PACKAGE_1);
        List<WifiNetworkSuggestion> networkSuggestionList =
                new ArrayList<WifiNetworkSuggestion>() {{
                    add(networkSuggestion);
                }};
        assertEquals(WifiManager.STATUS_NETWORK_SUGGESTIONS_SUCCESS,
                mWifiNetworkSuggestionsManager.add(networkSuggestionList, TEST_UID_1,
                        TEST_PACKAGE_1));
        validateUserApprovalNotification(TEST_APP_NAME_1);

        // Simulate user clicking on allow in the notification.
        sendBroadcastForUserAction(
                NOTIFICATION_USER_ALLOWED_APP_INTENT_ACTION, TEST_PACKAGE_1, TEST_UID_1);
        // Cancel the notification.
        verify(mNotificationManger).cancel(SystemMessage.NOTE_NETWORK_SUGGESTION_AVAILABLE);

        // Verify config store interactions.
        verify(mWifiConfigManager, times(2)).saveToStore(true);
        assertTrue(mDataSource.hasNewDataToSerialize());

        reset(mNotificationManger);
        // We should not resend the notification next time the network is found in scan results.
        mWifiNetworkSuggestionsManager.getNetworkSuggestionsForScanDetail(
                createScanDetailForNetwork(networkSuggestion.wifiConfiguration));
        verifyNoMoreInteractions(mNotificationManger);
    }

    /**
     * Verify handling of user clicking Disallow on the user approval notification when first time
     * add suggestions.
     */
    @Test
    public void testUserApprovalNotificationClickOnDisallowWhenAddSuggestions() {
        WifiNetworkSuggestion networkSuggestion = new WifiNetworkSuggestion(
                WifiConfigurationTestUtil.createOpenNetwork(), true, false, TEST_UID_1,
                TEST_PACKAGE_1);
        List<WifiNetworkSuggestion> networkSuggestionList =
                new ArrayList<WifiNetworkSuggestion>() {{
                    add(networkSuggestion);
                }};
        assertEquals(WifiManager.STATUS_NETWORK_SUGGESTIONS_SUCCESS,
                mWifiNetworkSuggestionsManager.add(networkSuggestionList, TEST_UID_1,
                        TEST_PACKAGE_1));
        verify(mAppOpsManager).startWatchingMode(eq(OPSTR_CHANGE_WIFI_STATE),
                eq(TEST_PACKAGE_1), mAppOpChangedListenerCaptor.capture());
        validateUserApprovalNotification(TEST_APP_NAME_1);

        // Simulate user clicking on disallow in the notification.
        sendBroadcastForUserAction(
                NOTIFICATION_USER_DISALLOWED_APP_INTENT_ACTION, TEST_PACKAGE_1, TEST_UID_1);
        // Ensure we turn off CHANGE_WIFI_STATE app-ops.
        verify(mAppOpsManager).setMode(
                OP_CHANGE_WIFI_STATE, TEST_UID_1,
                TEST_PACKAGE_1, MODE_IGNORED);
        // Cancel the notification.
        verify(mNotificationManger).cancel(SystemMessage.NOTE_NETWORK_SUGGESTION_AVAILABLE);

        // Verify config store interactions.
        verify(mWifiConfigManager, times(2)).saveToStore(true);
        assertTrue(mDataSource.hasNewDataToSerialize());

        reset(mNotificationManger);

        // Now trigger the app-ops callback to ensure we remove all of their suggestions.
        AppOpsManager.OnOpChangedListener listener = mAppOpChangedListenerCaptor.getValue();
        assertNotNull(listener);
        when(mAppOpsManager.unsafeCheckOpNoThrow(
                OPSTR_CHANGE_WIFI_STATE, TEST_UID_1,
                TEST_PACKAGE_1))
                .thenReturn(MODE_IGNORED);
        listener.onOpChanged(OPSTR_CHANGE_WIFI_STATE, TEST_PACKAGE_1);
        mLooper.dispatchAll();
        assertTrue(mWifiNetworkSuggestionsManager.getAllNetworkSuggestions().isEmpty());

        // Assuming the user re-enabled the app again & added the same suggestions back.
        assertEquals(WifiManager.STATUS_NETWORK_SUGGESTIONS_SUCCESS,
                mWifiNetworkSuggestionsManager.add(networkSuggestionList, TEST_UID_1,
                        TEST_PACKAGE_1));
        validateUserApprovalNotification(TEST_APP_NAME_1);
        verifyNoMoreInteractions(mNotificationManger);
    }

    /**
     * Creates a scan detail corresponding to the provided network values.
     */
    private ScanDetail createScanDetailForNetwork(WifiConfiguration configuration) {
        return WifiConfigurationTestUtil.createScanDetailForNetwork(configuration,
                MacAddress.createRandomUnicastAddress().toString(), -45, 0, 0, 0);
    }

    private void validatePostConnectionBroadcastSent(
            String expectedPackageName, WifiNetworkSuggestion expectedNetworkSuggestion) {
        ArgumentCaptor<Intent> intentCaptor = ArgumentCaptor.forClass(Intent.class);
        ArgumentCaptor<UserHandle> userHandleCaptor = ArgumentCaptor.forClass(UserHandle.class);
        mInorder.verify(mContext,  calls(1)).sendBroadcastAsUser(
                intentCaptor.capture(), userHandleCaptor.capture());

        assertEquals(userHandleCaptor.getValue(), UserHandle.SYSTEM);

        Intent intent = intentCaptor.getValue();
        assertEquals(WifiManager.ACTION_WIFI_NETWORK_SUGGESTION_POST_CONNECTION,
                intent.getAction());
        String packageName = intent.getPackage();
        WifiNetworkSuggestion networkSuggestion =
                intent.getParcelableExtra(WifiManager.EXTRA_NETWORK_SUGGESTION);
        assertEquals(expectedPackageName, packageName);
        assertEquals(expectedNetworkSuggestion, networkSuggestion);
    }

    private boolean checkUserApprovalNotificationParams(
            Notification notification, String expectedAppName) {
        if (!notification.extras.getString(EXTRA_BIG_TEXT).contains(expectedAppName)) return false;
        return true;
    }

    private void validateUserApprovalNotification(String... anyOfExpectedAppNames) {
        ArgumentCaptor<Notification> notificationArgumentCaptor =
                ArgumentCaptor.forClass(Notification.class);
        verify(mNotificationManger).notify(eq(SystemMessage.NOTE_NETWORK_SUGGESTION_AVAILABLE),
                notificationArgumentCaptor.capture());
        Notification notification = notificationArgumentCaptor.getValue();
        assertNotNull(notification);

        boolean foundMatch = false;
        for (int i = 0; i < anyOfExpectedAppNames.length; i++) {
            foundMatch = checkUserApprovalNotificationParams(
                    notification, anyOfExpectedAppNames[i]);
            if (foundMatch) break;
        }
        assertTrue(foundMatch);
    }

    private void sendBroadcastForUserAction(String action, String packageName, int uid) {
        Intent intent = new Intent()
                .setAction(action)
                .putExtra(WifiNetworkSuggestionsManager.EXTRA_PACKAGE_NAME, packageName)
                .putExtra(WifiNetworkSuggestionsManager.EXTRA_UID, uid);
        assertNotNull(mBroadcastReceiverCaptor.getValue());
        mBroadcastReceiverCaptor.getValue().onReceive(mContext, intent);
    }
}<|MERGE_RESOLUTION|>--- conflicted
+++ resolved
@@ -340,13 +340,8 @@
                 TEST_PACKAGE_1);
         removingSuggestion.wifiConfiguration.SSID = networkSuggestion1.wifiConfiguration.SSID;
         assertEquals(WifiManager.STATUS_NETWORK_SUGGESTIONS_SUCCESS,
-<<<<<<< HEAD
-                mWifiNetworkSuggestionsManager.remove(new ArrayList<>(),
-                        TEST_UID_1, TEST_PACKAGE_1));
-=======
                 mWifiNetworkSuggestionsManager.remove(Arrays.asList(removingSuggestion),
                         TEST_PACKAGE_1));
->>>>>>> e62cc46c
         verify(mWifiKeyStore).removeKeys(any());
     }
     /**

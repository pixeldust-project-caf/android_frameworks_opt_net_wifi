--- conflicted
+++ resolved
@@ -3655,27 +3655,17 @@
 
         mWifiServiceImpl.mClientModeImplChannel = mAsyncChannel;
         when(mClientModeImpl.syncGetConfiguredNetworks(anyInt(), any(), anyInt()))
-<<<<<<< HEAD
-                .thenReturn(Arrays.asList(network));
+                .thenReturn(Arrays.asList(openNetwork, eapNetwork));
         when(mClientModeImpl.syncGetPasspointConfigs(any(), anyBoolean()))
                 .thenReturn(Arrays.asList(config));
-=======
-                .thenReturn(Arrays.asList(openNetwork, eapNetwork));
-        when(mClientModeImpl.syncGetPasspointConfigs(any())).thenReturn(Arrays.asList(config));
->>>>>>> d8635bce
 
         mWifiServiceImpl.factoryReset(TEST_PACKAGE_NAME);
         mLooper.dispatchAll();
 
-<<<<<<< HEAD
-        verify(mClientModeImpl).syncRemoveNetwork(mAsyncChannel, network.networkId);
-        verify(mClientModeImpl).syncRemovePasspointConfig(mAsyncChannel, true, fqdn);
-=======
         verify(mClientModeImpl).syncRemoveNetwork(mAsyncChannel, openNetwork.networkId);
         verify(mClientModeImpl).syncRemoveNetwork(mAsyncChannel, eapNetwork.networkId);
         verify(mWifiKeyStore).removeKeys(eapNetwork.enterpriseConfig, true);
-        verify(mClientModeImpl).syncRemovePasspointConfig(mAsyncChannel, fqdn);
->>>>>>> d8635bce
+        verify(mClientModeImpl).syncRemovePasspointConfig(mAsyncChannel, true, fqdn);
         verify(mWifiConfigManager).clearDeletedEphemeralNetworks();
         verify(mClientModeImpl).clearNetworkRequestUserApprovedAccessPoints();
         verify(mWifiNetworkSuggestionsManager).clear();
